--- conflicted
+++ resolved
@@ -8,24 +8,15 @@
   "scripts": {
     "test": "vitest run",
     "coverage": "vitest run --coverage",
-<<<<<<< HEAD
-    "build": "tsc --build tsconfig.json",
-    "start": "node dist/src/index.js",
-    "dev": "dotenv -e ../.env -- tsc-watch --build --preserveWatchOutput --onSuccess 'node dist/src/index.js'",
-=======
     "start": "dotenv -e ../.env -- node dist/src/index.js",
     "build": "tsc",
     "dev": "dotenv -e ../.env -- nodemon src/index.ts",
->>>>>>> c6555db3
     "lint": "eslint . --ext .js,.jsx,.ts,.tsx",
     "lint:fix": "eslint . --ext .js,.jsx,.ts,.tsx --fix"
   },
   "author": "engineering@langfuse.com",
   "dependencies": {
-<<<<<<< HEAD
-=======
     "@langfuse/shared": "workspace:*",
->>>>>>> c6555db3
     "backoff": "^2.5.0",
     "bullmq": "^5.4.2",
     "cors": "^2.8.5",
@@ -36,22 +27,15 @@
     "lodash": "^4.17.21",
     "pg": "^8.11.3",
     "pino-pretty": "^10.3.1",
-<<<<<<< HEAD
-    "@langfuse/shared": "workspace:*",
-=======
->>>>>>> c6555db3
     "uuid": "^9.0.1",
     "zod": "^3.22.4"
   },
   "devDependencies": {
-<<<<<<< HEAD
-=======
     "@types/express-serve-static-core": "^4.17.43",
     "@repo/eslint-config": "*",
     "@repo/typescript-config": "*",
     "@types/cors": "^2.8.17",
     "@types/express": "^4.17.21",
->>>>>>> c6555db3
     "@types/lodash": "^4.14.202",
     "@types/node": "^20.11.19",
     "@types/pg": "^8.11.2",
@@ -65,10 +49,7 @@
     "prettier": "^3.2.5",
     "ts-node": "^10.9.2",
     "tsc-watch": "^6.0.4",
-<<<<<<< HEAD
-=======
     "tsup": "^8.0.2",
->>>>>>> c6555db3
     "typescript": "^5.3.3",
     "vitest": "^1.3.1"
   }
