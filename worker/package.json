--- conflicted
+++ resolved
@@ -1,10 +1,6 @@
 {
   "name": "worker",
-<<<<<<< HEAD
-  "version": "3.106.4",
-=======
   "version": "3.107.0",
->>>>>>> cf350580
   "description": "",
   "license": "MIT",
   "private": true,
