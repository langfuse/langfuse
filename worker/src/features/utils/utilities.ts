--- conflicted
+++ resolved
@@ -85,12 +85,8 @@
   modelParams: z.infer<typeof ZodModelConfig>,
   provider: string,
   model: string,
-<<<<<<< HEAD
-  traceParams?: Omit<TraceParams, "tokenCountDelegate">,
   structuredOutputSchema?: LlmSchema,
-=======
   traceParams?: TraceParams,
->>>>>>> 17a358a1
 ): Promise<string> {
   return withLLMErrorHandling(async () => {
     const { completion, processTracedEvents } = await fetchLLMCompletion({
