--- conflicted
+++ resolved
@@ -238,10 +238,7 @@
           const scores = await getScoresForObservations({
             projectId,
             observationIds: generations.map((gen) => gen.id),
-<<<<<<< HEAD
-=======
-            clickhouseConfigs,
->>>>>>> 72f4b88d
+            clickhouseConfigs,
           });
 
           const chunk = generations.map((generation) => {
