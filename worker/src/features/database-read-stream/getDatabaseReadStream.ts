--- conflicted
+++ resolved
@@ -285,11 +285,7 @@
             filter: filter
               ? [...filter, createdAtCutoffFilter]
               : [createdAtCutoffFilter],
-<<<<<<< HEAD
-            undefined,
             ["id" as const],
-=======
->>>>>>> f1547dab
             orderBy,
             limit: pageSize,
             page: Math.floor(offset / pageSize),
