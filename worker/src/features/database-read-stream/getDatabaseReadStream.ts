--- conflicted
+++ resolved
@@ -35,11 +35,8 @@
   traces: "timestamp",
   observations: "startTime",
   dataset_run_items: "createdAt",
-<<<<<<< HEAD
   dataset_items: "createdAt",
-=======
   audit_logs: "createdAt",
->>>>>>> c7aa9925
 };
 const tableNameToTimeFilterColumnCh: Record<BatchTableNames, string> = {
   scores: "timestamp",
@@ -47,11 +44,8 @@
   traces: "timestamp",
   observations: "startTime",
   dataset_run_items: "createdAt",
-<<<<<<< HEAD
   dataset_items: "createdAt",
-=======
   audit_logs: "createdAt",
->>>>>>> c7aa9925
 };
 const isGenerationTimestampFilter = (
   filter: FilterCondition,
@@ -442,7 +436,6 @@
       );
     }
 
-<<<<<<< HEAD
     case "dataset_items": {
       return new DatabaseReadStream<unknown>(
         async (pageSize: number, offset: number) => {
@@ -509,7 +502,13 @@
             sourceObservationId: item.source_observation_id,
             createdAt: item.created_at,
             updatedAt: item.updated_at,
-=======
+          }));
+        },
+        env.BATCH_EXPORT_PAGE_SIZE,
+        rowLimit,
+      );
+    }
+
     case "audit_logs": {
       return new DatabaseReadStream<unknown>(
         async (pageSize: number, offset: number) => {
@@ -543,17 +542,12 @@
             action: log.action,
             before: log.before,
             after: log.after,
->>>>>>> c7aa9925
           }));
         },
         env.BATCH_EXPORT_PAGE_SIZE,
         rowLimit,
       );
     }
-<<<<<<< HEAD
-
-=======
->>>>>>> c7aa9925
     default:
       throw new Error(`Unhandled table case: ${tableName}`);
   }
