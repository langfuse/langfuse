import { randomUUID } from "crypto";
import Handlebars from "handlebars";
import { sql } from "kysely";
import { z } from "zod";
import { ScoreSource } from "@prisma/client";
import {
  QueueJobs,
  QueueName,
  EvalExecutionEvent,
  tableColumnsToSqlFilterAndPrefix,
  TraceUpsertEventSchema,
  DatasetRunItemUpsertEventSchema,
  traceException,
  S3StorageService,
  eventTypes,
  redis,
  IngestionQueue,
<<<<<<< HEAD
  ChatMessageRole,
} from "@langfuse/shared/src/server";
import {
  availableTraceEvalVariables,
=======
  EvalExecutionQueue,
} from "@langfuse/shared/src/server";
import {
  ApiError,
  availableTraceEvalVariables,
  ChatMessageRole,
>>>>>>> 87995625
  evalTraceTableCols,
  ForbiddenError,
  LangfuseNotFoundError,
  LLMApiKeySchema,
  Prisma,
  singleFilter,
  InvalidRequestError,
  variableMappingList,
  ZodModelConfig,
<<<<<<< HEAD
=======
  EvalTemplate,
>>>>>>> 87995625
  evalDatasetFormFilterCols,
  availableDatasetEvalVariables,
} from "@langfuse/shared";

import { kyselyPrisma, prisma } from "@langfuse/shared/src/db";
<<<<<<< HEAD
import { logger } from "@langfuse/shared/src/server";
import { EvalExecutionQueue } from "../../queues/evalQueue";
import { backOff } from "exponential-backoff";
import { env } from "../../env";
import { callLLM } from "../utilities";
=======
import { fetchLLMCompletion, logger } from "@langfuse/shared/src/server";
import { backOff } from "exponential-backoff";
import { env } from "../../env";
>>>>>>> 87995625
import { JobConfigState } from "../../../../packages/shared/dist/prisma/generated/types";

let s3StorageServiceClient: S3StorageService;

const getS3StorageServiceClient = (bucketName: string): S3StorageService => {
  if (!s3StorageServiceClient) {
    s3StorageServiceClient = new S3StorageService({
      bucketName,
      accessKeyId: env.LANGFUSE_S3_EVENT_UPLOAD_ACCESS_KEY_ID,
      secretAccessKey: env.LANGFUSE_S3_EVENT_UPLOAD_SECRET_ACCESS_KEY,
      endpoint: env.LANGFUSE_S3_EVENT_UPLOAD_ENDPOINT,
      region: env.LANGFUSE_S3_EVENT_UPLOAD_REGION,
      forcePathStyle: env.LANGFUSE_S3_EVENT_UPLOAD_FORCE_PATH_STYLE === "true",
    });
  }
  return s3StorageServiceClient;
};

// this function is used to determine which eval jobs to create for a given trace
// there might be multiple eval jobs to create for a single trace
export const createTraceEvalJobs = async ({
  event,
}: {
  event: z.infer<typeof TraceUpsertEventSchema>;
}) => {
  const configs = await kyselyPrisma.$kysely
    .selectFrom("job_configurations")
    .selectAll()
    .where(sql.raw("job_type::text"), "=", "EVAL")
    .where("project_id", "=", event.projectId)
    .where("target_object", "=", "trace")
    .execute();

  if (configs.length === 0) {
    logger.debug("No evaluation jobs found for project", event.projectId);
    return;
  }

  logger.debug(
    `Creating eval jobs for trace ${event.traceId} on project ${event.projectId}`,
  );

  for (const config of configs) {
    if (config.status === JobConfigState.INACTIVE) {
      logger.debug(`Skipping inactive config ${config.id}`);
      continue;
    }

    logger.debug("Creating eval job for config", config.id);
    const validatedFilter = z.array(singleFilter).parse(config.filter);

    const condition = tableColumnsToSqlFilterAndPrefix(
      validatedFilter,
      evalTraceTableCols,
      "traces",
    );

    const joinedQuery = Prisma.sql`
        SELECT id
        FROM traces as t
        WHERE project_id = ${event.projectId}
        AND id = ${event.traceId}
        ${condition}
      `;

    const traces = await prisma.$queryRaw<Array<{ id: string }>>(joinedQuery);

    const existingJob = await kyselyPrisma.$kysely
      .selectFrom("job_executions")
      .select("id")
      .where("project_id", "=", event.projectId)
      .where("job_configuration_id", "=", config.id)
      .where("job_input_trace_id", "=", event.traceId)
      .execute();

    // if we matched a trace, we might want to create a job
    if (traces.length > 0) {
      logger.debug(
        `Eval job for config ${config.id} matched trace ids ${JSON.stringify(traces.map((t) => t.id))}`,
      );

      const jobExecutionId = randomUUID();

      // deduplication: if a job exists already for a trace event, we do not create a new one.
      if (existingJob.length > 0) {
        logger.debug(
          `Eval job for config ${config.id} and trace ${event.traceId} already exists`,
        );
        continue;
      }

      // apply sampling. Only if the job is sampled, we create a job
      // user supplies a number between 0 and 1, which is the probability of sampling

      if (parseFloat(config.sampling) !== 1) {
        const random = Math.random();
        if (random > parseFloat(config.sampling)) {
          logger.debug(
            `Eval job for config ${config.id} and trace ${event.traceId} was sampled out`,
          );
          continue;
        }
      }

      logger.debug(
        `Creating eval job for config ${config.id} and trace ${event.traceId}`,
      );

      await prisma.jobExecution.create({
        data: {
          id: jobExecutionId,
          projectId: event.projectId,
          jobConfigurationId: config.id,
          jobInputTraceId: event.traceId,
          status: "PENDING",
          startTime: new Date(),
        },
      });

      // add the job to the next queue so that eval can be executed
      await EvalExecutionQueue.getInstance()?.add(
        QueueName.EvaluationExecution,
        {
          name: QueueJobs.EvaluationExecution,
          id: randomUUID(),
          timestamp: new Date(),
          payload: {
            projectId: event.projectId,
            jobExecutionId: jobExecutionId,
            delay: config.delay,
          },
        },
        {
          attempts: 10,
          backoff: {
            type: "exponential",
            delay: 1000,
          },
          delay: config.delay, // milliseconds
          removeOnComplete: true,
          removeOnFail: 1_000,
        },
      );
    } else {
      // if we do not have a match, and execution exists, we mark the job as cancelled
      // we do this, because a second trace event might 'deselect' a trace
      logger.debug(`Eval job for config ${config.id} did not match trace`);
      if (existingJob.length > 0) {
        logger.debug(
          `Cancelling eval job for config ${config.id} and trace ${event.traceId}`,
        );
        await kyselyPrisma.$kysely
          .updateTable("job_executions")
          .set("status", sql`'CANCELLED'::"JobExecutionStatus"`)
          .set("end_time", new Date())
          .where("id", "=", existingJob[0].id)
          .execute();
      }
    }
  }
};

// this function is used to determine which eval jobs to create for a given dataset run item
// there will only be one or no eval jobs to create for a single dataset run item
export const createDatasetEvalJobs = async ({
  event,
}: {
  event: z.infer<typeof DatasetRunItemUpsertEventSchema>;
}) => {
  const configs = await kyselyPrisma.$kysely
    .selectFrom("job_configurations")
    .selectAll()
    .where(sql.raw("job_type::text"), "=", "EVAL")
    .where("project_id", "=", event.projectId)
    .where("target_object", "=", "dataset")
    .execute();

  if (configs.length === 0) {
    logger.debug("No evaluation jobs found for project", event.projectId);
    return;
  }

  logger.debug(
    `Creating eval jobs for dataset run item ${event.datasetItemId} on project ${event.projectId}`,
  );

  for (const config of configs) {
    if (config.status === JobConfigState.INACTIVE) {
      logger.debug(`Skipping inactive config ${config.id}`);
      continue;
    }

    logger.debug("Creating eval job for config", config.id);
    const validatedFilter = z.array(singleFilter).parse(config.filter);

    const condition = tableColumnsToSqlFilterAndPrefix(
      validatedFilter,
      evalDatasetFormFilterCols,
      "dataset_items",
    );

    const joinedQuery = Prisma.sql`
        SELECT id
        FROM dataset_items as di
        WHERE project_id = ${event.projectId}
        AND id = ${event.datasetItemId}
        ${condition}
      `;

    const datasetItems =
      await prisma.$queryRaw<Array<{ id: string }>>(joinedQuery);

    const existingJob = await kyselyPrisma.$kysely
      .selectFrom("job_executions")
      .select("id")
      .where("project_id", "=", event.projectId)
      .where("job_configuration_id", "=", config.id)
      .where("job_input_dataset_item_id", "=", event.datasetItemId)
      .where("job_input_trace_id", "=", event.traceId)
      .where(
        "job_input_observation_id",
        event.observationId ? "=" : "is",
        event.observationId ?? null,
      )
      .execute();

    // if we matched a dataset item, we might want to create a job
    if (datasetItems.length > 0) {
      // check if trace and observation exist, otherwise retry
      // Verify trace exists before proceeding
      const traceExists = await kyselyPrisma.$kysely
        .selectFrom("traces")
        .select("id")
        .where("project_id", "=", event.projectId)
        .where("id", "=", event.traceId)
        .executeTakeFirst();

      if (!traceExists) {
        logger.info(
          `Trace ${event.traceId} not found, retrying dataset eval later`,
        );
        throw new Error("Trace not found - initiate retry");
      }

      if (event.observationId) {
        const observationExists = await kyselyPrisma.$kysely
          .selectFrom("observations")
          .select("id")
          .where("project_id", "=", event.projectId)
          .where("id", "=", event.observationId)
          .executeTakeFirst();

        if (!observationExists) {
          logger.info(
            `Observation ${event.observationId} not found, retrying dataset eval later`,
          );
          throw new Error("Observation not found - initiate retry");
        }
      }

      logger.debug(
        `Eval job for config ${config.id} matched dataset run item ids ${JSON.stringify(datasetItems.map((d) => d.id))}`,
      );

      const jobExecutionId = randomUUID();

      // deduplication: if a job exists already for the given dataset item, trace and observation, we do not create a new one.
      if (existingJob.length > 0) {
        logger.debug(
          `Eval job for config ${config.id}, dataset item ${event.datasetItemId} already exists for the given run`,
        );
        continue;
      }

      // apply sampling. Only if the job is sampled, we create a job
      // user supplies a number between 0 and 1, which is the probability of sampling
      if (parseFloat(config.sampling) !== 1) {
        const random = Math.random();
        if (random > parseFloat(config.sampling)) {
          logger.debug(
            `Eval job for config ${config.id} and trace ${event.traceId} was sampled out`,
          );
          continue;
        }
      }

      logger.debug(
        `Creating eval job for config ${config.id} and trace ${event.traceId}`,
      );

      await prisma.jobExecution.create({
        data: {
          id: jobExecutionId,
          projectId: event.projectId,
          jobConfigurationId: config.id,
          jobInputTraceId: event.traceId,
          jobInputObservationId: event.observationId ?? null,
          jobInputDatasetItemId: event.datasetItemId,
          status: "PENDING",
          startTime: new Date(),
        },
      });

      // add the job to the next queue so that eval can be executed
      await EvalExecutionQueue.getInstance()?.add(
        QueueName.EvaluationExecution,
        {
          name: QueueJobs.EvaluationExecution,
          id: randomUUID(),
          timestamp: new Date(),
          payload: {
            projectId: event.projectId,
            jobExecutionId: jobExecutionId,
            delay: config.delay,
          },
        },
        {
          attempts: 10,
          backoff: {
            type: "exponential",
            delay: 1000,
          },
          delay: config.delay, // milliseconds
          removeOnComplete: true,
          removeOnFail: 1_000,
        },
      );
    } else {
      // if we do not have a match, and execution exists, we mark the job as cancelled
      // we do this, because a second trace event might 'deselect' a trace
      logger.debug(`Eval job for config ${config.id} did not match trace`);
      if (existingJob.length > 0) {
        logger.debug(
          `Cancelling eval job for config ${config.id} and dataset item ${event.datasetItemId}`,
        );
        await kyselyPrisma.$kysely
          .updateTable("job_executions")
          .set("status", sql`'CANCELLED'::"JobExecutionStatus"`)
          .set("end_time", new Date())
          .where("id", "=", existingJob[0].id)
          .execute();
      }
    }
  }
};

// this function is used to determine which eval jobs to create for a given trace or dataset run item
// there might be multiple eval jobs to create for a single trace
// there might be 0 or 1 eval jobs to create for a single dataset run item

// for a single eval job, this function is used to evaluate the job
export const evaluate = async ({
  event,
}: {
  event: z.infer<typeof EvalExecutionEvent>;
}) => {
  logger.debug(
    `Evaluating job ${event.jobExecutionId} for project ${event.projectId}`,
  );
  // first, fetch all the context required for the evaluation
  const job = await kyselyPrisma.$kysely
    .selectFrom("job_executions")
    .selectAll()
    .where("id", "=", event.jobExecutionId)
    .where("project_id", "=", event.projectId)
    .executeTakeFirstOrThrow();

  if (!job?.job_input_trace_id) {
    throw new ForbiddenError(
      "Jobs can only be executed on traces and dataset runs for now.",
    );
  }

  if (job.status === "CANCELLED") {
    logger.debug(`Job ${job.id} for project ${event.projectId} was cancelled.`);

    await kyselyPrisma.$kysely
      .deleteFrom("job_executions")
      .where("id", "=", job.id)
      .where("project_id", "=", event.projectId)
      .execute();

    return;
  }

  const config = await kyselyPrisma.$kysely
    .selectFrom("job_configurations")
    .selectAll()
    .where("id", "=", job.job_configuration_id)
    .where("project_id", "=", event.projectId)
    .executeTakeFirstOrThrow();

  if (!config || !config.eval_template_id) {
    logger.error(
      `Eval template not found for config ${config.eval_template_id}`,
    );
    throw new InvalidRequestError(
      `Eval template not found for config ${config.eval_template_id}`,
    );
  }

  const template = await prisma.evalTemplate.findFirstOrThrow({
    where: {
      id: config.eval_template_id,
      projectId: event.projectId,
    },
  });

  logger.info(
    `Evaluating job ${job.id} for project ${event.projectId} with template ${template.id}. Searching for context...`,
  );

  // selectedcolumnid is not safe to use, needs validation in extractVariablesFromTrace()
  const parsedVariableMapping = variableMappingList.parse(
    config.variable_mapping,
  );

  // extract the variables which need to be inserted into the prompt
  const mappingResult = await extractVariables({
    projectId: event.projectId,
    variables: template.vars,
    traceId: job.job_input_trace_id,
    datasetItemId: job.job_input_dataset_item_id ?? undefined,
    variableMapping: parsedVariableMapping,
  });

  logger.debug(
    `Evaluating job ${event.jobExecutionId} extracted variables ${JSON.stringify(mappingResult)} `,
  );

  // compile the prompt and send out the LLM request
  const prompt = compileHandlebarString(template.prompt, {
    ...Object.fromEntries(
      mappingResult.map(({ var: key, value }) => [key, value]),
    ),
  });

  logger.debug(
    `Evaluating job ${event.jobExecutionId} compiled prompt ${prompt}`,
  );

  const parsedOutputSchema = z
    .object({
      score: z.string(),
      reasoning: z.string(),
    })
    .parse(template.outputSchema);

  if (!parsedOutputSchema) {
    throw new InvalidRequestError("Output schema not found");
  }

  const evalScoreSchema = z.object({
    reasoning: z.string().describe(parsedOutputSchema.reasoning),
    score: z.number().describe(parsedOutputSchema.score),
  });

  const modelParams = ZodModelConfig.parse(template.modelParams);

  // the apiKey.secret_key must never be printed to the console or returned to the client.
  const apiKey = await prisma.llmApiKeys.findFirst({
    where: {
      projectId: event.projectId,
      provider: template.provider,
    },
  });
  const parsedKey = LLMApiKeySchema.safeParse(apiKey);

  if (!parsedKey.success) {
    // this will fail the eval execution if a user deletes the API key.
    logger.error(
      `Evaluating job ${event.jobExecutionId} did not find API key for provider ${template.provider} and project ${event.projectId}. Eval will fail. ${parsedKey.error}`,
    );
    throw new LangfuseNotFoundError(
      `API key for provider ${template.provider} and project ${event.projectId} not found.`,
    );
  }

  const messages = [
    {
      role: ChatMessageRole.System,
      content: "You are an expert at evaluating LLM outputs.",
    },
    { role: ChatMessageRole.User, content: prompt },
  ];

  const parsedLLMOutput = await backOff(
    () =>
      callLLM(
        event.jobExecutionId,
        parsedKey.data,
        messages,
        modelParams,
        template.provider,
        template.model,
        evalScoreSchema,
      ),
    {
      numOfAttempts: 1, // turn off retries as Langchain is doing that for us already.
    },
  );

  logger.debug(
    `Evaluating job ${event.jobExecutionId} Parsed LLM output ${JSON.stringify(parsedLLMOutput)}`,
  );

  // persist the score and update the job status
  const scoreId = randomUUID();

  const baseScore = {
    id: scoreId,
    traceId: job.job_input_trace_id,
    observationId: job.job_input_observation_id,
    name: config.score_name,
    value: parsedLLMOutput.score,
    comment: parsedLLMOutput.reasoning,
    source: ScoreSource.EVAL,
  };

  // TODO: Remove foreign key on jobExecutions when removing this
  await prisma.score.create({
    data: {
      ...baseScore,
      projectId: event.projectId,
    },
  });

  // Write score to S3 and ingest into queue for Clickhouse processing
  try {
    if (env.LANGFUSE_S3_EVENT_UPLOAD_ENABLED === "true" && env.CLICKHOUSE_URL) {
      if (env.LANGFUSE_S3_EVENT_UPLOAD_BUCKET === undefined) {
        throw new Error("S3 event store is enabled but no bucket is set");
      }
      const s3Client = getS3StorageServiceClient(
        env.LANGFUSE_S3_EVENT_UPLOAD_BUCKET,
      );
      await s3Client.uploadJson(
        `${env.LANGFUSE_S3_EVENT_UPLOAD_PREFIX}${event.projectId}/score/${scoreId}/${randomUUID()}.json`,
        [
          {
            id: randomUUID(),
            timestamp: new Date().toISOString(),
            type: eventTypes.SCORE_CREATE,
            body: {
              ...baseScore,
              dataType: "NUMERIC",
            },
          },
        ],
      );

      if (redis) {
        const queue = IngestionQueue.getInstance();
        if (!queue) {
          throw new Error("Ingestion queue not available");
        }
        await queue.add(QueueJobs.IngestionJob, {
          id: randomUUID(),
          timestamp: new Date(),
          name: QueueJobs.IngestionJob as const,
          payload: {
            data: {
              type: eventTypes.SCORE_CREATE,
              eventBodyId: scoreId,
            },
            authCheck: {
              validKey: true,
              scope: {
                projectId: event.projectId,
                accessLevel: "scores",
              },
            },
          },
        });
      }
    }
  } catch (e) {
    logger.error(`Failed to add score into IngestionQueue: ${e}`, e);
    traceException(e);
    throw new Error(`Failed to write score ${scoreId} into IngestionQueue`);
  }

  logger.debug(
    `Evaluating job ${event.jobExecutionId} persisted score ${scoreId} for trace ${job.job_input_trace_id}`,
  );

  await kyselyPrisma.$kysely
    .updateTable("job_executions")
    .set("status", sql`'COMPLETED'::"JobExecutionStatus"`)
    .set("end_time", new Date())
    .set("job_output_score_id", scoreId)
    .where("id", "=", event.jobExecutionId)
    .execute();

  logger.debug(
    `Eval job ${job.id} for project ${event.projectId} completed with score ${parsedLLMOutput.score}`,
  );
};

// possibly export this to utilities
export function compileHandlebarString(
  handlebarString: string,
  context: Record<string, any>,
): string {
  const template = Handlebars.compile(handlebarString, { noEscape: true });
  return template(context);
}

export async function extractVariables({
  projectId,
  variables,
  traceId,
  variableMapping,
  datasetItemId,
}: {
  projectId: string;
  variables: string[];
  traceId: string;
  // this here are variables which were inserted by users. Need to validate before DB query.
  variableMapping: z.infer<typeof variableMappingList>;
  datasetItemId?: string;
}) {
  const mappingResult: { var: string; value: string }[] = [];

  // find the context for each variable of the template
  for (const variable of variables) {
    const mapping = variableMapping.find(
      (m) => m.templateVariable === variable,
    );

    if (!mapping) {
      logger.debug(`No mapping found for variable ${variable}`);
      mappingResult.push({ var: variable, value: "" });
      continue; // no need to fetch additional data
    }

    if (mapping.langfuseObject === "dataset_item") {
      if (!datasetItemId) {
        logger.error(
          `No dataset item id found for variable ${variable}. Eval will succeed without dataset item input.`,
        );
        mappingResult.push({ var: variable, value: "" });
        continue;
      }

      // find the internal definitions of the column
      const safeInternalColumn = availableDatasetEvalVariables
        .find((o) => o.id === "dataset_item")
        ?.availableColumns.find((col) => col.id === mapping.selectedColumnId);

      // if no column was found, we still process with an empty variable
      if (!safeInternalColumn?.id) {
        logger.error(
          `No column found for variable ${variable} and column ${mapping.selectedColumnId}`,
        );
        mappingResult.push({ var: variable, value: "" });
        continue;
      }

      const datasetItem = await kyselyPrisma.$kysely
        .selectFrom("dataset_items as d")
        .select(
          sql`${sql.raw(safeInternalColumn.internal)}`.as(
            safeInternalColumn.id,
          ),
        ) // query the internal column name raw
        .where("id", "=", datasetItemId)
        .where("project_id", "=", projectId)
        .executeTakeFirst();

      // user facing errors
      if (!datasetItem) {
        logger.error(
          `Dataset item ${datasetItemId} for project ${projectId} not found. Eval will succeed without dataset item input. Please ensure the mapped data on the dataset item exists and consider extending the job delay.`,
        );
        throw new LangfuseNotFoundError(
          `Dataset item ${datasetItemId} for project ${projectId} not found. Eval will succeed without dataset item input. Please ensure the mapped data on the dataset item exists and consider extending the job delay.`,
        );
      }

      mappingResult.push({
        var: variable,
        value: parseUnknownToString(datasetItem[mapping.selectedColumnId]),
      });
    }

    if (mapping.langfuseObject === "trace") {
      // find the internal definitions of the column
      const safeInternalColumn = availableTraceEvalVariables
        .find((o) => o.id === "trace")
        ?.availableColumns.find((col) => col.id === mapping.selectedColumnId);

      // if no column was found, we still process with an empty variable
      if (!safeInternalColumn?.id) {
        logger.error(
          `No column found for variable ${variable} and column ${mapping.selectedColumnId}`,
        );
        mappingResult.push({ var: variable, value: "" });
        continue;
      }

      const trace = await kyselyPrisma.$kysely
        .selectFrom("traces as t")
        .select(
          sql`${sql.raw(safeInternalColumn.internal)}`.as(
            safeInternalColumn.id,
          ),
        ) // query the internal column name raw
        .where("id", "=", traceId)
        .where("project_id", "=", projectId)
        .executeTakeFirst();

      // user facing errors
      if (!trace) {
        logger.error(
          `Trace ${traceId} for project ${projectId} not found. Eval will succeed without trace input. Please ensure the mapped data on the trace exists and consider extending the job delay.`,
        );
        throw new LangfuseNotFoundError(
          `Trace ${traceId} for project ${projectId} not found. Eval will succeed without trace input. Please ensure the mapped data on the trace exists and consider extending the job delay.`,
        );
      }

      mappingResult.push({
        var: variable,
        value: parseUnknownToString(trace[mapping.selectedColumnId]),
      });
    }
    if (["generation", "span", "event"].includes(mapping.langfuseObject)) {
      const safeInternalColumn = availableTraceEvalVariables
        .find((o) => o.id === mapping.langfuseObject)
        ?.availableColumns.find((col) => col.id === mapping.selectedColumnId);

      if (!mapping.objectName) {
        logger.info(
          `No object name found for variable ${variable} and object ${mapping.langfuseObject}`,
        );
        mappingResult.push({ var: variable, value: "" });
        continue;
      }

      if (!safeInternalColumn?.id) {
        logger.warn(
          `No column found for variable ${variable} and column ${mapping.selectedColumnId}`,
        );
        mappingResult.push({ var: variable, value: "" });
        continue;
      }

      const observation = await kyselyPrisma.$kysely
        .selectFrom("observations as o")
        .select(
          sql`${sql.raw(safeInternalColumn.internal)}`.as(
            safeInternalColumn.id,
          ),
        ) // query the internal column name raw
        .where("trace_id", "=", traceId)
        .where("project_id", "=", projectId)
        .where("name", "=", mapping.objectName)
        .orderBy("start_time", "desc")
        .executeTakeFirst();

      // user facing errors
      if (!observation) {
        logger.error(
          `Observation ${mapping.objectName} for trace ${traceId} not found. Please ensure the mapped data exists and consider extending the job delay.`,
        );
        throw new LangfuseNotFoundError(
          `Observation ${mapping.objectName} for trace ${traceId} not found. Please ensure the mapped data exists and consider extending the job delay.`,
        );
      }

      mappingResult.push({
        var: variable,
        value: parseUnknownToString(observation[mapping.selectedColumnId]),
      });
    }
  }
  return mappingResult;
}

export const parseUnknownToString = (value: unknown): string => {
  if (value === null || value === undefined) {
    return "";
  }
  if (
    typeof value === "string" ||
    typeof value === "number" ||
    typeof value === "boolean"
  ) {
    return value.toString();
  }
  if (typeof value === "object") {
    return JSON.stringify(value);
  }
  if (typeof value === "symbol") {
    return value.toString();
  }

  return String(value);
};<|MERGE_RESOLUTION|>--- conflicted
+++ resolved
@@ -15,19 +15,11 @@
   eventTypes,
   redis,
   IngestionQueue,
-<<<<<<< HEAD
-  ChatMessageRole,
+  logger,
 } from "@langfuse/shared/src/server";
 import {
   availableTraceEvalVariables,
-=======
-  EvalExecutionQueue,
-} from "@langfuse/shared/src/server";
-import {
-  ApiError,
-  availableTraceEvalVariables,
   ChatMessageRole,
->>>>>>> 87995625
   evalTraceTableCols,
   ForbiddenError,
   LangfuseNotFoundError,
@@ -37,26 +29,14 @@
   InvalidRequestError,
   variableMappingList,
   ZodModelConfig,
-<<<<<<< HEAD
-=======
-  EvalTemplate,
->>>>>>> 87995625
   evalDatasetFormFilterCols,
   availableDatasetEvalVariables,
 } from "@langfuse/shared";
-
 import { kyselyPrisma, prisma } from "@langfuse/shared/src/db";
-<<<<<<< HEAD
-import { logger } from "@langfuse/shared/src/server";
 import { EvalExecutionQueue } from "../../queues/evalQueue";
 import { backOff } from "exponential-backoff";
 import { env } from "../../env";
 import { callLLM } from "../utilities";
-=======
-import { fetchLLMCompletion, logger } from "@langfuse/shared/src/server";
-import { backOff } from "exponential-backoff";
-import { env } from "../../env";
->>>>>>> 87995625
 import { JobConfigState } from "../../../../packages/shared/dist/prisma/generated/types";
 
 let s3StorageServiceClient: S3StorageService;
