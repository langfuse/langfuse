import { randomUUID } from "crypto";
import { sql } from "kysely";
import { z } from "zod";
import { ScoreSource, JobConfigState } from "@prisma/client";
import {
  QueueJobs,
  QueueName,
  EvalExecutionEvent,
  tableColumnsToSqlFilterAndPrefix,
<<<<<<< HEAD
  TraceQueueEventSchema,
  DatasetRunItemUpsertEventSchema,
=======
>>>>>>> c0ebd06c
  traceException,
  StorageServiceFactory,
  StorageService,
  eventTypes,
  redis,
  IngestionQueue,
  logger,
  EvalExecutionQueue,
  checkTraceExists,
  checkObservationExists,
  getTraceById,
  getObservationForTraceIdByName,
  TraceUpsertEventType,
  DatasetRunItemUpsertEventType,
} from "@langfuse/shared/src/server";
import {
  availableTraceEvalVariables,
  ChatMessageRole,
  evalTraceTableCols,
  ForbiddenError,
  LangfuseNotFoundError,
  LLMApiKeySchema,
  Prisma,
  singleFilter,
  InvalidRequestError,
  variableMappingList,
  ZodModelConfig,
  evalDatasetFormFilterCols,
  availableDatasetEvalVariables,
} from "@langfuse/shared";
import { kyselyPrisma, prisma } from "@langfuse/shared/src/db";
import { backOff } from "exponential-backoff";
import { env } from "../../env";
import { callStructuredLLM, compileHandlebarString } from "../utilities";

let s3StorageServiceClient: StorageService;

const getS3StorageServiceClient = (bucketName: string): StorageService => {
  if (!s3StorageServiceClient) {
    s3StorageServiceClient = StorageServiceFactory.getInstance({
      bucketName,
      accessKeyId: env.LANGFUSE_S3_EVENT_UPLOAD_ACCESS_KEY_ID,
      secretAccessKey: env.LANGFUSE_S3_EVENT_UPLOAD_SECRET_ACCESS_KEY,
      endpoint: env.LANGFUSE_S3_EVENT_UPLOAD_ENDPOINT,
      region: env.LANGFUSE_S3_EVENT_UPLOAD_REGION,
      forcePathStyle: env.LANGFUSE_S3_EVENT_UPLOAD_FORCE_PATH_STYLE === "true",
    });
  }
  return s3StorageServiceClient;
};

// this function is used to determine which eval jobs to create for a given trace
// there might be multiple eval jobs to create for a single trace
export const createEvalJobs = async ({
  event,
}: {
<<<<<<< HEAD
  event: z.infer<typeof TraceQueueEventSchema>;
=======
  event: TraceUpsertEventType | DatasetRunItemUpsertEventType;
>>>>>>> c0ebd06c
}) => {
  // Fetch all configs for a given project. Those may be dataset or trace configs.
  const configs = await kyselyPrisma.$kysely
    .selectFrom("job_configurations")
    .selectAll()
    .where(sql.raw("job_type::text"), "=", "EVAL")
    .where("project_id", "=", event.projectId)
    .execute();

  if (configs.length === 0) {
    logger.debug("No evaluation jobs found for project", event.projectId);
    return;
  }

  logger.debug(
    `Creating eval jobs for trace ${event.traceId} on project ${event.projectId}`,
  );

  for (const config of configs) {
    if (config.status === JobConfigState.INACTIVE) {
      logger.debug(`Skipping inactive config ${config.id}`);
      continue;
    }

    logger.debug("Creating eval job for config", config.id);
    const validatedFilter = z.array(singleFilter).parse(config.filter);

    // Check whether the trace already exists in the database.
    let traceExists: boolean = false;
    if (env.LANGFUSE_RETURN_FROM_CLICKHOUSE === "true") {
      traceExists = await checkTraceExists(
        event.projectId,
        event.traceId,
        new Date(),
        config.target_object === "trace" ? validatedFilter : [],
      );
    } else {
      const condition = tableColumnsToSqlFilterAndPrefix(
        config.target_object === "trace" ? validatedFilter : [],
        evalTraceTableCols,
        "traces",
      );

      const joinedQuery = Prisma.sql`
        SELECT id
        FROM traces as t
        WHERE project_id = ${event.projectId}
        AND id = ${event.traceId}
        ${condition}
      `;

      const traces = await prisma.$queryRaw<Array<{ id: string }>>(joinedQuery);
      traceExists = traces.length > 0;
    }

    const isDatasetConfig = config.target_object === "dataset";
    let datasetItem:
      | { id: string; sourceObservationId: string | undefined }
      | undefined;
    if (isDatasetConfig) {
      // If the target object is a dataset and the event type has a datasetItemId, we try to fetch it based on our filter
      if ("datasetItemId" in event && event.datasetItemId) {
        const condition = tableColumnsToSqlFilterAndPrefix(
          config.target_object === "dataset" ? validatedFilter : [],
          evalDatasetFormFilterCols,
          "dataset_items",
        );

        const datasetItems = await prisma.$queryRaw<
          Array<{ id: string; sourceObservationId: string | undefined }>
        >(Prisma.sql`
          SELECT id, source_observation_id as "sourceObservationId"
          FROM dataset_items as di
          WHERE project_id = ${event.projectId}
            AND id = ${event.datasetItemId}
            ${condition}
        `);
        datasetItem = datasetItems.shift();
      } else {
        // Otherwise, try to find the dataset item id from datasetRunItems.
        // Here, we can search for the traceId and projectId and should only get one result.
        const datasetItems = await prisma.$queryRaw<
          Array<{ id: string; sourceObservationId: string | undefined }>
        >(Prisma.sql`
          SELECT dataset_item_id as id, observation_id as "sourceObservationId"
          FROM dataset_run_items as dri
          WHERE project_id = ${event.projectId}
          AND trace_id = ${event.traceId}
        `);
        datasetItem = datasetItems.shift();
      }
    }

    // We also need to validate that the observation exists in case an observationId is set
    // If it's not set, we go into the retry loop. For the other events, we expect that the rerun
    // is unnecessary, as we're triggering this flow if either event comes in.
    const observationId =
      "observationId" in event && event.observationId
        ? event.observationId
        : datasetItem?.sourceObservationId;
    if (observationId) {
      const observationExists =
        env.LANGFUSE_RETURN_FROM_CLICKHOUSE === "true"
          ? await checkObservationExists(
              event.projectId,
              observationId,
              new Date(),
            )
          : await kyselyPrisma.$kysely
              .selectFrom("observations")
              .select("id")
              .where("project_id", "=", event.projectId)
              .where("id", "=", observationId)
              .executeTakeFirst();

      if (!observationExists) {
        logger.warn(
          `Observation ${observationId} not found, retrying dataset eval later`,
        );
        throw new Error(
          "Observation not found. Rejecting job to use retry-attempts.",
        );
      }
    }

    // Fetch the existing job for the given configuration.
    // We either use it for deduplication or we cancel it in case it became "deselected".
    const existingJob = await kyselyPrisma.$kysely
      .selectFrom("job_executions")
      .select("id")
      .where("project_id", "=", event.projectId)
      .where("job_configuration_id", "=", config.id)
      .where("job_input_trace_id", "=", event.traceId)
      .where(
        "job_input_dataset_item_id",
        datasetItem ? "=" : "is",
        datasetItem ? datasetItem.id : null,
      )
      .where(
        "job_input_observation_id",
        observationId ? "=" : "is",
        observationId || null,
      )
      .execute();

    // If we matched a trace for a trace event, we create a job or
    // if we have both trace and datasetItem.
    if (traceExists && (!isDatasetConfig || Boolean(datasetItem))) {
      const jobExecutionId = randomUUID();

      // deduplication: if a job exists already for a trace event, we do not create a new one.
      if (existingJob.length > 0) {
        logger.debug(
          `Eval job for config ${config.id} and trace ${event.traceId} already exists`,
        );
        continue;
      }

      // apply sampling. Only if the job is sampled, we create a job
      // user supplies a number between 0 and 1, which is the probability of sampling
      if (parseFloat(config.sampling) !== 1) {
        const random = Math.random();
        if (random > parseFloat(config.sampling)) {
          logger.debug(
            `Eval job for config ${config.id} and trace ${event.traceId} was sampled out`,
          );
          continue;
        }
      }

      logger.debug(
        `Creating eval job for config ${config.id} and trace ${event.traceId}`,
      );

      await prisma.jobExecution.create({
        data: {
          id: jobExecutionId,
          projectId: event.projectId,
          jobConfigurationId: config.id,
          jobInputTraceId: event.traceId,
          status: "PENDING",
          startTime: new Date(),
          ...(datasetItem
            ? {
                jobInputDatasetItemId: datasetItem.id,
                jobInputObservationId: datasetItem.sourceObservationId || null,
              }
            : {}),
        },
      });

      // add the job to the next queue so that eval can be executed
      await EvalExecutionQueue.getInstance()?.add(
        QueueName.EvaluationExecution,
        {
          name: QueueJobs.EvaluationExecution,
          id: randomUUID(),
          timestamp: new Date(),
          payload: {
            projectId: event.projectId,
            jobExecutionId: jobExecutionId,
            delay: config.delay,
          },
        },
        {
          delay: config.delay, // milliseconds
        },
      );
    } else {
      // if we do not have a match, and execution exists, we mark the job as cancelled
      // we do this, because a second trace event might 'deselect' a trace
      logger.debug(`Eval job for config ${config.id} did not match trace`);
      if (existingJob.length > 0) {
        logger.debug(
          `Cancelling eval job for config ${config.id} and trace ${event.traceId}`,
        );
        await kyselyPrisma.$kysely
          .updateTable("job_executions")
          .set("status", sql`'CANCELLED'::"JobExecutionStatus"`)
          .set("end_time", new Date())
          .where("id", "=", existingJob[0].id)
          .execute();
      }
    }
  }
};

// for a single eval job, this function is used to evaluate the job
export const evaluate = async ({
  event,
}: {
  event: z.infer<typeof EvalExecutionEvent>;
}) => {
  logger.debug(
    `Evaluating job ${event.jobExecutionId} for project ${event.projectId}`,
  );
  // first, fetch all the context required for the evaluation
  const job = await kyselyPrisma.$kysely
    .selectFrom("job_executions")
    .selectAll()
    .where("id", "=", event.jobExecutionId)
    .where("project_id", "=", event.projectId)
    .executeTakeFirstOrThrow();

  if (!job?.job_input_trace_id) {
    throw new ForbiddenError(
      "Jobs can only be executed on traces and dataset runs for now.",
    );
  }

  if (job.status === "CANCELLED") {
    logger.debug(`Job ${job.id} for project ${event.projectId} was cancelled.`);

    await kyselyPrisma.$kysely
      .deleteFrom("job_executions")
      .where("id", "=", job.id)
      .where("project_id", "=", event.projectId)
      .execute();

    return;
  }

  const config = await kyselyPrisma.$kysely
    .selectFrom("job_configurations")
    .selectAll()
    .where("id", "=", job.job_configuration_id)
    .where("project_id", "=", event.projectId)
    .executeTakeFirstOrThrow();

  if (!config || !config.eval_template_id) {
    logger.error(
      `Eval template not found for config ${config.eval_template_id}`,
    );
    throw new InvalidRequestError(
      `Eval template not found for config ${config.eval_template_id}`,
    );
  }

  const template = await prisma.evalTemplate.findFirstOrThrow({
    where: {
      id: config.eval_template_id,
      projectId: event.projectId,
    },
  });

  logger.info(
    `Evaluating job ${job.id} for project ${event.projectId} with template ${template.id}. Searching for context...`,
  );

  // selectedcolumnid is not safe to use, needs validation in extractVariablesFromTrace()
  const parsedVariableMapping = variableMappingList.parse(
    config.variable_mapping,
  );

  // extract the variables which need to be inserted into the prompt
  const mappingResult = await extractVariablesFromTracingData({
    projectId: event.projectId,
    variables: template.vars,
    traceId: job.job_input_trace_id,
    datasetItemId: job.job_input_dataset_item_id ?? undefined,
    variableMapping: parsedVariableMapping,
  });

  logger.debug(
    `Evaluating job ${event.jobExecutionId} extracted variables ${JSON.stringify(mappingResult)} `,
  );

  // compile the prompt and send out the LLM request
  let prompt;
  try {
    prompt = compileHandlebarString(template.prompt, {
      ...Object.fromEntries(
        mappingResult.map(({ var: key, value }) => [key, value]),
      ),
    });
  } catch (e) {
    // in case of a compilation error, we use the original prompt without adding variables.
    logger.error(
      `Evaluating job ${event.jobExecutionId} failed to compile prompt. Eval will fail. ${e}`,
    );
    prompt = template.prompt;
  }

  logger.debug(
    `Evaluating job ${event.jobExecutionId} compiled prompt ${prompt}`,
  );

  const parsedOutputSchema = z
    .object({
      score: z.string(),
      reasoning: z.string(),
    })
    .parse(template.outputSchema);

  if (!parsedOutputSchema) {
    throw new InvalidRequestError("Output schema not found");
  }

  const evalScoreSchema = z.object({
    reasoning: z.string().describe(parsedOutputSchema.reasoning),
    score: z.number().describe(parsedOutputSchema.score),
  });

  const modelParams = ZodModelConfig.parse(template.modelParams);

  // the apiKey.secret_key must never be printed to the console or returned to the client.
  const apiKey = await prisma.llmApiKeys.findFirst({
    where: {
      projectId: event.projectId,
      provider: template.provider,
    },
  });
  const parsedKey = LLMApiKeySchema.safeParse(apiKey);

  if (!parsedKey.success) {
    // this will fail the eval execution if a user deletes the API key.
    logger.error(
      `Evaluating job ${event.jobExecutionId} did not find API key for provider ${template.provider} and project ${event.projectId}. Eval will fail. ${parsedKey.error}`,
    );
    throw new LangfuseNotFoundError(
      `API key for provider ${template.provider} and project ${event.projectId} not found.`,
    );
  }

  const messages = [
    {
      role: ChatMessageRole.System,
      content: "You are an expert at evaluating LLM outputs.",
    },
    { role: ChatMessageRole.User, content: prompt },
  ];

  const parsedLLMOutput = await backOff(
    async () =>
      await callStructuredLLM(
        event.jobExecutionId,
        parsedKey.data,
        messages,
        modelParams,
        template.provider,
        template.model,
        evalScoreSchema,
      ),
    {
      numOfAttempts: 1, // turn off retries as Langchain is doing that for us already.
    },
  );

  logger.debug(
    `Evaluating job ${event.jobExecutionId} Parsed LLM output ${JSON.stringify(parsedLLMOutput)}`,
  );

  // persist the score and update the job status
  const scoreId = randomUUID();

  const baseScore = {
    id: scoreId,
    traceId: job.job_input_trace_id,
    observationId: job.job_input_observation_id,
    name: config.score_name,
    value: parsedLLMOutput.score,
    comment: parsedLLMOutput.reasoning,
    source: ScoreSource.EVAL,
  };

  // TODO: Remove foreign key on jobExecutions when removing this
  await prisma.score.create({
    data: {
      ...baseScore,
      projectId: event.projectId,
    },
  });

  // Write score to S3 and ingest into queue for Clickhouse processing
  try {
    if (env.LANGFUSE_S3_EVENT_UPLOAD_ENABLED === "true" && env.CLICKHOUSE_URL) {
      if (env.LANGFUSE_S3_EVENT_UPLOAD_BUCKET === undefined) {
        throw new Error("S3 event store is enabled but no bucket is set");
      }
      const s3Client = getS3StorageServiceClient(
        env.LANGFUSE_S3_EVENT_UPLOAD_BUCKET,
      );
      await s3Client.uploadJson(
        `${env.LANGFUSE_S3_EVENT_UPLOAD_PREFIX}${event.projectId}/score/${scoreId}/${randomUUID()}.json`,
        [
          {
            id: randomUUID(),
            timestamp: new Date().toISOString(),
            type: eventTypes.SCORE_CREATE,
            body: {
              ...baseScore,
              dataType: "NUMERIC",
            },
          },
        ],
      );

      if (redis) {
        const queue = IngestionQueue.getInstance();
        if (!queue) {
          throw new Error("Ingestion queue not available");
        }
        await queue.add(QueueJobs.IngestionJob, {
          id: randomUUID(),
          timestamp: new Date(),
          name: QueueJobs.IngestionJob as const,
          payload: {
            data: {
              type: eventTypes.SCORE_CREATE,
              eventBodyId: scoreId,
            },
            authCheck: {
              validKey: true,
              scope: {
                projectId: event.projectId,
                accessLevel: "scores",
              },
            },
          },
        });
      }
    }
  } catch (e) {
    logger.error(`Failed to add score into IngestionQueue: ${e}`, e);
    traceException(e);
    throw new Error(`Failed to write score ${scoreId} into IngestionQueue`);
  }

  logger.debug(
    `Evaluating job ${event.jobExecutionId} persisted score ${scoreId} for trace ${job.job_input_trace_id}`,
  );

  await kyselyPrisma.$kysely
    .updateTable("job_executions")
    .set("status", sql`'COMPLETED'::"JobExecutionStatus"`)
    .set("end_time", new Date())
    .set("job_output_score_id", scoreId)
    .where("id", "=", event.jobExecutionId)
    .execute();

  logger.debug(
    `Eval job ${job.id} for project ${event.projectId} completed with score ${parsedLLMOutput.score}`,
  );
};

export async function extractVariablesFromTracingData({
  projectId,
  variables,
  traceId,
  variableMapping,
  datasetItemId,
}: {
  projectId: string;
  variables: string[];
  traceId: string;
  // this here are variables which were inserted by users. Need to validate before DB query.
  variableMapping: z.infer<typeof variableMappingList>;
  datasetItemId?: string;
}): Promise<{ var: string; value: string }[]> {
  return Promise.all(
    variables.map(async (variable) => {
      const mapping = variableMapping.find(
        (m) => m.templateVariable === variable,
      );

      if (!mapping) {
        logger.debug(`No mapping found for variable ${variable}`);
        return { var: variable, value: "" };
      }

      if (mapping.langfuseObject === "dataset_item") {
        if (!datasetItemId) {
          logger.error(
            `No dataset item id found for variable ${variable}. Eval will succeed without dataset item input.`,
          );
          return { var: variable, value: "" };
        }

        // find the internal definitions of the column
        const safeInternalColumn = availableDatasetEvalVariables
          .find((o) => o.id === "dataset_item")
          ?.availableColumns.find((col) => col.id === mapping.selectedColumnId);

        // if no column was found, we still process with an empty variable
        if (!safeInternalColumn?.id) {
          logger.error(
            `No column found for variable ${variable} and column ${mapping.selectedColumnId}`,
          );
          return { var: variable, value: "" };
        }

        const datasetItem = await kyselyPrisma.$kysely
          .selectFrom("dataset_items as d")
          .select(
            sql`${sql.raw(safeInternalColumn.internal)}`.as(
              safeInternalColumn.id,
            ),
          ) // query the internal column name raw
          .where("id", "=", datasetItemId)
          .where("project_id", "=", projectId)
          .executeTakeFirst();

        // user facing errors
        if (!datasetItem) {
          logger.error(
            `Dataset item ${datasetItemId} for project ${projectId} not found. Eval will succeed without dataset item input. Please ensure the mapped data on the dataset item exists and consider extending the job delay.`,
          );
          throw new LangfuseNotFoundError(
            `Dataset item ${datasetItemId} for project ${projectId} not found. Eval will succeed without dataset item input. Please ensure the mapped data on the dataset item exists and consider extending the job delay.`,
          );
        }

        return {
          var: variable,
          value: parseUnknownToString(datasetItem[mapping.selectedColumnId]),
        };
      }

      if (mapping.langfuseObject === "trace") {
        // find the internal definitions of the column
        const safeInternalColumn = availableTraceEvalVariables
          .find((o) => o.id === "trace")
          ?.availableColumns.find((col) => col.id === mapping.selectedColumnId);

        // if no column was found, we still process with an empty variable
        if (!safeInternalColumn?.id) {
          logger.error(
            `No column found for variable ${variable} and column ${mapping.selectedColumnId}`,
          );
          return { var: variable, value: "" };
        }

        const trace: Record<string, unknown> | undefined =
          env.LANGFUSE_RETURN_FROM_CLICKHOUSE === "true"
            ? await getTraceById(traceId, projectId)
            : await kyselyPrisma.$kysely
                .selectFrom("traces as t")
                .select(
                  sql`${sql.raw(safeInternalColumn.internal)}`.as(
                    safeInternalColumn.id,
                  ),
                ) // query the internal column name raw
                .where("id", "=", traceId)
                .where("project_id", "=", projectId)
                .executeTakeFirst();

        // user facing errors
        if (!trace) {
          logger.error(
            `Trace ${traceId} for project ${projectId} not found. Eval will succeed without trace input. Please ensure the mapped data on the trace exists and consider extending the job delay.`,
          );
          throw new LangfuseNotFoundError(
            `Trace ${traceId} for project ${projectId} not found. Eval will succeed without trace input. Please ensure the mapped data on the trace exists and consider extending the job delay.`,
          );
        }

        return {
          var: variable,
          value: parseUnknownToString(trace[mapping.selectedColumnId]),
        };
      }

      if (["generation", "span", "event"].includes(mapping.langfuseObject)) {
        const safeInternalColumn = availableTraceEvalVariables
          .find((o) => o.id === mapping.langfuseObject)
          ?.availableColumns.find((col) => col.id === mapping.selectedColumnId);

        if (!mapping.objectName) {
          logger.info(
            `No object name found for variable ${variable} and object ${mapping.langfuseObject}`,
          );
          return { var: variable, value: "" };
        }

        if (!safeInternalColumn?.id) {
          logger.warn(
            `No column found for variable ${variable} and column ${mapping.selectedColumnId}`,
          );
          return { var: variable, value: "" };
        }

        const observation: Record<string, unknown> | undefined =
          env.LANGFUSE_RETURN_FROM_CLICKHOUSE === "true"
            ? (
                await getObservationForTraceIdByName(
                  traceId,
                  projectId,
                  mapping.objectName,
                  undefined,
                  true,
                )
              ).shift() // We only take the first match and ignore duplicate generation-names in a trace.
            : await kyselyPrisma.$kysely
                .selectFrom("observations as o")
                .select(
                  sql`${sql.raw(safeInternalColumn.internal)}`.as(
                    safeInternalColumn.id,
                  ),
                ) // query the internal column name raw
                .where("trace_id", "=", traceId)
                .where("project_id", "=", projectId)
                .where("name", "=", mapping.objectName)
                .orderBy("start_time", "desc")
                .executeTakeFirst();

        // user facing errors
        if (!observation) {
          logger.error(
            `Observation ${mapping.objectName} for trace ${traceId} not found. Please ensure the mapped data exists and consider extending the job delay.`,
          );
          throw new LangfuseNotFoundError(
            `Observation ${mapping.objectName} for trace ${traceId} not found. Please ensure the mapped data exists and consider extending the job delay.`,
          );
        }

        return {
          var: variable,
          value: parseUnknownToString(observation[mapping.selectedColumnId]),
        };
      }

      throw new Error(`Unknown object type ${mapping.langfuseObject}`);
    }),
  );
}

export const parseUnknownToString = (value: unknown): string => {
  if (value === null || value === undefined) {
    return "";
  }
  if (
    typeof value === "string" ||
    typeof value === "number" ||
    typeof value === "boolean"
  ) {
    return value.toString();
  }
  if (typeof value === "object") {
    return JSON.stringify(value);
  }
  if (typeof value === "symbol") {
    return value.toString();
  }

  return String(value);
};<|MERGE_RESOLUTION|>--- conflicted
+++ resolved
@@ -7,11 +7,6 @@
   QueueName,
   EvalExecutionEvent,
   tableColumnsToSqlFilterAndPrefix,
-<<<<<<< HEAD
-  TraceQueueEventSchema,
-  DatasetRunItemUpsertEventSchema,
-=======
->>>>>>> c0ebd06c
   traceException,
   StorageServiceFactory,
   StorageService,
@@ -24,8 +19,8 @@
   checkObservationExists,
   getTraceById,
   getObservationForTraceIdByName,
-  TraceUpsertEventType,
   DatasetRunItemUpsertEventType,
+  TraceQueueEventType,
 } from "@langfuse/shared/src/server";
 import {
   availableTraceEvalVariables,
@@ -68,11 +63,7 @@
 export const createEvalJobs = async ({
   event,
 }: {
-<<<<<<< HEAD
-  event: z.infer<typeof TraceQueueEventSchema>;
-=======
-  event: TraceUpsertEventType | DatasetRunItemUpsertEventType;
->>>>>>> c0ebd06c
+  event: TraceQueueEventType | DatasetRunItemUpsertEventType;
 }) => {
   // Fetch all configs for a given project. Those may be dataset or trace configs.
   const configs = await kyselyPrisma.$kysely
