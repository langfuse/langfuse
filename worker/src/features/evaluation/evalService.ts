--- conflicted
+++ resolved
@@ -23,7 +23,6 @@
   TraceUpsertEventType,
   DatasetRunItemUpsertEventType,
 } from "@langfuse/shared/src/server";
-import { JobConfigState } from "@langfuse/shared/src/db";
 import {
   ApiError,
   availableTraceEvalVariables,
@@ -46,10 +45,7 @@
 import { fetchLLMCompletion, logger } from "@langfuse/shared/src/server";
 import { backOff } from "exponential-backoff";
 import { env } from "../../env";
-<<<<<<< HEAD
-=======
 import { tokenCount } from "../tokenisation/usage";
->>>>>>> a4c040b3
 
 let s3StorageServiceClient: S3StorageService;
 
