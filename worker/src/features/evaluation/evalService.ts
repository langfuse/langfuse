--- conflicted
+++ resolved
@@ -9,16 +9,13 @@
   EvalExecutionEvent,
   UpsertEventSchema,
   tableColumnsToSqlFilterAndPrefix,
-<<<<<<< HEAD
   TraceUpsertEventSchema,
   DatasetRunItemUpsertEventSchema,
-=======
   traceException,
   S3StorageService,
   eventTypes,
   redis,
   IngestionQueue,
->>>>>>> 83e09bcf
 } from "@langfuse/shared/src/server";
 import {
   ApiError,
@@ -42,9 +39,7 @@
 import { fetchLLMCompletion, logger } from "@langfuse/shared/src/server";
 import { EvalExecutionQueue } from "../../queues/evalQueue";
 import { backOff } from "exponential-backoff";
-<<<<<<< HEAD
 import { partition } from "lodash";
-=======
 import { env } from "../../env";
 
 let s3StorageServiceClient: S3StorageService;
@@ -62,7 +57,6 @@
   }
   return s3StorageServiceClient;
 };
->>>>>>> 83e09bcf
 
 const query = kyselyPrisma.$kysely.selectFrom("job_configurations").selectAll();
 
@@ -305,7 +299,7 @@
           projectId: event.projectId,
           jobConfigurationId: config.id,
           jobInputTraceId: event.traceId,
-          jobInputObservationId: event.observationId,
+          jobInputObservationId: event.observationId ?? null,
           jobInputDatasetItemId: event.datasetItemId,
           status: "PENDING",
           startTime: new Date(),
@@ -547,6 +541,7 @@
   const baseScore = {
     id: scoreId,
     traceId: job.job_input_trace_id,
+    observationId: job.job_input_observation_id,
     name: config.score_name,
     value: parsedLLMOutput.score,
     comment: parsedLLMOutput.reasoning,
@@ -555,17 +550,7 @@
 
   await prisma.score.create({
     data: {
-<<<<<<< HEAD
-      id: scoreId,
-      traceId: job.job_input_trace_id,
-      observationId: job.job_input_observation_id,
-      name: config.score_name,
-      value: parsedLLMOutput.score,
-      comment: parsedLLMOutput.reasoning,
-      source: "EVAL",
-=======
       ...baseScore,
->>>>>>> 83e09bcf
       projectId: event.projectId,
     },
   });
