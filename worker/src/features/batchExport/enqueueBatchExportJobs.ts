import { BatchExportStatus, QueueJobs } from "@langfuse/shared";
import { kyselyPrisma } from "@langfuse/shared/src/db";

import logger from "../../logger";
<<<<<<< HEAD
import { batchExportQueue } from "../../queues/batchExportQueue";
import { addExceptionToSpan } from "@langfuse/shared/src/server";
=======
import { getBatchExportQueue } from "@langfuse/shared/src/server";
>>>>>>> 7f9a739c

/**
 * Enqueues batch export jobs from the database to the job queue.
 *
 * @returns A promise that resolves when the jobs are enqueued successfully.
 */
export async function enqueueBatchExportJobs() {
  try {
    const queuedJobs = await kyselyPrisma.$kysely
      .selectFrom("batch_exports")
      .selectAll()
      .where("status", "=", BatchExportStatus.QUEUED)
      .execute();

    const queue = getBatchExportQueue();
    if (queue) {
      const newJobs = queuedJobs.map(
        (job) =>
          ({
            name: QueueJobs.BatchExportJob,
            data: {
              id: job.id, // Important to deduplicate when the same job is already in the queue
              name: QueueJobs.BatchExportJob,
              timestamp: new Date(),
              payload: {
                batchExportId: job.id,
                projectId: job.project_id,
              },
            },
          }) as const
      );

      await queue.addBulk(newJobs);
      logger.info(`Enqueued ${newJobs.length} batch export jobs from postgres`);
    }
  } catch (error) {
    logger.error(
      "Error while checking for QUEUED batch export jobs in postgres",
      error
    );
    addExceptionToSpan(error);
  }
}<|MERGE_RESOLUTION|>--- conflicted
+++ resolved
@@ -2,12 +2,7 @@
 import { kyselyPrisma } from "@langfuse/shared/src/db";
 
 import logger from "../../logger";
-<<<<<<< HEAD
-import { batchExportQueue } from "../../queues/batchExportQueue";
-import { addExceptionToSpan } from "@langfuse/shared/src/server";
-=======
 import { getBatchExportQueue } from "@langfuse/shared/src/server";
->>>>>>> 7f9a739c
 
 /**
  * Enqueues batch export jobs from the database to the job queue.
