import pino from "pino";
import { env } from "./env";

<<<<<<< HEAD
export const getLogger = (env: "development" | "production" | "test") => {
=======
// Map Pino levels to Google Cloud Logging severity levels
// https://cloud.google.com/logging/docs/reference/v2/rest/v2/LogEntry#LogSeverity
const levelToSeverity = {
  trace: "DEBUG",
  debug: "DEBUG",
  info: "INFO",
  warn: "WARNING",
  error: "ERROR",
  fatal: "CRITICAL",
};

export const getLogger = (
  env: "development" | "production" | "test",
  minLevel = "info"
) => {
>>>>>>> d1298e68
  if (env === "production") {
    return pino();
  }
  return pino({
    level: minLevel,
    transport: {
      target: "pino-pretty",
      options: {
        translateTime: "HH:MM:ss Z",
        ignore: "pid,hostname",
      },
    },
  });
};

const logger = getLogger(env.NODE_ENV, env.LANGFUSE_LOG_LEVEL);

export default logger;<|MERGE_RESOLUTION|>--- conflicted
+++ resolved
@@ -1,27 +1,14 @@
 import pino from "pino";
 import { env } from "./env";
-
-<<<<<<< HEAD
-export const getLogger = (env: "development" | "production" | "test") => {
-=======
-// Map Pino levels to Google Cloud Logging severity levels
-// https://cloud.google.com/logging/docs/reference/v2/rest/v2/LogEntry#LogSeverity
-const levelToSeverity = {
-  trace: "DEBUG",
-  debug: "DEBUG",
-  info: "INFO",
-  warn: "WARNING",
-  error: "ERROR",
-  fatal: "CRITICAL",
-};
 
 export const getLogger = (
   env: "development" | "production" | "test",
   minLevel = "info"
 ) => {
->>>>>>> d1298e68
   if (env === "production") {
-    return pino();
+    return pino({
+      level: minLevel,
+    });
   }
   return pino({
     level: minLevel,
