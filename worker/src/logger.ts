--- conflicted
+++ resolved
@@ -1,8 +1,6 @@
 import pino from "pino";
 import { env } from "./env";
 
-<<<<<<< HEAD
-=======
 const getBetterstackLogginTransport = (minLevel: string) => {
   return env.LANGFUSE_WORKER_BETTERSTACK_TOKEN
     ? pino.transport({
@@ -13,19 +11,12 @@
     : { level: minLevel };
 };
 
->>>>>>> 7f9a739c
 export const getLogger = (
   env: "development" | "production" | "test",
   minLevel = "info"
 ) => {
   if (env === "production") {
-<<<<<<< HEAD
-    return pino({
-      level: minLevel,
-    });
-=======
     return pino(getBetterstackLogginTransport(minLevel));
->>>>>>> 7f9a739c
   }
   return pino({
     level: minLevel,
