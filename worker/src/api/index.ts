import express from "express";
import basicAuth from "express-basic-auth";
<<<<<<< HEAD
import { prisma } from "@langfuse/shared/src/db";
=======

import { EventBodySchema, EventName, QueueJobs } from "@langfuse/shared";
>>>>>>> 4c56e697
import {
  clickhouseClient,
  convertTraceUpsertEventsToRedisEvents,
  getTraceUpsertQueue,
  getBatchExportQueue,
  EventBodySchema,
  EventName,
  QueueJobs,
} from "@langfuse/shared/src/server";
import * as Sentry from "@sentry/node";

import { env } from "../env";
import { checkContainerHealth } from "../features/health";
import logger from "../logger";

const router = express.Router();

type EventsResponse = {
  status: "success" | "error";
};

router.get<{}, { status: string }>("/health", async (_req, res) => {
  try {
    await checkContainerHealth(res);
  } catch (e) {
    logger.error(e, "Health check failed");
    res.status(500).json({
      status: "error",
    });
  }
});

router
  .use(basicAuth({ users: { admin: env.LANGFUSE_WORKER_PASSWORD } }))
  .get<
    {},
    { status: "success" | "error"; message?: string }
  >("/clickhouse", async (req, res) => {
    try {
      // check if clickhouse is healthy
      try {
        const response = await clickhouseClient.query({
          query: "SELECT 1",
          format: "CSV",
        });

        logger.info(
          `Clickhouse health check response: ${JSON.stringify(await response.text())}`
        );

        res.json({ status: "success" });
      } catch (e) {
        logger.error(e, "Clickhouse health check failed");
        res.status(500).json({ status: "error", message: JSON.stringify(e) });
      }
    } catch (e) {
      logger.error(e, "Unexpected error during Clickhouse health check");
      res.status(500).json({ status: "error", message: JSON.stringify(e) });
    }
  });

router
  .use(
    basicAuth({
      users: { admin: env.LANGFUSE_WORKER_PASSWORD },
    })
  )
  .post<{}, EventsResponse>("/events", async (req, res) => {
    try {
      const { body } = req;
      logger.info(`Received events, ${JSON.stringify(body)}`);

      const event = EventBodySchema.safeParse(body);

      if (!event.success) {
        logger.error("Invalid event body", event.error);
        return res.status(400).json({
          status: "error",
        });
      }

      if (event.data.name === EventName.TraceUpsert) {
        // Find set of traces per project. There might be two events for the same trace in one API call.
        // If we don't deduplicate, we will end up processing the same trace twice on two different workers in parallel.
        const jobs = convertTraceUpsertEventsToRedisEvents(event.data.payload);
        const traceUpsertQueue = getTraceUpsertQueue();

        await traceUpsertQueue?.addBulk(jobs); // add all jobs as bulk

        if (traceUpsertQueue) {
          logger.info(
            `Added ${jobs.length} trace upsert jobs to the queue`,
            jobs
          );
        }

        return res.json({
          status: "success",
        });
      }

      if (event.data.name === EventName.BatchExport) {
        await getBatchExportQueue()?.add(event.data.name, {
          id: event.data.payload.batchExportId, // Use the batchExportId to deduplicate when the same job is sent multiple times
          name: QueueJobs.BatchExportJob,
          timestamp: new Date(),
          payload: event.data.payload,
        });

        return res.json({
          status: "success",
        });
      }

      return res.status(400).send();
    } catch (e) {
      logger.error(e, "Error processing events");
      Sentry.captureException(e);
      return res.status(500).json({
        status: "error",
      });
    }
  });

router
  .use(
    basicAuth({
      users: { admin: env.LANGFUSE_WORKER_PASSWORD },
    })
  )
  .post("/ingestion", async (req, res) => {
    return res.status(200).send(); // Not implemented, Send 200 to acknowledge the request for web containers to not throw
  });

export default router;<|MERGE_RESOLUTION|>--- conflicted
+++ resolved
@@ -1,11 +1,5 @@
 import express from "express";
 import basicAuth from "express-basic-auth";
-<<<<<<< HEAD
-import { prisma } from "@langfuse/shared/src/db";
-=======
-
-import { EventBodySchema, EventName, QueueJobs } from "@langfuse/shared";
->>>>>>> 4c56e697
 import {
   clickhouseClient,
   convertTraceUpsertEventsToRedisEvents,
