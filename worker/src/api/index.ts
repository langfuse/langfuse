--- conflicted
+++ resolved
@@ -1,9 +1,5 @@
 import express from "express";
 import basicAuth from "express-basic-auth";
-<<<<<<< HEAD
-=======
-
->>>>>>> d1298e68
 import { EventBodySchema, EventName, QueueJobs } from "@langfuse/shared";
 import { prisma } from "@langfuse/shared/src/db";
 import {
@@ -13,7 +9,6 @@
   ingestionApiSchemaWithProjectId,
   redis,
 } from "@langfuse/shared/src/server";
-import * as Sentry from "@sentry/node";
 
 import { env } from "../env";
 import { checkContainerHealth } from "../features/health";
