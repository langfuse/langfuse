--- conflicted
+++ resolved
@@ -1,41 +1,24 @@
 import express from "express";
 import basicAuth from "express-basic-auth";
-<<<<<<< HEAD
 
-import {
-  EventBodySchema,
-  EventName,
-  QueueJobs,
-  QueueName,
-  TQueueJobTypes,
-  TraceUpsertEventType,
-} from "@langfuse/shared";
+import { EventBodySchema, EventName, QueueJobs } from "@langfuse/shared";
 import { prisma } from "@langfuse/shared/src/db";
 import {
   clickhouseClient,
+  convertTraceUpsertEventsToRedisEvents,
+  getTraceUpsertQueue,
   ingestionApiSchemaWithProjectId,
+  redis,
 } from "@langfuse/shared/src/server";
 import * as Sentry from "@sentry/node";
 
 import { env } from "../env";
+import { checkContainerHealth } from "../features/health";
 import logger from "../logger";
 import { batchExportQueue } from "../queues/batchExportQueue";
 import { ingestionFlushQueue } from "../queues/ingestionFlushQueue";
-import { redis } from "../redis";
+import { ClickhouseWriter } from "../services/ClickhouseWriter";
 import { IngestionService } from "../services/IngestionService";
-import { ClickhouseWriter } from "../services/ClickhouseWriter";
-=======
-import * as Sentry from "@sentry/node";
-import { EventBodySchema, EventName, QueueJobs } from "@langfuse/shared";
-import {
-  convertTraceUpsertEventsToRedisEvents,
-  getTraceUpsertQueue,
-} from "@langfuse/shared/src/server";
-import { env } from "../env";
-import logger from "../logger";
-import { batchExportQueue } from "../queues/batchExportQueue";
->>>>>>> 99a45ccd
-import { checkContainerHealth } from "../features/health";
 
 const router = express.Router();
 
@@ -117,7 +100,6 @@
     }
   });
 
-<<<<<<< HEAD
 router
   .use(
     basicAuth({
@@ -165,46 +147,4 @@
     }
   });
 
-export default router;
-
-export function createRedisEvents(events: TraceUpsertEventType[]) {
-  const uniqueTracesPerProject = events.reduce((acc, event) => {
-    if (!acc.get(event.projectId)) {
-      acc.set(event.projectId, new Set());
-    }
-    acc.get(event.projectId)?.add(event.traceId);
-    return acc;
-  }, new Map<string, Set<string>>());
-
-  const jobs = [...uniqueTracesPerProject.entries()]
-    .map((tracesPerProject) => {
-      const [projectId, traceIds] = tracesPerProject;
-
-      return [...traceIds].map((traceId) => ({
-        name: QueueJobs.TraceUpsert,
-        data: {
-          payload: {
-            projectId,
-            traceId,
-          },
-          id: randomUUID(),
-          timestamp: new Date(),
-          name: QueueJobs.TraceUpsert as const,
-        },
-        opts: {
-          removeOnFail: 10000,
-          removeOnComplete: true,
-          attempts: 5,
-          backoff: {
-            type: "exponential",
-            delay: 1000,
-          },
-        },
-      }));
-    })
-    .flat();
-  return jobs;
-}
-=======
-export default router;
->>>>>>> 99a45ccd
+export default router;