--- conflicted
+++ resolved
@@ -2,10 +2,6 @@
 import basicAuth from "express-basic-auth";
 import * as Sentry from "@sentry/node";
 
-<<<<<<< HEAD
-import { EventBodySchema, EventName, QueueJobs } from "@langfuse/shared";
-import { prisma } from "@langfuse/shared/src/db";
-=======
 import {
   EventBodySchema,
   EventName,
@@ -14,21 +10,13 @@
   TQueueJobTypes,
   TraceUpsertEventType,
 } from "@langfuse/shared";
->>>>>>> 90fc9fb6
 
 import { env } from "../env";
 import logger from "../logger";
 import { batchExportQueue } from "../queues/batchExportQueue";
 import { redis } from "@langfuse/shared/src/server";
 import emojis from "./emojis";
-<<<<<<< HEAD
-import {
-  createRedisEvents,
-  traceUpsertQueue,
-} from "@langfuse/shared/src/server";
-=======
 import { checkContainerHealth } from "../features/health";
->>>>>>> 90fc9fb6
 
 const router = express.Router();
 
