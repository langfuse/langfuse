--- conflicted
+++ resolved
@@ -1,39 +1,13 @@
 import express from "express";
-<<<<<<< HEAD
-import MessageResponse from "../interfaces/MessageResponse";
-=======
->>>>>>> b0dbae98
 import emojis from "./emojis";
 import { z } from "zod";
 import logger from "../logger";
 import { Queue } from "bullmq";
-<<<<<<< HEAD
-import { evalJobCreator, evalJobExecutor, redis } from "../redis/consumer";
-=======
 import { redis } from "../redis/consumer";
->>>>>>> b0dbae98
 import { randomUUID } from "crypto";
 import basicAuth from "express-basic-auth";
 import { env } from "../env";
 import { QueueJobs, QueueName, TQueueJobTypes } from "@langfuse/shared";
-<<<<<<< HEAD
-import { kyselyPrisma, prisma } from "@langfuse/shared/src/db";
-
-const router = express.Router();
-
-router.use(
-  basicAuth({
-    users: { admin: env.WORKER_PASSWORD },
-  })
-);
-
-export const evalQueue = new Queue<TQueueJobTypes[QueueName.TraceUpsert]>(
-  QueueName.TraceUpsert,
-  {
-    connection: redis,
-  }
-);
-=======
 import { prisma } from "@langfuse/shared/src/db";
 
 const router = express.Router();
@@ -43,7 +17,6 @@
       connection: redis,
     })
   : null;
->>>>>>> b0dbae98
 
 const eventBody = z.array(
   z.object({
@@ -57,44 +30,6 @@
 };
 
 router.get<{}, { status: string }>("/health", async (_req, res) => {
-<<<<<<< HEAD
-  //check database health
-  await prisma.$queryRaw`SELECT 1;`;
-
-  await redis.ping();
-
-  res.json({
-    status: "ok",
-  });
-});
-
-router.post<{}, EventsResponse>("/events", async (req, res) => {
-  const { body } = req;
-  logger.info(`Received events, ${JSON.stringify(body)}`);
-
-  const events = eventBody.parse(body);
-
-  const jobs = events.map((event) => ({
-    name: QueueJobs.TraceUpsert,
-    data: {
-      payload: {
-        id: randomUUID(),
-        timestamp: new Date().toISOString(),
-        data: {
-          projectId: event.projectId,
-          traceId: event.traceId,
-        },
-      },
-      name: QueueJobs.TraceUpsert as const,
-    },
-  }));
-
-  await evalQueue.addBulk(jobs); // add all jobs as bulk
-
-  res.json({
-    status: "success",
-  });
-=======
   try {
     //check database health
     await prisma.$queryRaw`SELECT 1;`;
@@ -122,7 +57,6 @@
       status: "error",
     });
   }
->>>>>>> b0dbae98
 });
 
 router
