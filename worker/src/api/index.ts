--- conflicted
+++ resolved
@@ -16,14 +16,9 @@
 import { checkContainerHealth } from "../features/health";
 import logger from "../logger";
 import { batchExportQueue } from "../queues/batchExportQueue";
-<<<<<<< HEAD
 import { ingestionFlushQueue } from "../queues/ingestionFlushQueue";
 import { ClickhouseWriter } from "../services/ClickhouseWriter";
 import { IngestionService } from "../services/IngestionService";
-=======
-import { checkContainerHealth } from "../features/health";
-import { clickhouseClient } from "@langfuse/shared/src/server";
->>>>>>> c6151dd0
 
 const router = express.Router();
 
