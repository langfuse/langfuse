--- conflicted
+++ resolved
@@ -13,16 +13,9 @@
   redisQueueRetryOptions,
   TraceUpsertQueue,
   DatasetRunItemUpsertQueue,
-<<<<<<< HEAD
-} from "@langfuse/shared/src/server";
-import { CloudUsageMeteringQueue } from "./cloudUsageMeteringQueue";
-import { EvalExecutionQueue } from "./evalQueue";
-import { ExperimentCreateQueue } from "./experimentQueue";
-=======
   EvalExecutionQueue,
 } from "@langfuse/shared/src/server";
 import { CloudUsageMeteringQueue } from "./cloudUsageMeteringQueue";
->>>>>>> 87995625
 
 export class WorkerManager {
   private static workers: { [key: string]: Worker } = {};
