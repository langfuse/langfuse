import { Job, Processor } from "bullmq";
import {
  traceException,
  LegacyIngestionQueue,
  instrumentAsync,
  QueueName,
  recordIncrement,
  recordGauge,
  recordHistogram,
  TQueueJobTypes,
  logger,
  IngestionEventType,
  S3StorageService,
  ingestionEvent,
  ingestionBatchEvent,
  IngestionBatchEventType,
} from "@langfuse/shared/src/server";

import {
  handleBatch,
  addTracesToTraceUpsertQueue,
} from "@langfuse/shared/src/server";
import { tokenCount } from "../features/tokenisation/usage";
import { SpanKind } from "@opentelemetry/api";
import { env } from "../env";

export const legacyIngestionQueueProcessor: Processor = async (
  job: Job<TQueueJobTypes[QueueName.LegacyIngestionQueue]>,
) => {
  return instrumentAsync(
    {
      name: "legacyIngestion",
      spanKind: SpanKind.CONSUMER,
      rootSpan: true,
      traceContext: job.data?._tracecontext,
    },
    async () => {
      try {
        const startTime = Date.now();

        let data: IngestionEventType[] = [];
        if (job.data.payload.useS3EventStore) {
          if (
            env.LANGFUSE_S3_EVENT_UPLOAD_ENABLED !== "true" ||
            !env.LANGFUSE_S3_EVENT_UPLOAD_BUCKET
          ) {
            throw new Error(
              "S3 event store is not enabled but useS3EventStore is true",
            );
          }
          // If we used the S3 store we need to fetch the data from S3
          const s3Client = new S3StorageService({
            accessKeyId: env.LANGFUSE_S3_EVENT_UPLOAD_ACCESS_KEY_ID,
            secretAccessKey: env.LANGFUSE_S3_EVENT_UPLOAD_SECRET_ACCESS_KEY,
            bucketName: env.LANGFUSE_S3_EVENT_UPLOAD_BUCKET,
            endpoint: env.LANGFUSE_S3_EVENT_UPLOAD_ENDPOINT,
            region: env.LANGFUSE_S3_EVENT_UPLOAD_REGION,
            forcePathStyle:
              env.LANGFUSE_S3_EVENT_UPLOAD_FORCE_PATH_STYLE === "true",
          });
          data = (
            await Promise.all(
              job.data.payload.data.map(async (record) => {
                const eventName = record.type.split("-").shift();
                const file = await s3Client.download(
                  `${env.LANGFUSE_S3_EVENT_UPLOAD_PREFIX}${job.data.payload.authCheck.scope.projectId}/${eventName}/${record.eventBodyId}/${record.eventId}.json`,
                );
                const parsed = ingestionBatchEvent.safeParse(JSON.parse(file));
                if (parsed.success) {
                  return parsed.data;
                } else {
                  throw new Error(
                    `Failed to parse event from S3: ${parsed.error.message}`,
                  );
                }
              }),
            )
          ).flat();
        } else {
          // If we didn't use the S3 store we can consume the data directly from Redis
          data = job.data.payload.data;
        }

        logger.info("Processing legacy ingestion", {
          payload: data.map(({ body, ...rest }) => {
            let modifiedBody = body;
            if (body && "input" in modifiedBody) {
              // eslint-disable-next-line @typescript-eslint/no-unused-vars
              const { input, ...restPayload } = modifiedBody || {};
              modifiedBody = restPayload;
            }
            if (body && "output" in modifiedBody) {
              // eslint-disable-next-line @typescript-eslint/no-unused-vars
              const { output, ...restPayload } = modifiedBody || {};
              modifiedBody = restPayload;
            }
            return {
              ...rest,
              body: modifiedBody,
            };
          }),
        });

        const waitTime = Date.now() - job.timestamp;
<<<<<<< HEAD
        logger.debug(
          `Received flush request after ${waitTime} ms for ${job.data.payload.authCheck.scope.projectId}`,
        );

        recordIncrement("legacy_ingestion_processing_request");
        recordHistogram("legacy_ingestion_flush_wait_time", waitTime, {
=======
        recordIncrement("langfuse.queue.legacy_ingestion.request");
        recordHistogram("langfuse.queue.legacy_ingestion.wait_time", waitTime, {
>>>>>>> f1d15ea2
          unit: "milliseconds",
        });

        const result = await handleBatch(
          data,
          job.data.payload.authCheck,
          tokenCount,
        );

        // send out REDIS requests to worker for all trace types
        await addTracesToTraceUpsertQueue(
          result.results,
          job.data.payload.authCheck.scope.projectId,
        );

        // Log queue size
        await LegacyIngestionQueue.getInstance()
          ?.count()
          .then((count) => {
            logger.debug(`Legacy Ingestion flush queue length: ${count}`);
            recordGauge("langfuse.queue.legacy_ingestion.length", count, {
              unit: "records",
            });
            return count;
          })
          .catch();
        recordHistogram(
          "langfuse.queue.legacy_ingestion.processing_time",
          Date.now() - startTime,
          { unit: "milliseconds" },
        );
      } catch (e) {
        logger.error(
<<<<<<< HEAD
          `Failed job Evaluation for traceId ${job.data.payload}`,
=======
          `Failed job legacy ingestion processing for ${job.data.payload.authCheck.scope.projectId}`,
>>>>>>> f1d15ea2
          e,
        );
        traceException(e);
        throw e;
      }
    },
  );
};<|MERGE_RESOLUTION|>--- conflicted
+++ resolved
@@ -102,17 +102,8 @@
         });
 
         const waitTime = Date.now() - job.timestamp;
-<<<<<<< HEAD
-        logger.debug(
-          `Received flush request after ${waitTime} ms for ${job.data.payload.authCheck.scope.projectId}`,
-        );
-
-        recordIncrement("legacy_ingestion_processing_request");
-        recordHistogram("legacy_ingestion_flush_wait_time", waitTime, {
-=======
         recordIncrement("langfuse.queue.legacy_ingestion.request");
         recordHistogram("langfuse.queue.legacy_ingestion.wait_time", waitTime, {
->>>>>>> f1d15ea2
           unit: "milliseconds",
         });
 
@@ -146,11 +137,7 @@
         );
       } catch (e) {
         logger.error(
-<<<<<<< HEAD
-          `Failed job Evaluation for traceId ${job.data.payload}`,
-=======
           `Failed job legacy ingestion processing for ${job.data.payload.authCheck.scope.projectId}`,
->>>>>>> f1d15ea2
           e,
         );
         traceException(e);
