import { Job } from "bullmq";
import { ApiError, BaseError } from "@langfuse/shared";
import {
  createDatasetEvalJobs,
  createTraceEvalJobs,
  evaluate,
} from "../features/evaluation/evalService";
import { kyselyPrisma } from "@langfuse/shared/src/db";
import { sql } from "kysely";
import {
  QueueName,
  TQueueJobTypes,
  logger,
  traceException,
} from "@langfuse/shared/src/server";

<<<<<<< HEAD
export class EvalExecutionQueue {
  private static instance: Queue<
    TQueueJobTypes[QueueName.EvaluationExecution]
  > | null = null;

  public static getInstance(): Queue<
    TQueueJobTypes[QueueName.EvaluationExecution]
  > | null {
    if (EvalExecutionQueue.instance) return EvalExecutionQueue.instance;

    const newRedis = createNewRedisInstance({
      enableOfflineQueue: false,
      ...redisQueueRetryOptions,
    });

    EvalExecutionQueue.instance = newRedis
      ? new Queue<TQueueJobTypes[QueueName.EvaluationExecution]>(
          QueueName.EvaluationExecution,
          {
            connection: newRedis,
            defaultJobOptions: {
              removeOnComplete: true,
              removeOnFail: 10_000,
              attempts: 2,
              backoff: {
                type: "exponential",
                delay: 5000,
              },
            },
          },
        )
      : null;

    EvalExecutionQueue.instance?.on("error", (err) => {
      logger.error("EvalExecutionQueue error", err);
    });

    return EvalExecutionQueue.instance;
=======
export const evalJobTraceCreatorQueueProcessor = async (
  job: Job<TQueueJobTypes[QueueName.TraceUpsert]>,
) => {
  try {
    await createTraceEvalJobs({ event: job.data.payload });
    return true;
  } catch (e) {
    logger.error(
      `Failed job Evaluation for traceId ${job.data.payload.traceId}`,
      e,
    );
    traceException(e);
    throw e;
>>>>>>> 87995625
  }
};

<<<<<<< HEAD
export const evalJobTraceCreatorQueueProcessor = async (
  job: Job<TQueueJobTypes[QueueName.TraceUpsert]>,
) => {
  try {
    await createTraceEvalJobs({ event: job.data.payload });
    return true;
  } catch (e) {
    logger.error(
      `Failed job Evaluation for traceId ${job.data.payload.traceId}`,
      e,
    );
    traceException(e);
    throw e;
  }
};

export const evalJobDatasetCreatorQueueProcessor = async (
  job: Job<TQueueJobTypes[QueueName.DatasetRunItemUpsert]>,
) => {
  try {
    await createDatasetEvalJobs({ event: job.data.payload });
    return true;
  } catch (e) {
    logger.error(
=======
export const evalJobDatasetCreatorQueueProcessor = async (
  job: Job<TQueueJobTypes[QueueName.DatasetRunItemUpsert]>,
) => {
  try {
    await createDatasetEvalJobs({ event: job.data.payload });
    return true;
  } catch (e) {
    logger.error(
>>>>>>> 87995625
      `Failed job Evaluation for dataset item: ${job.data.payload.datasetItemId}`,
      e,
    );
    traceException(e);
    throw e;
  }
};

export const evalJobExecutorQueueProcessor = async (
  job: Job<TQueueJobTypes[QueueName.EvaluationExecution]>,
) => {
  try {
    logger.info("Executing Evaluation Execution Job", job.data);
    await evaluate({ event: job.data.payload });
    return true;
  } catch (e) {
    const displayError =
      e instanceof BaseError ? e.message : "An internal error occurred";

    await kyselyPrisma.$kysely
      .updateTable("job_executions")
      .set("status", sql`'ERROR'::"JobExecutionStatus"`)
      .set("end_time", new Date())
      .set("error", displayError)
      .where("id", "=", job.data.payload.jobExecutionId)
      .where("project_id", "=", job.data.payload.projectId)
      .execute();

    // do not log expected errors (api failures + missing api keys not provided by the user)
    if (
      !(e instanceof BaseError && e.message.includes("API key for provider")) &&
      !(
        e instanceof BaseError &&
        e.message.includes(
          "Please ensure the mapped data exists and consider extending the job delay.",
        )
      ) &&
      !(e instanceof ApiError) // API errors are expected (e.g. wrong API key or rate limit or invalid return data)
    ) {
      traceException(e);
      logger.error(
        `Failed Evaluation_Execution job for id ${job.data.payload.jobExecutionId}`,
        e,
      );
      throw e;
    }

    return;
  }
};<|MERGE_RESOLUTION|>--- conflicted
+++ resolved
@@ -14,7 +14,6 @@
   traceException,
 } from "@langfuse/shared/src/server";
 
-<<<<<<< HEAD
 export class EvalExecutionQueue {
   private static instance: Queue<
     TQueueJobTypes[QueueName.EvaluationExecution]
@@ -53,25 +52,9 @@
     });
 
     return EvalExecutionQueue.instance;
-=======
-export const evalJobTraceCreatorQueueProcessor = async (
-  job: Job<TQueueJobTypes[QueueName.TraceUpsert]>,
-) => {
-  try {
-    await createTraceEvalJobs({ event: job.data.payload });
-    return true;
-  } catch (e) {
-    logger.error(
-      `Failed job Evaluation for traceId ${job.data.payload.traceId}`,
-      e,
-    );
-    traceException(e);
-    throw e;
->>>>>>> 87995625
   }
-};
+}
 
-<<<<<<< HEAD
 export const evalJobTraceCreatorQueueProcessor = async (
   job: Job<TQueueJobTypes[QueueName.TraceUpsert]>,
 ) => {
@@ -96,16 +79,6 @@
     return true;
   } catch (e) {
     logger.error(
-=======
-export const evalJobDatasetCreatorQueueProcessor = async (
-  job: Job<TQueueJobTypes[QueueName.DatasetRunItemUpsert]>,
-) => {
-  try {
-    await createDatasetEvalJobs({ event: job.data.payload });
-    return true;
-  } catch (e) {
-    logger.error(
->>>>>>> 87995625
       `Failed job Evaluation for dataset item: ${job.data.payload.datasetItemId}`,
       e,
     );
