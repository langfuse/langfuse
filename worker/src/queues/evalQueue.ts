--- conflicted
+++ resolved
@@ -2,12 +2,12 @@
 import { ApiError, BaseError } from "@langfuse/shared";
 import { evaluate, createEvalJobs } from "../features/evaluation/eval-service";
 import { kyselyPrisma } from "@langfuse/shared/src/db";
-import { logger } from "@langfuse/shared/src/server";
 import { sql } from "kysely";
 import {
   createNewRedisInstance,
   QueueName,
   TQueueJobTypes,
+  logger,
   traceException,
   instrumentAsync,
   recordIncrement,
@@ -37,155 +37,6 @@
   return evalQueue;
 };
 
-<<<<<<< HEAD
-const createEvalJobCreator = () => {
-  const redisInstance = createNewRedisInstance();
-  if (redisInstance) {
-    return new Worker<TQueueJobTypes[QueueName.TraceUpsert]>(
-      QueueName.TraceUpsert,
-      async (job: Job<TQueueJobTypes[QueueName.TraceUpsert]>) => {
-        return instrumentAsync(
-          {
-            name: "evalJobCreator",
-            rootSpan: true,
-            spanKind: SpanKind.CONSUMER,
-          },
-          async () => {
-            try {
-              const startTime = Date.now();
-
-              const waitTime = Date.now() - job.timestamp;
-
-              recordIncrement("trace_upsert_queue_request");
-              recordHistogram("trace_upsert_queue_wait_time", waitTime, {
-                unit: "milliseconds",
-              });
-
-              await createEvalJobs({ event: job.data.payload });
-
-              await getTraceUpsertQueue()
-                ?.count()
-                .then((count) => {
-                  logger.info(`Eval creation queue length: ${count}`);
-                  recordGauge("trace_upsert_queue_length", count, {
-                    unit: "records",
-                  });
-                  return count;
-                })
-                .catch();
-              recordHistogram(
-                "trace_upsert_queue_processing_time",
-                Date.now() - startTime,
-                { unit: "milliseconds" },
-              );
-              return true;
-            } catch (e) {
-              logger.error(
-                `Failed job Evaluation for traceId ${job.data.payload.traceId} ${e}`,
-              );
-              traceException(e);
-              throw e;
-            }
-          },
-        );
-      },
-      {
-        connection: redisInstance,
-        concurrency: env.LANGFUSE_EVAL_CREATOR_WORKER_CONCURRENCY,
-      },
-    );
-  }
-  return null;
-};
-
-export const evalJobCreator = createEvalJobCreator();
-
-const createEvalJobExecutor = () => {
-  const redisInstance = createNewRedisInstance();
-  if (redisInstance) {
-    return new Worker<TQueueJobTypes[QueueName.EvaluationExecution]>(
-      QueueName.EvaluationExecution,
-      async (job: Job<TQueueJobTypes[QueueName.EvaluationExecution]>) => {
-        return instrumentAsync(
-          {
-            name: "evalJobExecutor",
-            spanKind: SpanKind.CONSUMER,
-          },
-          async () => {
-            try {
-              logger.info("Executing Evaluation Execution Job", job.data);
-              const startTime = Date.now();
-
-              const waitTime = Date.now() - job.timestamp;
-
-              recordIncrement("eval_execution_queue_request");
-              recordHistogram("eval_execution_queue_wait_time", waitTime, {
-                unit: "milliseconds",
-              });
-
-              await evaluate({ event: job.data.payload });
-
-              await getEvalQueue()
-                ?.count()
-                .then((count) => {
-                  logger.info(`Eval execution queue length: ${count}`);
-                  recordGauge("eval_execution_queue_length", count, {
-                    unit: "records",
-                  });
-                  return count;
-                })
-                .catch();
-              recordHistogram(
-                "eval_execution_queue_processing_time",
-                Date.now() - startTime,
-                { unit: "milliseconds" },
-              );
-
-              return true;
-            } catch (e) {
-              const displayError =
-                e instanceof BaseError
-                  ? e.message
-                  : "An internal error occurred";
-
-              await kyselyPrisma.$kysely
-                .updateTable("job_executions")
-                .set("status", sql`'ERROR'::"JobExecutionStatus"`)
-                .set("end_time", new Date())
-                .set("error", displayError)
-                .where("id", "=", job.data.payload.jobExecutionId)
-                .where("project_id", "=", job.data.payload.projectId)
-                .execute();
-
-              // do not log expected errors (api failures + missing api keys not provided by the user)
-              if (
-                !(e instanceof ApiError) &&
-                !(
-                  e instanceof BaseError &&
-                  e.message.includes("API key for provider")
-                )
-              ) {
-                traceException(e);
-                logger.error(
-                  `Failed Evaluation_Execution job for id ${job.data.payload.jobExecutionId}`,
-                  e,
-                );
-              }
-
-              throw e;
-            }
-          },
-        );
-      },
-      {
-        connection: redisInstance,
-        concurrency: env.LANGFUSE_EVAL_EXECUTION_WORKER_CONCURRENCY,
-      },
-    );
-  }
-  return null;
-};
-=======
 export const evalJobCreatorQueueProcessor = async (
   job: Job<TQueueJobTypes[QueueName.TraceUpsert]>,
 ) => {
@@ -226,8 +77,8 @@
         return true;
       } catch (e) {
         logger.error(
+          `Failed job Evaluation for traceId ${job.data.payload.traceId}`,
           e,
-          `Failed job Evaluation for traceId ${job.data.payload.traceId} ${e}`,
         );
         traceException(e);
         throw e;
@@ -273,7 +124,6 @@
           Date.now() - startTime,
           { unit: "milliseconds" },
         );
->>>>>>> 536aa138
 
         return true;
       } catch (e) {
@@ -298,8 +148,8 @@
         ) {
           traceException(e);
           logger.error(
+            `Failed Evaluation_Execution job for id ${job.data.payload.jobExecutionId}`,
             e,
-            `Failed Evaluation_Execution job for id ${job.data.payload.jobExecutionId} ${e}`,
           );
         }
 
