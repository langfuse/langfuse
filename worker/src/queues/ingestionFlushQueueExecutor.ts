<<<<<<< HEAD
import { Worker } from "bullmq";
import { QueueJobs, QueueName } from "@langfuse/shared";
=======
import { Queue, Worker } from "bullmq";

import { QueueJobs, QueueName } from "@langfuse/shared/src/server";
>>>>>>> 7464059c
import { prisma } from "@langfuse/shared/src/db";
import {
  clickhouseClient,
  getIngestionFlushQueue,
  instrumentAsync,
  recordCount,
  recordGauge,
  recordHistogram,
  redis,
} from "@langfuse/shared/src/server";
import { env } from "../env";
import logger from "../logger";
import { ClickhouseWriter } from "../services/ClickhouseWriter";
import { IngestionService } from "../services/IngestionService";
import { SpanKind } from "@opentelemetry/api";

const ingestionFlushQueue = getIngestionFlushQueue();

export const ingestionQueueExecutor = redis
  ? new Worker(
      QueueName.IngestionFlushQueue,
      async (job) => {
        return instrumentAsync(
          {
            name: "flush-ingestion-consumer",
            traceScope: "ingestion-flush-queue",
            spanKind: SpanKind.CONSUMER,
          },
          async () => {
            if (job.name === QueueJobs.FlushIngestionEntity) {
              const flushKey = job.id;
              if (!flushKey) {
                throw new Error("Flushkey not provided");
              }

              // Log wait time
              const waitTime = Date.now() - job.timestamp;
              logger.debug(
                `Received flush request after ${waitTime} ms for ${flushKey}`
              );

              recordCount("ingestion_processing_request");
              recordHistogram("ingestion_flush_wait_time", waitTime, {
                unit: "milliseconds",
              });

              try {
                // Check dependencies
                if (!redis) throw new Error("Redis not available");
                if (!prisma) throw new Error("Prisma not available");
                if (!ingestionFlushQueue)
                  throw new Error("Ingestion flush queue not available");

                // Flush ingestion buffer
                const processingStartTime = Date.now();

                await new IngestionService(
                  redis,
                  prisma,
                  ClickhouseWriter.getInstance(),
                  clickhouseClient
                ).flush(flushKey);

                // Log processing time
                const processingTime = Date.now() - processingStartTime;
                logger.debug(
                  `Prepared and scheduled CH-write in ${processingTime} ms for ${flushKey}`
                );
                recordHistogram(
                  "ingestion_flush_processing_time",
                  processingTime,
                  { unit: "milliseconds" }
                );

                // Log queue size
                await ingestionFlushQueue
                  .count()
                  .then((count) => {
                    logger.debug(`Ingestion flush queue length: ${count}`);
                    recordGauge("ingestion_flush_queue_length", count, {
                      unit: "records",
                    });
                    return count;
                  })
                  .catch();
              } catch (err) {
                console.error(
                  `Error processing flush request for ${flushKey}`,
                  err
                );

                throw err;
              }
            }
          }
        );
      },
      {
        connection: redis,
        concurrency: env.LANGFUSE_INGESTION_FLUSH_PROCESSING_CONCURRENCY,
      }
    )
  : null;<|MERGE_RESOLUTION|>--- conflicted
+++ resolved
@@ -1,11 +1,6 @@
-<<<<<<< HEAD
-import { Worker } from "bullmq";
-import { QueueJobs, QueueName } from "@langfuse/shared";
-=======
 import { Queue, Worker } from "bullmq";
 
 import { QueueJobs, QueueName } from "@langfuse/shared/src/server";
->>>>>>> 7464059c
 import { prisma } from "@langfuse/shared/src/db";
 import {
   clickhouseClient,
