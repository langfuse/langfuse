<<<<<<< HEAD
import { Queue, Worker } from "bullmq";
import { logger } from "@langfuse/shared/src/server";
=======
import { Processor, Queue } from "bullmq";
import logger from "../logger";
>>>>>>> 536aa138
import {
  redis,
  QueueName,
  QueueJobs,
  instrumentAsync,
} from "@langfuse/shared/src/server";
import { handleCloudUsageMeteringJob } from "../ee/cloudUsageMetering/handleCloudUsageMeteringJob";
import { env } from "../env";

export const cloudUsageMeteringQueue =
  redis && env.STRIPE_SECRET_KEY
    ? new Queue(QueueName.CloudUsageMeteringQueue, {
        connection: redis,
      })
    : null;

if (cloudUsageMeteringQueue) {
  cloudUsageMeteringQueue.add(
    QueueJobs.CloudUsageMeteringJob,
    {},
    {
      repeat: { pattern: "5 * * * *" },
    },
  );

  // add a job to the queue to start the job immediately in case we need to catch up
  cloudUsageMeteringQueue.add(QueueJobs.CloudUsageMeteringJob, {}, {});

  // log the jobs in the queue
  cloudUsageMeteringQueue.getJobCounts().then((counts) => {
    logger.info("Cloud Usage Metering Queue", counts);
  });
}

<<<<<<< HEAD
const createCloudUsageMeteringJobExecutor = () => {
  const redisInstance = createNewRedisInstance();
  if (env.STRIPE_SECRET_KEY && redisInstance) {
    return new Worker(
      QueueName.CloudUsageMeteringQueue,
      async (job) => {
        if (job.name === QueueJobs.CloudUsageMeteringJob) {
          return instrumentAsync(
            { name: "cloudUsageMeteringJobExecutor" },
            async () => {
              logger.info("Executing Cloud Usage Metering Job", job.data);
              try {
                return await handleCloudUsageMeteringJob(job);
              } catch (error) {
                logger.error("Error executing Cloud Usage Metering Job", error);
                throw error;
              }
            },
          );
        }
      },
      {
        connection: redisInstance,
        concurrency: 1,
      },
=======
export const cloudUsageMeteringQueueProcessor: Processor = async (job) => {
  if (job.name === QueueJobs.CloudUsageMeteringJob) {
    return instrumentAsync(
      { name: "cloudUsageMeteringJobExecutor" },
      async () => {
        logger.info("Executing Cloud Usage Metering Job", job.data);
        try {
          return await handleCloudUsageMeteringJob(job);
        } catch (error) {
          logger.error("Error executing Cloud Usage Metering Job", error);
          throw error;
        }
      },
>>>>>>> 536aa138
    );
  }
};<|MERGE_RESOLUTION|>--- conflicted
+++ resolved
@@ -1,12 +1,7 @@
-<<<<<<< HEAD
-import { Queue, Worker } from "bullmq";
-import { logger } from "@langfuse/shared/src/server";
-=======
 import { Processor, Queue } from "bullmq";
-import logger from "../logger";
->>>>>>> 536aa138
 import {
   redis,
+  logger,
   QueueName,
   QueueJobs,
   instrumentAsync,
@@ -39,33 +34,6 @@
   });
 }
 
-<<<<<<< HEAD
-const createCloudUsageMeteringJobExecutor = () => {
-  const redisInstance = createNewRedisInstance();
-  if (env.STRIPE_SECRET_KEY && redisInstance) {
-    return new Worker(
-      QueueName.CloudUsageMeteringQueue,
-      async (job) => {
-        if (job.name === QueueJobs.CloudUsageMeteringJob) {
-          return instrumentAsync(
-            { name: "cloudUsageMeteringJobExecutor" },
-            async () => {
-              logger.info("Executing Cloud Usage Metering Job", job.data);
-              try {
-                return await handleCloudUsageMeteringJob(job);
-              } catch (error) {
-                logger.error("Error executing Cloud Usage Metering Job", error);
-                throw error;
-              }
-            },
-          );
-        }
-      },
-      {
-        connection: redisInstance,
-        concurrency: 1,
-      },
-=======
 export const cloudUsageMeteringQueueProcessor: Processor = async (job) => {
   if (job.name === QueueJobs.CloudUsageMeteringJob) {
     return instrumentAsync(
@@ -79,7 +47,6 @@
           throw error;
         }
       },
->>>>>>> 536aa138
     );
   }
 };