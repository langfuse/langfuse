--- conflicted
+++ resolved
@@ -1,23 +1,18 @@
 import { Queue, Worker } from "bullmq";
 
 import { QueueJobs, QueueName } from "@langfuse/shared";
-<<<<<<< HEAD
 import {
   clickhouseClient,
   recordGauge,
   redis,
+  recordCount,
+  recordHistogram,
 } from "@langfuse/shared/src/server";
-=======
-import { prisma } from "@langfuse/shared/src/db";
-import { clickhouseClient, redis } from "@langfuse/shared/src/server";
-import * as Sentry from "@sentry/node";
->>>>>>> 1f0e7b2c
 
 import { env } from "../env";
 import logger from "../logger";
 import { ClickhouseWriter } from "../services/ClickhouseWriter";
 import { IngestionService } from "../services/IngestionService";
-import { recordCount, recordHistogram } from "@langfuse/shared/src/server";
 
 export type IngestionFlushQueue = Queue<null>;
 
