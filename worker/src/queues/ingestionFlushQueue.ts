import { Queue, Worker } from "bullmq";

import { QueueJobs, QueueName } from "@langfuse/shared";
import { prisma } from "@langfuse/shared/src/db";
import {
  clickhouseClient,
  redis,
  instrumentAsync,
  recordGauge,
  recordHistogram,
  recordCount,
} from "@langfuse/shared/src/server";

import { env } from "../env";
import logger from "../logger";
import { ClickhouseWriter } from "../services/ClickhouseWriter";
import { IngestionService } from "../services/IngestionService";
import { SpanKind } from "@opentelemetry/api";

export type IngestionFlushQueue = Queue<null>;

export const ingestionFlushQueue: IngestionFlushQueue | null = redis
  ? new Queue<null>(QueueName.IngestionFlushQueue, {
      connection: redis,
      defaultJobOptions: {
        removeOnComplete: true, // Important: If not true, new jobs for that ID would be ignored as jobs in the complete set are still considered as part of the queue
        removeOnFail: true,
        delay: env.LANGFUSE_INGESTION_FLUSH_DELAY_MS,
        attempts: env.LANGFUSE_INGESTION_FLUSH_ATTEMPTS,
      },
    })
  : null;

export const flushIngestionQueueExecutor = redis
  ? new Worker(
      QueueName.IngestionFlushQueue,
      async (job) => {
        return instrumentAsync(
          {
            name: "flush-ingestion-consumer",
            rootSpan: true,
            traceScope: "flush-ingestion-queue",
            spanKind: SpanKind.CONSUMER,
          },
          async () => {
            if (job.name === QueueJobs.FlushIngestionEntity) {
              const projectEntityId = job.id;
              if (!projectEntityId) {
                throw new Error("ProjectEntity ID not provided");
              }

              // Log wait time
              const waitTime = Date.now() - job.timestamp;
              logger.debug(
                `Received flush request after ${waitTime} ms for ${projectEntityId}`
              );

              recordGauge("ingestion_flush_wait_time", waitTime, {
                metric: "milliseconds",
              });

              try {
                // Check dependencies
                if (!redis) throw new Error("Redis not available");
                if (!prisma) throw new Error("Prisma not available");
                if (!ingestionFlushQueue)
                  throw new Error("Ingestion flush queue not available");

                // Flush ingestion buffer
                const processingStartTime = Date.now();

                await new IngestionService(
                  redis,
                  prisma,
                  ingestionFlushQueue,
                  ClickhouseWriter.getInstance(),
                  clickhouseClient,
                  env.LANGFUSE_INGESTION_BUFFER_TTL_SECONDS
                ).flush(projectEntityId);

<<<<<<< HEAD
              // Log processing time
              const processingTime = Date.now() - processingStartTime;
              logger.debug(
                `Prepared and scheduled CH-write in ${processingTime} ms for ${projectEntityId}`
              );

              recordHistogram(
                "ingestion_flush_processing_time",
                processingTime,
                {
                  metric: "milliseconds",
                }
              );

              // Log queue size
              await ingestionFlushQueue
                .count()
                .then((count) => {
                  logger.debug(`Ingestion flush queue length: ${count}`);

                  recordCount("ingestion_flush_queue_length", count, {
                    unit: "records",
                  });

                  return count;
                })
                .catch();
=======
                // Log processing time
                const processingTime = Date.now() - processingStartTime;
                logger.debug(
                  `Prepared and scheduled CH-write in ${processingTime} ms for ${projectEntityId}`
                );
                Sentry.metrics.distribution(
                  "ingestion_flush_processing_time",
                  processingTime,
                  { unit: "milliseconds" }
                );

                // Log queue size
                await ingestionFlushQueue
                  .count()
                  .then((count) => {
                    logger.debug(`Ingestion flush queue length: ${count}`);
                    Sentry.metrics.gauge(
                      "ingestion_flush_queue_length",
                      count,
                      {
                        unit: "records",
                      }
                    );
                    return count;
                  })
                  .catch();
              } catch (err) {
                console.error(
                  `Error processing flush request for ${projectEntityId}`,
                  err
                );

                throw err;
              }
>>>>>>> c2bc17d4
            }
          }
        );
      },
      {
        connection: redis,
        concurrency: env.LANGFUSE_INGESTION_FLUSH_PROCESSING_CONCURRENCY,
      }
    )
  : null;<|MERGE_RESOLUTION|>--- conflicted
+++ resolved
@@ -55,8 +55,8 @@
                 `Received flush request after ${waitTime} ms for ${projectEntityId}`
               );
 
-              recordGauge("ingestion_flush_wait_time", waitTime, {
-                metric: "milliseconds",
+              recordHistogram("ingestion_flush_wait_time", waitTime, {
+                unit: "milliseconds",
               });
 
               try {
@@ -78,41 +78,12 @@
                   env.LANGFUSE_INGESTION_BUFFER_TTL_SECONDS
                 ).flush(projectEntityId);
 
-<<<<<<< HEAD
-              // Log processing time
-              const processingTime = Date.now() - processingStartTime;
-              logger.debug(
-                `Prepared and scheduled CH-write in ${processingTime} ms for ${projectEntityId}`
-              );
-
-              recordHistogram(
-                "ingestion_flush_processing_time",
-                processingTime,
-                {
-                  metric: "milliseconds",
-                }
-              );
-
-              // Log queue size
-              await ingestionFlushQueue
-                .count()
-                .then((count) => {
-                  logger.debug(`Ingestion flush queue length: ${count}`);
-
-                  recordCount("ingestion_flush_queue_length", count, {
-                    unit: "records",
-                  });
-
-                  return count;
-                })
-                .catch();
-=======
                 // Log processing time
                 const processingTime = Date.now() - processingStartTime;
                 logger.debug(
                   `Prepared and scheduled CH-write in ${processingTime} ms for ${projectEntityId}`
                 );
-                Sentry.metrics.distribution(
+                recordHistogram(
                   "ingestion_flush_processing_time",
                   processingTime,
                   { unit: "milliseconds" }
@@ -123,13 +94,9 @@
                   .count()
                   .then((count) => {
                     logger.debug(`Ingestion flush queue length: ${count}`);
-                    Sentry.metrics.gauge(
-                      "ingestion_flush_queue_length",
-                      count,
-                      {
-                        unit: "records",
-                      }
-                    );
+                    recordGauge("ingestion_flush_queue_length", count, {
+                      unit: "records",
+                    });
                     return count;
                   })
                   .catch();
@@ -141,7 +108,6 @@
 
                 throw err;
               }
->>>>>>> c2bc17d4
             }
           }
         );
