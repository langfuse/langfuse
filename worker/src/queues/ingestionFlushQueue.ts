import { Queue, Worker } from "bullmq";

import { QueueJobs, QueueName } from "@langfuse/shared";
import {
  clickhouseClient,
  recordGauge,
  redis,
  recordCount,
  recordHistogram,
} from "@langfuse/shared/src/server";

import { env } from "../env";
import logger from "../logger";
import { ClickhouseWriter } from "../services/ClickhouseWriter";
import { IngestionService } from "../services/IngestionService";
import { instrumentAsync } from "../instrumentation";

export type IngestionFlushQueue = Queue<null>;

export const ingestionFlushQueue: IngestionFlushQueue | null = redis
  ? new Queue<null>(QueueName.IngestionFlushQueue, {
      connection: redis,
      defaultJobOptions: {
        removeOnComplete: true, // Important: If not true, new jobs for that ID would be ignored as jobs in the complete set are still considered as part of the queue
        removeOnFail: true,
        delay: env.LANGFUSE_INGESTION_FLUSH_DELAY_MS,
        attempts: env.LANGFUSE_INGESTION_FLUSH_ATTEMPTS,
      },
    })
  : null;

export const flushIngestionQueueExecutor = redis
  ? new Worker(
      QueueName.IngestionFlushQueue,
      async (job) => {
        return instrumentAsync(
          { name: "flush-ingestion-consumer" },
          async () => {
            if (job.name === QueueJobs.FlushIngestionEntity) {
              const projectEntityId = job.id;
              if (!projectEntityId) {
                throw new Error("ProjectEntity ID not provided");
              }

<<<<<<< HEAD
          // Log wait time
          const waitTime = Date.now() - job.timestamp;
          logger.debug(
            `Received flush request after ${waitTime} ms for ${projectEntityId}`
          );

          recordGauge("ingestion_flush_wait_time", waitTime, {
            metric: "milliseconds",
          });
=======
              // Log wait time
              const waitTime = Date.now() - job.timestamp;
              logger.debug(
                `Received flush request after ${waitTime} ms for ${projectEntityId}`
              );
              Sentry.metrics.distribution(
                "ingestion_flush_wait_time",
                waitTime,
                {
                  unit: "milliseconds",
                }
              );
>>>>>>> dd90a28d

              // Check dependencies
              if (!redis) throw new Error("Redis not available");
              if (!prisma) throw new Error("Prisma not available");
              if (!ingestionFlushQueue)
                throw new Error("Ingestion flush queue not available");

              // Flush ingestion buffer
              const processingStartTime = Date.now();

              await new IngestionService(
                redis,
                prisma,
                ingestionFlushQueue,
                ClickhouseWriter.getInstance(),
                clickhouseClient,
                env.LANGFUSE_INGESTION_BUFFER_TTL_SECONDS
              ).flush(projectEntityId);

<<<<<<< HEAD
          // Log processing time
          const processingTime = Date.now() - processingStartTime;
          logger.debug(
            `Prepared and scheduled CH-write in ${processingTime} ms for ${projectEntityId}`
          );

          recordHistogram("ingestion_flush_processing_time", processingTime, {
            metric: "milliseconds",
          });

          // Log queue size
          await ingestionFlushQueue
            .count()
            .then((count) => {
              logger.debug(`Ingestion flush queue length: ${count}`);

              recordCount("ingestion_flush_queue_length", count, {
                unit: "records",
              });

              return count;
            })
            .catch();
        }
=======
              // Log processing time
              const processingTime = Date.now() - processingStartTime;
              logger.debug(
                `Prepared and scheduled CH-write in ${processingTime} ms for ${projectEntityId}`
              );
              Sentry.metrics.distribution(
                "ingestion_flush_processing_time",
                processingTime,
                { unit: "milliseconds" }
              );

              // Log queue size
              await ingestionFlushQueue
                .count()
                .then((count) => {
                  logger.debug(`Ingestion flush queue length: ${count}`);
                  Sentry.metrics.gauge("ingestion_flush_queue_length", count, {
                    unit: "records",
                  });
                  return count;
                })
                .catch();
            }
          }
        );
>>>>>>> dd90a28d
      },
      {
        connection: redis,
        concurrency: env.LANGFUSE_INGESTION_FLUSH_PROCESSING_CONCURRENCY,
      }
    )
  : null;<|MERGE_RESOLUTION|>--- conflicted
+++ resolved
@@ -42,7 +42,6 @@
                 throw new Error("ProjectEntity ID not provided");
               }
 
-<<<<<<< HEAD
           // Log wait time
           const waitTime = Date.now() - job.timestamp;
           logger.debug(
@@ -52,20 +51,6 @@
           recordGauge("ingestion_flush_wait_time", waitTime, {
             metric: "milliseconds",
           });
-=======
-              // Log wait time
-              const waitTime = Date.now() - job.timestamp;
-              logger.debug(
-                `Received flush request after ${waitTime} ms for ${projectEntityId}`
-              );
-              Sentry.metrics.distribution(
-                "ingestion_flush_wait_time",
-                waitTime,
-                {
-                  unit: "milliseconds",
-                }
-              );
->>>>>>> dd90a28d
 
               // Check dependencies
               if (!redis) throw new Error("Redis not available");
@@ -85,7 +70,6 @@
                 env.LANGFUSE_INGESTION_BUFFER_TTL_SECONDS
               ).flush(projectEntityId);
 
-<<<<<<< HEAD
           // Log processing time
           const processingTime = Date.now() - processingStartTime;
           logger.debug(
@@ -110,33 +94,6 @@
             })
             .catch();
         }
-=======
-              // Log processing time
-              const processingTime = Date.now() - processingStartTime;
-              logger.debug(
-                `Prepared and scheduled CH-write in ${processingTime} ms for ${projectEntityId}`
-              );
-              Sentry.metrics.distribution(
-                "ingestion_flush_processing_time",
-                processingTime,
-                { unit: "milliseconds" }
-              );
-
-              // Log queue size
-              await ingestionFlushQueue
-                .count()
-                .then((count) => {
-                  logger.debug(`Ingestion flush queue length: ${count}`);
-                  Sentry.metrics.gauge("ingestion_flush_queue_length", count, {
-                    unit: "records",
-                  });
-                  return count;
-                })
-                .catch();
-            }
-          }
-        );
->>>>>>> dd90a28d
       },
       {
         connection: redis,
