--- conflicted
+++ resolved
@@ -1,15 +1,7 @@
 import {
-<<<<<<< HEAD
   deleteObservationsOlderThanDays,
   deleteScoresOlderThanDays,
   deleteTracesOlderThanDays,
-=======
-  deleteBlobStorageByProjectIdBeforeDate,
-  deleteObservationsOlderThanDays,
-  deleteScoresOlderThanDays,
-  deleteTracesOlderThanDays,
-  getBlobStorageByProjectIdBeforeDate,
->>>>>>> 2a871d1e
   logger,
   getS3MediaStorageClient,
   removeIngestionEventsFromS3AndDeleteClickhouseRefsForProject,
@@ -64,12 +56,7 @@
     );
   }
 
-<<<<<<< HEAD
   await removeIngestionEventsFromS3AndDeleteClickhouseRefsForProject(
-=======
-  // Remove event files from S3
-  const eventLogStream = getBlobStorageByProjectIdBeforeDate(
->>>>>>> 2a871d1e
     projectId,
     cutoffDate,
   );
@@ -79,16 +66,9 @@
     `[Data Retention] Deleting ClickHouse data older than ${retention} days for project ${projectId}`,
   );
   await Promise.all([
-<<<<<<< HEAD
-    deleteTracesOlderThanDays(projectId, retention),
-    deleteObservationsOlderThanDays(projectId, retention),
-    deleteScoresOlderThanDays(projectId, retention),
-=======
     deleteTracesOlderThanDays(projectId, cutoffDate),
     deleteObservationsOlderThanDays(projectId, cutoffDate),
     deleteScoresOlderThanDays(projectId, cutoffDate),
-    deleteBlobStorageByProjectIdBeforeDate(projectId, cutoffDate),
->>>>>>> 2a871d1e
   ]);
   logger.info(
     `[Data Retention] Deleted ClickHouse data older than ${retention} days for project ${projectId}`,
