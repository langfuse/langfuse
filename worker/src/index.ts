<<<<<<< HEAD
=======
import "newrelic";
import app from "./app";
>>>>>>> 324d96fc
import { env } from "./env";
import logger from "./logger";

import { initializeOtel } from "./instrumentation";

// const sdk = initializeOtel("worker");
// sdk.start();

import { evalJobCreator, evalJobExecutor } from "./queues/evalQueue";
import { batchExportJobExecutor } from "./queues/batchExportQueue";
import app from "./app";

const server = app.listen(env.PORT, () => {
  logger.info(`Listening: http://localhost:${env.PORT}`);
});

// Function to handle shutdown logic
function onShutdown() {
  logger.info("Shutting down application...");

  // Stop accepting new connections
  server.close();

  // Perform necessary cleanup tasks here
  // For example, close database connections, stop job executors, etc.
  evalJobCreator
    ?.close()
    .then(() => logger.info("Eval Job Creator has been closed."));
  evalJobExecutor
    ?.close()
    .then(() => logger.info("Eval Job Executor has been closed."));
  batchExportJobExecutor
    ?.close()
    .then(() => logger.info("Batch Export Executor has been closed."));

  // sdk
  //   .shutdown()
  //   .then(
  //     () => logger.info("SDK shut down successfully"),
  //     (err) => logger.error("Error shutting down SDK", err)
  //   )
  //   .finally(() => process.exit(0));
}

// Capture shutdown signals
process.on("SIGTERM", onShutdown);
process.on("SIGINT", onShutdown);<|MERGE_RESOLUTION|>--- conflicted
+++ resolved
@@ -1,8 +1,4 @@
-<<<<<<< HEAD
-=======
-import "newrelic";
 import app from "./app";
->>>>>>> 324d96fc
 import { env } from "./env";
 import logger from "./logger";
 
