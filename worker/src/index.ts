--- conflicted
+++ resolved
@@ -5,35 +5,6 @@
   console.log(`Listening: http://localhost:${port}`);
 });
 
-<<<<<<< HEAD
-fastify.register(redis, {
-  host: process.env.REDIS_HOST,
-  port: process.env.REDIS_PORT ? parseInt(process.env.REDIS_PORT) : 6379,
-  password: process.env.REDIS_AUTH,
-  maxRetriesPerRequest: null,
-});
-
-fastify.register(consumer);
-
-const start = async () => {
-  try {
-    // listen to 0.0.0.0 is required for docker
-    await fastify.listen({
-      port: process.env.PORT ? parseInt(process.env.PORT) : 3030,
-      host: "0.0.0.0",
-    });
-  } catch (err) {
-    fastify.log.error(err);
-    process.exit(1);
-  }
-};
-
-start();
-
-fastify.get("/", async (request, reply) => {
-  return { hello: "world" };
-});
-=======
 // import consumer from "./redis-consumer";
 
 // import { getLogger } from "./logger";
@@ -70,5 +41,4 @@
 //   console.log("GET /", request, reply);
 
 //   return { hello: sum(1, 2) + subtract(3, 1) + multiply(2, 2) };
-// });
->>>>>>> 4c5d61d1
+// });