--- conflicted
+++ resolved
@@ -425,13 +425,13 @@
       this.clickHouseWriter.addToQueue(TableName.Traces, finalTraceRecord);
     }
 
-    // Experimental: Also write to traces_mt table if experiment flag is enabled
+    // Experimental: Also write to traces_null table if experiment flag is enabled
     // Here we use the raw events to ensure that we stop relying on the merge logic
     if (
       env.LANGFUSE_EXPERIMENT_INSERT_INTO_AGGREGATING_MERGE_TREES === "true"
     ) {
-      traceRecords.map(convertTraceToTraceMt).forEach((r) =>
-        this.clickHouseWriter.addToQueue(TableName.TracesMt, {
+      traceRecords.map(convertTraceToTraceNull).forEach((r) =>
+        this.clickHouseWriter.addToQueue(TableName.TracesNull, {
           ...r,
           // We need to re-add input and output here as they were excluded in a previous mapping step
           input: finalIO.input ?? "",
@@ -462,26 +462,6 @@
       }
     }
 
-<<<<<<< HEAD
-=======
-    this.clickHouseWriter.addToQueue(TableName.Traces, finalTraceRecord);
-
-    // Experimental: Also write to traces_null table if experiment flag is enabled
-    // Here we use the raw events to ensure that we stop relying on the merge logic
-    if (
-      env.LANGFUSE_EXPERIMENT_INSERT_INTO_AGGREGATING_MERGE_TREES === "true"
-    ) {
-      traceRecords.map(convertTraceToTraceNull).forEach((r) =>
-        this.clickHouseWriter.addToQueue(TableName.TracesNull, {
-          ...r,
-          // We need to re-add input and output here as they were excluded in a previous mapping step
-          input: finalTraceRecord.input ?? "",
-          output: finalTraceRecord.output ?? "",
-        }),
-      );
-    }
-
->>>>>>> 10993838
     // Add trace into trace upsert queue for eval processing
     const traceUpsertQueue = TraceUpsertQueue.getInstance();
     if (!traceUpsertQueue) {
