import { Redis } from "ioredis";
import { randomUUID } from "node:crypto";
import { v4 } from "uuid";

import { Model, PrismaClient, Prompt } from "@langfuse/shared";
import {
  convertObservationReadToInsert,
  convertScoreReadToInsert,
  convertTraceReadToInsert,
  eventTypes,
  findModel,
  ingestionEventWithProjectId,
  IngestionEventWithProjectIdType,
  ObservationEvent,
  observationRecordInsertSchema,
  ObservationRecordInsertType,
  observationRecordReadSchema,
  ScoreEventType,
  scoreRecordInsertSchema,
  ScoreRecordInsertType,
  scoreRecordReadSchema,
  TraceEventType,
  traceRecordInsertSchema,
  TraceRecordInsertType,
  traceRecordReadSchema,
  ClickhouseClientType,
  validateAndInflateScore,
<<<<<<< HEAD
  QueueJobs,
=======
  IngestionUtils,
  ClickhouseEntityType,
  PromptService,
>>>>>>> 4c56e697
} from "@langfuse/shared/src/server";

import { tokenCount } from "../../features/tokenisation/usage";
import { instrumentAsync } from "../../instrumentation";
import logger from "../../logger";
import { ClickhouseWriter, TableName } from "../ClickhouseWriter";
import { convertJsonSchemaToRecord, overwriteObject } from "./utils";

type InsertRecord =
  | TraceRecordInsertType
  | ScoreRecordInsertType
  | ObservationRecordInsertType;

const immutableEntityKeys: {
  [TableName.Traces]: (keyof TraceRecordInsertType)[];
  [TableName.Scores]: (keyof ScoreRecordInsertType)[];
  [TableName.Observations]: (keyof ObservationRecordInsertType)[];
} = {
  [TableName.Traces]: ["id", "project_id", "timestamp", "created_at"],
  [TableName.Scores]: [
    "id",
    "project_id",
    "timestamp",
    "trace_id",
    "created_at",
  ],
  [TableName.Observations]: [
    "id",
    "project_id",
    "trace_id",
    "start_time",
    "created_at",
  ],
};

export class IngestionService {
  private promptService: PromptService;

  constructor(
    private redis: Redis,
    prisma: PrismaClient,
    private clickHouseWriter: ClickhouseWriter,
    private clickhouseClient: ClickhouseClientType
  ) {
    this.promptService = new PromptService(prisma, redis);
  }

  public async flush(projectEntityKey: string): Promise<void> {
    const bufferKey = IngestionUtils.getBufferKey(projectEntityKey);
    const eventList = (await this.redis.lrange(bufferKey, 0, -1))
      .map((serializedEventData) => {
        const parsed = ingestionEventWithProjectId.safeParse(
          JSON.parse(serializedEventData)
        );

        if (!parsed.success) {
          logger.error(
            `Failed to parse event ${serializedEventData} : ${parsed.error}`
          );

          return null;
        }

        return parsed.data;
      })
      .filter(Boolean) as IngestionEventWithProjectIdType[];

    if (eventList.length === 0) {
      throw new Error(
        `No valid events found in buffer for project entity ${projectEntityKey}`
      );
    }

    const { projectId, eventType, entityId } =
      IngestionUtils.parseProjectEntityKey(projectEntityKey);

    switch (eventType) {
      case ClickhouseEntityType.Trace:
        return await this.processTraceEventList({
          projectId,
          entityId,
          traceEventList: eventList as TraceEventType[],
        });
      case ClickhouseEntityType.Observation:
        return await this.processObservationEventList({
          projectId,
          entityId,
          observationEventList: eventList as ObservationEvent[],
        });
      case ClickhouseEntityType.Score: {
        return await this.processScoreEventList({
          projectId,
          entityId,
          scoreEventList: eventList as ScoreEventType[],
        });
      }
    }
  }

  private async processScoreEventList(params: {
    projectId: string;
    entityId: string;
    scoreEventList: ScoreEventType[];
  }) {
    const { projectId, entityId, scoreEventList } = params;
    if (scoreEventList.length === 0) return;

    const timeSortedEvents =
      IngestionService.toTimeSortedEventList(scoreEventList);

    const scoreRecordPromises: Promise<ScoreRecordInsertType>[] =
      timeSortedEvents.map(async (scoreEvent) => {
        const validatedScore = await validateAndInflateScore({
          body: scoreEvent.body,
          scoreId: entityId,
          projectId,
        });

        return {
          id: entityId,
          project_id: projectId,
          timestamp: this.getMillisecondTimestamp(scoreEvent.timestamp),
          name: validatedScore.name,
          value: validatedScore.value,
          source: validatedScore.source,
          trace_id: validatedScore.traceId,
          data_type: validatedScore.dataType,
          observation_id: validatedScore.observationId,
          comment: validatedScore.comment,
          string_value: validatedScore.stringValue,
          created_at: Date.now(),
          updated_at: Date.now(),
        };
      });

    const scoreRecords = await Promise.all(scoreRecordPromises);

    const finalScoreRecord: ScoreRecordInsertType =
      await this.mergeScoreRecords({
        projectId,
        entityId,
        scoreRecords,
      });

    this.clickHouseWriter.addToQueue(TableName.Scores, finalScoreRecord);
  }

  private async processTraceEventList(params: {
    projectId: string;
    entityId: string;
    traceEventList: TraceEventType[];
  }) {
    const { projectId, entityId, traceEventList } = params;
    if (traceEventList.length === 0) return;

    const timeSortedEvents =
      IngestionService.toTimeSortedEventList(traceEventList);

    const traceRecords = this.mapTraceEventsToRecords({
      projectId,
      entityId,
      traceEventList: timeSortedEvents,
    });

    const finalTraceRecord = await this.mergeTraceRecords({
      projectId,
      entityId,
      traceRecords,
    });

    this.clickHouseWriter.addToQueue(TableName.Traces, finalTraceRecord);
  }

  private async processObservationEventList(params: {
    projectId: string;
    entityId: string;
    observationEventList: ObservationEvent[];
  }) {
    const { projectId, entityId, observationEventList } = params;
    if (observationEventList.length === 0) return;

    const prompt = await this.getPrompt(projectId, observationEventList);
    const timeSortedEvents =
      IngestionService.toTimeSortedEventList(observationEventList);

    const observationRecords = this.mapObservationEventsToRecords({
      observationEventList: timeSortedEvents,
      projectId,
      entityId,
      prompt,
    });

    const finalObservationRecord = await this.mergeObservationRecords({
      projectId,
      entityId,
      observationRecords,
    });

    // Backward compat: create wrapper trace for SDK < 2.0.0 events that do not have a traceId
    if (!finalObservationRecord.trace_id) {
      const traceId = randomUUID();
      const wrapperTraceRecord: TraceRecordInsertType = {
        id: traceId,
        timestamp: finalObservationRecord.start_time,
        project_id: projectId,
        created_at: Date.now(),
        updated_at: Date.now(),
        metadata: {},
        tags: [],
        bookmarked: false,
        public: false,
      };

      this.clickHouseWriter.addToQueue(TableName.Traces, wrapperTraceRecord);
      finalObservationRecord.trace_id = traceId;
    }

    this.clickHouseWriter.addToQueue(
      TableName.Observations,
      finalObservationRecord
    );
  }

  private async mergeScoreRecords(params: {
    projectId: string;
    entityId: string;
    scoreRecords: ScoreRecordInsertType[];
  }): Promise<ScoreRecordInsertType> {
    const { projectId, entityId, scoreRecords } = params;

    const clickhouseScoreRecord = await this.getClickhouseRecord({
      projectId,
      entityId,
      table: TableName.Scores,
    });

    const recordsToMerge = clickhouseScoreRecord
      ? [clickhouseScoreRecord, ...scoreRecords]
      : scoreRecords;

    const mergedRecord = this.mergeRecords(
      recordsToMerge,
      immutableEntityKeys[TableName.Scores]
    );

    return scoreRecordInsertSchema.parse(mergedRecord);
  }

  private async mergeTraceRecords(params: {
    projectId: string;
    entityId: string;
    traceRecords: TraceRecordInsertType[];
  }): Promise<TraceRecordInsertType> {
    const { projectId, entityId, traceRecords } = params;

    const clickhouseTraceRecord = await this.getClickhouseRecord({
      projectId,
      entityId,
      table: TableName.Traces,
    });

    const recordsToMerge = clickhouseTraceRecord
      ? [clickhouseTraceRecord, ...traceRecords]
      : traceRecords;

    const mergedRecord = this.mergeRecords(
      recordsToMerge,
      immutableEntityKeys[TableName.Traces]
    );

    return traceRecordInsertSchema.parse(mergedRecord);
  }

  private async mergeObservationRecords(params: {
    projectId: string;
    entityId: string;
    observationRecords: ObservationRecordInsertType[];
  }): Promise<ObservationRecordInsertType> {
    const { projectId, entityId, observationRecords } = params;

    const existingObservationRecord = await this.getClickhouseRecord({
      projectId,
      entityId,
      table: TableName.Observations,
    });

    const recordsToMerge = existingObservationRecord
      ? [existingObservationRecord, ...observationRecords]
      : observationRecords;

    const mergedRecord = this.mergeRecords(
      recordsToMerge,
      immutableEntityKeys[TableName.Observations]
    );

    const parsedObservationRecord =
      observationRecordInsertSchema.parse(mergedRecord);

    // Override endTimes that are before startTimes with the startTime
    if (
      parsedObservationRecord.end_time &&
      parsedObservationRecord.end_time < parsedObservationRecord.start_time
    ) {
      parsedObservationRecord.end_time = parsedObservationRecord.start_time;
    }

    const generationUsage = await this.getGenerationUsage({
      projectId,
      observationRecord: parsedObservationRecord,
    });

    return { ...parsedObservationRecord, ...generationUsage };
  }

  private mergeRecords<T extends InsertRecord>(
    records: T[],
    immutableEntityKeys: string[]
  ): unknown {
    if (records.length === 0) {
      throw new Error("No records to merge");
    }

    let result: {
      id: string;
      project_id: string;
      [key: string]: any;
    } = { id: records[0].id, project_id: records[0].project_id };

    for (const record of records) {
      result = overwriteObject(result, record, immutableEntityKeys);
    }

    return result;
  }

  private static toTimeSortedEventList<
    T extends TraceEventType | ScoreEventType | ObservationEvent,
  >(eventList: T[]): T[] {
    return eventList.slice().sort((a, b) => {
      const aTimestamp = new Date(a.timestamp).getTime();
      const bTimestamp = new Date(b.timestamp).getTime();

      if (aTimestamp === bTimestamp) {
        return a.type.includes("create") ? -1 : 1; // create events should come first
      }

      return aTimestamp - bTimestamp;
    });
  }

  private async getPrompt(
    projectId: string,
    observationEventList: ObservationEvent[]
  ): Promise<ObservationPrompt | null> {
    const lastObservationWithPromptInfo = observationEventList
      .slice()
      .reverse()
      .find(this.hasPromptInformation);

    if (!lastObservationWithPromptInfo) return null;

    const { promptName, promptVersion: version } =
      lastObservationWithPromptInfo.body;

    return this.promptService.getPrompt({
      projectId,
      promptName,
      version,
      label: undefined,
    });
  }

  private hasPromptInformation(
    event: ObservationEvent
  ): event is ObservationEvent & {
    body: { promptName: string; promptVersion: number };
  } {
    return (
      "promptName" in event.body &&
      typeof event.body.promptName === "string" &&
      "promptVersion" in event.body &&
      typeof event.body.promptVersion === "number"
    );
  }

  private async getGenerationUsage(params: {
    projectId: string;
    observationRecord: ObservationRecordInsertType;
  }): Promise<
    | Pick<
        ObservationRecordInsertType,
        | "input_usage_units"
        | "output_usage_units"
        | "total_usage_units"
        | "input_cost"
        | "output_cost"
        | "total_cost"
        | "internal_model_id"
      >
    | {}
  > {
    const { projectId, observationRecord } = params;

    const internalModel = await findModel({
      event: {
        projectId,
        model: observationRecord.provided_model_name ?? undefined,
        unit: observationRecord.unit ?? undefined,
      },
    });

    const tokenCounts = this.getTokenCounts(observationRecord, internalModel);
    const tokenCosts = IngestionService.calculateTokenCosts(
      internalModel,
      observationRecord,
      tokenCounts
    );

    return {
      ...tokenCounts,
      ...tokenCosts,
      internal_model_id: internalModel?.id,
      unit: observationRecord.unit ?? internalModel?.unit,
    };
  }

  private getTokenCounts(
    observationRecord: ObservationRecordInsertType,
    model: Model | null | undefined
  ): Pick<
    ObservationRecordInsertType,
    "input_usage_units" | "output_usage_units" | "total_usage_units"
  > {
    if (
      // No user provided usage. Note only two equal signs operator here to check for null and undefined
      model &&
      observationRecord.provided_input_usage_units == null &&
      observationRecord.provided_output_usage_units == null &&
      observationRecord.provided_total_usage_units == null
    ) {
      const newInputCount = tokenCount({
        text: observationRecord.input,
        model,
      });
      const newOutputCount = tokenCount({
        text: observationRecord.output,
        model,
      });

      const newTotalCount =
        newInputCount || newOutputCount
          ? (newInputCount ?? 0) + (newOutputCount ?? 0)
          : undefined;

      return {
        input_usage_units: newInputCount,
        output_usage_units: newOutputCount,
        total_usage_units: newTotalCount,
      };
    }

    return {
      input_usage_units: observationRecord.provided_input_usage_units,
      output_usage_units: observationRecord.provided_output_usage_units,
      total_usage_units: observationRecord.provided_total_usage_units,
    };
  }

  static calculateTokenCosts(
    model: Model | null | undefined,
    observationRecord: ObservationRecordInsertType,
    tokenCounts: {
      input_usage_units?: number | null;
      output_usage_units?: number | null;
      total_usage_units?: number | null;
    }
  ): {
    input_cost: number | null | undefined;
    output_cost: number | null | undefined;
    total_cost: number | null | undefined;
  } {
    const { provided_input_cost, provided_output_cost, provided_total_cost } =
      observationRecord;

    // If user has provided any cost point, do not calculate anything else
    if (
      provided_input_cost != null ||
      provided_output_cost != null ||
      provided_total_cost != null
    ) {
      return {
        input_cost: provided_input_cost,
        output_cost: provided_output_cost,
        total_cost:
          provided_total_cost ??
          (provided_input_cost ?? 0) + (provided_output_cost ?? 0),
      };
    }

    const finalInputCost =
      tokenCounts.input_usage_units != null && model?.inputPrice
        ? model.inputPrice.toNumber() * tokenCounts.input_usage_units
        : undefined;

    const finalOutputCost =
      tokenCounts.output_usage_units != null && model?.outputPrice
        ? model.outputPrice.toNumber() * tokenCounts.output_usage_units
        : finalInputCost
          ? 0
          : undefined;

    const finalTotalCost =
      tokenCounts.total_usage_units != null && model?.totalPrice
        ? model.totalPrice.toNumber() * tokenCounts.total_usage_units
        : finalInputCost ?? finalOutputCost
          ? (finalInputCost ?? 0) + (finalOutputCost ?? 0)
          : undefined;

    return {
      input_cost: finalInputCost,
      output_cost: finalOutputCost,
      total_cost: finalTotalCost,
    };
  }

  private async getClickhouseRecord(params: {
    projectId: string;
    entityId: string;
    table: TableName.Traces;
  }): Promise<TraceRecordInsertType | null>;
  private async getClickhouseRecord(params: {
    projectId: string;
    entityId: string;
    table: TableName.Scores;
  }): Promise<ScoreRecordInsertType | null>;
  private async getClickhouseRecord(params: {
    projectId: string;
    entityId: string;
    table: TableName.Observations;
  }): Promise<ObservationRecordInsertType | null>;
  private async getClickhouseRecord(params: {
    projectId: string;
    entityId: string;
    table: TableName;
  }) {
    const recordParser = {
      traces: traceRecordReadSchema,
      scores: scoreRecordReadSchema,
      observations: observationRecordReadSchema,
    };
    const { projectId, entityId, table } = params;

    return await instrumentAsync({ name: `get-${table}` }, async () => {
      const queryResult = await this.clickhouseClient.query({
        query: `SELECT * FROM ${table} WHERE project_id = '${projectId}' AND id = '${entityId}' ORDER BY updated_at DESC LIMIT 1`,
        format: "JSONEachRow",
      });

      const result = await queryResult.json();

      if (result.length === 0) return null;

      return table === TableName.Traces
        ? convertTraceReadToInsert(recordParser[table].parse(result[0]))
        : table === TableName.Scores
          ? convertScoreReadToInsert(recordParser[table].parse(result[0]))
          : convertObservationReadToInsert(
              recordParser[table].parse(result[0])
            );
    });
  }

  private mapTraceEventsToRecords(params: {
    traceEventList: TraceEventType[];
    projectId: string;
    entityId: string;
  }): TraceRecordInsertType[] {
    const { traceEventList, projectId, entityId } = params;

    return traceEventList.map((trace) => {
      const traceRecord: TraceRecordInsertType = {
        id: entityId,
        // in the default implementation, we set timestamps server side if not provided.
        // we need to insert timestamps here and change the SDKs to send timestamps client side.
        timestamp: this.getMillisecondTimestamp(
          trace.body.timestamp ?? trace.timestamp
        ),
        name: trace.body.name,
        user_id: trace.body.userId,
        metadata: trace.body.metadata
          ? convertJsonSchemaToRecord(trace.body.metadata)
          : {},
        release: trace.body.release,
        version: trace.body.version,
        project_id: projectId,
        public: trace.body.public ?? false,
        bookmarked: false,
        tags: trace.body.tags ?? [],
        input: this.stringify(trace.body.input),
        output: this.stringify(trace.body.output), // convert even json to string
        session_id: trace.body.sessionId,
        created_at: Date.now(),
        updated_at: Date.now(),
      };

      return traceRecord;
    });
  }

  private mapObservationEventsToRecords(params: {
    projectId: string;
    entityId: string;
    observationEventList: ObservationEvent[];
    prompt: ObservationPrompt | null;
  }) {
    const { projectId, entityId, observationEventList, prompt } = params;

    return observationEventList.map((obs) => {
      let observationType: "EVENT" | "SPAN" | "GENERATION";
      switch (obs.type) {
        case eventTypes.OBSERVATION_CREATE:
        case eventTypes.OBSERVATION_UPDATE:
          observationType = obs.body.type;
          break;
        case eventTypes.EVENT_CREATE:
          observationType = "EVENT" as const;
          break;
        case eventTypes.SPAN_CREATE:
        case eventTypes.SPAN_UPDATE:
          observationType = "SPAN" as const;
          break;
        case eventTypes.GENERATION_CREATE:
        case eventTypes.GENERATION_UPDATE:
          observationType = "GENERATION" as const;
          break;
      }

      // metadata needs to be converted to a record<string, string>.
      // prefix all keys with "metadata." if they are an array or primitive
      const convertedMetadata: Record<string, string> = {};

      if (typeof obs.body.metadata === "string") {
        convertedMetadata["metadata"] = obs.body.metadata;
      }

      const newInputCount =
        "usage" in obs.body ? obs.body.usage?.input : undefined;

      const newOutputCount =
        "usage" in obs.body ? obs.body.usage?.output : undefined;

      const newTotalCount =
        ("usage" in obs.body ? obs.body.usage?.total : undefined) ||
        (newInputCount !== undefined &&
        newOutputCount !== undefined &&
        newInputCount &&
        newOutputCount
          ? newInputCount + newOutputCount
          : newInputCount ?? newOutputCount);

      const newUnit = "usage" in obs.body ? obs.body.usage?.unit : undefined;

      const observationRecord: ObservationRecordInsertType = {
        id: entityId,
        trace_id: obs.body.traceId ?? v4(),
        type: observationType,
        name: obs.body.name,
        start_time: this.getMillisecondTimestamp(
          obs.body.startTime ?? obs.timestamp
        ),
        end_time:
          "endTime" in obs.body && obs.body.endTime
            ? this.getMillisecondTimestamp(obs.body.endTime)
            : undefined,
        completion_start_time:
          "completionStartTime" in obs.body && obs.body.completionStartTime
            ? this.getMillisecondTimestamp(obs.body.completionStartTime)
            : undefined,
        metadata: obs.body.metadata
          ? convertJsonSchemaToRecord(obs.body.metadata)
          : {},
        provided_model_name: "model" in obs.body ? obs.body.model : undefined,
        model_parameters:
          "modelParameters" in obs.body
            ? obs.body.modelParameters
              ? JSON.stringify(obs.body.modelParameters)
              : undefined
            : undefined,
        input: this.stringify(obs.body.input),
        output: this.stringify(obs.body.output),
        provided_input_usage_units: newInputCount,
        provided_output_usage_units: newOutputCount,
        provided_total_usage_units: newTotalCount,
        unit: newUnit,
        level: obs.body.level ?? "DEFAULT",
        status_message: obs.body.statusMessage ?? undefined,
        parent_observation_id: obs.body.parentObservationId ?? undefined,
        version: obs.body.version ?? undefined,
        project_id: projectId,
        provided_input_cost:
          "usage" in obs.body ? obs.body.usage?.inputCost : undefined,
        provided_output_cost:
          "usage" in obs.body ? obs.body.usage?.outputCost : undefined,
        provided_total_cost:
          "usage" in obs.body ? obs.body.usage?.totalCost : undefined,
        prompt_id: prompt?.id,
        prompt_name: prompt?.name,
        prompt_version: prompt?.version,
        created_at: Date.now(),
        updated_at: Date.now(),
      };

      return observationRecord;
    });
  }

  private stringify(
    obj: string | object | number | boolean | undefined | null
  ): string | undefined {
    if (obj == null) return; // return undefined on undefined or null

    return typeof obj === "string" ? obj : JSON.stringify(obj);
  }

  private getMillisecondTimestamp(timestamp?: string | null): number {
    return timestamp ? new Date(timestamp).getTime() : Date.now();
  }
}

type ObservationPrompt = Pick<Prompt, "id" | "name" | "version">;<|MERGE_RESOLUTION|>--- conflicted
+++ resolved
@@ -25,13 +25,10 @@
   traceRecordReadSchema,
   ClickhouseClientType,
   validateAndInflateScore,
-<<<<<<< HEAD
-  QueueJobs,
-=======
   IngestionUtils,
   ClickhouseEntityType,
   PromptService,
->>>>>>> 4c56e697
+  QueueJobs,
 } from "@langfuse/shared/src/server";
 
 import { tokenCount } from "../../features/tokenisation/usage";
