import { z } from "zod";

const EnvSchema = z.object({
  NODE_ENV: z
    .enum(["development", "test", "production"])
    .default("development"),
  SENTRY_DSN: z.string().url().optional(),
  DATABASE_URL: z.string(),
  PORT: z.coerce
    .number({
      description:
        ".env files convert numbers to strings, therefoore we have to enforce them to be numbers",
    })
    .positive()
    .max(65536, `options.port should be >= 0 and < 65536`)
    .default(3030),
  LANGFUSE_WORKER_PASSWORD: z.string(),
  S3_ACCESS_KEY_ID: z.string().optional(),
  S3_SECRET_ACCESS_KEY: z.string().optional(),
  S3_BUCKET_NAME: z.string().optional(),
  S3_ENDPOINT: z.string().optional(),
  S3_REGION: z.string().optional(),
  BATCH_EXPORT_ROW_LIMIT: z.coerce.number().positive().default(50_000),
  BATCH_EXPORT_DOWNLOAD_LINK_EXPIRATION_HOURS: z.coerce
    .number()
    .positive()
    .default(24),
  EMAIL_FROM_ADDRESS: z.string().optional(),
  SMTP_CONNECTION_URL: z.string().optional(),
  LANGFUSE_TRACING_SAMPLE_RATE: z.coerce.number().positive().default(0.5),
<<<<<<< HEAD
  LANGFUSE_INGESTION_FLUSH_DELAY_MS: z.coerce
    .number()
    .nonnegative()
    .default(10000),
  LANGFUSE_INGESTION_FLUSH_ATTEMPTS: z.coerce.number().positive().default(3),
  LANGFUSE_INGESTION_FLUSH_PROCESSING_CONCURRENCY: z.coerce
    .number()
    .positive()
    .default(50),
  LANGFUSE_INGESTION_CLICKHOUSE_WRITE_BATCH_SIZE: z.coerce
    .number()
    .positive()
    .default(1000),
  LANGFUSE_INGESTION_CLICKHOUSE_WRITE_INTERVAL_MS: z.coerce
    .number()
    .positive()
    .default(3000),
  LANGFUSE_LOG_LEVEL: z
    .enum(["trace", "debug", "info", "warn", "error", "fatal"])
    .optional(),
=======
  REDIS_HOST: z.string().nullish(),
  REDIS_PORT: z.coerce
    .number({
      description:
        ".env files convert numbers to strings, therefoore we have to enforce them to be numbers",
    })
    .positive()
    .max(65536, `options.port should be >= 0 and < 65536`)
    .default(6379)
    .nullable(),
  REDIS_AUTH: z.string().nullish(),
  REDIS_CONNECTION_STRING: z.string().nullish(),
>>>>>>> 99a45ccd
});

export const env = EnvSchema.parse(process.env);<|MERGE_RESOLUTION|>--- conflicted
+++ resolved
@@ -28,7 +28,6 @@
   EMAIL_FROM_ADDRESS: z.string().optional(),
   SMTP_CONNECTION_URL: z.string().optional(),
   LANGFUSE_TRACING_SAMPLE_RATE: z.coerce.number().positive().default(0.5),
-<<<<<<< HEAD
   LANGFUSE_INGESTION_FLUSH_DELAY_MS: z.coerce
     .number()
     .nonnegative()
@@ -49,7 +48,6 @@
   LANGFUSE_LOG_LEVEL: z
     .enum(["trace", "debug", "info", "warn", "error", "fatal"])
     .optional(),
-=======
   REDIS_HOST: z.string().nullish(),
   REDIS_PORT: z.coerce
     .number({
@@ -62,7 +60,6 @@
     .nullable(),
   REDIS_AUTH: z.string().nullish(),
   REDIS_CONNECTION_STRING: z.string().nullish(),
->>>>>>> 99a45ccd
 });
 
 export const env = EnvSchema.parse(process.env);