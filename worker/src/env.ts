--- conflicted
+++ resolved
@@ -87,12 +87,8 @@
     .number()
     .positive()
     .default(25),
-<<<<<<< HEAD
-  LANGFUSE_TRACE_DELETE_CONCURRENCY: z.coerce.number().positive().default(5),
+  LANGFUSE_TRACE_DELETE_CONCURRENCY: z.coerce.number().positive().default(1),
   LANGFUSE_PROJECT_DELETE_CONCURRENCY: z.coerce.number().positive().default(1),
-=======
-  LANGFUSE_TRACE_DELETE_CONCURRENCY: z.coerce.number().positive().default(1),
->>>>>>> faa1b71f
   LANGFUSE_EVAL_EXECUTION_WORKER_CONCURRENCY: z.coerce
     .number()
     .positive()
