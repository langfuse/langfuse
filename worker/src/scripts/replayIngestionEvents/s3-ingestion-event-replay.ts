#!/usr/bin/env tsx

/**
 * This script is used to filter a CSV file of events and convert it to a JSON file.
 * It then ingests the events into a BullMQ queue.
 *
 * Setup:
 * 1. Create a CSV file with the events you want to ingest. Take the downloaded CSV from AWS Athena.
 * 2. The file should be called events.csv and be in the root of the worker directory.
 * 4. Run the script with `pnpm --filter=worker run filter-events-csv`
 */

import * as fs from "fs";
import * as path from "path";
import * as readline from "readline";
import { parse } from "csv-parse";
import { randomUUID } from "crypto";
<<<<<<< HEAD
import {
  getClickhouseEntityType,
  getQueue,
  OtelIngestionQueue,
  QueueJobs,
  QueueName,
  TQueueJobTypes,
} from "@langfuse/shared/src/server";
import { env } from "../../env";
import {
  DeleteObjectCommand,
  ListObjectVersionsCommand,
  S3Client,
} from "@aws-sdk/client-s3";

const INPUT_FILE = "events.csv";
const OUTPUT_FILE = "events_filtered.csv";
const JSON_OUTPUT_FILE = "events_filtered.json";
const OTEL_JSON_OUTPUT_FILE = "otel_events_filtered.json";
=======
import { getQueue, QueueJobs, QueueName } from "@langfuse/shared/src/server";

const INPUT_FILE = "events.csv";
const OUTPUT_FILE = "events_filtered.csv";
const JSONL_OUTPUT_FILE = "events_filtered.jsonl";
>>>>>>> 451b4939

// Redis configuration
// eslint-disable-next-line turbo/no-undeclared-env-vars
const QUEUE_NAME = QueueName.IngestionSecondaryQueue;
const JOB_NAME = QueueJobs.IngestionJob;

const OTEL_NAME = QueueName.OtelIngestionQueue;
const OTEL_JOB_NAME = QueueJobs.OtelIngestionJob;

interface Stats {
  totalRows: number;
  filteredRows: number;
  processingTimeMs: number;
}

interface JsonOutputItem {
  useS3EventStore: true;
  authCheck: {
    validKey: true;
    scope: {
      projectId: string;
      accessLevel: "all";
    };
  };
  data: {
    eventBodyId: string;
    fileKey: string;
    type: string;
  };
}

interface OTelJsonOutputItem {
  authCheck: {
    validKey: true;
    scope: {
      projectId: string;
      accessLevel: "project";
    };
  };
  data: {
    fileKey: string;
  };
}

async function filterCsvFile(
  inputPath: string,
  outputPath: string,
): Promise<void> {
  console.log(`🚀 Starting to process ${inputPath}...`);
  console.log(`📝 Output will be written to ${outputPath}`);

  const stats: Stats = {
    totalRows: 0,
    filteredRows: 0,
    processingTimeMs: 0,
  };

  // Check if input file exists
  if (!fs.existsSync(inputPath)) {
    throw new Error(`Input file not found: ${inputPath}`);
  }

  // Get input file size for progress tracking
  const inputFileStats = fs.statSync(inputPath);
  const fileSizeGB = (inputFileStats.size / 1024 ** 3).toFixed(2);
  console.log(`📊 Input file size: ${fileSizeGB} GB`);

  const startTime = Date.now();

  return new Promise<void>((resolve, reject) => {
    const inputStream = fs.createReadStream(inputPath);
    const outputStream = fs.createWriteStream(outputPath);

    let operationColumnIndex = -1;
    let keyColumnIndex = -1;
    let headers: string[] = [];
    let isHeaderProcessed = false;

    // Create CSV parser with proper configuration
    const parser = parse({
      columns: false, // Don't convert to objects, keep as arrays
      skip_empty_lines: true,
      relax_quotes: true,
      quote: '"',
      delimiter: ",",
    });

    // Progress tracking
    const progressInterval = setInterval(() => {
      if (stats.totalRows > 0) {
        const elapsed = (Date.now() - startTime) / 1000;
        const rowsPerSecond = Math.round(stats.totalRows / elapsed);
        console.log(
          `📈 Processed ${stats.totalRows.toLocaleString()} rows (${rowsPerSecond.toLocaleString()} rows/sec)`,
        );
      }
    }, 10000); // Show progress every 10 seconds

    // Simple CSV row formatter
    const formatCsvRow = (row: string[]): string => {
      return (
        row
          .map((field) => {
            // Escape quotes and wrap in quotes if contains comma, quote, or newline
            if (
              field.includes(",") ||
              field.includes('"') ||
              field.includes("\n")
            ) {
              return `"${field.replace(/"/g, '""')}"`;
            }
            return field;
          })
          .join(",") + "\n"
      );
    };

    // Handle parsing errors
    parser.on("error", (err: Error) => {
      clearInterval(progressInterval);
      reject(new Error(`CSV parsing error: ${err.message}`));
    });

    // Process each row
    parser.on("data", (row: string[]) => {
      stats.totalRows++;

      // Handle header row
      if (!isHeaderProcessed) {
        headers = row;
        operationColumnIndex = headers.findIndex(
          (header) => header.toLowerCase().trim() === "operation",
        );
        keyColumnIndex = headers.findIndex(
          (header) => header.toLowerCase().trim() === "key",
        );

        if (operationColumnIndex === -1) {
          clearInterval(progressInterval);
          reject(new Error('Could not find "operation" column in CSV header'));
          return;
        }

        if (keyColumnIndex === -1) {
          clearInterval(progressInterval);
          reject(new Error('Could not find "key" column in CSV header'));
          return;
        }

        console.log(
          `🎯 Found operation column at index ${operationColumnIndex}`,
        );
        console.log(`🗝️  Found key column at index ${keyColumnIndex}`);
        console.log(
          `📋 Headers: ${headers.slice(0, 5).join(", ")}${headers.length > 5 ? "..." : ""}`,
        );

        // Write header to output
        outputStream.write(formatCsvRow(row));
        stats.filteredRows++;
        isHeaderProcessed = true;
        return;
      }

      // Check if the operation column contains "REST.PUT.OBJECT"
      if (row[operationColumnIndex]?.trim() === "REST.PUT.OBJECT") {
        outputStream.write(formatCsvRow(row));
        stats.filteredRows++;
      }
    });

    // Handle completion
    parser.on("end", () => {
      clearInterval(progressInterval);

      // Close the output stream
      outputStream.end();

      outputStream.on("finish", () => {
        stats.processingTimeMs = Date.now() - startTime;

        // Get output file size
        const outputFileStats = fs.statSync(outputPath);
        const outputFileSizeGB = (outputFileStats.size / 1024 ** 3).toFixed(2);

        console.log("\n🎉 === Processing Complete ===");
        console.log(
          `📊 Total rows processed: ${stats.totalRows.toLocaleString()}`,
        );
        console.log(
          `✅ Rows matching filter: ${stats.filteredRows.toLocaleString()}`,
        );
        console.log(
          `❌ Rows removed: ${(stats.totalRows - stats.filteredRows).toLocaleString()}`,
        );
        console.log(
          `⏱️  Processing time: ${(stats.processingTimeMs / 60000).toFixed(1)} minutes`,
        );
        console.log(
          `🚀 Average speed: ${Math.round(stats.totalRows / (stats.processingTimeMs / 1000)).toLocaleString()} rows/second`,
        );
        console.log(`📁 Output file size: ${outputFileSizeGB} GB`);
        console.log(
          `📉 Size reduction: ${((1 - outputFileStats.size / inputFileStats.size) * 100).toFixed(1)}%`,
        );

        resolve();
      });
    });

    // Connect streams
    inputStream.pipe(parser);
  });
}

async function convertCsvToJsonl(
  csvPath: string,
<<<<<<< HEAD
  jsonPath: string,
  otelJsonPath: string,
=======
  jsonlPath: string,
>>>>>>> 451b4939
): Promise<void> {
  console.log(`🔄 Converting ${csvPath} to JSONL format...`);
  console.log(`📝 JSONL output will be written to ${jsonlPath}`);

  const startTime = Date.now();
  let processedRows = 0;
<<<<<<< HEAD
  const jsonObjects: JsonOutputItem[] = [];
  const otelJsonObjects: OTelJsonOutputItem[] = [];
=======
  let writtenObjects = 0;

>>>>>>> 451b4939
  // Check if CSV file exists
  if (!fs.existsSync(csvPath)) {
    throw new Error(`CSV file not found: ${csvPath}`);
  }

  if (!fs.existsSync(otelJsonPath)) {
    throw new Error(`OTEL JSON file not found: ${otelJsonPath}`);
  }

  return new Promise<void>((resolve, reject) => {
    const inputStream = fs.createReadStream(csvPath);
    const outputStream = fs.createWriteStream(jsonlPath);

    let keyColumnIndex = -1;
    let headers: string[] = [];
    let isHeaderProcessed = false;

    // Create CSV parser
    const parser = parse({
      columns: false,
      skip_empty_lines: true,
      relax_quotes: true,
      quote: '"',
      delimiter: ",",
    });

    // Progress tracking for conversion
    const progressInterval = setInterval(() => {
      if (processedRows > 0) {
        const elapsed = (Date.now() - startTime) / 1000;
        const rowsPerSecond = Math.round(processedRows / elapsed);
        console.log(
          `🔄 Converted ${processedRows.toLocaleString()} rows to JSONL (${rowsPerSecond.toLocaleString()} rows/sec)`,
        );
      }
    }, 5000);

    // Handle parsing errors
    parser.on("error", (err: Error) => {
      clearInterval(progressInterval);
      outputStream.end();
      reject(new Error(`CSV parsing error during conversion: ${err.message}`));
    });

    // Process each row
    parser.on("data", (row: string[]) => {
      // Handle header row
      if (!isHeaderProcessed) {
        headers = row;
        keyColumnIndex = headers.findIndex(
          (header) => header.toLowerCase().trim() === "key",
        );

        if (keyColumnIndex === -1) {
          clearInterval(progressInterval);
          outputStream.end();
          reject(new Error('Could not find "key" column in CSV header'));
          return;
        }

        console.log(`🗝️  Found key column at index ${keyColumnIndex}`);
        isHeaderProcessed = true;
        return;
      }

      processedRows++;

      // Extract the key value
      const keyValue = row[keyColumnIndex]?.trim();
      if (!keyValue) {
        console.warn(
          `⚠️  Empty key value at row ${processedRows}, skipping...`,
        );
        return;
      }

<<<<<<< HEAD
      // Handle two S3 key path formats:
      // 1. projectId/type/eventBodyId/eventId.json (original)
      // 2. otel/projectId/yyyy/mm/dd/hh/mm/eventId.json (OTEL-style)

      // Match original format
      const regularMatch = keyValue.match(
        /^([^/]+)\/([^/]+)\/([^/]+)\/([^/]+)\.json$/,
=======
      // Parse the S3 path: projectId/type/eventBodyId/eventId.json
      const pathMatch = keyValue.match(
        /^([^/]+)\/([^/]+)\/(.+)\/([^/]+)\.json$/,
>>>>>>> 451b4939
      );

      // Match OTEL-style: otel/projectId/yyyy/mm/dd/hh/mm/eventId.json
      const otelMatch = keyValue.match(
        /^otel\/([^/]+)\/(\d{4})\/(\d{2})\/(\d{2})\/(\d{2})\/(\d{2})\/([^.]+)\.json$/,
      );

      if (regularMatch) {
        const [, projectId, type, eventBodyId, eventId] = regularMatch;

        const jsonObject: JsonOutputItem = {
          useS3EventStore: true,
          authCheck: {
            validKey: true,
            scope: {
              projectId,
              accessLevel: "all",
            },
          },
          data: {
            eventBodyId,
            fileKey: eventId,
            type: `${type}-create`,
          },
        };

        jsonObjects.push(jsonObject);
      } else if (otelMatch) {
        const [, projectId, year, month, day, hour, minute, eventId] =
          otelMatch;
        const otelJsonObject: OTelJsonOutputItem = {
          authCheck: {
            validKey: true,
            scope: {
              projectId,
              accessLevel: "project",
            },
          },
          data: {
            fileKey: keyValue,
          },
        };

        console.log(`OTEL JSON object: ${JSON.stringify(otelJsonObject)}`);

        otelJsonObjects.push(otelJsonObject);
      } else {
        console.warn(
          `⚠️  Invalid key format at row ${processedRows}: ${keyValue}, skipping...`,
        );
        return;
      }

      // Create JSON object with the specified structure
<<<<<<< HEAD
=======
      const jsonObject: JsonOutputItem = {
        useS3EventStore: true,
        authCheck: {
          validKey: true,
          scope: {
            projectId,
            accessLevel: "all",
          },
        },
        data: {
          eventBodyId,
          fileKey: eventId,
          type: `${type}-create`,
        },
      };

      // Write each JSON object as a single line (JSONL format)
      outputStream.write(JSON.stringify(jsonObject) + "\n");
      writtenObjects++;
>>>>>>> 451b4939
    });

    // Handle completion
    parser.on("end", () => {
      clearInterval(progressInterval);
      outputStream.end();

<<<<<<< HEAD
      try {
        // Write JSON file
        fs.writeFileSync(jsonPath, JSON.stringify(jsonObjects, null, 2));

        fs.writeFileSync(
          otelJsonPath,
          JSON.stringify(otelJsonObjects, null, 2),
        );

        const processingTimeMs = Date.now() - startTime;
        const outputFileStats = fs.statSync(jsonPath);
        const otelOutputFileStats = fs.statSync(otelJsonPath);
=======
      outputStream.on("finish", () => {
        const processingTimeMs = Date.now() - startTime;
        const outputFileStats = fs.statSync(jsonlPath);
>>>>>>> 451b4939
        const outputFileSizeGB = (outputFileStats.size / 1024 ** 3).toFixed(2);
        const otelOutputFileSizeGB = (
          otelOutputFileStats.size /
          1024 ** 3
        ).toFixed(2);

        console.log("\n🎉 === JSONL Conversion Complete ===");
        console.log(
          `📊 Total rows converted: ${processedRows.toLocaleString()}`,
        );
        console.log(
          `📝 JSON objects written: ${writtenObjects.toLocaleString()}`,
        );
        console.log(
          `📝 OTEL objects created: ${otelJsonObjects.length.toLocaleString()}`,
        );
        console.log(
          `⏱️  Conversion time: ${(processingTimeMs / 1000).toFixed(1)} seconds`,
        );
        console.log(
          `🚀 Average speed: ${Math.round(processedRows / (processingTimeMs / 1000)).toLocaleString()} rows/second`,
        );
<<<<<<< HEAD
        console.log(`📁 JSON file size: ${outputFileSizeGB} GB`);
        console.log(`📁 OTEL file size: ${otelOutputFileSizeGB} GB`);
=======
        console.log(`📁 JSONL file size: ${outputFileSizeGB} GB`);

>>>>>>> 451b4939
        resolve();
      });
    });

    // Connect streams
    inputStream.pipe(parser);
  });
}

async function ingestEventsToQueue(jsonlPath: string): Promise<void> {
  console.log(`🚀 Starting to ingest events from ${jsonlPath} to BullMQ...`);

  // Check if JSONL file exists
  if (!fs.existsSync(jsonlPath)) {
    throw new Error(`JSONL file not found: ${jsonlPath}`);
  }

  const startTime = Date.now();
  let processedEvents = 0;

  // Set up BullMQ queue with Redis connection
  const queue = getQueue(QueueName.IngestionSecondaryQueue);

  if (!queue) {
    throw new Error("Failed to get queue");
  }

  console.log(`🔗 Connected to Redis and created queue: ${QUEUE_NAME}`);

  // Second pass: ingest events into queue in batches
  console.log(`📥 Starting queue ingestion...`);

  const BATCH_SIZE = 1000;
  let batch: JsonOutputItem[] = [];
  let batchNumber = 0;

  const ingestStream = fs.createReadStream(jsonlPath);
  const ingestRl = readline.createInterface({
    input: ingestStream,
    crlfDelay: Infinity,
  });

<<<<<<< HEAD
    // Ingest events into queue in batches of 1000
    const BATCH_SIZE = 1000;
    for (let i = 0; i < events.length; i += BATCH_SIZE) {
      const batch = events.slice(i, i + BATCH_SIZE);

      // Prepare jobs for bulk insertion
      const jobs = batch.map((event) => ({
        name: JOB_NAME,
        data: {
          payload: event,
          id: randomUUID(),
          timestamp: new Date(),
          name: JOB_NAME,
        },
      }));

      // Add batch to queue
      await queue.addBulk(jobs);

      processedEvents += batch.length;

      // Log progress every batch
      console.log(
        `✅ Added batch ${Math.ceil((i + 1) / BATCH_SIZE)} (${processedEvents}/${events.length} events)`,
      );

      // Log sample event from each batch for tracking
      if (batch.length > 0) {
        console.log(`📄 Sample event from batch: ${JSON.stringify(batch[0])}`);
      }
    }

    // Close the queue connection
    await queue.close();

    const processingTimeMs = Date.now() - startTime;

    console.log("\n🎉 === Event Ingestion Complete ===");
    console.log(
      `📊 Total events ingested: ${processedEvents.toLocaleString()}`,
    );
    console.log(
      `⏱️  Ingestion time: ${(processingTimeMs / 1000).toFixed(1)} seconds`,
    );
    console.log(
      `🚀 Average speed: ${Math.round(processedEvents / (processingTimeMs / 1000)).toLocaleString()} events/second`,
    );
    console.log(`🗂️  Queue name: ${QUEUE_NAME}`);
    console.log(`🔧 Job name: ${JOB_NAME}`);
  } catch (error) {
    throw new Error(
      `Failed to ingest events to queue: ${(error as Error).message}`,
    );
  }
}

async function ingestEventsToOtelQueue(otelJsonPath: string): Promise<void> {
  console.log(`🚀 Starting to ingest events from ${otelJsonPath} to BullMQ...`);

  // Check if JSON file exists
  if (!fs.existsSync(otelJsonPath)) {
    throw new Error(`JSON file not found: ${otelJsonPath}`);
  }

  const startTime = Date.now();
  let processedEvents = 0;

  try {
    // Read and parse JSON file
    const jsonContent = fs.readFileSync(otelJsonPath, "utf8");
    const events: OTelJsonOutputItem[] = JSON.parse(jsonContent);

    console.log(`📊 Total events to ingest: ${events.length.toLocaleString()}`);

    // Set up BullMQ queue with Redis connection

    const queue = OtelIngestionQueue.getInstance({});

    if (!queue) {
      throw new Error("Failed to get queue");
    }

    console.log(`🔗 Connected to Redis and created queue: ${QUEUE_NAME}`);

    // Ingest events into queue in batches of 1000
    const BATCH_SIZE = 1000;
    for (let i = 0; i < events.length; i += BATCH_SIZE) {
      const batch = events.slice(i, i + BATCH_SIZE);

      // Prepare jobs for bulk insertion
      const jobs: Array<{
        name: QueueJobs.OtelIngestionJob;
        data: TQueueJobTypes[QueueName.OtelIngestionQueue];
      }> = batch.map((event) => ({
        name: QueueJobs.OtelIngestionJob,
        data: {
          payload: event,
          id: randomUUID(),
          timestamp: new Date(),
          name: QueueJobs.OtelIngestionJob,
        },
      }));
=======
  for await (const line of ingestRl) {
    if (!line.trim()) continue;

    try {
      const event: JsonOutputItem = JSON.parse(line);
      batch.push(event);

      // Process queue ingestion in batches
      if (batch.length >= BATCH_SIZE) {
        batchNumber++;
        await processQueueBatch(queue, batch, batchNumber, processedEvents);
        processedEvents += batch.length;
        batch = [];
      }
    } catch {
      // Already warned during first pass
    }
  }

  // Process remaining batch
  if (batch.length > 0) {
    batchNumber++;
    await processQueueBatch(queue, batch, batchNumber, processedEvents);
    processedEvents += batch.length;
  }
>>>>>>> 451b4939

  // Close the queue connection
  await queue.close();

  const processingTimeMs = Date.now() - startTime;

  console.log("\n🎉 === Event Ingestion Complete ===");
  console.log(`📊 Total events ingested: ${processedEvents.toLocaleString()}`);
  console.log(
    `⏱️  Ingestion time: ${(processingTimeMs / 1000).toFixed(1)} seconds`,
  );
  console.log(
    `🚀 Average speed: ${Math.round(processedEvents / (processingTimeMs / 1000)).toLocaleString()} events/second`,
  );
  console.log(`🗂️  Queue name: ${QUEUE_NAME}`);
  console.log(`🔧 Job name: ${JOB_NAME}`);
}

async function processQueueBatch(
  queue: NonNullable<ReturnType<typeof getQueue>>,
  batch: JsonOutputItem[],
  batchNumber: number,
  processedEvents: number,
): Promise<void> {
  // Prepare jobs for bulk insertion
  const jobs = batch.map((event) => ({
    name: JOB_NAME,
    data: {
      payload: event,
      id: randomUUID(),
      timestamp: new Date(),
      name: JOB_NAME,
    },
  }));

  // Add batch to queue
  await queue.addBulk(jobs);

  // Log progress
  console.log(
    `✅ Added batch ${batchNumber} (${processedEvents + batch.length} events) to queue`,
  );

  // Log sample event from each batch for tracking
  if (batch.length > 0) {
    console.log(`📄 Sample event from batch: ${JSON.stringify(batch[0])}`);
  }
}

// Main execution
async function main() {
  try {
    const inputPath = path.resolve(INPUT_FILE);
    const outputPath = path.resolve(OUTPUT_FILE);
<<<<<<< HEAD
    const jsonOutputPath = path.resolve(JSON_OUTPUT_FILE);
    const otelJsonOutputPath = path.resolve(OTEL_JSON_OUTPUT_FILE);
=======
    const jsonlOutputPath = path.resolve(JSONL_OUTPUT_FILE);
>>>>>>> 451b4939

    console.log(`📂 Input file: ${inputPath}`);
    console.log(`📂 Output file: ${outputPath}`);
    console.log(`📂 JSONL output file: ${jsonlOutputPath}`);

    // Step 1: Filter the CSV file
    await filterCsvFile(inputPath, outputPath);

    console.log("\n✅ CSV filtering completed successfully!");

<<<<<<< HEAD
    // Step 2: Convert filtered CSV to JSON
    await convertCsvToJson(outputPath, jsonOutputPath, otelJsonOutputPath);
=======
    // Step 2: Convert filtered CSV to JSONL
    await convertCsvToJsonl(outputPath, jsonlOutputPath);
>>>>>>> 451b4939

    console.log("\n✅ JSONL conversion completed successfully!");

    // Step 3: Ingest events to BullMQ
    await ingestEventsToQueue(jsonlOutputPath);

    await ingestEventsToOtelQueue(otelJsonOutputPath);

    console.log("\n✅ Script completed successfully!");
  } catch (error) {
    console.error("\n❌ Error:", (error as Error).message);
    process.exit(1);
  }
}

// Run the script
if (require.main === module) {
  main();
}<|MERGE_RESOLUTION|>--- conflicted
+++ resolved
@@ -15,33 +15,18 @@
 import * as readline from "readline";
 import { parse } from "csv-parse";
 import { randomUUID } from "crypto";
-<<<<<<< HEAD
 import {
-  getClickhouseEntityType,
   getQueue,
   OtelIngestionQueue,
   QueueJobs,
   QueueName,
   TQueueJobTypes,
 } from "@langfuse/shared/src/server";
-import { env } from "../../env";
-import {
-  DeleteObjectCommand,
-  ListObjectVersionsCommand,
-  S3Client,
-} from "@aws-sdk/client-s3";
-
-const INPUT_FILE = "events.csv";
-const OUTPUT_FILE = "events_filtered.csv";
-const JSON_OUTPUT_FILE = "events_filtered.json";
-const OTEL_JSON_OUTPUT_FILE = "otel_events_filtered.json";
-=======
-import { getQueue, QueueJobs, QueueName } from "@langfuse/shared/src/server";
 
 const INPUT_FILE = "events.csv";
 const OUTPUT_FILE = "events_filtered.csv";
 const JSONL_OUTPUT_FILE = "events_filtered.jsonl";
->>>>>>> 451b4939
+const OTEL_JSONL_OUTPUT_FILE = "otel_events_filtered.jsonl";
 
 // Redis configuration
 // eslint-disable-next-line turbo/no-undeclared-env-vars
@@ -259,37 +244,27 @@
 
 async function convertCsvToJsonl(
   csvPath: string,
-<<<<<<< HEAD
-  jsonPath: string,
-  otelJsonPath: string,
-=======
   jsonlPath: string,
->>>>>>> 451b4939
+  otelJsonlPath: string,
 ): Promise<void> {
   console.log(`🔄 Converting ${csvPath} to JSONL format...`);
   console.log(`📝 JSONL output will be written to ${jsonlPath}`);
+  console.log(`📝 OTEL JSONL output will be written to ${otelJsonlPath}`);
 
   const startTime = Date.now();
   let processedRows = 0;
-<<<<<<< HEAD
-  const jsonObjects: JsonOutputItem[] = [];
-  const otelJsonObjects: OTelJsonOutputItem[] = [];
-=======
   let writtenObjects = 0;
-
->>>>>>> 451b4939
+  let writtenOtelObjects = 0;
+
   // Check if CSV file exists
   if (!fs.existsSync(csvPath)) {
     throw new Error(`CSV file not found: ${csvPath}`);
   }
 
-  if (!fs.existsSync(otelJsonPath)) {
-    throw new Error(`OTEL JSON file not found: ${otelJsonPath}`);
-  }
-
   return new Promise<void>((resolve, reject) => {
     const inputStream = fs.createReadStream(csvPath);
     const outputStream = fs.createWriteStream(jsonlPath);
+    const otelOutputStream = fs.createWriteStream(otelJsonlPath);
 
     let keyColumnIndex = -1;
     let headers: string[] = [];
@@ -319,6 +294,7 @@
     parser.on("error", (err: Error) => {
       clearInterval(progressInterval);
       outputStream.end();
+      otelOutputStream.end();
       reject(new Error(`CSV parsing error during conversion: ${err.message}`));
     });
 
@@ -354,27 +330,39 @@
         return;
       }
 
-<<<<<<< HEAD
       // Handle two S3 key path formats:
       // 1. projectId/type/eventBodyId/eventId.json (original)
       // 2. otel/projectId/yyyy/mm/dd/hh/mm/eventId.json (OTEL-style)
-
-      // Match original format
-      const regularMatch = keyValue.match(
-        /^([^/]+)\/([^/]+)\/([^/]+)\/([^/]+)\.json$/,
-=======
-      // Parse the S3 path: projectId/type/eventBodyId/eventId.json
-      const pathMatch = keyValue.match(
-        /^([^/]+)\/([^/]+)\/(.+)\/([^/]+)\.json$/,
->>>>>>> 451b4939
-      );
 
       // Match OTEL-style: otel/projectId/yyyy/mm/dd/hh/mm/eventId.json
       const otelMatch = keyValue.match(
         /^otel\/([^/]+)\/(\d{4})\/(\d{2})\/(\d{2})\/(\d{2})\/(\d{2})\/([^.]+)\.json$/,
       );
 
-      if (regularMatch) {
+      // Match original format
+      const regularMatch = keyValue.match(
+        /^([^/]+)\/([^/]+)\/(.+)\/([^/]+)\.json$/,
+      );
+
+      if (otelMatch) {
+        const [, projectId] = otelMatch;
+        const otelJsonObject: OTelJsonOutputItem = {
+          authCheck: {
+            validKey: true,
+            scope: {
+              projectId,
+              accessLevel: "project",
+            },
+          },
+          data: {
+            fileKey: keyValue,
+          },
+        };
+
+        // Write each OTEL JSON object as a single line (JSONL format)
+        otelOutputStream.write(JSON.stringify(otelJsonObject) + "\n");
+        writtenOtelObjects++;
+      } else if (regularMatch) {
         const [, projectId, type, eventBodyId, eventId] = regularMatch;
 
         const jsonObject: JsonOutputItem = {
@@ -393,112 +381,63 @@
           },
         };
 
-        jsonObjects.push(jsonObject);
-      } else if (otelMatch) {
-        const [, projectId, year, month, day, hour, minute, eventId] =
-          otelMatch;
-        const otelJsonObject: OTelJsonOutputItem = {
-          authCheck: {
-            validKey: true,
-            scope: {
-              projectId,
-              accessLevel: "project",
-            },
-          },
-          data: {
-            fileKey: keyValue,
-          },
-        };
-
-        console.log(`OTEL JSON object: ${JSON.stringify(otelJsonObject)}`);
-
-        otelJsonObjects.push(otelJsonObject);
+        // Write each JSON object as a single line (JSONL format)
+        outputStream.write(JSON.stringify(jsonObject) + "\n");
+        writtenObjects++;
       } else {
         console.warn(
           `⚠️  Invalid key format at row ${processedRows}: ${keyValue}, skipping...`,
         );
         return;
       }
-
-      // Create JSON object with the specified structure
-<<<<<<< HEAD
-=======
-      const jsonObject: JsonOutputItem = {
-        useS3EventStore: true,
-        authCheck: {
-          validKey: true,
-          scope: {
-            projectId,
-            accessLevel: "all",
-          },
-        },
-        data: {
-          eventBodyId,
-          fileKey: eventId,
-          type: `${type}-create`,
-        },
-      };
-
-      // Write each JSON object as a single line (JSONL format)
-      outputStream.write(JSON.stringify(jsonObject) + "\n");
-      writtenObjects++;
->>>>>>> 451b4939
     });
 
     // Handle completion
     parser.on("end", () => {
       clearInterval(progressInterval);
       outputStream.end();
-
-<<<<<<< HEAD
-      try {
-        // Write JSON file
-        fs.writeFileSync(jsonPath, JSON.stringify(jsonObjects, null, 2));
-
-        fs.writeFileSync(
-          otelJsonPath,
-          JSON.stringify(otelJsonObjects, null, 2),
-        );
-
-        const processingTimeMs = Date.now() - startTime;
-        const outputFileStats = fs.statSync(jsonPath);
-        const otelOutputFileStats = fs.statSync(otelJsonPath);
-=======
-      outputStream.on("finish", () => {
-        const processingTimeMs = Date.now() - startTime;
-        const outputFileStats = fs.statSync(jsonlPath);
->>>>>>> 451b4939
-        const outputFileSizeGB = (outputFileStats.size / 1024 ** 3).toFixed(2);
-        const otelOutputFileSizeGB = (
-          otelOutputFileStats.size /
-          1024 ** 3
-        ).toFixed(2);
-
-        console.log("\n🎉 === JSONL Conversion Complete ===");
-        console.log(
-          `📊 Total rows converted: ${processedRows.toLocaleString()}`,
-        );
-        console.log(
-          `📝 JSON objects written: ${writtenObjects.toLocaleString()}`,
-        );
-        console.log(
-          `📝 OTEL objects created: ${otelJsonObjects.length.toLocaleString()}`,
-        );
-        console.log(
-          `⏱️  Conversion time: ${(processingTimeMs / 1000).toFixed(1)} seconds`,
-        );
-        console.log(
-          `🚀 Average speed: ${Math.round(processedRows / (processingTimeMs / 1000)).toLocaleString()} rows/second`,
-        );
-<<<<<<< HEAD
-        console.log(`📁 JSON file size: ${outputFileSizeGB} GB`);
-        console.log(`📁 OTEL file size: ${otelOutputFileSizeGB} GB`);
-=======
-        console.log(`📁 JSONL file size: ${outputFileSizeGB} GB`);
-
->>>>>>> 451b4939
-        resolve();
-      });
+      otelOutputStream.end();
+
+      let finishedStreams = 0;
+      const checkComplete = () => {
+        finishedStreams++;
+        if (finishedStreams === 2) {
+          const processingTimeMs = Date.now() - startTime;
+          const outputFileStats = fs.statSync(jsonlPath);
+          const otelOutputFileStats = fs.statSync(otelJsonlPath);
+          const outputFileSizeGB = (outputFileStats.size / 1024 ** 3).toFixed(
+            2,
+          );
+          const otelOutputFileSizeGB = (
+            otelOutputFileStats.size /
+            1024 ** 3
+          ).toFixed(2);
+
+          console.log("\n🎉 === JSONL Conversion Complete ===");
+          console.log(
+            `📊 Total rows converted: ${processedRows.toLocaleString()}`,
+          );
+          console.log(
+            `📝 JSON objects written: ${writtenObjects.toLocaleString()}`,
+          );
+          console.log(
+            `📝 OTEL objects written: ${writtenOtelObjects.toLocaleString()}`,
+          );
+          console.log(
+            `⏱️  Conversion time: ${(processingTimeMs / 1000).toFixed(1)} seconds`,
+          );
+          console.log(
+            `🚀 Average speed: ${Math.round(processedRows / (processingTimeMs / 1000)).toLocaleString()} rows/second`,
+          );
+          console.log(`📁 JSONL file size: ${outputFileSizeGB} GB`);
+          console.log(`📁 OTEL JSONL file size: ${otelOutputFileSizeGB} GB`);
+
+          resolve();
+        }
+      };
+
+      outputStream.on("finish", checkComplete);
+      otelOutputStream.on("finish", checkComplete);
     });
 
     // Connect streams
@@ -539,110 +478,6 @@
     crlfDelay: Infinity,
   });
 
-<<<<<<< HEAD
-    // Ingest events into queue in batches of 1000
-    const BATCH_SIZE = 1000;
-    for (let i = 0; i < events.length; i += BATCH_SIZE) {
-      const batch = events.slice(i, i + BATCH_SIZE);
-
-      // Prepare jobs for bulk insertion
-      const jobs = batch.map((event) => ({
-        name: JOB_NAME,
-        data: {
-          payload: event,
-          id: randomUUID(),
-          timestamp: new Date(),
-          name: JOB_NAME,
-        },
-      }));
-
-      // Add batch to queue
-      await queue.addBulk(jobs);
-
-      processedEvents += batch.length;
-
-      // Log progress every batch
-      console.log(
-        `✅ Added batch ${Math.ceil((i + 1) / BATCH_SIZE)} (${processedEvents}/${events.length} events)`,
-      );
-
-      // Log sample event from each batch for tracking
-      if (batch.length > 0) {
-        console.log(`📄 Sample event from batch: ${JSON.stringify(batch[0])}`);
-      }
-    }
-
-    // Close the queue connection
-    await queue.close();
-
-    const processingTimeMs = Date.now() - startTime;
-
-    console.log("\n🎉 === Event Ingestion Complete ===");
-    console.log(
-      `📊 Total events ingested: ${processedEvents.toLocaleString()}`,
-    );
-    console.log(
-      `⏱️  Ingestion time: ${(processingTimeMs / 1000).toFixed(1)} seconds`,
-    );
-    console.log(
-      `🚀 Average speed: ${Math.round(processedEvents / (processingTimeMs / 1000)).toLocaleString()} events/second`,
-    );
-    console.log(`🗂️  Queue name: ${QUEUE_NAME}`);
-    console.log(`🔧 Job name: ${JOB_NAME}`);
-  } catch (error) {
-    throw new Error(
-      `Failed to ingest events to queue: ${(error as Error).message}`,
-    );
-  }
-}
-
-async function ingestEventsToOtelQueue(otelJsonPath: string): Promise<void> {
-  console.log(`🚀 Starting to ingest events from ${otelJsonPath} to BullMQ...`);
-
-  // Check if JSON file exists
-  if (!fs.existsSync(otelJsonPath)) {
-    throw new Error(`JSON file not found: ${otelJsonPath}`);
-  }
-
-  const startTime = Date.now();
-  let processedEvents = 0;
-
-  try {
-    // Read and parse JSON file
-    const jsonContent = fs.readFileSync(otelJsonPath, "utf8");
-    const events: OTelJsonOutputItem[] = JSON.parse(jsonContent);
-
-    console.log(`📊 Total events to ingest: ${events.length.toLocaleString()}`);
-
-    // Set up BullMQ queue with Redis connection
-
-    const queue = OtelIngestionQueue.getInstance({});
-
-    if (!queue) {
-      throw new Error("Failed to get queue");
-    }
-
-    console.log(`🔗 Connected to Redis and created queue: ${QUEUE_NAME}`);
-
-    // Ingest events into queue in batches of 1000
-    const BATCH_SIZE = 1000;
-    for (let i = 0; i < events.length; i += BATCH_SIZE) {
-      const batch = events.slice(i, i + BATCH_SIZE);
-
-      // Prepare jobs for bulk insertion
-      const jobs: Array<{
-        name: QueueJobs.OtelIngestionJob;
-        data: TQueueJobTypes[QueueName.OtelIngestionQueue];
-      }> = batch.map((event) => ({
-        name: QueueJobs.OtelIngestionJob,
-        data: {
-          payload: event,
-          id: randomUUID(),
-          timestamp: new Date(),
-          name: QueueJobs.OtelIngestionJob,
-        },
-      }));
-=======
   for await (const line of ingestRl) {
     if (!line.trim()) continue;
 
@@ -668,7 +503,6 @@
     await processQueueBatch(queue, batch, batchNumber, processedEvents);
     processedEvents += batch.length;
   }
->>>>>>> 451b4939
 
   // Close the queue connection
   await queue.close();
@@ -718,41 +552,145 @@
   }
 }
 
+async function ingestEventsToOtelQueue(otelJsonlPath: string): Promise<void> {
+  console.log(
+    `🚀 Starting to ingest OTEL events from ${otelJsonlPath} to BullMQ...`,
+  );
+
+  // Check if JSONL file exists
+  if (!fs.existsSync(otelJsonlPath)) {
+    throw new Error(`JSONL file not found: ${otelJsonlPath}`);
+  }
+
+  const startTime = Date.now();
+  let processedEvents = 0;
+
+  // Set up BullMQ queue with Redis connection
+  const queue = OtelIngestionQueue.getInstance({});
+
+  if (!queue) {
+    throw new Error("Failed to get queue");
+  }
+
+  console.log(`🔗 Connected to Redis and created queue: ${OTEL_NAME}`);
+
+  // Second pass: ingest events into queue in batches
+  console.log(`📥 Starting OTEL queue ingestion...`);
+
+  const BATCH_SIZE = 1000;
+  let batch: OTelJsonOutputItem[] = [];
+  let batchNumber = 0;
+
+  const ingestStream = fs.createReadStream(otelJsonlPath);
+  const ingestRl = readline.createInterface({
+    input: ingestStream,
+    crlfDelay: Infinity,
+  });
+
+  for await (const line of ingestRl) {
+    if (!line.trim()) continue;
+
+    try {
+      const event: OTelJsonOutputItem = JSON.parse(line);
+      batch.push(event);
+
+      // Process queue ingestion in batches
+      if (batch.length >= BATCH_SIZE) {
+        batchNumber++;
+        await processOtelQueueBatch(queue, batch, batchNumber, processedEvents);
+        processedEvents += batch.length;
+        batch = [];
+      }
+    } catch {
+      // Already warned during first pass
+    }
+  }
+
+  // Process remaining batch
+  if (batch.length > 0) {
+    batchNumber++;
+    await processOtelQueueBatch(queue, batch, batchNumber, processedEvents);
+    processedEvents += batch.length;
+  }
+
+  // Close the queue connection
+  await queue.close();
+
+  const processingTimeMs = Date.now() - startTime;
+
+  console.log("\n🎉 === OTEL Event Ingestion Complete ===");
+  console.log(`📊 Total events ingested: ${processedEvents.toLocaleString()}`);
+  console.log(
+    `⏱️  Ingestion time: ${(processingTimeMs / 1000).toFixed(1)} seconds`,
+  );
+  console.log(
+    `🚀 Average speed: ${Math.round(processedEvents / (processingTimeMs / 1000)).toLocaleString()} events/second`,
+  );
+  console.log(`🗂️  Queue name: ${OTEL_NAME}`);
+  console.log(`🔧 Job name: ${OTEL_JOB_NAME}`);
+}
+
+async function processOtelQueueBatch(
+  queue: OtelIngestionQueue,
+  batch: OTelJsonOutputItem[],
+  batchNumber: number,
+  processedEvents: number,
+): Promise<void> {
+  // Prepare jobs for bulk insertion
+  const jobs: Array<{
+    name: QueueJobs.OtelIngestionJob;
+    data: TQueueJobTypes[QueueName.OtelIngestionQueue];
+  }> = batch.map((event) => ({
+    name: QueueJobs.OtelIngestionJob,
+    data: {
+      payload: event,
+      id: randomUUID(),
+      timestamp: new Date(),
+      name: QueueJobs.OtelIngestionJob,
+    },
+  }));
+
+  // Add batch to queue
+  await queue.addBulk(jobs);
+
+  // Log progress
+  console.log(
+    `✅ Added OTEL batch ${batchNumber} (${processedEvents + batch.length} events) to queue`,
+  );
+
+  // Log sample event from each batch for tracking
+  if (batch.length > 0) {
+    console.log(`📄 Sample OTEL event from batch: ${JSON.stringify(batch[0])}`);
+  }
+}
+
 // Main execution
 async function main() {
   try {
     const inputPath = path.resolve(INPUT_FILE);
     const outputPath = path.resolve(OUTPUT_FILE);
-<<<<<<< HEAD
-    const jsonOutputPath = path.resolve(JSON_OUTPUT_FILE);
-    const otelJsonOutputPath = path.resolve(OTEL_JSON_OUTPUT_FILE);
-=======
     const jsonlOutputPath = path.resolve(JSONL_OUTPUT_FILE);
->>>>>>> 451b4939
+    const otelJsonlOutputPath = path.resolve(OTEL_JSONL_OUTPUT_FILE);
 
     console.log(`📂 Input file: ${inputPath}`);
     console.log(`📂 Output file: ${outputPath}`);
     console.log(`📂 JSONL output file: ${jsonlOutputPath}`);
+    console.log(`📂 OTEL JSONL output file: ${otelJsonlOutputPath}`);
 
     // Step 1: Filter the CSV file
     await filterCsvFile(inputPath, outputPath);
 
     console.log("\n✅ CSV filtering completed successfully!");
 
-<<<<<<< HEAD
-    // Step 2: Convert filtered CSV to JSON
-    await convertCsvToJson(outputPath, jsonOutputPath, otelJsonOutputPath);
-=======
     // Step 2: Convert filtered CSV to JSONL
-    await convertCsvToJsonl(outputPath, jsonlOutputPath);
->>>>>>> 451b4939
+    await convertCsvToJsonl(outputPath, jsonlOutputPath, otelJsonlOutputPath);
 
     console.log("\n✅ JSONL conversion completed successfully!");
 
     // Step 3: Ingest events to BullMQ
     await ingestEventsToQueue(jsonlOutputPath);
 
-    await ingestEventsToOtelQueue(otelJsonOutputPath);
+    await ingestEventsToOtelQueue(otelJsonlOutputPath);
 
     console.log("\n✅ Script completed successfully!");
   } catch (error) {
