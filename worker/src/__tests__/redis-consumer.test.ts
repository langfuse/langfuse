--- conflicted
+++ resolved
@@ -1,13 +1,7 @@
 import { expect, test, describe, vi, afterEach } from "vitest";
 import { randomUUID } from "crypto";
-<<<<<<< HEAD
-import { z } from "zod";
-import { evalJobCreator } from "../queues/evalQueue";
-=======
->>>>>>> 536aa138
 import {
   getTraceUpsertQueue,
-  logger,
   QueueJobs,
   QueueName,
 } from "@langfuse/shared/src/server";
