import { setupServer } from "msw/node";
import { HttpResponse, http, passthrough } from "msw";
import { logger } from "@langfuse/shared/src/server";

const DEFAULT_RESPONSE = {
  id: "chatcmpl-9MhZ73aGSmhfAtjU9DwoL4om73hJ7",
  object: "chat.completion",
  created: 1715197709,
  model: "gpt-3.5-turbo-0125",
  choices: [
    {
      index: 0,
      message: {
        role: "assistant",
        content: null,
        tool_calls: [
          {
            function: {
              name: "extract",
              arguments: JSON.stringify({
                score: 0,
                reasoning:
                  "The provided text is a harmless play on words that poses no risk of harm or offense. It is a lighthearted joke that uses wordplay to create humor without targeting or derogating any group of people.",
              }),
              type: "tool_call",
              id: "call_cJ6HLI1gZSIRJVOrFsChO1SI",
            },
          },
        ],
      },
      logprobs: null,
      finish_reason: "stop",
    },
  ],
  usage: {
    prompt_tokens: 72,
    completion_tokens: 42,
    total_tokens: 114,
  },
  system_fingerprint: null,
};

function CompletionHandler(response: HttpResponse) {
  return http.post("https://api.openai.com/v1/chat/completions", async () => {
    logger.info("openai handler");
    return response;
  });
}

function JsonCompletionHandler(data: object) {
  return CompletionHandler(HttpResponse.json(data));
}

function MinioCompletionHandler() {
  return http.all("http://localhost:9090*", async (request) => {
<<<<<<< HEAD
    logger.info("handle minio");
=======
    logger.info("minio handler");
>>>>>>> 60f91478
    if ((request.params[0] as string).startsWith("/langfuse/events/")) {
      return new HttpResponse("Success");
    }
    throw new Error("Unexpected path");
  });
}

<<<<<<< HEAD
function AzuriteCompletionHandler() {
  return http.all("http://localhost:10000*", async (request) => {
    logger.info("handle azurite");
=======
function ClickHouseCompletionHandler() {
  return http.all("http://localhost:8123*", async (request) => {
    logger.info("clickhouse handler");
>>>>>>> 60f91478
    return passthrough();
  });
}

function ErrorCompletionHandler(status: number, statusText: string) {
  return CompletionHandler(
    new HttpResponse(null, {
      status,
      statusText,
    }),
  );
}

function NetworkErrorCompletionHandler() {
  return CompletionHandler(HttpResponse.error());
}

export class OpenAIServer {
  private internalServer;
  private hasActiveKey;
  constructor({
    hasActiveKey = false,
    useDefaultResponse = false,
  }: {
    hasActiveKey?: boolean;
    useDefaultResponse?: boolean;
  }) {
    logger.info("openai", { hasActiveKey, useDefaultResponse });

    this.hasActiveKey = hasActiveKey;
    this.internalServer = setupServer(
      ...(useDefaultResponse ? [JsonCompletionHandler(DEFAULT_RESPONSE)] : []),
    );
    if (hasActiveKey) {
      this.internalServer.events.on("response:bypass", async ({ response }) => {
        logger.info(response);
      });
    }

    this.setup = this.setup.bind(this);
    this.respondWithData = this.respondWithData.bind(this);
    this.respondWithNetworkError = this.respondWithNetworkError.bind(this);
    this.reset = this.reset.bind(this);
    this.teardown = this.teardown.bind(this);
  }

  setup() {
    this.internalServer.listen({
      onUnhandledRequest: this.hasActiveKey ? "bypass" : "error",
    });
  }

  respondWithData(data: object) {
    this.internalServer.use(
      JsonCompletionHandler(data),
      MinioCompletionHandler(),
<<<<<<< HEAD
      AzuriteCompletionHandler(),
=======
      ClickHouseCompletionHandler(),
>>>>>>> 60f91478
    );
  }

  respondWithDefault() {
    this.respondWithData(DEFAULT_RESPONSE);
  }

  respondWithError(status: number, statusText: string) {
    this.internalServer.use(ErrorCompletionHandler(status, statusText));
  }

  respondWithNetworkError() {
    this.internalServer.use(NetworkErrorCompletionHandler());
  }

  reset() {
    this.internalServer.resetHandlers();
  }

  teardown() {
    this.internalServer.close();
  }
}<|MERGE_RESOLUTION|>--- conflicted
+++ resolved
@@ -53,11 +53,7 @@
 
 function MinioCompletionHandler() {
   return http.all("http://localhost:9090*", async (request) => {
-<<<<<<< HEAD
-    logger.info("handle minio");
-=======
     logger.info("minio handler");
->>>>>>> 60f91478
     if ((request.params[0] as string).startsWith("/langfuse/events/")) {
       return new HttpResponse("Success");
     }
@@ -65,15 +61,16 @@
   });
 }
 
-<<<<<<< HEAD
+function ClickHouseCompletionHandler() {
+  return http.all("http://localhost:8123*", async (request) => {
+    logger.info("clickhouse handler");
+    return passthrough();
+  });
+}
+
 function AzuriteCompletionHandler() {
   return http.all("http://localhost:10000*", async (request) => {
     logger.info("handle azurite");
-=======
-function ClickHouseCompletionHandler() {
-  return http.all("http://localhost:8123*", async (request) => {
-    logger.info("clickhouse handler");
->>>>>>> 60f91478
     return passthrough();
   });
 }
@@ -130,11 +127,8 @@
     this.internalServer.use(
       JsonCompletionHandler(data),
       MinioCompletionHandler(),
-<<<<<<< HEAD
+      ClickHouseCompletionHandler(),
       AzuriteCompletionHandler(),
-=======
-      ClickHouseCompletionHandler(),
->>>>>>> 60f91478
     );
   }
 
