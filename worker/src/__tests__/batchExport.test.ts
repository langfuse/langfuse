import { randomUUID } from "crypto";
import { expect, describe, it } from "vitest";
import {
  createObservation,
  createObservationsCh,
  createOrgProjectAndApiKey,
  createTraceScore,
  createScoresCh,
  createTrace,
  createTracesCh,
} from "@langfuse/shared/src/server";
import { BatchExportTableName, DatasetStatus } from "@langfuse/shared";
import { prisma } from "@langfuse/shared/src/db";
import { getDatabaseReadStream } from "../features/database-read-stream/getDatabaseReadStream";

describe("batch export test suite", () => {
  it("should export observations", async () => {
    const { projectId } = await createOrgProjectAndApiKey();

    const observations = [
      createObservation({
        project_id: projectId,
        trace_id: randomUUID(),
        type: "SPAN",
      }),
      createObservation({
        project_id: projectId,
        trace_id: randomUUID(),
        type: "GENERATION",
      }),
      createObservation({
        project_id: projectId,
        trace_id: randomUUID(),
        type: "EVENT",
      }),
    ];

    const score = createTraceScore({
      project_id: projectId,
      trace_id: randomUUID(),
      observation_id: observations[0].id,
      name: "test",
      value: 123,
    });

    await createScoresCh([score]);
    await createObservationsCh(observations);

    const stream = await getDatabaseReadStream({
      projectId: projectId,
      tableName: BatchExportTableName.Observations,
      cutoffCreatedAt: new Date(Date.now() + 1000 * 60 * 60 * 24),
      filter: [],
      orderBy: { column: "startTime", order: "DESC" },
    });

    const rows: any[] = [];

    for await (const chunk of stream) {
      rows.push(chunk);
    }

    expect(rows).toHaveLength(3);
    expect(rows).toEqual(
      expect.arrayContaining([
        expect.objectContaining({
          id: observations[0].id,
          name: observations[0].name,
          type: observations[0].type,
          test: [score.value],
        }),
        expect.objectContaining({
          id: observations[1].id,
          name: observations[1].name,
          type: observations[1].type,
        }),
        expect.objectContaining({
          id: observations[2].id,
          name: observations[2].name,
          type: observations[2].type,
        }),
      ]),
    );
  });

  it("should export observations with filter and sorting", async () => {
    const { projectId } = await createOrgProjectAndApiKey();

    const observations = [
      createObservation({
        project_id: projectId,
        trace_id: randomUUID(),
        type: "GENERATION",
        name: "test1",
        start_time: new Date("2024-01-01").getTime(),
      }),
      createObservation({
        project_id: projectId,
        trace_id: randomUUID(),
        type: "EVENT",
        name: "test2",
        start_time: new Date("2024-01-02").getTime(),
      }),
      createObservation({
        project_id: projectId,
        trace_id: randomUUID(),
        type: "SPAN",
        name: "test3",
        start_time: new Date("2024-01-03").getTime(),
      }),
    ];

    await createObservationsCh(observations);

    const stream = await getDatabaseReadStream({
      projectId: projectId,
      tableName: BatchExportTableName.Observations,
      cutoffCreatedAt: new Date(Date.now() + 1000 * 60 * 60 * 24),
      filter: [
        {
          type: "stringOptions",
          operator: "any of",
          column: "name",
          value: ["test1", "test2"],
        },
      ],
      orderBy: { column: "startTime", order: "ASC" },
    });

    const rows: any[] = [];

    for await (const chunk of stream) {
      rows.push(chunk);
    }

    expect(rows).toHaveLength(2);
    expect(rows[0].name).toBe("test1");
    expect(rows[1].name).toBe("test2");
  });

  it("should export sessions", async () => {
    const { projectId } = await createOrgProjectAndApiKey();

    const sessionId = randomUUID();
    const sessionId2 = randomUUID();

    await prisma.traceSession.createMany({
      data: [
        {
          id: sessionId,
          projectId,
        },
        {
          id: sessionId2,
          projectId,
        },
      ],
    });

    const traces = [
      createTrace({
        project_id: projectId,
        id: randomUUID(),
        session_id: sessionId,
      }),
      createTrace({
        project_id: projectId,
        id: randomUUID(),
        session_id: sessionId2,
      }),
    ];

    await createTracesCh(traces);

    const generations = [
      createObservation({
        project_id: projectId,
        trace_id: traces[0].id,
        type: "GENERATION",
      }),
      createObservation({
        project_id: projectId,
        trace_id: traces[1].id,
        type: "GENERATION",
      }),
      createObservation({
        project_id: projectId,
        trace_id: traces[1].id,
        type: "GENERATION",
      }),
    ];

    const score = createTraceScore({
      project_id: projectId,
      trace_id: randomUUID(),
      observation_id: generations[0].id,
      name: "test",
      value: 123,
    });

    await createScoresCh([score]);
    await createObservationsCh(generations);

    const stream = await getDatabaseReadStream({
      projectId: projectId,
      tableName: BatchExportTableName.Sessions,
      cutoffCreatedAt: new Date(Date.now() + 1000 * 60 * 60 * 24),
      filter: [],
      orderBy: { column: "createdAt", order: "DESC" },
    });

    const rows: any[] = [];

    for await (const chunk of stream) {
      rows.push(chunk);
    }

    expect(rows).toHaveLength(2);

    expect(rows).toEqual(
      expect.arrayContaining([
        expect.objectContaining({
          id: traces[0].session_id,
          countTraces: 1,
        }),
        expect.objectContaining({
          id: traces[1].session_id,
          countTraces: 1,
        }),
      ]),
    );
  });

  it("should export sessions with filter and sorting", async () => {
    const { projectId } = await createOrgProjectAndApiKey();

    const sessionId1 = randomUUID();
    const sessionId2 = randomUUID();
    const sessionId3 = randomUUID();

    await prisma.traceSession.createMany({
      data: [
        {
          id: sessionId1,
          projectId,
        },
        {
          id: sessionId2,
          projectId,
        },
        {
          id: sessionId3,
          projectId,
        },
      ],
    });

    const traces = [
      createTrace({
        project_id: projectId,
        id: randomUUID(),
        session_id: sessionId1,
        name: "trace1",
      }),
      createTrace({
        project_id: projectId,
        id: randomUUID(),
        session_id: sessionId2,
        name: "trace2",
      }),
      createTrace({
        project_id: projectId,
        id: randomUUID(),
        session_id: sessionId3,
        name: "trace3",
      }),
    ];

    await createTracesCh(traces);

    const generations = [
      createObservation({
        project_id: projectId,
        trace_id: traces[0].id,
        type: "GENERATION",
      }),
      createObservation({
        project_id: projectId,
        trace_id: traces[1].id,
        type: "GENERATION",
      }),
      createObservation({
        project_id: projectId,
        trace_id: traces[2].id,
        type: "GENERATION",
      }),
    ];

    await createObservationsCh(generations);

    const stream = await getDatabaseReadStream({
      projectId: projectId,
      tableName: BatchExportTableName.Sessions,
      cutoffCreatedAt: new Date(Date.now() + 1000 * 60 * 60 * 24),
      filter: [
        {
          type: "stringOptions",
          operator: "any of",
          column: "ID",
          value: [sessionId1, sessionId2],
        },
      ],
      orderBy: { column: "id", order: "ASC" },
    });

    const rows: any[] = [];

    for await (const chunk of stream) {
      rows.push(chunk);
    }

    expect(rows).toHaveLength(2);

    expect(rows).toEqual(
      expect.arrayContaining([
        expect.objectContaining({
          id: sessionId1,
          countTraces: 1,
        }),
        expect.objectContaining({
          id: sessionId2,
          countTraces: 1,
        }),
      ]),
    );
  });

  it("should export traces", async () => {
    const { projectId } = await createOrgProjectAndApiKey();

    const traces = [
      createTrace({
        project_id: projectId,
        id: randomUUID(),
      }),
      createTrace({
        project_id: projectId,
        id: randomUUID(),
      }),
    ];

    await createTracesCh(traces);

    const generations = [
      createObservation({
        project_id: projectId,
        trace_id: traces[0].id,
        type: "GENERATION",
        start_time: new Date().getTime() - 1000,
        end_time: new Date().getTime(),
      }),
      createObservation({
        project_id: projectId,
        trace_id: traces[1].id,
        type: "GENERATION",
        start_time: new Date().getTime() - 2000,
        end_time: new Date().getTime(),
      }),
      createObservation({
        project_id: projectId,
        trace_id: traces[1].id,
        type: "GENERATION",
        start_time: new Date().getTime() - 2123,
        end_time: new Date().getTime(),
      }),
    ];

    const score = createTraceScore({
      project_id: projectId,
      trace_id: traces[0].id,
      observation_id: generations[0].id,
      name: "test",
      value: 123,
    });

    const qualitativeScore = createTraceScore({
      project_id: projectId,
      trace_id: traces[0].id,
      observation_id: generations[0].id,
      name: "qualitative_test",
      value: undefined,
      string_value: "This is some qualitative text",
      data_type: "CATEGORICAL",
    });

    await createScoresCh([score, qualitativeScore]);
    await createObservationsCh(generations);

    const stream = await getDatabaseReadStream({
      projectId: projectId,
      tableName: BatchExportTableName.Traces,
      cutoffCreatedAt: new Date(Date.now() + 1000 * 60 * 60 * 24),
      filter: [],
      orderBy: { column: "timestamp", order: "DESC" },
    });

    const rows: any[] = [];

    for await (const chunk of stream) {
      rows.push(chunk);
    }

    expect(rows).toHaveLength(2);

    expect(rows).toEqual(
      expect.arrayContaining([
        expect.objectContaining({
          id: traces[0].id,
          latency: expect.closeTo(1.0, 0.1), // allows deviation of ±0.1
          test: [score.value],
          qualitative_test: ["This is some qualitative text"],
        }),
        expect.objectContaining({
          id: traces[1].id,
          latency: expect.closeTo(2.123, 0.1), // allows deviation of ±0.1
          test: null,
          qualitative_test: null,
        }),
      ]),
    );
  });
  it("should export traces with filter and sort", async () => {
    const { projectId } = await createOrgProjectAndApiKey();

    const traces = [
      createTrace({
        project_id: projectId,
        id: randomUUID(),
        name: "trace0",
        timestamp: new Date("2024-01-01").getTime(),
        bookmarked: true,
      }),
      createTrace({
        project_id: projectId,
        id: randomUUID(),
        name: "trace1",
        timestamp: new Date("2024-01-02").getTime(),
        bookmarked: true,
      }),
      createTrace({
        project_id: projectId,
        id: randomUUID(),
        name: "trace2",
        timestamp: new Date("2024-01-02").getTime(),
        bookmarked: false,
      }),
      createTrace({
        project_id: projectId,
        id: randomUUID(),
        name: "trace3",
        timestamp: new Date("2024-01-02").getTime(),
        bookmarked: false,
      }),
    ];

    await createTracesCh(traces);

    const stream = await getDatabaseReadStream({
      projectId: projectId,
      tableName: BatchExportTableName.Traces,
      cutoffCreatedAt: new Date("2024-01-02"),
      filter: [
        {
          type: "stringOptions",
          operator: "any of",
          column: "name",
          value: ["trace0", "trace2"],
        },
        {
          type: "boolean",
          operator: "=",
          column: "bookmarked",
          value: true,
        },
      ],
      orderBy: { column: "timestamp", order: "ASC" },
    });

    const rows: any[] = [];

    for await (const chunk of stream) {
      rows.push(chunk);
    }

    expect(rows).toHaveLength(1);
    expect(rows).toEqual(
      expect.arrayContaining([
        expect.objectContaining({
          name: "trace0",
        }),
      ]),
    );
  });

  it("should export scores with filter and sorting", async () => {
    const { projectId } = await createOrgProjectAndApiKey();

    // Create traces to associate scores with
    const traces = [
      createTrace({
        project_id: projectId,
        id: randomUUID(),
        name: "trace-for-scores-1",
        timestamp: new Date("2024-01-01").getTime(),
      }),
      createTrace({
        project_id: projectId,
        id: randomUUID(),
        name: "trace-for-scores-2",
        timestamp: new Date("2024-01-02").getTime(),
      }),
    ];

    await createTracesCh(traces);

    // Create observations to associate scores with
    const observations = [
      createObservation({
        project_id: projectId,
        trace_id: traces[0].id,
        id: randomUUID(),
        type: "GENERATION",
        name: "observation-for-scores-1",
      }),
      createObservation({
        project_id: projectId,
        trace_id: traces[1].id,
        id: randomUUID(),
        type: "GENERATION",
        name: "observation-for-scores-2",
      }),
    ];

    await createObservationsCh(observations);

    // Create scores with different names and values
    const scores = [
      createTraceScore({
        project_id: projectId,
        trace_id: traces[0].id,
        observation_id: observations[0].id,
        name: "accuracy",
        value: 0.85,
        timestamp: new Date("2024-01-01").getTime(),
      }),
      createTraceScore({
        project_id: projectId,
        trace_id: traces[0].id,
        observation_id: observations[0].id,
        name: "relevance",
        value: 0.75,
        timestamp: new Date("2024-01-01").getTime(),
      }),
      createTraceScore({
        project_id: projectId,
        trace_id: traces[1].id,
        observation_id: observations[1].id,
        name: "accuracy",
        value: 0.92,
        timestamp: new Date("2024-01-02").getTime(),
      }),
      createTraceScore({
        project_id: projectId,
        trace_id: traces[1].id,
        observation_id: observations[1].id,
        name: "helpfulness",
        value: 0.88,
        timestamp: new Date("2024-01-02").getTime(),
      }),
    ];

    await createScoresCh(scores);

    // Export scores with filter on name and sort by timestamp
    const stream = await getDatabaseReadStream({
      projectId: projectId,
      tableName: BatchExportTableName.Scores,
      cutoffCreatedAt: new Date(Date.now() + 1000 * 60 * 60 * 24),
      filter: [
        {
          type: "stringOptions",
          operator: "any of",
          column: "name",
          value: ["accuracy", "relevance"],
        },
      ],
      orderBy: { column: "timestamp", order: "ASC" },
    });

    const rows: any[] = [];

    for await (const chunk of stream) {
      rows.push(chunk);
    }

    // Should only include scores with names "accuracy" or "relevance"
    expect(rows).toHaveLength(3);

    // Verify the scores are sorted by timestamp ASC
    expect(rows[0].name).toBe("accuracy");
    expect(rows[0].value).toBe(0.85);
    expect(rows[0].traceId).toBe(traces[0].id);

    expect(rows[1].name).toBe("relevance");
    expect(rows[1].value).toBe(0.75);
    expect(rows[1].traceId).toBe(traces[0].id);

    expect(rows[2].name).toBe("accuracy");
    expect(rows[2].value).toBe(0.92);
    expect(rows[2].traceId).toBe(traces[1].id);
  });

  it("should export scores with qualitative values", async () => {
    const { projectId } = await createOrgProjectAndApiKey();

    // Create a trace to associate scores with
    const trace = createTrace({
      project_id: projectId,
      id: randomUUID(),
      name: "trace-for-qualitative-scores",
    });

    await createTracesCh([trace]);

    // Create an observation to associate scores with
    const observation = createObservation({
      project_id: projectId,
      trace_id: trace.id,
      id: randomUUID(),
      type: "GENERATION",
      name: "observation-for-qualitative-scores",
    });

    await createObservationsCh([observation]);

    // Create scores with string values
    const scores = [
      createTraceScore({
        project_id: projectId,
        trace_id: trace.id,
        observation_id: observation.id,
        name: "category",
        string_value: "excellent",
      }),
      createTraceScore({
        project_id: projectId,
        trace_id: trace.id,
        observation_id: observation.id,
        name: "feedback",
        string_value: "The response was very helpful and accurate.",
      }),
    ];

    await createScoresCh(scores);

    // Export all scores
    const stream = await getDatabaseReadStream({
      projectId: projectId,
      tableName: BatchExportTableName.Scores,
      cutoffCreatedAt: new Date(Date.now() + 1000 * 60 * 60 * 24),
      filter: [],
      orderBy: { column: "name", order: "ASC" },
    });

    const rows: any[] = [];

    for await (const chunk of stream) {
      rows.push(chunk);
    }

    expect(rows).toHaveLength(2);

    // Verify the qualitative scores - just check the essential properties
    expect(
      rows.map((row) => ({
        name: row.name,
        stringValue: row.stringValue,
        traceId: row.traceId,
      })),
    ).toEqual(
      expect.arrayContaining([
        expect.objectContaining({
          name: "category",
          stringValue: "excellent",
          traceId: trace.id,
        }),
        expect.objectContaining({
          name: "feedback",
          stringValue: "The response was very helpful and accurate.",
          traceId: trace.id,
        }),
      ]),
    );
  });

  it("should export scores with date range filtering", async () => {
    const { projectId } = await createOrgProjectAndApiKey();

    // Create a trace to associate scores with
    const trace = createTrace({
      project_id: projectId,
      id: randomUUID(),
      name: "trace-for-date-range",
    });

    await createTracesCh([trace]);

    // Create an observation to associate scores with
    const observation = createObservation({
      project_id: projectId,
      trace_id: trace.id,
      id: randomUUID(),
      type: "GENERATION",
      name: "observation-for-date-range",
    });

    await createObservationsCh([observation]);

    // Create scores with different timestamps
    const scores = [
      createTraceScore({
        project_id: projectId,
        trace_id: trace.id,
        observation_id: observation.id,
        name: "score1",
        value: 0.5,
        timestamp: new Date("2024-01-01T10:00:00Z").getTime(),
      }),
      createTraceScore({
        project_id: projectId,
        trace_id: trace.id,
        observation_id: observation.id,
        name: "score2",
        value: 0.6,
        timestamp: new Date("2024-01-15T10:00:00Z").getTime(),
      }),
      createTraceScore({
        project_id: projectId,
        trace_id: trace.id,
        observation_id: observation.id,
        name: "score3",
        value: 0.7,
        timestamp: new Date("2024-01-30T10:00:00Z").getTime(),
      }),
    ];

    await createScoresCh(scores);

    // Export scores with date range filter
    const stream = await getDatabaseReadStream({
      projectId: projectId,
      tableName: BatchExportTableName.Scores,
      cutoffCreatedAt: new Date(Date.now() + 1000 * 60 * 60 * 24),
      filter: [
        {
          type: "datetime",
          operator: ">=",
          column: "timestamp",
          value: new Date("2024-01-10T00:00:00Z"),
        },
        {
          type: "datetime",
          operator: "<",
          column: "timestamp",
          value: new Date("2024-01-20T00:00:00Z"),
        },
      ],
      orderBy: { column: "timestamp", order: "ASC" },
    });

    const rows: any[] = [];

    for await (const chunk of stream) {
      rows.push(chunk);
    }

    // Should only include scores within the date range
    expect(rows).toHaveLength(1);
    expect(rows[0].name).toBe("score2");
    expect(rows[0].value).toBe(0.6);
    expect(new Date(rows[0].timestamp).toISOString()).toBe(
      "2024-01-15T10:00:00.000Z",
    );
  });

  it("should export scores with multiple filter conditions", async () => {
    const { projectId } = await createOrgProjectAndApiKey();

    // Create traces to associate scores with
    const traces = [
      createTrace({
        project_id: projectId,
        id: randomUUID(),
        name: "trace-multi-filter-1",
      }),
      createTrace({
        project_id: projectId,
        id: randomUUID(),
        name: "trace-multi-filter-2",
      }),
    ];

    await createTracesCh(traces);

    // Create observations to associate scores with
    const observations = [
      createObservation({
        project_id: projectId,
        trace_id: traces[0].id,
        id: randomUUID(),
        type: "GENERATION",
        name: "observation-multi-filter-1",
      }),
      createObservation({
        project_id: projectId,
        trace_id: traces[1].id,
        id: randomUUID(),
        type: "GENERATION",
        name: "observation-multi-filter-2",
      }),
    ];

    await createObservationsCh(observations);

    // Create scores with different attributes
    const scores = [
      createTraceScore({
        project_id: projectId,
        trace_id: traces[0].id,
        observation_id: observations[0].id,
        name: "quality",
        value: 0.7,
        source: "API",
      }),
      createTraceScore({
        project_id: projectId,
        trace_id: traces[0].id,
        observation_id: observations[0].id,
        name: "quality",
        value: 0.8,
        source: "UI",
      }),
      createTraceScore({
        project_id: projectId,
        trace_id: traces[1].id,
        observation_id: observations[1].id,
        name: "quality",
        value: 0.9,
        source: "API",
      }),
      createTraceScore({
        project_id: projectId,
        trace_id: traces[1].id,
        observation_id: observations[1].id,
        name: "relevance",
        value: 0.85,
        source: "API",
      }),
    ];

    await createScoresCh(scores);

    // Export scores with multiple filter conditions
    const stream = await getDatabaseReadStream({
      projectId: projectId,
      tableName: BatchExportTableName.Scores,
      cutoffCreatedAt: new Date(Date.now() + 1000 * 60 * 60 * 24),
      filter: [
        {
          type: "stringOptions",
          operator: "any of",
          column: "name",
          value: ["quality"],
        },
        {
          type: "stringOptions",
          operator: "any of",
          column: "source",
          value: ["API"],
        },
        {
          type: "number",
          operator: ">=",
          column: "value",
          value: 0.8,
        },
      ],
      orderBy: { column: "value", order: "ASC" },
    });

    const rows: any[] = [];

    for await (const chunk of stream) {
      rows.push(chunk);
    }

    // Should only include scores that match all filter conditions
    expect(rows).toHaveLength(1);
    expect(rows[0].name).toBe("quality");
    expect(rows[0].source).toBe("API");
    expect(rows[0].value).toBe(0.9);
    expect(rows[0].traceId).toBe(traces[1].id);
  });

<<<<<<< HEAD
  it("should export dataset items", async () => {
    const { projectId } = await createOrgProjectAndApiKey();

    // Create dataset
    const datasetId = randomUUID();
    await prisma.dataset.create({
      data: {
        id: datasetId,
        name: "test-dataset",
        projectId,
        description: "Test dataset for export",
        metadata: { purpose: "testing" },
      },
    });

    // Create dataset items with different statuses and relationships
    const datasetItems = [
      {
        id: randomUUID(),
        datasetId,
        projectId,
        status: DatasetStatus.ACTIVE,
        input: { question: "What is AI?" },
        expectedOutput: { answer: "Artificial Intelligence" },
        metadata: { category: "tech" },
        sourceTraceId: null,
        sourceObservationId: null,
      },
      {
        id: randomUUID(),
        datasetId,
        projectId,
        status: DatasetStatus.ARCHIVED,
        input: { question: "What is ML?" },
        expectedOutput: { answer: "Machine Learning" },
        metadata: { category: "tech" },
        sourceTraceId: randomUUID(),
        sourceObservationId: randomUUID(),
      },
      {
        id: randomUUID(),
        datasetId,
        projectId,
        status: DatasetStatus.ACTIVE,
        input: { question: "What is DL?" },
        expectedOutput: { answer: "Deep Learning" },
        metadata: { category: "advanced" },
        sourceTraceId: randomUUID(),
        sourceObservationId: null,
      },
    ];

    await prisma.datasetItem.createMany({ data: datasetItems });

    // Export dataset items
    const stream = await getDatabaseReadStream({
      projectId,
      tableName: BatchExportTableName.DatasetItems,
      cutoffCreatedAt: new Date(Date.now() + 1000 * 60 * 60 * 24),
      filter: [],
      orderBy: { column: "createdAt", order: "DESC" },
    });

    const rows: any[] = [];

    for await (const chunk of stream) {
      rows.push(chunk);
    }

    expect(rows).toHaveLength(3);
    expect(rows).toEqual(
      expect.arrayContaining([
        expect.objectContaining({
          id: datasetItems[0].id,
          datasetName: "test-dataset",
          status: "ACTIVE",
          sourceTraceId: null,
          sourceObservationId: null,
        }),
        expect.objectContaining({
          id: datasetItems[1].id,
          datasetName: "test-dataset",
          status: "ARCHIVED",
          sourceTraceId: datasetItems[1].sourceTraceId,
          sourceObservationId: datasetItems[1].sourceObservationId,
        }),
        expect.objectContaining({
          id: datasetItems[2].id,
          datasetName: "test-dataset",
          status: "ACTIVE",
          sourceTraceId: datasetItems[2].sourceTraceId,
          sourceObservationId: null,
        }),
      ]),
    );
  });

  it("should export dataset items with source relationships", async () => {
    const { projectId } = await createOrgProjectAndApiKey();

    // Create dataset
    const datasetId = randomUUID();
    await prisma.dataset.create({
      data: {
        id: datasetId,
        name: "relationship-dataset",
        projectId,
      },
    });

    // Create traces and observations for source relationships
    const traceId1 = randomUUID();
    const traceId2 = randomUUID();
    const observationId1 = randomUUID();
    const observationId2 = randomUUID();

    const traces = [
      createTrace({
        project_id: projectId,
        id: traceId1,
        name: "source-trace-1",
      }),
      createTrace({
        project_id: projectId,
        id: traceId2,
        name: "source-trace-2",
      }),
    ];

    await createTracesCh(traces);

    const observations = [
      createObservation({
        project_id: projectId,
        trace_id: traceId1,
        id: observationId1,
        type: "GENERATION",
        name: "source-observation-1",
      }),
      createObservation({
        project_id: projectId,
        trace_id: traceId2,
        id: observationId2,
        type: "GENERATION",
        name: "source-observation-2",
      }),
    ];

    await createObservationsCh(observations);

    // Create dataset items with different source relationships
    const datasetItems = [
      {
        id: randomUUID(),
        datasetId,
        projectId,
        status: DatasetStatus.ACTIVE,
        sourceTraceId: traceId1,
        sourceObservationId: observationId1,
        input: { from: "trace_and_observation" },
      },
      {
        id: randomUUID(),
        datasetId,
        projectId,
        status: DatasetStatus.ACTIVE,
        sourceTraceId: traceId2,
        sourceObservationId: null,
        input: { from: "trace_only" },
      },
      {
        id: randomUUID(),
        datasetId,
        projectId,
        status: DatasetStatus.ACTIVE,
        sourceTraceId: null,
        sourceObservationId: null,
        input: { from: "manual" },
      },
    ];

    await prisma.datasetItem.createMany({ data: datasetItems });

    // Export dataset items
    const stream = await getDatabaseReadStream({
      projectId,
      tableName: BatchExportTableName.DatasetItems,
      cutoffCreatedAt: new Date(Date.now() + 1000 * 60 * 60 * 24),
      filter: [],
      orderBy: { column: "createdAt", order: "ASC" },
=======
  it("should export audit logs", async () => {
    const { projectId, orgId } = await createOrgProjectAndApiKey();

    // Create some audit log entries directly in the database
    const auditLogEntries = [
      {
        id: randomUUID(),
        projectId: projectId,
        orgId: orgId,
        type: "USER" as const,
        userId: randomUUID(),
        userOrgRole: "OWNER",
        userProjectRole: "ADMIN",
        resourceType: "trace",
        resourceId: randomUUID(),
        action: "CREATE",
        before: null,
        after: JSON.stringify({ name: "test-trace", version: 1 }),
        createdAt: new Date("2024-01-01T10:00:00Z"),
        updatedAt: new Date("2024-01-01T10:00:00Z"),
      },
      {
        id: randomUUID(),
        projectId: projectId,
        orgId: orgId,
        type: "API_KEY" as const,
        apiKeyId: randomUUID(),
        resourceType: "score",
        resourceId: randomUUID(),
        action: "UPDATE",
        before: JSON.stringify({ value: 0.5 }),
        after: JSON.stringify({ value: 0.8 }),
        createdAt: new Date("2024-01-02T10:00:00Z"),
        updatedAt: new Date("2024-01-02T10:00:00Z"),
      },
      {
        id: randomUUID(),
        projectId: projectId,
        orgId: orgId,
        type: "USER" as const,
        userId: randomUUID(),
        userOrgRole: "MEMBER",
        userProjectRole: "VIEWER",
        resourceType: "prompt",
        resourceId: randomUUID(),
        action: "DELETE",
        before: JSON.stringify({ name: "old-prompt", content: "Hello World" }),
        after: null,
        createdAt: new Date("2024-01-03T10:00:00Z"),
        updatedAt: new Date("2024-01-03T10:00:00Z"),
      },
    ];

    // Insert audit log entries
    await prisma.auditLog.createMany({
      data: auditLogEntries,
    });

    // Export audit logs
    const stream = await getDatabaseReadStream({
      projectId: projectId,
      tableName: BatchExportTableName.AuditLogs,
      cutoffCreatedAt: new Date(Date.now() + 1000 * 60 * 60 * 24),
      filter: [],
      orderBy: { column: "createdAt", order: "DESC" },
>>>>>>> c7aa9925
    });

    const rows: any[] = [];

    for await (const chunk of stream) {
      rows.push(chunk);
    }

    expect(rows).toHaveLength(3);

<<<<<<< HEAD
    // Find items by their input to verify relationships
    const traceAndObsItem = rows.find(
      (r) => r.input?.from === "trace_and_observation",
    );
    const traceOnlyItem = rows.find((r) => r.input?.from === "trace_only");
    const manualItem = rows.find((r) => r.input?.from === "manual");

    expect(traceAndObsItem).toMatchObject({
      sourceTraceId: traceId1,
      sourceObservationId: observationId1,
      datasetName: "relationship-dataset",
    });

    expect(traceOnlyItem).toMatchObject({
      sourceTraceId: traceId2,
      sourceObservationId: null,
      datasetName: "relationship-dataset",
    });

    expect(manualItem).toMatchObject({
      sourceTraceId: null,
      sourceObservationId: null,
      datasetName: "relationship-dataset",
=======
    // Verify the audit logs are sorted by createdAt DESC
    expect(rows[0].action).toBe("DELETE");
    expect(rows[0].resourceType).toBe("prompt");
    expect(rows[0].type).toBe("USER");
    expect(rows[0].before).toBe(
      JSON.stringify({ name: "old-prompt", content: "Hello World" }),
    );
    expect(rows[0].after).toBe(null);

    expect(rows[1].action).toBe("UPDATE");
    expect(rows[1].resourceType).toBe("score");
    expect(rows[1].type).toBe("API_KEY");
    expect(rows[1].before).toBe(JSON.stringify({ value: 0.5 }));
    expect(rows[1].after).toBe(JSON.stringify({ value: 0.8 }));

    expect(rows[2].action).toBe("CREATE");
    expect(rows[2].resourceType).toBe("trace");
    expect(rows[2].type).toBe("USER");
    expect(rows[2].before).toBe(null);
    expect(rows[2].after).toBe(
      JSON.stringify({ name: "test-trace", version: 1 }),
    );

    // Verify all rows have the correct project ID
    rows.forEach((row) => {
      expect(row.projectId).toBe(projectId);
      expect(row.orgId).toBe(orgId);
>>>>>>> c7aa9925
    });
  });
});<|MERGE_RESOLUTION|>--- conflicted
+++ resolved
@@ -912,7 +912,6 @@
     expect(rows[0].traceId).toBe(traces[1].id);
   });
 
-<<<<<<< HEAD
   it("should export dataset items", async () => {
     const { projectId } = await createOrgProjectAndApiKey();
 
@@ -1103,7 +1102,42 @@
       cutoffCreatedAt: new Date(Date.now() + 1000 * 60 * 60 * 24),
       filter: [],
       orderBy: { column: "createdAt", order: "ASC" },
-=======
+    });
+
+    const rows: any[] = [];
+
+    for await (const chunk of stream) {
+      rows.push(chunk);
+    }
+
+    expect(rows).toHaveLength(3);
+
+    // Find items by their input to verify relationships
+    const traceAndObsItem = rows.find(
+      (r) => r.input?.from === "trace_and_observation",
+    );
+    const traceOnlyItem = rows.find((r) => r.input?.from === "trace_only");
+    const manualItem = rows.find((r) => r.input?.from === "manual");
+
+    expect(traceAndObsItem).toMatchObject({
+      sourceTraceId: traceId1,
+      sourceObservationId: observationId1,
+      datasetName: "relationship-dataset",
+    });
+
+    expect(traceOnlyItem).toMatchObject({
+      sourceTraceId: traceId2,
+      sourceObservationId: null,
+      datasetName: "relationship-dataset",
+    });
+
+    expect(manualItem).toMatchObject({
+      sourceTraceId: null,
+      sourceObservationId: null,
+      datasetName: "relationship-dataset",
+    });
+  });
+
   it("should export audit logs", async () => {
     const { projectId, orgId } = await createOrgProjectAndApiKey();
 
@@ -1169,7 +1203,6 @@
       cutoffCreatedAt: new Date(Date.now() + 1000 * 60 * 60 * 24),
       filter: [],
       orderBy: { column: "createdAt", order: "DESC" },
->>>>>>> c7aa9925
     });
 
     const rows: any[] = [];
@@ -1180,31 +1213,6 @@
 
     expect(rows).toHaveLength(3);
 
-<<<<<<< HEAD
-    // Find items by their input to verify relationships
-    const traceAndObsItem = rows.find(
-      (r) => r.input?.from === "trace_and_observation",
-    );
-    const traceOnlyItem = rows.find((r) => r.input?.from === "trace_only");
-    const manualItem = rows.find((r) => r.input?.from === "manual");
-
-    expect(traceAndObsItem).toMatchObject({
-      sourceTraceId: traceId1,
-      sourceObservationId: observationId1,
-      datasetName: "relationship-dataset",
-    });
-
-    expect(traceOnlyItem).toMatchObject({
-      sourceTraceId: traceId2,
-      sourceObservationId: null,
-      datasetName: "relationship-dataset",
-    });
-
-    expect(manualItem).toMatchObject({
-      sourceTraceId: null,
-      sourceObservationId: null,
-      datasetName: "relationship-dataset",
-=======
     // Verify the audit logs are sorted by createdAt DESC
     expect(rows[0].action).toBe("DELETE");
     expect(rows[0].resourceType).toBe("prompt");
@@ -1232,7 +1240,6 @@
     rows.forEach((row) => {
       expect(row.projectId).toBe(projectId);
       expect(row.orgId).toBe(orgId);
->>>>>>> c7aa9925
     });
   });
 });