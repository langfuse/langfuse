import {
<<<<<<< HEAD
  expect,
  test,
  describe,
  afterAll,
  beforeAll,
  beforeEach,
} from "vitest";
import {
  createEvalJobs,
=======
  compileHandlebarString,
  createDatasetEvalJobs,
  createTraceEvalJobs,
>>>>>>> dfcf6718
  evaluate,
  extractVariablesFromTracingData,
} from "../features/evaluation/evalService";
import { kyselyPrisma, prisma } from "@langfuse/shared/src/db";
import { randomUUID } from "crypto";
import Decimal from "decimal.js";
import { pruneDatabase } from "./utils";
import { sql } from "kysely";
import {
  LLMAdapter,
  LangfuseNotFoundError,
  variableMappingList,
} from "@langfuse/shared";
import { encrypt } from "@langfuse/shared/encryption";
import { OpenAIServer } from "./network";
import { afterEach } from "node:test";
import {
  convertDateToClickhouseDateTime,
  QueueName,
  upsertObservation,
  upsertTrace,
} from "@langfuse/shared/src/server";
import { Worker, Job, ConnectionOptions } from "bullmq";

let OPENAI_API_KEY = process.env.OPENAI_API_KEY;
const hasActiveKey = Boolean(OPENAI_API_KEY);
if (!hasActiveKey) {
  OPENAI_API_KEY = "sk-test_not_used_as_network_mocks_are_activated";
}
const openAIServer = new OpenAIServer({
  hasActiveKey,
  useDefaultResponse: false,
});

beforeAll(openAIServer.setup);
beforeEach(async () => {
  await pruneDatabase();
  openAIServer.respondWithDefault();
});
afterEach(openAIServer.reset);
afterAll(openAIServer.teardown);

<<<<<<< HEAD
describe("create eval jobs", () => {
  test("creates new 'trace' eval job", async () => {
    const traceId = randomUUID();

    await kyselyPrisma.$kysely
      .insertInto("traces")
      .values({
        id: traceId,
        project_id: "7a88fb47-b4e2-43b8-a06c-a5ce950dc53a",
      })
      .execute();

    await upsertTrace({
      id: traceId,
      project_id: "7a88fb47-b4e2-43b8-a06c-a5ce950dc53a",
      timestamp: convertDateToClickhouseDateTime(new Date()),
      created_at: convertDateToClickhouseDateTime(new Date()),
      updated_at: convertDateToClickhouseDateTime(new Date()),
    });

    await prisma.jobConfiguration.create({
      data: {
        id: randomUUID(),
        projectId: "7a88fb47-b4e2-43b8-a06c-a5ce950dc53a",
        filter: JSON.parse("[]"),
        jobType: "EVAL",
        delay: 0,
        sampling: new Decimal("1"),
        targetObject: "trace",
        scoreName: "score",
        variableMapping: JSON.parse("[]"),
      },
=======
describe("eval service tests", () => {
  describe("compile prompt", () => {
    test("compile handlebars template", async () => {
      const template = "Please evaluate toxicity {{input}} {{output}}";
      const compiledString = compileHandlebarString(template, {
        input: "foo",
        output: "bar",
      });
      expect(compiledString).toBe("Please evaluate toxicity foo bar");
>>>>>>> dfcf6718
    });
  });

  describe("create eval jobs", () => {
    test("creates new 'trace' eval job", async () => {
      await pruneDatabase();
      const traceId = randomUUID();

      await kyselyPrisma.$kysely
        .insertInto("traces")
        .values({
          id: traceId,
          project_id: "7a88fb47-b4e2-43b8-a06c-a5ce950dc53a",
        })
        .execute();

      await prisma.jobConfiguration.create({
        data: {
          id: randomUUID(),
          projectId: "7a88fb47-b4e2-43b8-a06c-a5ce950dc53a",
          filter: JSON.parse("[]"),
          jobType: "EVAL",
          delay: 0,
          sampling: new Decimal("1"),
          targetObject: "trace",
          scoreName: "score",
          variableMapping: JSON.parse("[]"),
        },
      });

<<<<<<< HEAD
    const payload = {
      projectId: "7a88fb47-b4e2-43b8-a06c-a5ce950dc53a",
      traceId: traceId,
    };

    await createEvalJobs({ event: payload });

    const jobs = await kyselyPrisma.$kysely
      .selectFrom("job_executions")
      .selectAll()
      .where("project_id", "=", "7a88fb47-b4e2-43b8-a06c-a5ce950dc53a")
      .execute();

    expect(jobs.length).toBe(1);
    expect(jobs[0].project_id).toBe("7a88fb47-b4e2-43b8-a06c-a5ce950dc53a");
    expect(jobs[0].job_input_trace_id).toBe(traceId);
    expect(jobs[0].status.toString()).toBe("PENDING");
    expect(jobs[0].start_time).not.toBeNull();
  }, 10_000);

  test("creates new 'dataset' eval job", async () => {
    const traceId = randomUUID();
    const observationId = randomUUID();
    const datasetId = randomUUID();
    const datasetItemId = randomUUID();

    await kyselyPrisma.$kysely
      .insertInto("traces")
      .values({
        id: traceId,
        project_id: "7a88fb47-b4e2-43b8-a06c-a5ce950dc53a",
      })
      .execute();

    await upsertTrace({
      id: traceId,
      project_id: "7a88fb47-b4e2-43b8-a06c-a5ce950dc53a",
      timestamp: convertDateToClickhouseDateTime(new Date()),
      created_at: convertDateToClickhouseDateTime(new Date()),
      updated_at: convertDateToClickhouseDateTime(new Date()),
    });

    await kyselyPrisma.$kysely
      .insertInto("observations")
      .values({
        id: observationId,
        trace_id: traceId,
        project_id: "7a88fb47-b4e2-43b8-a06c-a5ce950dc53a",
        type: sql`'GENERATION'::"ObservationType"`,
      })
      .execute();

    await upsertObservation({
      id: observationId,
      trace_id: traceId,
      project_id: "7a88fb47-b4e2-43b8-a06c-a5ce950dc53a",
      type: "GENERATION",
      start_time: convertDateToClickhouseDateTime(new Date()),
      created_at: convertDateToClickhouseDateTime(new Date()),
      updated_at: convertDateToClickhouseDateTime(new Date()),
    });

    await kyselyPrisma.$kysely
      .insertInto("datasets")
      .values({
        id: datasetId,
        project_id: "7a88fb47-b4e2-43b8-a06c-a5ce950dc53a",
        name: "test-dataset",
      })
      .execute();

    await kyselyPrisma.$kysely
      .insertInto("dataset_items")
      .values({
        id: datasetItemId,
        project_id: "7a88fb47-b4e2-43b8-a06c-a5ce950dc53a",
        dataset_id: datasetId,
      })
      .execute();

    await prisma.jobConfiguration.create({
      data: {
        id: randomUUID(),
=======
      const payload = {
>>>>>>> dfcf6718
        projectId: "7a88fb47-b4e2-43b8-a06c-a5ce950dc53a",
        traceId: traceId,
      };

      await createTraceEvalJobs({ event: payload });

      const jobs = await kyselyPrisma.$kysely
        .selectFrom("job_executions")
        .selectAll()
        .where("project_id", "=", "7a88fb47-b4e2-43b8-a06c-a5ce950dc53a")
        .execute();

      expect(jobs.length).toBe(1);
      expect(jobs[0].project_id).toBe("7a88fb47-b4e2-43b8-a06c-a5ce950dc53a");
      expect(jobs[0].job_input_trace_id).toBe(traceId);
      expect(jobs[0].status.toString()).toBe("PENDING");
      expect(jobs[0].start_time).not.toBeNull();
    }, 10_000);

    test("creates new 'dataset' eval job", async () => {
      await pruneDatabase();
      const traceId = randomUUID();
      const observationId = randomUUID();
      const datasetId = randomUUID();
      const datasetItemId = randomUUID();

      await kyselyPrisma.$kysely
        .insertInto("traces")
        .values({
          id: traceId,
          project_id: "7a88fb47-b4e2-43b8-a06c-a5ce950dc53a",
        })
        .execute();

      await kyselyPrisma.$kysely
        .insertInto("observations")
        .values({
          id: observationId,
          trace_id: traceId,
          project_id: "7a88fb47-b4e2-43b8-a06c-a5ce950dc53a",
          type: sql`'GENERATION'::"ObservationType"`,
        })
        .execute();

      await kyselyPrisma.$kysely
        .insertInto("datasets")
        .values({
          id: datasetId,
          project_id: "7a88fb47-b4e2-43b8-a06c-a5ce950dc53a",
          name: "test-dataset",
        })
        .execute();

      await kyselyPrisma.$kysely
        .insertInto("dataset_items")
        .values({
          id: datasetItemId,
          project_id: "7a88fb47-b4e2-43b8-a06c-a5ce950dc53a",
          dataset_id: datasetId,
        })
        .execute();

      await prisma.jobConfiguration.create({
        data: {
          id: randomUUID(),
          projectId: "7a88fb47-b4e2-43b8-a06c-a5ce950dc53a",
          filter: JSON.parse("[]"),
          jobType: "EVAL",
          delay: 0,
          sampling: new Decimal("1"),
          targetObject: "dataset",
          scoreName: "score",
          variableMapping: JSON.parse("[]"),
        },
      });

<<<<<<< HEAD
    const payload = {
      projectId: "7a88fb47-b4e2-43b8-a06c-a5ce950dc53a",
      traceId: traceId,
      datasetItemId: datasetItemId,
      observationId: observationId,
    };

    await createEvalJobs({ event: payload });

    const jobs = await kyselyPrisma.$kysely
      .selectFrom("job_executions")
      .selectAll()
      .where("project_id", "=", "7a88fb47-b4e2-43b8-a06c-a5ce950dc53a")
      .execute();

    expect(jobs.length).toBe(1);
    expect(jobs[0].project_id).toBe("7a88fb47-b4e2-43b8-a06c-a5ce950dc53a");
    expect(jobs[0].job_input_trace_id).toBe(traceId);
    expect(jobs[0].job_input_observation_id).toBe(observationId);
    expect(jobs[0].job_input_dataset_item_id).toBe(datasetItemId);
    expect(jobs[0].status.toString()).toBe("PENDING");
    expect(jobs[0].start_time).not.toBeNull();
  }, 10_000);

  test("does not create job for inactive config", async () => {
    const traceId = randomUUID();

    await kyselyPrisma.$kysely
      .insertInto("traces")
      .values({
        id: traceId,
        project_id: "7a88fb47-b4e2-43b8-a06c-a5ce950dc53a",
      })
      .execute();

    await prisma.jobConfiguration.create({
      data: {
        id: randomUUID(),
=======
      const payload = {
>>>>>>> dfcf6718
        projectId: "7a88fb47-b4e2-43b8-a06c-a5ce950dc53a",
        traceId: traceId,
        datasetItemId: datasetItemId,
        observationId: observationId,
      };

      await createDatasetEvalJobs({ event: payload });

      const jobs = await kyselyPrisma.$kysely
        .selectFrom("job_executions")
        .selectAll()
        .where("project_id", "=", "7a88fb47-b4e2-43b8-a06c-a5ce950dc53a")
        .execute();

      expect(jobs.length).toBe(1);
      expect(jobs[0].project_id).toBe("7a88fb47-b4e2-43b8-a06c-a5ce950dc53a");
      expect(jobs[0].job_input_trace_id).toBe(traceId);
      expect(jobs[0].job_input_observation_id).toBe(observationId);
      expect(jobs[0].job_input_dataset_item_id).toBe(datasetItemId);
      expect(jobs[0].status.toString()).toBe("PENDING");
      expect(jobs[0].start_time).not.toBeNull();
    }, 10_000);

    test("does not create job for inactive config", async () => {
      await pruneDatabase();
      const traceId = randomUUID();

      await kyselyPrisma.$kysely
        .insertInto("traces")
        .values({
          id: traceId,
          project_id: "7a88fb47-b4e2-43b8-a06c-a5ce950dc53a",
        })
        .execute();

      await prisma.jobConfiguration.create({
        data: {
          id: randomUUID(),
          projectId: "7a88fb47-b4e2-43b8-a06c-a5ce950dc53a",
          filter: JSON.parse("[]"),
          jobType: "EVAL",
          delay: 0,
          sampling: new Decimal("1"),
          targetObject: "trace",
          scoreName: "score",
          variableMapping: JSON.parse("[]"),
          status: "INACTIVE",
        },
      });

<<<<<<< HEAD
    const payload = {
      projectId: "7a88fb47-b4e2-43b8-a06c-a5ce950dc53a",
      traceId: traceId,
    };

    await createEvalJobs({ event: payload });

    const jobs = await kyselyPrisma.$kysely
      .selectFrom("job_executions")
      .selectAll()
      .where("project_id", "=", "7a88fb47-b4e2-43b8-a06c-a5ce950dc53a")
      .execute();

    expect(jobs.length).toBe(0);
  }, 10_000);

  test("does not create eval job for existing job execution", async () => {
    const traceId = randomUUID();

    await kyselyPrisma.$kysely
      .insertInto("traces")
      .values({
        id: traceId,
        project_id: "7a88fb47-b4e2-43b8-a06c-a5ce950dc53a",
      })
      .execute();

    await upsertTrace({
      id: traceId,
      project_id: "7a88fb47-b4e2-43b8-a06c-a5ce950dc53a",
      timestamp: convertDateToClickhouseDateTime(new Date()),
      created_at: convertDateToClickhouseDateTime(new Date()),
      updated_at: convertDateToClickhouseDateTime(new Date()),
    });

    await kyselyPrisma.$kysely
      .insertInto("llm_api_keys")
      .values({
        id: randomUUID(),
        project_id: "7a88fb47-b4e2-43b8-a06c-a5ce950dc53a",
        secret_key: encrypt(String(OPENAI_API_KEY)),
        provider: "openai",
        adapter: LLMAdapter.OpenAI,
        custom_models: [],
        display_secret_key: "123456",
      })
      .execute();

    await prisma.jobConfiguration.create({
      data: {
        id: randomUUID(),
=======
      const payload = {
>>>>>>> dfcf6718
        projectId: "7a88fb47-b4e2-43b8-a06c-a5ce950dc53a",
        traceId: traceId,
      };

      await createTraceEvalJobs({ event: payload });

      const jobs = await kyselyPrisma.$kysely
        .selectFrom("job_executions")
        .selectAll()
        .where("project_id", "=", "7a88fb47-b4e2-43b8-a06c-a5ce950dc53a")
        .execute();

      expect(jobs.length).toBe(0);
    }, 10_000);

    test("does not create eval job for existing job execution", async () => {
      await pruneDatabase();
      const traceId = randomUUID();

      await kyselyPrisma.$kysely
        .insertInto("traces")
        .values({
          id: traceId,
          project_id: "7a88fb47-b4e2-43b8-a06c-a5ce950dc53a",
        })
        .execute();

      await kyselyPrisma.$kysely
        .insertInto("llm_api_keys")
        .values({
          id: randomUUID(),
          project_id: "7a88fb47-b4e2-43b8-a06c-a5ce950dc53a",
          secret_key: encrypt(String(OPENAI_API_KEY)),
          provider: "openai",
          adapter: LLMAdapter.OpenAI,
          custom_models: [],
          display_secret_key: "123456",
        })
        .execute();

      await prisma.jobConfiguration.create({
        data: {
          id: randomUUID(),
          projectId: "7a88fb47-b4e2-43b8-a06c-a5ce950dc53a",
          filter: JSON.parse("[]"),
          jobType: "EVAL",
          delay: 0,
          sampling: new Decimal("1"),
          targetObject: "trace",
          scoreName: "score",
          variableMapping: JSON.parse("[]"),
        },
      });

<<<<<<< HEAD
    const payload = {
      projectId: "7a88fb47-b4e2-43b8-a06c-a5ce950dc53a",
      traceId: traceId,
    };

    await createEvalJobs({ event: payload });
    await createEvalJobs({ event: payload }); // calling it twice to check it is only generated once

    const jobs = await kyselyPrisma.$kysely
      .selectFrom("job_executions")
      .selectAll()
      .where("project_id", "=", "7a88fb47-b4e2-43b8-a06c-a5ce950dc53a")
      .execute();

    expect(jobs.length).toBe(1);
    expect(jobs[0].project_id).toBe("7a88fb47-b4e2-43b8-a06c-a5ce950dc53a");
    expect(jobs[0].job_input_trace_id).toBe(traceId);
    expect(jobs[0].status.toString()).toBe("PENDING");
    expect(jobs[0].start_time).not.toBeNull();
    expect(jobs[0].end_time).to.be.null;
  }, 10_000);

  test("does not create job for inactive config", async () => {
    const traceId = randomUUID();

    await kyselyPrisma.$kysely
      .insertInto("traces")
      .values({
        id: traceId,
        project_id: "7a88fb47-b4e2-43b8-a06c-a5ce950dc53a",
      })
      .execute();

    await prisma.jobConfiguration.create({
      data: {
        id: randomUUID(),
=======
      const payload = {
>>>>>>> dfcf6718
        projectId: "7a88fb47-b4e2-43b8-a06c-a5ce950dc53a",
        traceId: traceId,
      };

      await createTraceEvalJobs({ event: payload });
      await createTraceEvalJobs({ event: payload }); // calling it twice to check it is only generated once

      const jobs = await kyselyPrisma.$kysely
        .selectFrom("job_executions")
        .selectAll()
        .where("project_id", "=", "7a88fb47-b4e2-43b8-a06c-a5ce950dc53a")
        .execute();

      expect(jobs.length).toBe(1);
      expect(jobs[0].project_id).toBe("7a88fb47-b4e2-43b8-a06c-a5ce950dc53a");
      expect(jobs[0].job_input_trace_id).toBe(traceId);
      expect(jobs[0].status.toString()).toBe("PENDING");
      expect(jobs[0].start_time).not.toBeNull();
      expect(jobs[0].end_time).to.be.null;
    }, 10_000);

    test("does not create job for inactive config", async () => {
      await pruneDatabase();
      const traceId = randomUUID();

      await kyselyPrisma.$kysely
        .insertInto("traces")
        .values({
          id: traceId,
          project_id: "7a88fb47-b4e2-43b8-a06c-a5ce950dc53a",
        })
        .execute();

      await prisma.jobConfiguration.create({
        data: {
          id: randomUUID(),
          projectId: "7a88fb47-b4e2-43b8-a06c-a5ce950dc53a",
          filter: JSON.parse("[]"),
          jobType: "EVAL",
          delay: 0,
          sampling: new Decimal("1"),
          targetObject: "trace",
          scoreName: "score",
          variableMapping: JSON.parse("[]"),
          status: "INACTIVE",
        },
      });

<<<<<<< HEAD
    const payload = {
      projectId: "7a88fb47-b4e2-43b8-a06c-a5ce950dc53a",
      traceId: traceId,
    };

    await createEvalJobs({ event: payload });

    const jobs = await kyselyPrisma.$kysely
      .selectFrom("job_executions")
      .selectAll()
      .where("project_id", "=", "7a88fb47-b4e2-43b8-a06c-a5ce950dc53a")
      .execute();

    expect(jobs.length).toBe(0);
  }, 10_000);

  test("does not create eval job for 0 sample rate", async () => {
    const traceId = randomUUID();

    await kyselyPrisma.$kysely
      .insertInto("traces")
      .values({
        id: traceId,
        project_id: "7a88fb47-b4e2-43b8-a06c-a5ce950dc53a",
      })
      .execute();

    await kyselyPrisma.$kysely
      .insertInto("llm_api_keys")
      .values({
        id: randomUUID(),
        project_id: "7a88fb47-b4e2-43b8-a06c-a5ce950dc53a",
        secret_key: encrypt(String(OPENAI_API_KEY)),
        provider: "openai",
        adapter: LLMAdapter.OpenAI,
        custom_models: [],
        display_secret_key: "123456",
      })
      .execute();

    await prisma.jobConfiguration.create({
      data: {
        id: randomUUID(),
        projectId: "7a88fb47-b4e2-43b8-a06c-a5ce950dc53a",
        filter: JSON.parse("[]"),
        jobType: "EVAL",
        delay: 0,
        sampling: new Decimal("0"),
        targetObject: "trace",
        scoreName: "score",
        variableMapping: JSON.parse("[]"),
      },
    });

    const payload = {
      projectId: "7a88fb47-b4e2-43b8-a06c-a5ce950dc53a",
      traceId: traceId,
    };

    await createEvalJobs({ event: payload });

    const jobs = await kyselyPrisma.$kysely
      .selectFrom("job_executions")
      .selectAll()
      .where("project_id", "=", "7a88fb47-b4e2-43b8-a06c-a5ce950dc53a")
      .execute();

    expect(jobs.length).toBe(0);
  }, 10_000);

  test("cancels a job if the second event deselects", async () => {
    const traceId = randomUUID();

    await kyselyPrisma.$kysely
      .insertInto("traces")
      .values({
        id: traceId,
        project_id: "7a88fb47-b4e2-43b8-a06c-a5ce950dc53a",
        user_id: "a",
      })
      .execute();

    await upsertTrace({
      id: traceId,
      project_id: "7a88fb47-b4e2-43b8-a06c-a5ce950dc53a",
      user_id: "a",
      timestamp: convertDateToClickhouseDateTime(new Date()),
      created_at: convertDateToClickhouseDateTime(new Date()),
      updated_at: convertDateToClickhouseDateTime(new Date()),
    });

    await kyselyPrisma.$kysely
      .insertInto("llm_api_keys")
      .values({
        id: randomUUID(),
        project_id: "7a88fb47-b4e2-43b8-a06c-a5ce950dc53a",
        secret_key: encrypt(String(OPENAI_API_KEY)),
        provider: "openai",
        adapter: LLMAdapter.OpenAI,
        custom_models: [],
        display_secret_key: "123456",
      })
      .execute();

    const templateId = randomUUID();
    await kyselyPrisma.$kysely
      .insertInto("eval_templates")
      .values({
        id: templateId,
        project_id: "7a88fb47-b4e2-43b8-a06c-a5ce950dc53a",
        name: "test-template",
        version: 1,
        prompt: "Please evaluate toxicity {{input}} {{output}}",
        model: "gpt-3.5-turbo",
        provider: "openai",
        model_params: {},
        output_schema: {
          reasoning: "Please explain your reasoning",
          score: "Please provide a score between 0 and 1",
=======
      const payload = {
        projectId: "7a88fb47-b4e2-43b8-a06c-a5ce950dc53a",
        traceId: traceId,
      };

      await createTraceEvalJobs({ event: payload });

      const jobs = await kyselyPrisma.$kysely
        .selectFrom("job_executions")
        .selectAll()
        .where("project_id", "=", "7a88fb47-b4e2-43b8-a06c-a5ce950dc53a")
        .execute();

      expect(jobs.length).toBe(0);
    }, 10_000);

    test("does not create eval job for 0 sample rate", async () => {
      await pruneDatabase();
      const traceId = randomUUID();

      await kyselyPrisma.$kysely
        .insertInto("traces")
        .values({
          id: traceId,
          project_id: "7a88fb47-b4e2-43b8-a06c-a5ce950dc53a",
        })
        .execute();

      await kyselyPrisma.$kysely
        .insertInto("llm_api_keys")
        .values({
          id: randomUUID(),
          project_id: "7a88fb47-b4e2-43b8-a06c-a5ce950dc53a",
          secret_key: encrypt(String(OPENAI_API_KEY)),
          provider: "openai",
          adapter: LLMAdapter.OpenAI,
          custom_models: [],
          display_secret_key: "123456",
        })
        .execute();

      await prisma.jobConfiguration.create({
        data: {
          id: randomUUID(),
          projectId: "7a88fb47-b4e2-43b8-a06c-a5ce950dc53a",
          filter: JSON.parse("[]"),
          jobType: "EVAL",
          delay: 0,
          sampling: new Decimal("0"),
          targetObject: "trace",
          scoreName: "score",
          variableMapping: JSON.parse("[]"),
>>>>>>> dfcf6718
        },
      });

      const payload = {
        projectId: "7a88fb47-b4e2-43b8-a06c-a5ce950dc53a",
        traceId: traceId,
      };

      await createTraceEvalJobs({ event: payload });

      const jobs = await kyselyPrisma.$kysely
        .selectFrom("job_executions")
        .selectAll()
        .where("project_id", "=", "7a88fb47-b4e2-43b8-a06c-a5ce950dc53a")
        .execute();

      expect(jobs.length).toBe(0);
    }, 10_000);

    test("cancels a job if the second event deselects", async () => {
      await pruneDatabase();
      const traceId = randomUUID();

      await kyselyPrisma.$kysely
        .insertInto("traces")
        .values({
          id: traceId,
          project_id: "7a88fb47-b4e2-43b8-a06c-a5ce950dc53a",
          user_id: "a",
        })
        .execute();

      await kyselyPrisma.$kysely
        .insertInto("llm_api_keys")
        .values({
          id: randomUUID(),
          project_id: "7a88fb47-b4e2-43b8-a06c-a5ce950dc53a",
          secret_key: encrypt(String(OPENAI_API_KEY)),
          provider: "openai",
          adapter: LLMAdapter.OpenAI,
          custom_models: [],
          display_secret_key: "123456",
        })
        .execute();

      const templateId = randomUUID();
      await kyselyPrisma.$kysely
        .insertInto("eval_templates")
        .values({
          id: templateId,
          project_id: "7a88fb47-b4e2-43b8-a06c-a5ce950dc53a",
          name: "test-template",
          version: 1,
          prompt: "Please evaluate toxicity {{input}} {{output}}",
          model: "gpt-3.5-turbo",
          provider: "openai",
          model_params: {},
          output_schema: {
            reasoning: "Please explain your reasoning",
            score: "Please provide a score between 0 and 1",
          },
<<<<<<< HEAD
        ],
        jobType: "EVAL",
        delay: 0,
        sampling: new Decimal("1"),
        targetObject: "trace",
        scoreName: "score",
        variableMapping: JSON.parse("[]"),
        evalTemplateId: templateId,
      },
    });

    const payload = {
      projectId: "7a88fb47-b4e2-43b8-a06c-a5ce950dc53a",
      traceId: traceId,
    };

    await createEvalJobs({ event: payload });

    // Wait for .5s
    await new Promise((resolve) => setTimeout(resolve, 500));

    // update the trace to deselect the trace
    await kyselyPrisma.$kysely
      .updateTable("traces")
      .set("user_id", "b")
      .where("id", "=", traceId)
      .execute();

    await upsertTrace({
      id: traceId,
      project_id: "7a88fb47-b4e2-43b8-a06c-a5ce950dc53a",
      timestamp: convertDateToClickhouseDateTime(new Date()),
      created_at: convertDateToClickhouseDateTime(new Date()),
      updated_at: convertDateToClickhouseDateTime(new Date()),
    });

    await createEvalJobs({
      event: payload,
    }); // calling it twice to check it is only generated once

    const jobs = await kyselyPrisma.$kysely
      .selectFrom("job_executions")
      .selectAll()
      .where("project_id", "=", "7a88fb47-b4e2-43b8-a06c-a5ce950dc53a")
      .execute();

    expect(jobs.length).toBe(1);
    expect(jobs[0].project_id).toBe("7a88fb47-b4e2-43b8-a06c-a5ce950dc53a");
    expect(jobs[0].job_input_trace_id).toBe(traceId);
    expect(jobs[0].status.toString()).toBe("CANCELLED");
    expect(jobs[0].start_time).not.toBeNull();
    expect(jobs[0].end_time).not.toBeNull();
  }, 10_000);
});

describe("execute evals", () => {
  test("evals a valid 'trace' event", async () => {
    openAIServer.respondWithDefault();
    const traceId = randomUUID();

    await kyselyPrisma.$kysely
      .insertInto("traces")
      .values({
        id: traceId,
        project_id: "7a88fb47-b4e2-43b8-a06c-a5ce950dc53a",
        user_id: "a",
        input: { input: "This is a great prompt" },
        output: { output: "This is a great response" },
      })
      .execute();

    await upsertTrace({
      id: traceId,
      project_id: "7a88fb47-b4e2-43b8-a06c-a5ce950dc53a",
      user_id: "a",
      input: { input: "This is a great prompt" },
      output: { output: "This is a great response" },
      timestamp: convertDateToClickhouseDateTime(new Date()),
      created_at: convertDateToClickhouseDateTime(new Date()),
      updated_at: convertDateToClickhouseDateTime(new Date()),
    });

    const templateId = randomUUID();
    await kyselyPrisma.$kysely
      .insertInto("eval_templates")
      .values({
        id: templateId,
        project_id: "7a88fb47-b4e2-43b8-a06c-a5ce950dc53a",
        name: "test-template",
        version: 1,
        prompt: "Please evaluate toxicity {{input}} {{output}}",
        model: "gpt-3.5-turbo",
        provider: "openai",
        model_params: {},
        output_schema: {
          reasoning: "Please explain your reasoning",
          score: "Please provide a score between 0 and 1",
=======
        })
        .executeTakeFirst();

      await prisma.jobConfiguration.create({
        data: {
          id: randomUUID(),
          projectId: "7a88fb47-b4e2-43b8-a06c-a5ce950dc53a",
          filter: [
            {
              type: "string",
              value: "a",
              column: "User ID",
              operator: "contains",
            },
          ],
          jobType: "EVAL",
          delay: 0,
          sampling: new Decimal("1"),
          targetObject: "trace",
          scoreName: "score",
          variableMapping: JSON.parse("[]"),
          evalTemplateId: templateId,
>>>>>>> dfcf6718
        },
      });

      const payload = {
        projectId: "7a88fb47-b4e2-43b8-a06c-a5ce950dc53a",
        traceId: traceId,
      };

      await createTraceEvalJobs({ event: payload });

      // update the trace to deselect the trace
      await kyselyPrisma.$kysely
        .updateTable("traces")
        .set("user_id", "b")
        .where("id", "=", traceId)
        .execute();

      await createTraceEvalJobs({
        event: payload,
      }); // calling it twice to check it is only generated once

      const jobs = await kyselyPrisma.$kysely
        .selectFrom("job_executions")
        .selectAll()
        .where("project_id", "=", "7a88fb47-b4e2-43b8-a06c-a5ce950dc53a")
        .execute();

      expect(jobs.length).toBe(1);
      expect(jobs[0].project_id).toBe("7a88fb47-b4e2-43b8-a06c-a5ce950dc53a");
      expect(jobs[0].job_input_trace_id).toBe(traceId);
      expect(jobs[0].status.toString()).toBe("CANCELLED");
      expect(jobs[0].start_time).not.toBeNull();
      expect(jobs[0].end_time).not.toBeNull();
    }, 10_000);
  });

  describe("execute evals", () => {
    test("evals a valid 'trace' event", async () => {
      await pruneDatabase();
      openAIServer.respondWithDefault();
      const traceId = randomUUID();

      await kyselyPrisma.$kysely
        .insertInto("traces")
        .values({
          id: traceId,
          project_id: "7a88fb47-b4e2-43b8-a06c-a5ce950dc53a",
          user_id: "a",
          input: { input: "This is a great prompt" },
          output: { output: "This is a great response" },
        })
        .execute();

      const templateId = randomUUID();
      await kyselyPrisma.$kysely
        .insertInto("eval_templates")
        .values({
          id: templateId,
          project_id: "7a88fb47-b4e2-43b8-a06c-a5ce950dc53a",
          name: "test-template",
          version: 1,
          prompt: "Please evaluate toxicity {{input}} {{output}}",
          model: "gpt-3.5-turbo",
          provider: "openai",
          model_params: {},
          output_schema: {
            reasoning: "Please explain your reasoning",
            score: "Please provide a score between 0 and 1",
          },
<<<<<<< HEAD
        ],
        jobType: "EVAL",
        delay: 0,
        sampling: new Decimal("1"),
        targetObject: "trace",
        scoreName: "score",
        variableMapping: JSON.parse("[]"),
        evalTemplateId: templateId,
      },
    });

    const jobExecutionId = randomUUID();

    await kyselyPrisma.$kysely
      .insertInto("job_executions")
      .values({
        id: jobExecutionId,
        project_id: "7a88fb47-b4e2-43b8-a06c-a5ce950dc53a",
        job_configuration_id: jobConfiguration.id,
        status: sql`'PENDING'::"JobExecutionStatus"`,
        start_time: new Date(),
        job_input_trace_id: traceId,
      })
      .execute();

    await kyselyPrisma.$kysely
      .insertInto("llm_api_keys")
      .values({
        id: randomUUID(),
        project_id: "7a88fb47-b4e2-43b8-a06c-a5ce950dc53a",
        secret_key: encrypt(String(OPENAI_API_KEY)),
        provider: "openai",
        adapter: LLMAdapter.OpenAI,
        custom_models: [],
        display_secret_key: "123456",
      })
      .execute();

    const payload = {
      projectId: "7a88fb47-b4e2-43b8-a06c-a5ce950dc53a",
      jobExecutionId: jobExecutionId,
      delay: 1000,
    };

    await evaluate({ event: payload });

    const jobs = await kyselyPrisma.$kysely
      .selectFrom("job_executions")
      .selectAll()
      .where("project_id", "=", "7a88fb47-b4e2-43b8-a06c-a5ce950dc53a")
      .execute();

    expect(jobs.length).toBe(1);
    expect(jobs[0].project_id).toBe("7a88fb47-b4e2-43b8-a06c-a5ce950dc53a");
    expect(jobs[0].job_input_trace_id).toBe(traceId);
    expect(jobs[0].status.toString()).toBe("COMPLETED");
    expect(jobs[0].start_time).not.toBeNull();
    expect(jobs[0].end_time).not.toBeNull();

    const scores = await kyselyPrisma.$kysely
      .selectFrom("scores")
      .selectAll()
      .where("trace_id", "=", traceId)
      .execute();

    expect(scores.length).toBe(1);
    expect(scores[0].trace_id).toBe(traceId);
    expect(scores[0].comment).not.toBeNull();
    expect(scores[0].project_id).toBe("7a88fb47-b4e2-43b8-a06c-a5ce950dc53a");
  }, 10_000);

  test("fails to eval without llm api key", async () => {
    const traceId = randomUUID();

    await kyselyPrisma.$kysely
      .insertInto("traces")
      .values({
        id: traceId,
        project_id: "7a88fb47-b4e2-43b8-a06c-a5ce950dc53a",
        user_id: "a",
        input: { input: "This is a great prompt" },
        output: { output: "This is a great response" },
      })
      .execute();

    const templateId = randomUUID();
    await kyselyPrisma.$kysely
      .insertInto("eval_templates")
      .values({
        id: templateId,
        project_id: "7a88fb47-b4e2-43b8-a06c-a5ce950dc53a",
        name: "test-template",
        version: 1,
        prompt: "Please evaluate toxicity {{input}} {{output}}",
        model: "gpt-3.5-turbo",
        provider: "openai",
        model_params: {},
        output_schema: {
          reasoning: "Please explain your reasoning",
          score: "Please provide a score between 0 and 1",
=======
        })
        .executeTakeFirst();

      const jobConfiguration = await prisma.jobConfiguration.create({
        data: {
          id: randomUUID(),
          projectId: "7a88fb47-b4e2-43b8-a06c-a5ce950dc53a",
          filter: [
            {
              type: "string",
              value: "a",
              column: "User ID",
              operator: "contains",
            },
          ],
          jobType: "EVAL",
          delay: 0,
          sampling: new Decimal("1"),
          targetObject: "trace",
          scoreName: "score",
          variableMapping: JSON.parse("[]"),
          evalTemplateId: templateId,
>>>>>>> dfcf6718
        },
      });

      const jobExecutionId = randomUUID();

      await kyselyPrisma.$kysely
        .insertInto("job_executions")
        .values({
          id: jobExecutionId,
          project_id: "7a88fb47-b4e2-43b8-a06c-a5ce950dc53a",
          job_configuration_id: jobConfiguration.id,
          status: sql`'PENDING'::"JobExecutionStatus"`,
          start_time: new Date(),
          job_input_trace_id: traceId,
        })
        .execute();

      await kyselyPrisma.$kysely
        .insertInto("llm_api_keys")
        .values({
          id: randomUUID(),
          project_id: "7a88fb47-b4e2-43b8-a06c-a5ce950dc53a",
          secret_key: encrypt(String(OPENAI_API_KEY)),
          provider: "openai",
          adapter: LLMAdapter.OpenAI,
          custom_models: [],
          display_secret_key: "123456",
        })
        .execute();

      const payload = {
        projectId: "7a88fb47-b4e2-43b8-a06c-a5ce950dc53a",
        jobExecutionId: jobExecutionId,
        delay: 1000,
      };

      await evaluate({ event: payload });

      const jobs = await kyselyPrisma.$kysely
        .selectFrom("job_executions")
        .selectAll()
        .where("project_id", "=", "7a88fb47-b4e2-43b8-a06c-a5ce950dc53a")
        .execute();

      expect(jobs.length).toBe(1);
      expect(jobs[0].project_id).toBe("7a88fb47-b4e2-43b8-a06c-a5ce950dc53a");
      expect(jobs[0].job_input_trace_id).toBe(traceId);
      expect(jobs[0].status.toString()).toBe("COMPLETED");
      expect(jobs[0].start_time).not.toBeNull();
      expect(jobs[0].end_time).not.toBeNull();

      const scores = await kyselyPrisma.$kysely
        .selectFrom("scores")
        .selectAll()
        .where("trace_id", "=", traceId)
        .execute();

      expect(scores.length).toBe(1);
      expect(scores[0].trace_id).toBe(traceId);
      expect(scores[0].comment).not.toBeNull();
      expect(scores[0].project_id).toBe("7a88fb47-b4e2-43b8-a06c-a5ce950dc53a");
    }, 10_000);

    test("fails to eval without llm api key", async () => {
      await pruneDatabase();
      const traceId = randomUUID();

      await kyselyPrisma.$kysely
        .insertInto("traces")
        .values({
          id: traceId,
          project_id: "7a88fb47-b4e2-43b8-a06c-a5ce950dc53a",
          user_id: "a",
          input: { input: "This is a great prompt" },
          output: { output: "This is a great response" },
        })
        .execute();

      const templateId = randomUUID();
      await kyselyPrisma.$kysely
        .insertInto("eval_templates")
        .values({
          id: templateId,
          project_id: "7a88fb47-b4e2-43b8-a06c-a5ce950dc53a",
          name: "test-template",
          version: 1,
          prompt: "Please evaluate toxicity {{input}} {{output}}",
          model: "gpt-3.5-turbo",
          provider: "openai",
          model_params: {},
          output_schema: {
            reasoning: "Please explain your reasoning",
            score: "Please provide a score between 0 and 1",
          },
        })
        .executeTakeFirst();

      const jobConfiguration = await prisma.jobConfiguration.create({
        data: {
          id: randomUUID(),
          projectId: "7a88fb47-b4e2-43b8-a06c-a5ce950dc53a",
          filter: [
            {
              type: "string",
              value: "a",
              column: "User ID",
              operator: "contains",
            },
          ],
          jobType: "EVAL",
          delay: 0,
          sampling: new Decimal("1"),
          targetObject: "trace",
          scoreName: "score",
          variableMapping: JSON.parse("[]"),
          evalTemplateId: templateId,
        },
      });

      const jobExecutionId = randomUUID();

      await kyselyPrisma.$kysely
        .insertInto("job_executions")
        .values({
          id: jobExecutionId,
          project_id: "7a88fb47-b4e2-43b8-a06c-a5ce950dc53a",
          job_configuration_id: jobConfiguration.id,
          status: sql`'PENDING'::"JobExecutionStatus"`,
          start_time: new Date(),
          job_input_trace_id: traceId,
        })
        .execute();

      const payload = {
        projectId: "7a88fb47-b4e2-43b8-a06c-a5ce950dc53a",
        jobExecutionId: jobExecutionId,
        delay: 1000,
      };

      await expect(evaluate({ event: payload })).rejects.toThrowError(
        new LangfuseNotFoundError(
          "API key for provider openai and project 7a88fb47-b4e2-43b8-a06c-a5ce950dc53a not found.",
        ),
      );

      const jobs = await kyselyPrisma.$kysely
        .selectFrom("job_executions")
        .selectAll()
        .where("project_id", "=", "7a88fb47-b4e2-43b8-a06c-a5ce950dc53a")
        .execute();

      expect(jobs.length).toBe(1);
      expect(jobs[0].project_id).toBe("7a88fb47-b4e2-43b8-a06c-a5ce950dc53a");
      expect(jobs[0].job_input_trace_id).toBe(traceId);
      // the job will be failed when the exception is caught in the worker consumer
      expect(jobs[0].status.toString()).toBe("PENDING");
    }, 10_000);

    test("evals should cancel if job is cancelled", async () => {
      await pruneDatabase();
      const traceId = randomUUID();

      await kyselyPrisma.$kysely
        .insertInto("traces")
        .values({
          id: traceId,
          project_id: "7a88fb47-b4e2-43b8-a06c-a5ce950dc53a",
          user_id: "a",
          input: { input: "This is a great prompt" },
          output: { output: "This is a great response" },
        })
        .execute();

      const templateId = randomUUID();
      await kyselyPrisma.$kysely
        .insertInto("eval_templates")
        .values({
          id: templateId,
          project_id: "7a88fb47-b4e2-43b8-a06c-a5ce950dc53a",
          name: "test-template",
          version: 1,
          prompt: "Please evaluate toxicity {{input}} {{output}}",
          model: "gpt-3.5-turbo",
          provider: "openai",
          model_params: {},
          output_schema: {
            reasoning: "Please explain your reasoning",
            score: "Please provide a score between 0 and 1",
          },
        })
        .executeTakeFirst();

      const jobConfiguration = await prisma.jobConfiguration.create({
        data: {
          id: randomUUID(),
          projectId: "7a88fb47-b4e2-43b8-a06c-a5ce950dc53a",
          filter: [
            {
              type: "string",
              value: "a",
              column: "User ID",
              operator: "contains",
            },
          ],
          jobType: "EVAL",
          delay: 0,
          sampling: new Decimal("1"),
          targetObject: "trace",
          scoreName: "score",
          variableMapping: JSON.parse("[]"),
          evalTemplateId: templateId,
        },
      });

      const jobExecutionId = randomUUID();
      await kyselyPrisma.$kysely
        .insertInto("job_executions")
        .values({
          id: jobExecutionId,
          project_id: "7a88fb47-b4e2-43b8-a06c-a5ce950dc53a",
          job_configuration_id: jobConfiguration.id,
          status: sql`'CANCELLED'::"JobExecutionStatus"`,
          start_time: new Date(),
          job_input_trace_id: traceId,
        })
        .execute();

      const payload = {
        projectId: "7a88fb47-b4e2-43b8-a06c-a5ce950dc53a",
        jobExecutionId: jobExecutionId,
        delay: 1000,
      };

      await evaluate({ event: payload });

      const jobs = await kyselyPrisma.$kysely
        .selectFrom("job_executions")
        .selectAll()
        .where("project_id", "=", "7a88fb47-b4e2-43b8-a06c-a5ce950dc53a")
        .execute();

      expect(jobs.length).toBe(0);
    }, 10_000);

    test("evals a valid 'trace' event and inserts score to ingestion pipeline", async () => {
      await pruneDatabase();
      openAIServer.respondWithDefault();
      const traceId = randomUUID();

      await kyselyPrisma.$kysely
        .insertInto("traces")
        .values({
          id: traceId,
          project_id: "7a88fb47-b4e2-43b8-a06c-a5ce950dc53a",
          user_id: "a",
          input: { input: "This is a great prompt" },
          output: { output: "This is a great response" },
        })
        .execute();

      const templateId = randomUUID();
      await kyselyPrisma.$kysely
        .insertInto("eval_templates")
        .values({
          id: templateId,
          project_id: "7a88fb47-b4e2-43b8-a06c-a5ce950dc53a",
          name: "test-template",
          version: 1,
          prompt: "Please evaluate toxicity {{input}} {{output}}",
          model: "gpt-3.5-turbo",
          provider: "openai",
          model_params: {},
          output_schema: {
            reasoning: "Please explain your reasoning",
            score: "Please provide a score between 0 and 1",
          },
        })
        .executeTakeFirst();

      const jobConfiguration = await prisma.jobConfiguration.create({
        data: {
          id: randomUUID(),
          projectId: "7a88fb47-b4e2-43b8-a06c-a5ce950dc53a",
          filter: [
            {
              type: "string",
              value: "a",
              column: "User ID",
              operator: "contains",
            },
          ],
          jobType: "EVAL",
          delay: 0,
          sampling: new Decimal("1"),
          targetObject: "trace",
          scoreName: "score",
          variableMapping: JSON.parse("[]"),
          evalTemplateId: templateId,
        },
      });

      const jobExecutionId = randomUUID();

      await kyselyPrisma.$kysely
        .insertInto("job_executions")
        .values({
          id: jobExecutionId,
          project_id: "7a88fb47-b4e2-43b8-a06c-a5ce950dc53a",
          job_configuration_id: jobConfiguration.id,
          status: sql`'PENDING'::"JobExecutionStatus"`,
          start_time: new Date(),
          job_input_trace_id: traceId,
        })
        .execute();

      await kyselyPrisma.$kysely
        .insertInto("llm_api_keys")
        .values({
          id: randomUUID(),
          project_id: "7a88fb47-b4e2-43b8-a06c-a5ce950dc53a",
          secret_key: encrypt(String(OPENAI_API_KEY)),
          provider: "openai",
          adapter: LLMAdapter.OpenAI,
          custom_models: [],
          display_secret_key: "123456",
        })
        .execute();

      const payload = {
        projectId: "7a88fb47-b4e2-43b8-a06c-a5ce950dc53a",
        jobExecutionId: jobExecutionId,
        delay: 1000,
      };

      await evaluate({ event: payload });

      const jobs = await kyselyPrisma.$kysely
        .selectFrom("job_executions")
        .selectAll()
        .where("project_id", "=", "7a88fb47-b4e2-43b8-a06c-a5ce950dc53a")
        .execute();

      expect(jobs.length).toBe(1);
      expect(jobs[0].project_id).toBe("7a88fb47-b4e2-43b8-a06c-a5ce950dc53a");
      expect(jobs[0].job_input_trace_id).toBe(traceId);
      expect(jobs[0].status.toString()).toBe("COMPLETED");
      expect(jobs[0].start_time).not.toBeNull();
      expect(jobs[0].end_time).not.toBeNull();

      const scores = await kyselyPrisma.$kysely
        .selectFrom("scores")
        .selectAll()
        .where("trace_id", "=", traceId)
        .execute();

      expect(scores.length).toBe(1);
      expect(scores[0].trace_id).toBe(traceId);
      expect(scores[0].comment).not.toBeNull();
      expect(scores[0].project_id).toBe("7a88fb47-b4e2-43b8-a06c-a5ce950dc53a");

      await new Promise<void>((resolve, reject) => {
        new Worker(
          QueueName.IngestionQueue,
          async (job: Job) => {
            try {
              expect(job.name).toBe("ingestion-job");
              expect(job.data.payload.data.type).toBe("score-create");
              resolve();
            } catch (e) {
              reject(e);
            }
          },
          {
            connection: redis as ConnectionOptions,
          },
        );
      });
    }, 10_000);
  });

  describe("test variable extraction", () => {
    test("extracts variables from a dataset item", async () => {
      await pruneDatabase();
      const datasetId = randomUUID();
      const datasetItemId = randomUUID();
      const traceId = randomUUID();

      await kyselyPrisma.$kysely
        .insertInto("traces")
        .values({
          id: traceId,
          project_id: "7a88fb47-b4e2-43b8-a06c-a5ce950dc53a",
          user_id: "a",
          input: { input: "This is a great prompt" },
          output: { output: "This is a great response" },
        })
        .execute();

      await kyselyPrisma.$kysely
        .insertInto("datasets")
        .values({
          id: datasetId,
          project_id: "7a88fb47-b4e2-43b8-a06c-a5ce950dc53a",
          name: "test-dataset",
        })
        .execute();

      await kyselyPrisma.$kysely
        .insertInto("dataset_items")
        .values({
          id: datasetItemId,
          input: { input: "This is a great prompt" },
          expected_output: { expected_output: "This is a great response" },
          project_id: "7a88fb47-b4e2-43b8-a06c-a5ce950dc53a",
          dataset_id: datasetId,
        })
        .execute();

      const variableMapping = variableMappingList.parse([
        {
          langfuseObject: "dataset_item",
          selectedColumnId: "input",
          templateVariable: "input",
        },
        {
          langfuseObject: "dataset_item",
          selectedColumnId: "expected_output",
          templateVariable: "output",
        },
      ]);

      const result = await extractVariablesFromTracingData({
        projectId: "7a88fb47-b4e2-43b8-a06c-a5ce950dc53a",
        variables: ["input", "output"],
        traceId: traceId,
        datasetItemId: datasetItemId,
        variableMapping: variableMapping,
      });

<<<<<<< HEAD
    const jobExecutionId = randomUUID();

    await kyselyPrisma.$kysely
      .insertInto("job_executions")
      .values({
        id: jobExecutionId,
        project_id: "7a88fb47-b4e2-43b8-a06c-a5ce950dc53a",
        job_configuration_id: jobConfiguration.id,
        status: sql`'PENDING'::"JobExecutionStatus"`,
        start_time: new Date(),
        job_input_trace_id: traceId,
      })
      .execute();

    const payload = {
      projectId: "7a88fb47-b4e2-43b8-a06c-a5ce950dc53a",
      jobExecutionId: jobExecutionId,
      delay: 1000,
    };

    await expect(evaluate({ event: payload })).rejects.toThrowError(
      new LangfuseNotFoundError(
        "API key for provider openai and project 7a88fb47-b4e2-43b8-a06c-a5ce950dc53a not found.",
      ),
    );

    const jobs = await kyselyPrisma.$kysely
      .selectFrom("job_executions")
      .selectAll()
      .where("project_id", "=", "7a88fb47-b4e2-43b8-a06c-a5ce950dc53a")
      .execute();

    expect(jobs.length).toBe(1);
    expect(jobs[0].project_id).toBe("7a88fb47-b4e2-43b8-a06c-a5ce950dc53a");
    expect(jobs[0].job_input_trace_id).toBe(traceId);
    // the job will be failed when the exception is caught in the worker consumer
    expect(jobs[0].status.toString()).toBe("PENDING");
  }, 10_000);

  test("evals should cancel if job is cancelled", async () => {
    const traceId = randomUUID();

    await kyselyPrisma.$kysely
      .insertInto("traces")
      .values({
        id: traceId,
        project_id: "7a88fb47-b4e2-43b8-a06c-a5ce950dc53a",
        user_id: "a",
        input: { input: "This is a great prompt" },
        output: { output: "This is a great response" },
      })
      .execute();

    const templateId = randomUUID();
    await kyselyPrisma.$kysely
      .insertInto("eval_templates")
      .values({
        id: templateId,
        project_id: "7a88fb47-b4e2-43b8-a06c-a5ce950dc53a",
        name: "test-template",
        version: 1,
        prompt: "Please evaluate toxicity {{input}} {{output}}",
        model: "gpt-3.5-turbo",
        provider: "openai",
        model_params: {},
        output_schema: {
          reasoning: "Please explain your reasoning",
          score: "Please provide a score between 0 and 1",
=======
      expect(result).toEqual([
        {
          value: '{"input":"This is a great prompt"}',
          var: "input",
        },
        {
          value: '{"expected_output":"This is a great response"}',
          var: "output",
        },
      ]);
    }, 10_000);

    test("extracts variables from a trace", async () => {
      await pruneDatabase();
      const traceId = randomUUID();

      await kyselyPrisma.$kysely
        .insertInto("traces")
        .values({
          id: traceId,
          project_id: "7a88fb47-b4e2-43b8-a06c-a5ce950dc53a",
          user_id: "a",
          input: { input: "This is a great prompt" },
          output: { output: "This is a great response" },
        })
        .execute();

      const variableMapping = variableMappingList.parse([
        {
          langfuseObject: "trace",
          selectedColumnId: "input",
          templateVariable: "input",
        },
        {
          langfuseObject: "trace",
          selectedColumnId: "output",
          templateVariable: "output",
>>>>>>> dfcf6718
        },
      ]);

      const result = await extractVariablesFromTracingData({
        projectId: "7a88fb47-b4e2-43b8-a06c-a5ce950dc53a",
        variables: ["input", "output"],
        traceId: traceId,
        variableMapping: variableMapping,
      });

<<<<<<< HEAD
    const jobExecutionId = randomUUID();
    await kyselyPrisma.$kysely
      .insertInto("job_executions")
      .values({
        id: jobExecutionId,
        project_id: "7a88fb47-b4e2-43b8-a06c-a5ce950dc53a",
        job_configuration_id: jobConfiguration.id,
        status: sql`'CANCELLED'::"JobExecutionStatus"`,
        start_time: new Date(),
        job_input_trace_id: traceId,
      })
      .execute();

    const payload = {
      projectId: "7a88fb47-b4e2-43b8-a06c-a5ce950dc53a",
      jobExecutionId: jobExecutionId,
      delay: 1000,
    };

    await evaluate({ event: payload });

    const jobs = await kyselyPrisma.$kysely
      .selectFrom("job_executions")
      .selectAll()
      .where("project_id", "=", "7a88fb47-b4e2-43b8-a06c-a5ce950dc53a")
      .execute();

    expect(jobs.length).toBe(0);
  }, 10_000);

  test("evals a valid 'trace' event and inserts score to ingestion pipeline", async () => {
    openAIServer.respondWithDefault();
    const traceId = randomUUID();

    await kyselyPrisma.$kysely
      .insertInto("traces")
      .values({
        id: traceId,
        project_id: "7a88fb47-b4e2-43b8-a06c-a5ce950dc53a",
        user_id: "a",
        input: { input: "This is a great prompt" },
        output: { output: "This is a great response" },
      })
      .execute();

    const templateId = randomUUID();
    await kyselyPrisma.$kysely
      .insertInto("eval_templates")
      .values({
        id: templateId,
        project_id: "7a88fb47-b4e2-43b8-a06c-a5ce950dc53a",
        name: "test-template",
        version: 1,
        prompt: "Please evaluate toxicity {{input}} {{output}}",
        model: "gpt-3.5-turbo",
        provider: "openai",
        model_params: {},
        output_schema: {
          reasoning: "Please explain your reasoning",
          score: "Please provide a score between 0 and 1",
=======
      expect(result).toEqual([
        {
          value: '{"input":"This is a great prompt"}',
          var: "input",
        },
        {
          value: '{"output":"This is a great response"}',
          var: "output",
        },
      ]);
    }, 10_000);

    test("extracts variables from a observation", async () => {
      await pruneDatabase();
      const traceId = randomUUID();

      await kyselyPrisma.$kysely
        .insertInto("traces")
        .values({
          id: traceId,
          project_id: "7a88fb47-b4e2-43b8-a06c-a5ce950dc53a",
          user_id: "a",
          input: { input: "This is a great prompt" },
          output: { output: "This is a great response" },
        })
        .execute();

      await kyselyPrisma.$kysely
        .insertInto("observations")
        .values({
          id: randomUUID(),
          trace_id: traceId,
          name: "great-llm-name",
          type: sql`'GENERATION'::"ObservationType"`,
          project_id: "7a88fb47-b4e2-43b8-a06c-a5ce950dc53a",
          input: { huhu: "This is a great prompt" },
          output: { haha: "This is a great response" },
        })
        .execute();

      const variableMapping = variableMappingList.parse([
        {
          langfuseObject: "generation",
          selectedColumnId: "input",
          templateVariable: "input",
          objectName: "great-llm-name",
        },
        {
          langfuseObject: "generation",
          selectedColumnId: "output",
          templateVariable: "output",
          objectName: "great-llm-name",
>>>>>>> dfcf6718
        },
      ]);

      const result = await extractVariablesFromTracingData({
        projectId: "7a88fb47-b4e2-43b8-a06c-a5ce950dc53a",
        variables: ["input", "output"],
        traceId: traceId,
        variableMapping: variableMapping,
      });

      expect(result).toEqual([
        {
          value: '{"huhu":"This is a great prompt"}',
          var: "input",
        },
        {
          value: '{"haha":"This is a great response"}',
          var: "output",
        },
      ]);
    }, 10_000);

    test("fails if observation is not present", async () => {
      await pruneDatabase();
      const traceId = randomUUID();

      await kyselyPrisma.$kysely
        .insertInto("traces")
        .values({
          id: traceId,
          project_id: "7a88fb47-b4e2-43b8-a06c-a5ce950dc53a",
          user_id: "a",
          input: { input: "This is a great prompt" },
          output: { output: "This is a great response" },
        })
        .execute();

      const variableMapping = variableMappingList.parse([
        {
          langfuseObject: "generation",
          selectedColumnId: "input",
          templateVariable: "input",
          objectName: "great-llm-name",
        },
        {
          langfuseObject: "generation",
          selectedColumnId: "output",
          templateVariable: "output",
          objectName: "great-llm-name",
        },
      ]);

      await expect(
        extractVariablesFromTracingData({
          projectId: "7a88fb47-b4e2-43b8-a06c-a5ce950dc53a",
          variables: ["input", "output"],
          traceId: traceId,
          variableMapping: variableMapping,
        }),
      ).rejects.toThrowError(
        new LangfuseNotFoundError(
          `Observation great-llm-name for trace ${traceId} not found. Please ensure the mapped data exists and consider extending the job delay.`,
        ),
      );
<<<<<<< HEAD
    });
  }, 10_000);
});

describe("test variable extraction", () => {
  test("extracts variables from a dataset item", async () => {
    const datasetId = randomUUID();
    const datasetItemId = randomUUID();
    const traceId = randomUUID();

    await kyselyPrisma.$kysely
      .insertInto("traces")
      .values({
        id: traceId,
        project_id: "7a88fb47-b4e2-43b8-a06c-a5ce950dc53a",
        user_id: "a",
        input: { input: "This is a great prompt" },
        output: { output: "This is a great response" },
      })
      .execute();

    await kyselyPrisma.$kysely
      .insertInto("datasets")
      .values({
        id: datasetId,
        project_id: "7a88fb47-b4e2-43b8-a06c-a5ce950dc53a",
        name: "test-dataset",
      })
      .execute();

    await kyselyPrisma.$kysely
      .insertInto("dataset_items")
      .values({
        id: datasetItemId,
        input: { input: "This is a great prompt" },
        expected_output: { expected_output: "This is a great response" },
        project_id: "7a88fb47-b4e2-43b8-a06c-a5ce950dc53a",
        dataset_id: datasetId,
      })
      .execute();

    const variableMapping = variableMappingList.parse([
      {
        langfuseObject: "dataset_item",
        selectedColumnId: "input",
        templateVariable: "input",
      },
      {
        langfuseObject: "dataset_item",
        selectedColumnId: "expected_output",
        templateVariable: "output",
      },
    ]);

    const result = await extractVariables({
      projectId: "7a88fb47-b4e2-43b8-a06c-a5ce950dc53a",
      variables: ["input", "output"],
      traceId: traceId,
      datasetItemId: datasetItemId,
      variableMapping: variableMapping,
    });

    expect(result).toEqual([
      {
        value: '{"input":"This is a great prompt"}',
        var: "input",
      },
      {
        value: '{"expected_output":"This is a great response"}',
        var: "output",
      },
    ]);
  }, 10_000);

  test("extracts variables from a trace", async () => {
    const traceId = randomUUID();

    await kyselyPrisma.$kysely
      .insertInto("traces")
      .values({
        id: traceId,
        project_id: "7a88fb47-b4e2-43b8-a06c-a5ce950dc53a",
        user_id: "a",
        input: { input: "This is a great prompt" },
        output: { output: "This is a great response" },
      })
      .execute();

    await upsertTrace({
      id: traceId,
      project_id: "7a88fb47-b4e2-43b8-a06c-a5ce950dc53a",
      user_id: "a",
      input: { input: "This is a great prompt" },
      output: { output: "This is a great response" },
      timestamp: convertDateToClickhouseDateTime(new Date()),
      created_at: convertDateToClickhouseDateTime(new Date()),
      updated_at: convertDateToClickhouseDateTime(new Date()),
    });

    const variableMapping = variableMappingList.parse([
      {
        langfuseObject: "trace",
        selectedColumnId: "input",
        templateVariable: "input",
      },
      {
        langfuseObject: "trace",
        selectedColumnId: "output",
        templateVariable: "output",
      },
    ]);

    const result = await extractVariables({
      projectId: "7a88fb47-b4e2-43b8-a06c-a5ce950dc53a",
      variables: ["input", "output"],
      traceId: traceId,
      variableMapping: variableMapping,
    });

    expect(result).toEqual([
      {
        value: '{"input":"This is a great prompt"}',
        var: "input",
      },
      {
        value: '{"output":"This is a great response"}',
        var: "output",
      },
    ]);
  }, 10_000);

  test("extracts variables from a observation", async () => {
    const traceId = randomUUID();

    await kyselyPrisma.$kysely
      .insertInto("traces")
      .values({
        id: traceId,
        project_id: "7a88fb47-b4e2-43b8-a06c-a5ce950dc53a",
        user_id: "a",
        input: { input: "This is a great prompt" },
        output: { output: "This is a great response" },
      })
      .execute();

    await upsertTrace({
      id: traceId,
      project_id: "7a88fb47-b4e2-43b8-a06c-a5ce950dc53a",
      user_id: "a",
      input: { input: "This is a great prompt" },
      output: { output: "This is a great response" },
      timestamp: convertDateToClickhouseDateTime(new Date()),
      created_at: convertDateToClickhouseDateTime(new Date()),
      updated_at: convertDateToClickhouseDateTime(new Date()),
    });

    await kyselyPrisma.$kysely
      .insertInto("observations")
      .values({
        id: randomUUID(),
        trace_id: traceId,
        name: "great-llm-name",
        type: sql`'GENERATION'::"ObservationType"`,
        project_id: "7a88fb47-b4e2-43b8-a06c-a5ce950dc53a",
        input: { huhu: "This is a great prompt" },
        output: { haha: "This is a great response" },
      })
      .execute();

    await upsertObservation({
      id: randomUUID(),
      trace_id: traceId,
      project_id: "7a88fb47-b4e2-43b8-a06c-a5ce950dc53a",
      name: "great-llm-name",
      type: "GENERATION",
      input: { huhu: "This is a great prompt" },
      output: { haha: "This is a great response" },
      start_time: convertDateToClickhouseDateTime(new Date()),
      created_at: convertDateToClickhouseDateTime(new Date()),
      updated_at: convertDateToClickhouseDateTime(new Date()),
    });

    const variableMapping = variableMappingList.parse([
      {
        langfuseObject: "generation",
        selectedColumnId: "input",
        templateVariable: "input",
        objectName: "great-llm-name",
      },
      {
        langfuseObject: "generation",
        selectedColumnId: "output",
        templateVariable: "output",
        objectName: "great-llm-name",
      },
    ]);

    const result = await extractVariables({
      projectId: "7a88fb47-b4e2-43b8-a06c-a5ce950dc53a",
      variables: ["input", "output"],
      traceId: traceId,
      variableMapping: variableMapping,
    });

    expect(result).toEqual([
      {
        value: '{"huhu":"This is a great prompt"}',
        var: "input",
      },
      {
        value: '{"haha":"This is a great response"}',
        var: "output",
      },
    ]);
  }, 10_000);

  test("fails if observation is not present", async () => {
    const traceId = randomUUID();

    await kyselyPrisma.$kysely
      .insertInto("traces")
      .values({
        id: traceId,
        project_id: "7a88fb47-b4e2-43b8-a06c-a5ce950dc53a",
        user_id: "a",
        input: { input: "This is a great prompt" },
        output: { output: "This is a great response" },
      })
      .execute();

    const variableMapping = variableMappingList.parse([
      {
        langfuseObject: "generation",
        selectedColumnId: "input",
        templateVariable: "input",
        objectName: "great-llm-name",
      },
      {
        langfuseObject: "generation",
        selectedColumnId: "output",
        templateVariable: "output",
        objectName: "great-llm-name",
      },
    ]);

    await expect(
      extractVariables({
=======
    }, 10_000);

    test("does not fail if observation data is null", async () => {
      await pruneDatabase();
      const traceId = randomUUID();

      await kyselyPrisma.$kysely
        .insertInto("traces")
        .values({
          id: traceId,
          project_id: "7a88fb47-b4e2-43b8-a06c-a5ce950dc53a",
          user_id: "a",
          input: { input: "This is a great prompt" },
          output: { output: "This is a great response" },
        })
        .execute();

      // fetching input and output for an observation which has NULL values
      await kyselyPrisma.$kysely
        .insertInto("observations")
        .values({
          id: randomUUID(),
          trace_id: traceId,
          name: "great-llm-name",
          type: sql`'GENERATION'::"ObservationType"`,
          project_id: "7a88fb47-b4e2-43b8-a06c-a5ce950dc53a",
        })
        .execute();

      const variableMapping = variableMappingList.parse([
        {
          langfuseObject: "generation",
          selectedColumnId: "input",
          templateVariable: "input",
          objectName: "great-llm-name",
        },
        {
          langfuseObject: "generation",
          selectedColumnId: "output",
          templateVariable: "output",
          objectName: "great-llm-name",
        },
      ]);

      const result = await extractVariablesFromTracingData({
        projectId: "7a88fb47-b4e2-43b8-a06c-a5ce950dc53a",
        variables: ["input", "output"],
        traceId: traceId,
        variableMapping: variableMapping,
      });

      expect(result).toEqual([
        {
          value: "",
          var: "input",
        },
        {
          value: "",
          var: "output",
        },
      ]);
    }, 10_000);

    test("extracts variables from a youngest observation", async () => {
      await pruneDatabase();
      const traceId = randomUUID();

      await kyselyPrisma.$kysely
        .insertInto("traces")
        .values({
          id: traceId,
          project_id: "7a88fb47-b4e2-43b8-a06c-a5ce950dc53a",
          user_id: "a",
          input: { input: "This is a great prompt" },
          output: { output: "This is a great response" },
        })
        .execute();

      await kyselyPrisma.$kysely
        .insertInto("observations")
        .values({
          id: randomUUID(),
          trace_id: traceId,
          name: "great-llm-name",
          start_time: new Date("2022-01-01T00:00:00.000Z"),
          type: sql`'GENERATION'::"ObservationType"`,
          project_id: "7a88fb47-b4e2-43b8-a06c-a5ce950dc53a",
          input: { huhu: "This is a great prompt" },
          output: { haha: "This is a great response" },
        })
        .execute();
      await kyselyPrisma.$kysely
        .insertInto("observations")
        .values({
          id: randomUUID(),
          trace_id: traceId,
          name: "great-llm-name",
          start_time: new Date("2022-01-02T00:00:00.000Z"),
          type: sql`'GENERATION'::"ObservationType"`,
          project_id: "7a88fb47-b4e2-43b8-a06c-a5ce950dc53a",
          input: { huhu: "This is a great prompt again" },
          output: { haha: "This is a great response again" },
        })
        .execute();

      const variableMapping = variableMappingList.parse([
        {
          langfuseObject: "generation",
          selectedColumnId: "input",
          templateVariable: "input",
          objectName: "great-llm-name",
        },
        {
          langfuseObject: "generation",
          selectedColumnId: "output",
          templateVariable: "output",
          objectName: "great-llm-name",
        },
      ]);

      const result = await extractVariablesFromTracingData({
>>>>>>> dfcf6718
        projectId: "7a88fb47-b4e2-43b8-a06c-a5ce950dc53a",
        variables: ["input", "output"],
        traceId: traceId,
        variableMapping: variableMapping,
<<<<<<< HEAD
      }),
    ).rejects.toThrowError(
      new LangfuseNotFoundError(
        `Observation great-llm-name for trace ${traceId} not found. Please ensure the mapped data exists and consider extending the job delay.`,
      ),
    );
  }, 10_000);

  test("does not fail if observation data is null", async () => {
    const traceId = randomUUID();

    await kyselyPrisma.$kysely
      .insertInto("traces")
      .values({
        id: traceId,
        project_id: "7a88fb47-b4e2-43b8-a06c-a5ce950dc53a",
        user_id: "a",
        input: { input: "This is a great prompt" },
        output: { output: "This is a great response" },
      })
      .execute();

    await upsertTrace({
      id: traceId,
      project_id: "7a88fb47-b4e2-43b8-a06c-a5ce950dc53a",
      user_id: "a",
      input: { input: "This is a great prompt" },
      output: { output: "This is a great response" },
      timestamp: convertDateToClickhouseDateTime(new Date()),
      created_at: convertDateToClickhouseDateTime(new Date()),
      updated_at: convertDateToClickhouseDateTime(new Date()),
    });

    // fetching input and output for an observation which has NULL values
    await kyselyPrisma.$kysely
      .insertInto("observations")
      .values({
        id: randomUUID(),
        trace_id: traceId,
        name: "great-llm-name",
        type: sql`'GENERATION'::"ObservationType"`,
        project_id: "7a88fb47-b4e2-43b8-a06c-a5ce950dc53a",
      })
      .execute();

    await upsertObservation({
      id: randomUUID(),
      trace_id: traceId,
      project_id: "7a88fb47-b4e2-43b8-a06c-a5ce950dc53a",
      name: "great-llm-name",
      type: "GENERATION",
      start_time: convertDateToClickhouseDateTime(new Date()),
      created_at: convertDateToClickhouseDateTime(new Date()),
      updated_at: convertDateToClickhouseDateTime(new Date()),
    });

    const variableMapping = variableMappingList.parse([
      {
        langfuseObject: "generation",
        selectedColumnId: "input",
        templateVariable: "input",
        objectName: "great-llm-name",
      },
      {
        langfuseObject: "generation",
        selectedColumnId: "output",
        templateVariable: "output",
        objectName: "great-llm-name",
      },
    ]);

    const result = await extractVariables({
      projectId: "7a88fb47-b4e2-43b8-a06c-a5ce950dc53a",
      variables: ["input", "output"],
      traceId: traceId,
      variableMapping: variableMapping,
    });

    expect(result).toEqual([
      {
        value: "",
        var: "input",
      },
      {
        value: "",
        var: "output",
      },
    ]);
  }, 10_000);

  test("extracts variables from a youngest observation", async () => {
    const traceId = randomUUID();

    await kyselyPrisma.$kysely
      .insertInto("traces")
      .values({
        id: traceId,
        project_id: "7a88fb47-b4e2-43b8-a06c-a5ce950dc53a",
        user_id: "a",
        input: { input: "This is a great prompt" },
        output: { output: "This is a great response" },
      })
      .execute();

    await upsertTrace({
      id: traceId,
      project_id: "7a88fb47-b4e2-43b8-a06c-a5ce950dc53a",
      user_id: "a",
      input: { input: "This is a great prompt" },
      output: { output: "This is a great response" },
      timestamp: convertDateToClickhouseDateTime(new Date()),
      created_at: convertDateToClickhouseDateTime(new Date()),
      updated_at: convertDateToClickhouseDateTime(new Date()),
    });

    await kyselyPrisma.$kysely
      .insertInto("observations")
      .values({
        id: randomUUID(),
        trace_id: traceId,
        name: "great-llm-name",
        start_time: new Date("2022-01-01T00:00:00.000Z"),
        type: sql`'GENERATION'::"ObservationType"`,
        project_id: "7a88fb47-b4e2-43b8-a06c-a5ce950dc53a",
        input: { huhu: "This is a great prompt" },
        output: { haha: "This is a great response" },
      })
      .execute();

    await upsertObservation({
      id: randomUUID(),
      trace_id: traceId,
      project_id: "7a88fb47-b4e2-43b8-a06c-a5ce950dc53a",
      name: "great-llm-name",
      type: "GENERATION",
      input: { huhu: "This is a great prompt" },
      output: { haha: "This is a great response" },
      start_time: convertDateToClickhouseDateTime(
        new Date("2022-01-01T00:00:00.000Z"),
      ),
      created_at: convertDateToClickhouseDateTime(new Date()),
      updated_at: convertDateToClickhouseDateTime(new Date()),
    });

    await kyselyPrisma.$kysely
      .insertInto("observations")
      .values({
        id: randomUUID(),
        trace_id: traceId,
        name: "great-llm-name",
        start_time: new Date("2022-01-02T00:00:00.000Z"),
        type: sql`'GENERATION'::"ObservationType"`,
        project_id: "7a88fb47-b4e2-43b8-a06c-a5ce950dc53a",
        input: { huhu: "This is a great prompt again" },
        output: { haha: "This is a great response again" },
      })
      .execute();

    await upsertObservation({
      id: randomUUID(),
      trace_id: traceId,
      project_id: "7a88fb47-b4e2-43b8-a06c-a5ce950dc53a",
      name: "great-llm-name",
      type: "GENERATION",
      input: { huhu: "This is a great prompt again" },
      output: { haha: "This is a great response again" },
      start_time: convertDateToClickhouseDateTime(
        new Date("2022-01-02T00:00:00.000Z"),
      ),
      created_at: convertDateToClickhouseDateTime(new Date()),
      updated_at: convertDateToClickhouseDateTime(new Date()),
    });

    const variableMapping = variableMappingList.parse([
      {
        langfuseObject: "generation",
        selectedColumnId: "input",
        templateVariable: "input",
        objectName: "great-llm-name",
      },
      {
        langfuseObject: "generation",
        selectedColumnId: "output",
        templateVariable: "output",
        objectName: "great-llm-name",
      },
    ]);

    const result = await extractVariables({
      projectId: "7a88fb47-b4e2-43b8-a06c-a5ce950dc53a",
      variables: ["input", "output"],
      traceId: traceId,
      variableMapping: variableMapping,
    });

    expect(result).toEqual([
      {
        value: '{"huhu":"This is a great prompt again"}',
        var: "input",
      },
      {
        value: '{"haha":"This is a great response again"}',
        var: "output",
      },
    ]);
  }, 10_000);
=======
      });

      expect(result).toEqual([
        {
          value: '{"huhu":"This is a great prompt again"}',
          var: "input",
        },
        {
          value: '{"haha":"This is a great response again"}',
          var: "output",
        },
      ]);
    }, 10_000);
  });
>>>>>>> dfcf6718
});<|MERGE_RESOLUTION|>--- conflicted
+++ resolved
@@ -1,5 +1,4 @@
 import {
-<<<<<<< HEAD
   expect,
   test,
   describe,
@@ -8,12 +7,8 @@
   beforeEach,
 } from "vitest";
 import {
+  compileHandlebarString,
   createEvalJobs,
-=======
-  compileHandlebarString,
-  createDatasetEvalJobs,
-  createTraceEvalJobs,
->>>>>>> dfcf6718
   evaluate,
   extractVariablesFromTracingData,
 } from "../features/evaluation/evalService";
@@ -56,40 +51,6 @@
 afterEach(openAIServer.reset);
 afterAll(openAIServer.teardown);
 
-<<<<<<< HEAD
-describe("create eval jobs", () => {
-  test("creates new 'trace' eval job", async () => {
-    const traceId = randomUUID();
-
-    await kyselyPrisma.$kysely
-      .insertInto("traces")
-      .values({
-        id: traceId,
-        project_id: "7a88fb47-b4e2-43b8-a06c-a5ce950dc53a",
-      })
-      .execute();
-
-    await upsertTrace({
-      id: traceId,
-      project_id: "7a88fb47-b4e2-43b8-a06c-a5ce950dc53a",
-      timestamp: convertDateToClickhouseDateTime(new Date()),
-      created_at: convertDateToClickhouseDateTime(new Date()),
-      updated_at: convertDateToClickhouseDateTime(new Date()),
-    });
-
-    await prisma.jobConfiguration.create({
-      data: {
-        id: randomUUID(),
-        projectId: "7a88fb47-b4e2-43b8-a06c-a5ce950dc53a",
-        filter: JSON.parse("[]"),
-        jobType: "EVAL",
-        delay: 0,
-        sampling: new Decimal("1"),
-        targetObject: "trace",
-        scoreName: "score",
-        variableMapping: JSON.parse("[]"),
-      },
-=======
 describe("eval service tests", () => {
   describe("compile prompt", () => {
     test("compile handlebars template", async () => {
@@ -99,22 +60,28 @@
         output: "bar",
       });
       expect(compiledString).toBe("Please evaluate toxicity foo bar");
->>>>>>> dfcf6718
     });
   });
 
   describe("create eval jobs", () => {
     test("creates new 'trace' eval job", async () => {
-      await pruneDatabase();
-      const traceId = randomUUID();
-
-      await kyselyPrisma.$kysely
-        .insertInto("traces")
-        .values({
-          id: traceId,
-          project_id: "7a88fb47-b4e2-43b8-a06c-a5ce950dc53a",
-        })
-        .execute();
+      const traceId = randomUUID();
+
+      await kyselyPrisma.$kysely
+        .insertInto("traces")
+        .values({
+          id: traceId,
+          project_id: "7a88fb47-b4e2-43b8-a06c-a5ce950dc53a",
+        })
+        .execute();
+
+      await upsertTrace({
+        id: traceId,
+        project_id: "7a88fb47-b4e2-43b8-a06c-a5ce950dc53a",
+        timestamp: convertDateToClickhouseDateTime(new Date()),
+        created_at: convertDateToClickhouseDateTime(new Date()),
+        updated_at: convertDateToClickhouseDateTime(new Date()),
+      });
 
       await prisma.jobConfiguration.create({
         data: {
@@ -130,98 +97,12 @@
         },
       });
 
-<<<<<<< HEAD
-    const payload = {
-      projectId: "7a88fb47-b4e2-43b8-a06c-a5ce950dc53a",
-      traceId: traceId,
-    };
-
-    await createEvalJobs({ event: payload });
-
-    const jobs = await kyselyPrisma.$kysely
-      .selectFrom("job_executions")
-      .selectAll()
-      .where("project_id", "=", "7a88fb47-b4e2-43b8-a06c-a5ce950dc53a")
-      .execute();
-
-    expect(jobs.length).toBe(1);
-    expect(jobs[0].project_id).toBe("7a88fb47-b4e2-43b8-a06c-a5ce950dc53a");
-    expect(jobs[0].job_input_trace_id).toBe(traceId);
-    expect(jobs[0].status.toString()).toBe("PENDING");
-    expect(jobs[0].start_time).not.toBeNull();
-  }, 10_000);
-
-  test("creates new 'dataset' eval job", async () => {
-    const traceId = randomUUID();
-    const observationId = randomUUID();
-    const datasetId = randomUUID();
-    const datasetItemId = randomUUID();
-
-    await kyselyPrisma.$kysely
-      .insertInto("traces")
-      .values({
-        id: traceId,
-        project_id: "7a88fb47-b4e2-43b8-a06c-a5ce950dc53a",
-      })
-      .execute();
-
-    await upsertTrace({
-      id: traceId,
-      project_id: "7a88fb47-b4e2-43b8-a06c-a5ce950dc53a",
-      timestamp: convertDateToClickhouseDateTime(new Date()),
-      created_at: convertDateToClickhouseDateTime(new Date()),
-      updated_at: convertDateToClickhouseDateTime(new Date()),
-    });
-
-    await kyselyPrisma.$kysely
-      .insertInto("observations")
-      .values({
-        id: observationId,
-        trace_id: traceId,
-        project_id: "7a88fb47-b4e2-43b8-a06c-a5ce950dc53a",
-        type: sql`'GENERATION'::"ObservationType"`,
-      })
-      .execute();
-
-    await upsertObservation({
-      id: observationId,
-      trace_id: traceId,
-      project_id: "7a88fb47-b4e2-43b8-a06c-a5ce950dc53a",
-      type: "GENERATION",
-      start_time: convertDateToClickhouseDateTime(new Date()),
-      created_at: convertDateToClickhouseDateTime(new Date()),
-      updated_at: convertDateToClickhouseDateTime(new Date()),
-    });
-
-    await kyselyPrisma.$kysely
-      .insertInto("datasets")
-      .values({
-        id: datasetId,
-        project_id: "7a88fb47-b4e2-43b8-a06c-a5ce950dc53a",
-        name: "test-dataset",
-      })
-      .execute();
-
-    await kyselyPrisma.$kysely
-      .insertInto("dataset_items")
-      .values({
-        id: datasetItemId,
-        project_id: "7a88fb47-b4e2-43b8-a06c-a5ce950dc53a",
-        dataset_id: datasetId,
-      })
-      .execute();
-
-    await prisma.jobConfiguration.create({
-      data: {
-        id: randomUUID(),
-=======
       const payload = {
->>>>>>> dfcf6718
         projectId: "7a88fb47-b4e2-43b8-a06c-a5ce950dc53a",
         traceId: traceId,
       };
 
-      await createTraceEvalJobs({ event: payload });
+      await createEvalJobs({ event: payload });
 
       const jobs = await kyselyPrisma.$kysely
         .selectFrom("job_executions")
@@ -237,7 +118,6 @@
     }, 10_000);
 
     test("creates new 'dataset' eval job", async () => {
-      await pruneDatabase();
       const traceId = randomUUID();
       const observationId = randomUUID();
       const datasetId = randomUUID();
@@ -251,6 +131,14 @@
         })
         .execute();
 
+      await upsertTrace({
+        id: traceId,
+        project_id: "7a88fb47-b4e2-43b8-a06c-a5ce950dc53a",
+        timestamp: convertDateToClickhouseDateTime(new Date()),
+        created_at: convertDateToClickhouseDateTime(new Date()),
+        updated_at: convertDateToClickhouseDateTime(new Date()),
+      });
+
       await kyselyPrisma.$kysely
         .insertInto("observations")
         .values({
@@ -260,6 +148,16 @@
           type: sql`'GENERATION'::"ObservationType"`,
         })
         .execute();
+
+      await upsertObservation({
+        id: observationId,
+        trace_id: traceId,
+        project_id: "7a88fb47-b4e2-43b8-a06c-a5ce950dc53a",
+        type: "GENERATION",
+        start_time: convertDateToClickhouseDateTime(new Date()),
+        created_at: convertDateToClickhouseDateTime(new Date()),
+        updated_at: convertDateToClickhouseDateTime(new Date()),
+      });
 
       await kyselyPrisma.$kysely
         .insertInto("datasets")
@@ -293,55 +191,14 @@
         },
       });
 
-<<<<<<< HEAD
-    const payload = {
-      projectId: "7a88fb47-b4e2-43b8-a06c-a5ce950dc53a",
-      traceId: traceId,
-      datasetItemId: datasetItemId,
-      observationId: observationId,
-    };
-
-    await createEvalJobs({ event: payload });
-
-    const jobs = await kyselyPrisma.$kysely
-      .selectFrom("job_executions")
-      .selectAll()
-      .where("project_id", "=", "7a88fb47-b4e2-43b8-a06c-a5ce950dc53a")
-      .execute();
-
-    expect(jobs.length).toBe(1);
-    expect(jobs[0].project_id).toBe("7a88fb47-b4e2-43b8-a06c-a5ce950dc53a");
-    expect(jobs[0].job_input_trace_id).toBe(traceId);
-    expect(jobs[0].job_input_observation_id).toBe(observationId);
-    expect(jobs[0].job_input_dataset_item_id).toBe(datasetItemId);
-    expect(jobs[0].status.toString()).toBe("PENDING");
-    expect(jobs[0].start_time).not.toBeNull();
-  }, 10_000);
-
-  test("does not create job for inactive config", async () => {
-    const traceId = randomUUID();
-
-    await kyselyPrisma.$kysely
-      .insertInto("traces")
-      .values({
-        id: traceId,
-        project_id: "7a88fb47-b4e2-43b8-a06c-a5ce950dc53a",
-      })
-      .execute();
-
-    await prisma.jobConfiguration.create({
-      data: {
-        id: randomUUID(),
-=======
       const payload = {
->>>>>>> dfcf6718
         projectId: "7a88fb47-b4e2-43b8-a06c-a5ce950dc53a",
         traceId: traceId,
         datasetItemId: datasetItemId,
         observationId: observationId,
       };
 
-      await createDatasetEvalJobs({ event: payload });
+      await createEvalJobs({ event: payload });
 
       const jobs = await kyselyPrisma.$kysely
         .selectFrom("job_executions")
@@ -359,7 +216,6 @@
     }, 10_000);
 
     test("does not create job for inactive config", async () => {
-      await pruneDatabase();
       const traceId = randomUUID();
 
       await kyselyPrisma.$kysely
@@ -385,66 +241,12 @@
         },
       });
 
-<<<<<<< HEAD
-    const payload = {
-      projectId: "7a88fb47-b4e2-43b8-a06c-a5ce950dc53a",
-      traceId: traceId,
-    };
-
-    await createEvalJobs({ event: payload });
-
-    const jobs = await kyselyPrisma.$kysely
-      .selectFrom("job_executions")
-      .selectAll()
-      .where("project_id", "=", "7a88fb47-b4e2-43b8-a06c-a5ce950dc53a")
-      .execute();
-
-    expect(jobs.length).toBe(0);
-  }, 10_000);
-
-  test("does not create eval job for existing job execution", async () => {
-    const traceId = randomUUID();
-
-    await kyselyPrisma.$kysely
-      .insertInto("traces")
-      .values({
-        id: traceId,
-        project_id: "7a88fb47-b4e2-43b8-a06c-a5ce950dc53a",
-      })
-      .execute();
-
-    await upsertTrace({
-      id: traceId,
-      project_id: "7a88fb47-b4e2-43b8-a06c-a5ce950dc53a",
-      timestamp: convertDateToClickhouseDateTime(new Date()),
-      created_at: convertDateToClickhouseDateTime(new Date()),
-      updated_at: convertDateToClickhouseDateTime(new Date()),
-    });
-
-    await kyselyPrisma.$kysely
-      .insertInto("llm_api_keys")
-      .values({
-        id: randomUUID(),
-        project_id: "7a88fb47-b4e2-43b8-a06c-a5ce950dc53a",
-        secret_key: encrypt(String(OPENAI_API_KEY)),
-        provider: "openai",
-        adapter: LLMAdapter.OpenAI,
-        custom_models: [],
-        display_secret_key: "123456",
-      })
-      .execute();
-
-    await prisma.jobConfiguration.create({
-      data: {
-        id: randomUUID(),
-=======
       const payload = {
->>>>>>> dfcf6718
         projectId: "7a88fb47-b4e2-43b8-a06c-a5ce950dc53a",
         traceId: traceId,
       };
 
-      await createTraceEvalJobs({ event: payload });
+      await createEvalJobs({ event: payload });
 
       const jobs = await kyselyPrisma.$kysely
         .selectFrom("job_executions")
@@ -456,16 +258,23 @@
     }, 10_000);
 
     test("does not create eval job for existing job execution", async () => {
-      await pruneDatabase();
-      const traceId = randomUUID();
-
-      await kyselyPrisma.$kysely
-        .insertInto("traces")
-        .values({
-          id: traceId,
-          project_id: "7a88fb47-b4e2-43b8-a06c-a5ce950dc53a",
-        })
-        .execute();
+      const traceId = randomUUID();
+
+      await kyselyPrisma.$kysely
+        .insertInto("traces")
+        .values({
+          id: traceId,
+          project_id: "7a88fb47-b4e2-43b8-a06c-a5ce950dc53a",
+        })
+        .execute();
+
+      await upsertTrace({
+        id: traceId,
+        project_id: "7a88fb47-b4e2-43b8-a06c-a5ce950dc53a",
+        timestamp: convertDateToClickhouseDateTime(new Date()),
+        created_at: convertDateToClickhouseDateTime(new Date()),
+        updated_at: convertDateToClickhouseDateTime(new Date()),
+      });
 
       await kyselyPrisma.$kysely
         .insertInto("llm_api_keys")
@@ -494,52 +303,13 @@
         },
       });
 
-<<<<<<< HEAD
-    const payload = {
-      projectId: "7a88fb47-b4e2-43b8-a06c-a5ce950dc53a",
-      traceId: traceId,
-    };
-
-    await createEvalJobs({ event: payload });
-    await createEvalJobs({ event: payload }); // calling it twice to check it is only generated once
-
-    const jobs = await kyselyPrisma.$kysely
-      .selectFrom("job_executions")
-      .selectAll()
-      .where("project_id", "=", "7a88fb47-b4e2-43b8-a06c-a5ce950dc53a")
-      .execute();
-
-    expect(jobs.length).toBe(1);
-    expect(jobs[0].project_id).toBe("7a88fb47-b4e2-43b8-a06c-a5ce950dc53a");
-    expect(jobs[0].job_input_trace_id).toBe(traceId);
-    expect(jobs[0].status.toString()).toBe("PENDING");
-    expect(jobs[0].start_time).not.toBeNull();
-    expect(jobs[0].end_time).to.be.null;
-  }, 10_000);
-
-  test("does not create job for inactive config", async () => {
-    const traceId = randomUUID();
-
-    await kyselyPrisma.$kysely
-      .insertInto("traces")
-      .values({
-        id: traceId,
-        project_id: "7a88fb47-b4e2-43b8-a06c-a5ce950dc53a",
-      })
-      .execute();
-
-    await prisma.jobConfiguration.create({
-      data: {
-        id: randomUUID(),
-=======
       const payload = {
->>>>>>> dfcf6718
         projectId: "7a88fb47-b4e2-43b8-a06c-a5ce950dc53a",
         traceId: traceId,
       };
 
-      await createTraceEvalJobs({ event: payload });
-      await createTraceEvalJobs({ event: payload }); // calling it twice to check it is only generated once
+      await createEvalJobs({ event: payload });
+      await createEvalJobs({ event: payload }); // calling it twice to check it is only generated once
 
       const jobs = await kyselyPrisma.$kysely
         .selectFrom("job_executions")
@@ -556,7 +326,6 @@
     }, 10_000);
 
     test("does not create job for inactive config", async () => {
-      await pruneDatabase();
       const traceId = randomUUID();
 
       await kyselyPrisma.$kysely
@@ -582,133 +351,12 @@
         },
       });
 
-<<<<<<< HEAD
-    const payload = {
-      projectId: "7a88fb47-b4e2-43b8-a06c-a5ce950dc53a",
-      traceId: traceId,
-    };
-
-    await createEvalJobs({ event: payload });
-
-    const jobs = await kyselyPrisma.$kysely
-      .selectFrom("job_executions")
-      .selectAll()
-      .where("project_id", "=", "7a88fb47-b4e2-43b8-a06c-a5ce950dc53a")
-      .execute();
-
-    expect(jobs.length).toBe(0);
-  }, 10_000);
-
-  test("does not create eval job for 0 sample rate", async () => {
-    const traceId = randomUUID();
-
-    await kyselyPrisma.$kysely
-      .insertInto("traces")
-      .values({
-        id: traceId,
-        project_id: "7a88fb47-b4e2-43b8-a06c-a5ce950dc53a",
-      })
-      .execute();
-
-    await kyselyPrisma.$kysely
-      .insertInto("llm_api_keys")
-      .values({
-        id: randomUUID(),
-        project_id: "7a88fb47-b4e2-43b8-a06c-a5ce950dc53a",
-        secret_key: encrypt(String(OPENAI_API_KEY)),
-        provider: "openai",
-        adapter: LLMAdapter.OpenAI,
-        custom_models: [],
-        display_secret_key: "123456",
-      })
-      .execute();
-
-    await prisma.jobConfiguration.create({
-      data: {
-        id: randomUUID(),
-        projectId: "7a88fb47-b4e2-43b8-a06c-a5ce950dc53a",
-        filter: JSON.parse("[]"),
-        jobType: "EVAL",
-        delay: 0,
-        sampling: new Decimal("0"),
-        targetObject: "trace",
-        scoreName: "score",
-        variableMapping: JSON.parse("[]"),
-      },
-    });
-
-    const payload = {
-      projectId: "7a88fb47-b4e2-43b8-a06c-a5ce950dc53a",
-      traceId: traceId,
-    };
-
-    await createEvalJobs({ event: payload });
-
-    const jobs = await kyselyPrisma.$kysely
-      .selectFrom("job_executions")
-      .selectAll()
-      .where("project_id", "=", "7a88fb47-b4e2-43b8-a06c-a5ce950dc53a")
-      .execute();
-
-    expect(jobs.length).toBe(0);
-  }, 10_000);
-
-  test("cancels a job if the second event deselects", async () => {
-    const traceId = randomUUID();
-
-    await kyselyPrisma.$kysely
-      .insertInto("traces")
-      .values({
-        id: traceId,
-        project_id: "7a88fb47-b4e2-43b8-a06c-a5ce950dc53a",
-        user_id: "a",
-      })
-      .execute();
-
-    await upsertTrace({
-      id: traceId,
-      project_id: "7a88fb47-b4e2-43b8-a06c-a5ce950dc53a",
-      user_id: "a",
-      timestamp: convertDateToClickhouseDateTime(new Date()),
-      created_at: convertDateToClickhouseDateTime(new Date()),
-      updated_at: convertDateToClickhouseDateTime(new Date()),
-    });
-
-    await kyselyPrisma.$kysely
-      .insertInto("llm_api_keys")
-      .values({
-        id: randomUUID(),
-        project_id: "7a88fb47-b4e2-43b8-a06c-a5ce950dc53a",
-        secret_key: encrypt(String(OPENAI_API_KEY)),
-        provider: "openai",
-        adapter: LLMAdapter.OpenAI,
-        custom_models: [],
-        display_secret_key: "123456",
-      })
-      .execute();
-
-    const templateId = randomUUID();
-    await kyselyPrisma.$kysely
-      .insertInto("eval_templates")
-      .values({
-        id: templateId,
-        project_id: "7a88fb47-b4e2-43b8-a06c-a5ce950dc53a",
-        name: "test-template",
-        version: 1,
-        prompt: "Please evaluate toxicity {{input}} {{output}}",
-        model: "gpt-3.5-turbo",
-        provider: "openai",
-        model_params: {},
-        output_schema: {
-          reasoning: "Please explain your reasoning",
-          score: "Please provide a score between 0 and 1",
-=======
       const payload = {
         projectId: "7a88fb47-b4e2-43b8-a06c-a5ce950dc53a",
         traceId: traceId,
       };
 
-      await createTraceEvalJobs({ event: payload });
+      await createEvalJobs({ event: payload });
 
       const jobs = await kyselyPrisma.$kysely
         .selectFrom("job_executions")
@@ -720,7 +368,6 @@
     }, 10_000);
 
     test("does not create eval job for 0 sample rate", async () => {
-      await pruneDatabase();
       const traceId = randomUUID();
 
       await kyselyPrisma.$kysely
@@ -755,7 +402,6 @@
           targetObject: "trace",
           scoreName: "score",
           variableMapping: JSON.parse("[]"),
->>>>>>> dfcf6718
         },
       });
 
@@ -764,7 +410,7 @@
         traceId: traceId,
       };
 
-      await createTraceEvalJobs({ event: payload });
+      await createEvalJobs({ event: payload });
 
       const jobs = await kyselyPrisma.$kysely
         .selectFrom("job_executions")
@@ -776,7 +422,6 @@
     }, 10_000);
 
     test("cancels a job if the second event deselects", async () => {
-      await pruneDatabase();
       const traceId = randomUUID();
 
       await kyselyPrisma.$kysely
@@ -787,6 +432,15 @@
           user_id: "a",
         })
         .execute();
+
+      await upsertTrace({
+        id: traceId,
+        project_id: "7a88fb47-b4e2-43b8-a06c-a5ce950dc53a",
+        user_id: "a",
+        timestamp: convertDateToClickhouseDateTime(new Date()),
+        created_at: convertDateToClickhouseDateTime(new Date()),
+        updated_at: convertDateToClickhouseDateTime(new Date()),
+      });
 
       await kyselyPrisma.$kysely
         .insertInto("llm_api_keys")
@@ -817,105 +471,6 @@
             reasoning: "Please explain your reasoning",
             score: "Please provide a score between 0 and 1",
           },
-<<<<<<< HEAD
-        ],
-        jobType: "EVAL",
-        delay: 0,
-        sampling: new Decimal("1"),
-        targetObject: "trace",
-        scoreName: "score",
-        variableMapping: JSON.parse("[]"),
-        evalTemplateId: templateId,
-      },
-    });
-
-    const payload = {
-      projectId: "7a88fb47-b4e2-43b8-a06c-a5ce950dc53a",
-      traceId: traceId,
-    };
-
-    await createEvalJobs({ event: payload });
-
-    // Wait for .5s
-    await new Promise((resolve) => setTimeout(resolve, 500));
-
-    // update the trace to deselect the trace
-    await kyselyPrisma.$kysely
-      .updateTable("traces")
-      .set("user_id", "b")
-      .where("id", "=", traceId)
-      .execute();
-
-    await upsertTrace({
-      id: traceId,
-      project_id: "7a88fb47-b4e2-43b8-a06c-a5ce950dc53a",
-      timestamp: convertDateToClickhouseDateTime(new Date()),
-      created_at: convertDateToClickhouseDateTime(new Date()),
-      updated_at: convertDateToClickhouseDateTime(new Date()),
-    });
-
-    await createEvalJobs({
-      event: payload,
-    }); // calling it twice to check it is only generated once
-
-    const jobs = await kyselyPrisma.$kysely
-      .selectFrom("job_executions")
-      .selectAll()
-      .where("project_id", "=", "7a88fb47-b4e2-43b8-a06c-a5ce950dc53a")
-      .execute();
-
-    expect(jobs.length).toBe(1);
-    expect(jobs[0].project_id).toBe("7a88fb47-b4e2-43b8-a06c-a5ce950dc53a");
-    expect(jobs[0].job_input_trace_id).toBe(traceId);
-    expect(jobs[0].status.toString()).toBe("CANCELLED");
-    expect(jobs[0].start_time).not.toBeNull();
-    expect(jobs[0].end_time).not.toBeNull();
-  }, 10_000);
-});
-
-describe("execute evals", () => {
-  test("evals a valid 'trace' event", async () => {
-    openAIServer.respondWithDefault();
-    const traceId = randomUUID();
-
-    await kyselyPrisma.$kysely
-      .insertInto("traces")
-      .values({
-        id: traceId,
-        project_id: "7a88fb47-b4e2-43b8-a06c-a5ce950dc53a",
-        user_id: "a",
-        input: { input: "This is a great prompt" },
-        output: { output: "This is a great response" },
-      })
-      .execute();
-
-    await upsertTrace({
-      id: traceId,
-      project_id: "7a88fb47-b4e2-43b8-a06c-a5ce950dc53a",
-      user_id: "a",
-      input: { input: "This is a great prompt" },
-      output: { output: "This is a great response" },
-      timestamp: convertDateToClickhouseDateTime(new Date()),
-      created_at: convertDateToClickhouseDateTime(new Date()),
-      updated_at: convertDateToClickhouseDateTime(new Date()),
-    });
-
-    const templateId = randomUUID();
-    await kyselyPrisma.$kysely
-      .insertInto("eval_templates")
-      .values({
-        id: templateId,
-        project_id: "7a88fb47-b4e2-43b8-a06c-a5ce950dc53a",
-        name: "test-template",
-        version: 1,
-        prompt: "Please evaluate toxicity {{input}} {{output}}",
-        model: "gpt-3.5-turbo",
-        provider: "openai",
-        model_params: {},
-        output_schema: {
-          reasoning: "Please explain your reasoning",
-          score: "Please provide a score between 0 and 1",
-=======
         })
         .executeTakeFirst();
 
@@ -938,7 +493,6 @@
           scoreName: "score",
           variableMapping: JSON.parse("[]"),
           evalTemplateId: templateId,
->>>>>>> dfcf6718
         },
       });
 
@@ -947,7 +501,10 @@
         traceId: traceId,
       };
 
-      await createTraceEvalJobs({ event: payload });
+      await createEvalJobs({ event: payload });
+
+      // Wait for .5s
+      await new Promise((resolve) => setTimeout(resolve, 500));
 
       // update the trace to deselect the trace
       await kyselyPrisma.$kysely
@@ -956,7 +513,15 @@
         .where("id", "=", traceId)
         .execute();
 
-      await createTraceEvalJobs({
+      await upsertTrace({
+        id: traceId,
+        project_id: "7a88fb47-b4e2-43b8-a06c-a5ce950dc53a",
+        timestamp: convertDateToClickhouseDateTime(new Date()),
+        created_at: convertDateToClickhouseDateTime(new Date()),
+        updated_at: convertDateToClickhouseDateTime(new Date()),
+      });
+
+      await createEvalJobs({
         event: payload,
       }); // calling it twice to check it is only generated once
 
@@ -977,7 +542,6 @@
 
   describe("execute evals", () => {
     test("evals a valid 'trace' event", async () => {
-      await pruneDatabase();
       openAIServer.respondWithDefault();
       const traceId = randomUUID();
 
@@ -991,6 +555,17 @@
           output: { output: "This is a great response" },
         })
         .execute();
+
+      await upsertTrace({
+        id: traceId,
+        project_id: "7a88fb47-b4e2-43b8-a06c-a5ce950dc53a",
+        user_id: "a",
+        input: { input: "This is a great prompt" },
+        output: { output: "This is a great response" },
+        timestamp: convertDateToClickhouseDateTime(new Date()),
+        created_at: convertDateToClickhouseDateTime(new Date()),
+        updated_at: convertDateToClickhouseDateTime(new Date()),
+      });
 
       const templateId = randomUUID();
       await kyselyPrisma.$kysely
@@ -1008,108 +583,6 @@
             reasoning: "Please explain your reasoning",
             score: "Please provide a score between 0 and 1",
           },
-<<<<<<< HEAD
-        ],
-        jobType: "EVAL",
-        delay: 0,
-        sampling: new Decimal("1"),
-        targetObject: "trace",
-        scoreName: "score",
-        variableMapping: JSON.parse("[]"),
-        evalTemplateId: templateId,
-      },
-    });
-
-    const jobExecutionId = randomUUID();
-
-    await kyselyPrisma.$kysely
-      .insertInto("job_executions")
-      .values({
-        id: jobExecutionId,
-        project_id: "7a88fb47-b4e2-43b8-a06c-a5ce950dc53a",
-        job_configuration_id: jobConfiguration.id,
-        status: sql`'PENDING'::"JobExecutionStatus"`,
-        start_time: new Date(),
-        job_input_trace_id: traceId,
-      })
-      .execute();
-
-    await kyselyPrisma.$kysely
-      .insertInto("llm_api_keys")
-      .values({
-        id: randomUUID(),
-        project_id: "7a88fb47-b4e2-43b8-a06c-a5ce950dc53a",
-        secret_key: encrypt(String(OPENAI_API_KEY)),
-        provider: "openai",
-        adapter: LLMAdapter.OpenAI,
-        custom_models: [],
-        display_secret_key: "123456",
-      })
-      .execute();
-
-    const payload = {
-      projectId: "7a88fb47-b4e2-43b8-a06c-a5ce950dc53a",
-      jobExecutionId: jobExecutionId,
-      delay: 1000,
-    };
-
-    await evaluate({ event: payload });
-
-    const jobs = await kyselyPrisma.$kysely
-      .selectFrom("job_executions")
-      .selectAll()
-      .where("project_id", "=", "7a88fb47-b4e2-43b8-a06c-a5ce950dc53a")
-      .execute();
-
-    expect(jobs.length).toBe(1);
-    expect(jobs[0].project_id).toBe("7a88fb47-b4e2-43b8-a06c-a5ce950dc53a");
-    expect(jobs[0].job_input_trace_id).toBe(traceId);
-    expect(jobs[0].status.toString()).toBe("COMPLETED");
-    expect(jobs[0].start_time).not.toBeNull();
-    expect(jobs[0].end_time).not.toBeNull();
-
-    const scores = await kyselyPrisma.$kysely
-      .selectFrom("scores")
-      .selectAll()
-      .where("trace_id", "=", traceId)
-      .execute();
-
-    expect(scores.length).toBe(1);
-    expect(scores[0].trace_id).toBe(traceId);
-    expect(scores[0].comment).not.toBeNull();
-    expect(scores[0].project_id).toBe("7a88fb47-b4e2-43b8-a06c-a5ce950dc53a");
-  }, 10_000);
-
-  test("fails to eval without llm api key", async () => {
-    const traceId = randomUUID();
-
-    await kyselyPrisma.$kysely
-      .insertInto("traces")
-      .values({
-        id: traceId,
-        project_id: "7a88fb47-b4e2-43b8-a06c-a5ce950dc53a",
-        user_id: "a",
-        input: { input: "This is a great prompt" },
-        output: { output: "This is a great response" },
-      })
-      .execute();
-
-    const templateId = randomUUID();
-    await kyselyPrisma.$kysely
-      .insertInto("eval_templates")
-      .values({
-        id: templateId,
-        project_id: "7a88fb47-b4e2-43b8-a06c-a5ce950dc53a",
-        name: "test-template",
-        version: 1,
-        prompt: "Please evaluate toxicity {{input}} {{output}}",
-        model: "gpt-3.5-turbo",
-        provider: "openai",
-        model_params: {},
-        output_schema: {
-          reasoning: "Please explain your reasoning",
-          score: "Please provide a score between 0 and 1",
-=======
         })
         .executeTakeFirst();
 
@@ -1132,7 +605,6 @@
           scoreName: "score",
           variableMapping: JSON.parse("[]"),
           evalTemplateId: templateId,
->>>>>>> dfcf6718
         },
       });
 
@@ -1197,7 +669,6 @@
     }, 10_000);
 
     test("fails to eval without llm api key", async () => {
-      await pruneDatabase();
       const traceId = randomUUID();
 
       await kyselyPrisma.$kysely
@@ -1292,7 +763,6 @@
     }, 10_000);
 
     test("evals should cancel if job is cancelled", async () => {
-      await pruneDatabase();
       const traceId = randomUUID();
 
       await kyselyPrisma.$kysely
@@ -1378,7 +848,6 @@
     }, 10_000);
 
     test("evals a valid 'trace' event and inserts score to ingestion pipeline", async () => {
-      await pruneDatabase();
       openAIServer.respondWithDefault();
       const traceId = randomUUID();
 
@@ -1515,7 +984,6 @@
 
   describe("test variable extraction", () => {
     test("extracts variables from a dataset item", async () => {
-      await pruneDatabase();
       const datasetId = randomUUID();
       const datasetItemId = randomUUID();
       const traceId = randomUUID();
@@ -1572,90 +1040,76 @@
         variableMapping: variableMapping,
       });
 
-<<<<<<< HEAD
-    const jobExecutionId = randomUUID();
-
-    await kyselyPrisma.$kysely
-      .insertInto("job_executions")
-      .values({
-        id: jobExecutionId,
-        project_id: "7a88fb47-b4e2-43b8-a06c-a5ce950dc53a",
-        job_configuration_id: jobConfiguration.id,
-        status: sql`'PENDING'::"JobExecutionStatus"`,
-        start_time: new Date(),
-        job_input_trace_id: traceId,
-      })
-      .execute();
-
-    const payload = {
-      projectId: "7a88fb47-b4e2-43b8-a06c-a5ce950dc53a",
-      jobExecutionId: jobExecutionId,
-      delay: 1000,
-    };
-
-    await expect(evaluate({ event: payload })).rejects.toThrowError(
-      new LangfuseNotFoundError(
-        "API key for provider openai and project 7a88fb47-b4e2-43b8-a06c-a5ce950dc53a not found.",
-      ),
-    );
-
-    const jobs = await kyselyPrisma.$kysely
-      .selectFrom("job_executions")
-      .selectAll()
-      .where("project_id", "=", "7a88fb47-b4e2-43b8-a06c-a5ce950dc53a")
-      .execute();
-
-    expect(jobs.length).toBe(1);
-    expect(jobs[0].project_id).toBe("7a88fb47-b4e2-43b8-a06c-a5ce950dc53a");
-    expect(jobs[0].job_input_trace_id).toBe(traceId);
-    // the job will be failed when the exception is caught in the worker consumer
-    expect(jobs[0].status.toString()).toBe("PENDING");
-  }, 10_000);
-
-  test("evals should cancel if job is cancelled", async () => {
-    const traceId = randomUUID();
-
-    await kyselyPrisma.$kysely
-      .insertInto("traces")
-      .values({
+      expect(result).toEqual([
+        {
+          value: '{"input":"This is a great prompt"}',
+          var: "input",
+        },
+        {
+          value: '{"expected_output":"This is a great response"}',
+          var: "output",
+        },
+      ]);
+    }, 10_000);
+
+    test("extracts variables from a trace", async () => {
+      const traceId = randomUUID();
+
+      await kyselyPrisma.$kysely
+        .insertInto("traces")
+        .values({
+          id: traceId,
+          project_id: "7a88fb47-b4e2-43b8-a06c-a5ce950dc53a",
+          user_id: "a",
+          input: { input: "This is a great prompt" },
+          output: { output: "This is a great response" },
+        })
+        .execute();
+
+      await upsertTrace({
         id: traceId,
         project_id: "7a88fb47-b4e2-43b8-a06c-a5ce950dc53a",
         user_id: "a",
         input: { input: "This is a great prompt" },
         output: { output: "This is a great response" },
-      })
-      .execute();
-
-    const templateId = randomUUID();
-    await kyselyPrisma.$kysely
-      .insertInto("eval_templates")
-      .values({
-        id: templateId,
-        project_id: "7a88fb47-b4e2-43b8-a06c-a5ce950dc53a",
-        name: "test-template",
-        version: 1,
-        prompt: "Please evaluate toxicity {{input}} {{output}}",
-        model: "gpt-3.5-turbo",
-        provider: "openai",
-        model_params: {},
-        output_schema: {
-          reasoning: "Please explain your reasoning",
-          score: "Please provide a score between 0 and 1",
-=======
+        timestamp: convertDateToClickhouseDateTime(new Date()),
+        created_at: convertDateToClickhouseDateTime(new Date()),
+        updated_at: convertDateToClickhouseDateTime(new Date()),
+      });
+
+      const variableMapping = variableMappingList.parse([
+        {
+          langfuseObject: "trace",
+          selectedColumnId: "input",
+          templateVariable: "input",
+        },
+        {
+          langfuseObject: "trace",
+          selectedColumnId: "output",
+          templateVariable: "output",
+        },
+      ]);
+
+      const result = await extractVariablesFromTracingData({
+        projectId: "7a88fb47-b4e2-43b8-a06c-a5ce950dc53a",
+        variables: ["input", "output"],
+        traceId: traceId,
+        variableMapping: variableMapping,
+      });
+
       expect(result).toEqual([
         {
           value: '{"input":"This is a great prompt"}',
           var: "input",
         },
         {
-          value: '{"expected_output":"This is a great response"}',
+          value: '{"output":"This is a great response"}',
           var: "output",
         },
       ]);
     }, 10_000);
 
-    test("extracts variables from a trace", async () => {
-      await pruneDatabase();
+    test("extracts variables from a observation", async () => {
       const traceId = randomUUID();
 
       await kyselyPrisma.$kysely
@@ -1669,115 +1123,16 @@
         })
         .execute();
 
-      const variableMapping = variableMappingList.parse([
-        {
-          langfuseObject: "trace",
-          selectedColumnId: "input",
-          templateVariable: "input",
-        },
-        {
-          langfuseObject: "trace",
-          selectedColumnId: "output",
-          templateVariable: "output",
->>>>>>> dfcf6718
-        },
-      ]);
-
-      const result = await extractVariablesFromTracingData({
-        projectId: "7a88fb47-b4e2-43b8-a06c-a5ce950dc53a",
-        variables: ["input", "output"],
-        traceId: traceId,
-        variableMapping: variableMapping,
-      });
-
-<<<<<<< HEAD
-    const jobExecutionId = randomUUID();
-    await kyselyPrisma.$kysely
-      .insertInto("job_executions")
-      .values({
-        id: jobExecutionId,
-        project_id: "7a88fb47-b4e2-43b8-a06c-a5ce950dc53a",
-        job_configuration_id: jobConfiguration.id,
-        status: sql`'CANCELLED'::"JobExecutionStatus"`,
-        start_time: new Date(),
-        job_input_trace_id: traceId,
-      })
-      .execute();
-
-    const payload = {
-      projectId: "7a88fb47-b4e2-43b8-a06c-a5ce950dc53a",
-      jobExecutionId: jobExecutionId,
-      delay: 1000,
-    };
-
-    await evaluate({ event: payload });
-
-    const jobs = await kyselyPrisma.$kysely
-      .selectFrom("job_executions")
-      .selectAll()
-      .where("project_id", "=", "7a88fb47-b4e2-43b8-a06c-a5ce950dc53a")
-      .execute();
-
-    expect(jobs.length).toBe(0);
-  }, 10_000);
-
-  test("evals a valid 'trace' event and inserts score to ingestion pipeline", async () => {
-    openAIServer.respondWithDefault();
-    const traceId = randomUUID();
-
-    await kyselyPrisma.$kysely
-      .insertInto("traces")
-      .values({
+      await upsertTrace({
         id: traceId,
         project_id: "7a88fb47-b4e2-43b8-a06c-a5ce950dc53a",
         user_id: "a",
         input: { input: "This is a great prompt" },
         output: { output: "This is a great response" },
-      })
-      .execute();
-
-    const templateId = randomUUID();
-    await kyselyPrisma.$kysely
-      .insertInto("eval_templates")
-      .values({
-        id: templateId,
-        project_id: "7a88fb47-b4e2-43b8-a06c-a5ce950dc53a",
-        name: "test-template",
-        version: 1,
-        prompt: "Please evaluate toxicity {{input}} {{output}}",
-        model: "gpt-3.5-turbo",
-        provider: "openai",
-        model_params: {},
-        output_schema: {
-          reasoning: "Please explain your reasoning",
-          score: "Please provide a score between 0 and 1",
-=======
-      expect(result).toEqual([
-        {
-          value: '{"input":"This is a great prompt"}',
-          var: "input",
-        },
-        {
-          value: '{"output":"This is a great response"}',
-          var: "output",
-        },
-      ]);
-    }, 10_000);
-
-    test("extracts variables from a observation", async () => {
-      await pruneDatabase();
-      const traceId = randomUUID();
-
-      await kyselyPrisma.$kysely
-        .insertInto("traces")
-        .values({
-          id: traceId,
-          project_id: "7a88fb47-b4e2-43b8-a06c-a5ce950dc53a",
-          user_id: "a",
-          input: { input: "This is a great prompt" },
-          output: { output: "This is a great response" },
-        })
-        .execute();
+        timestamp: convertDateToClickhouseDateTime(new Date()),
+        created_at: convertDateToClickhouseDateTime(new Date()),
+        updated_at: convertDateToClickhouseDateTime(new Date()),
+      });
 
       await kyselyPrisma.$kysely
         .insertInto("observations")
@@ -1791,6 +1146,19 @@
           output: { haha: "This is a great response" },
         })
         .execute();
+
+      await upsertObservation({
+        id: randomUUID(),
+        trace_id: traceId,
+        project_id: "7a88fb47-b4e2-43b8-a06c-a5ce950dc53a",
+        name: "great-llm-name",
+        type: "GENERATION",
+        input: { huhu: "This is a great prompt" },
+        output: { haha: "This is a great response" },
+        start_time: convertDateToClickhouseDateTime(new Date()),
+        created_at: convertDateToClickhouseDateTime(new Date()),
+        updated_at: convertDateToClickhouseDateTime(new Date()),
+      });
 
       const variableMapping = variableMappingList.parse([
         {
@@ -1804,7 +1172,6 @@
           selectedColumnId: "output",
           templateVariable: "output",
           objectName: "great-llm-name",
->>>>>>> dfcf6718
         },
       ]);
 
@@ -1828,7 +1195,6 @@
     }, 10_000);
 
     test("fails if observation is not present", async () => {
-      await pruneDatabase();
       const traceId = randomUUID();
 
       await kyselyPrisma.$kysely
@@ -1869,283 +1235,172 @@
           `Observation great-llm-name for trace ${traceId} not found. Please ensure the mapped data exists and consider extending the job delay.`,
         ),
       );
-<<<<<<< HEAD
-    });
-  }, 10_000);
-});
-
-describe("test variable extraction", () => {
-  test("extracts variables from a dataset item", async () => {
-    const datasetId = randomUUID();
-    const datasetItemId = randomUUID();
-    const traceId = randomUUID();
-
-    await kyselyPrisma.$kysely
-      .insertInto("traces")
-      .values({
+    }, 10_000);
+
+    test("does not fail if observation data is null", async () => {
+      const traceId = randomUUID();
+
+      await kyselyPrisma.$kysely
+        .insertInto("traces")
+        .values({
+          id: traceId,
+          project_id: "7a88fb47-b4e2-43b8-a06c-a5ce950dc53a",
+          user_id: "a",
+          input: { input: "This is a great prompt" },
+          output: { output: "This is a great response" },
+        })
+        .execute();
+
+      await upsertTrace({
         id: traceId,
         project_id: "7a88fb47-b4e2-43b8-a06c-a5ce950dc53a",
         user_id: "a",
         input: { input: "This is a great prompt" },
         output: { output: "This is a great response" },
-      })
-      .execute();
-
-    await kyselyPrisma.$kysely
-      .insertInto("datasets")
-      .values({
-        id: datasetId,
+        timestamp: convertDateToClickhouseDateTime(new Date()),
+        created_at: convertDateToClickhouseDateTime(new Date()),
+        updated_at: convertDateToClickhouseDateTime(new Date()),
+      });
+
+      // fetching input and output for an observation which has NULL values
+      await kyselyPrisma.$kysely
+        .insertInto("observations")
+        .values({
+          id: randomUUID(),
+          trace_id: traceId,
+          name: "great-llm-name",
+          type: sql`'GENERATION'::"ObservationType"`,
+          project_id: "7a88fb47-b4e2-43b8-a06c-a5ce950dc53a",
+        })
+        .execute();
+
+      await upsertObservation({
+        id: randomUUID(),
+        trace_id: traceId,
         project_id: "7a88fb47-b4e2-43b8-a06c-a5ce950dc53a",
-        name: "test-dataset",
-      })
-      .execute();
-
-    await kyselyPrisma.$kysely
-      .insertInto("dataset_items")
-      .values({
-        id: datasetItemId,
-        input: { input: "This is a great prompt" },
-        expected_output: { expected_output: "This is a great response" },
-        project_id: "7a88fb47-b4e2-43b8-a06c-a5ce950dc53a",
-        dataset_id: datasetId,
-      })
-      .execute();
-
-    const variableMapping = variableMappingList.parse([
-      {
-        langfuseObject: "dataset_item",
-        selectedColumnId: "input",
-        templateVariable: "input",
-      },
-      {
-        langfuseObject: "dataset_item",
-        selectedColumnId: "expected_output",
-        templateVariable: "output",
-      },
-    ]);
-
-    const result = await extractVariables({
-      projectId: "7a88fb47-b4e2-43b8-a06c-a5ce950dc53a",
-      variables: ["input", "output"],
-      traceId: traceId,
-      datasetItemId: datasetItemId,
-      variableMapping: variableMapping,
-    });
-
-    expect(result).toEqual([
-      {
-        value: '{"input":"This is a great prompt"}',
-        var: "input",
-      },
-      {
-        value: '{"expected_output":"This is a great response"}',
-        var: "output",
-      },
-    ]);
-  }, 10_000);
-
-  test("extracts variables from a trace", async () => {
-    const traceId = randomUUID();
-
-    await kyselyPrisma.$kysely
-      .insertInto("traces")
-      .values({
+        name: "great-llm-name",
+        type: "GENERATION",
+        start_time: convertDateToClickhouseDateTime(new Date()),
+        created_at: convertDateToClickhouseDateTime(new Date()),
+        updated_at: convertDateToClickhouseDateTime(new Date()),
+      });
+
+      const variableMapping = variableMappingList.parse([
+        {
+          langfuseObject: "generation",
+          selectedColumnId: "input",
+          templateVariable: "input",
+          objectName: "great-llm-name",
+        },
+        {
+          langfuseObject: "generation",
+          selectedColumnId: "output",
+          templateVariable: "output",
+          objectName: "great-llm-name",
+        },
+      ]);
+
+      const result = await extractVariablesFromTracingData({
+        projectId: "7a88fb47-b4e2-43b8-a06c-a5ce950dc53a",
+        variables: ["input", "output"],
+        traceId: traceId,
+        variableMapping: variableMapping,
+      });
+
+      expect(result).toEqual([
+        {
+          value: "",
+          var: "input",
+        },
+        {
+          value: "",
+          var: "output",
+        },
+      ]);
+    }, 10_000);
+
+    test("extracts variables from a youngest observation", async () => {
+      const traceId = randomUUID();
+
+      await kyselyPrisma.$kysely
+        .insertInto("traces")
+        .values({
+          id: traceId,
+          project_id: "7a88fb47-b4e2-43b8-a06c-a5ce950dc53a",
+          user_id: "a",
+          input: { input: "This is a great prompt" },
+          output: { output: "This is a great response" },
+        })
+        .execute();
+
+      await upsertTrace({
         id: traceId,
         project_id: "7a88fb47-b4e2-43b8-a06c-a5ce950dc53a",
         user_id: "a",
         input: { input: "This is a great prompt" },
         output: { output: "This is a great response" },
-      })
-      .execute();
-
-    await upsertTrace({
-      id: traceId,
-      project_id: "7a88fb47-b4e2-43b8-a06c-a5ce950dc53a",
-      user_id: "a",
-      input: { input: "This is a great prompt" },
-      output: { output: "This is a great response" },
-      timestamp: convertDateToClickhouseDateTime(new Date()),
-      created_at: convertDateToClickhouseDateTime(new Date()),
-      updated_at: convertDateToClickhouseDateTime(new Date()),
-    });
-
-    const variableMapping = variableMappingList.parse([
-      {
-        langfuseObject: "trace",
-        selectedColumnId: "input",
-        templateVariable: "input",
-      },
-      {
-        langfuseObject: "trace",
-        selectedColumnId: "output",
-        templateVariable: "output",
-      },
-    ]);
-
-    const result = await extractVariables({
-      projectId: "7a88fb47-b4e2-43b8-a06c-a5ce950dc53a",
-      variables: ["input", "output"],
-      traceId: traceId,
-      variableMapping: variableMapping,
-    });
-
-    expect(result).toEqual([
-      {
-        value: '{"input":"This is a great prompt"}',
-        var: "input",
-      },
-      {
-        value: '{"output":"This is a great response"}',
-        var: "output",
-      },
-    ]);
-  }, 10_000);
-
-  test("extracts variables from a observation", async () => {
-    const traceId = randomUUID();
-
-    await kyselyPrisma.$kysely
-      .insertInto("traces")
-      .values({
-        id: traceId,
-        project_id: "7a88fb47-b4e2-43b8-a06c-a5ce950dc53a",
-        user_id: "a",
-        input: { input: "This is a great prompt" },
-        output: { output: "This is a great response" },
-      })
-      .execute();
-
-    await upsertTrace({
-      id: traceId,
-      project_id: "7a88fb47-b4e2-43b8-a06c-a5ce950dc53a",
-      user_id: "a",
-      input: { input: "This is a great prompt" },
-      output: { output: "This is a great response" },
-      timestamp: convertDateToClickhouseDateTime(new Date()),
-      created_at: convertDateToClickhouseDateTime(new Date()),
-      updated_at: convertDateToClickhouseDateTime(new Date()),
-    });
-
-    await kyselyPrisma.$kysely
-      .insertInto("observations")
-      .values({
+        timestamp: convertDateToClickhouseDateTime(new Date()),
+        created_at: convertDateToClickhouseDateTime(new Date()),
+        updated_at: convertDateToClickhouseDateTime(new Date()),
+      });
+
+      await kyselyPrisma.$kysely
+        .insertInto("observations")
+        .values({
+          id: randomUUID(),
+          trace_id: traceId,
+          name: "great-llm-name",
+          start_time: new Date("2022-01-01T00:00:00.000Z"),
+          type: sql`'GENERATION'::"ObservationType"`,
+          project_id: "7a88fb47-b4e2-43b8-a06c-a5ce950dc53a",
+          input: { huhu: "This is a great prompt" },
+          output: { haha: "This is a great response" },
+        })
+        .execute();
+
+      await upsertObservation({
         id: randomUUID(),
         trace_id: traceId,
+        project_id: "7a88fb47-b4e2-43b8-a06c-a5ce950dc53a",
         name: "great-llm-name",
-        type: sql`'GENERATION'::"ObservationType"`,
-        project_id: "7a88fb47-b4e2-43b8-a06c-a5ce950dc53a",
+        type: "GENERATION",
         input: { huhu: "This is a great prompt" },
         output: { haha: "This is a great response" },
-      })
-      .execute();
-
-    await upsertObservation({
-      id: randomUUID(),
-      trace_id: traceId,
-      project_id: "7a88fb47-b4e2-43b8-a06c-a5ce950dc53a",
-      name: "great-llm-name",
-      type: "GENERATION",
-      input: { huhu: "This is a great prompt" },
-      output: { haha: "This is a great response" },
-      start_time: convertDateToClickhouseDateTime(new Date()),
-      created_at: convertDateToClickhouseDateTime(new Date()),
-      updated_at: convertDateToClickhouseDateTime(new Date()),
-    });
-
-    const variableMapping = variableMappingList.parse([
-      {
-        langfuseObject: "generation",
-        selectedColumnId: "input",
-        templateVariable: "input",
-        objectName: "great-llm-name",
-      },
-      {
-        langfuseObject: "generation",
-        selectedColumnId: "output",
-        templateVariable: "output",
-        objectName: "great-llm-name",
-      },
-    ]);
-
-    const result = await extractVariables({
-      projectId: "7a88fb47-b4e2-43b8-a06c-a5ce950dc53a",
-      variables: ["input", "output"],
-      traceId: traceId,
-      variableMapping: variableMapping,
-    });
-
-    expect(result).toEqual([
-      {
-        value: '{"huhu":"This is a great prompt"}',
-        var: "input",
-      },
-      {
-        value: '{"haha":"This is a great response"}',
-        var: "output",
-      },
-    ]);
-  }, 10_000);
-
-  test("fails if observation is not present", async () => {
-    const traceId = randomUUID();
-
-    await kyselyPrisma.$kysely
-      .insertInto("traces")
-      .values({
-        id: traceId,
-        project_id: "7a88fb47-b4e2-43b8-a06c-a5ce950dc53a",
-        user_id: "a",
-        input: { input: "This is a great prompt" },
-        output: { output: "This is a great response" },
-      })
-      .execute();
-
-    const variableMapping = variableMappingList.parse([
-      {
-        langfuseObject: "generation",
-        selectedColumnId: "input",
-        templateVariable: "input",
-        objectName: "great-llm-name",
-      },
-      {
-        langfuseObject: "generation",
-        selectedColumnId: "output",
-        templateVariable: "output",
-        objectName: "great-llm-name",
-      },
-    ]);
-
-    await expect(
-      extractVariables({
-=======
-    }, 10_000);
-
-    test("does not fail if observation data is null", async () => {
-      await pruneDatabase();
-      const traceId = randomUUID();
-
-      await kyselyPrisma.$kysely
-        .insertInto("traces")
-        .values({
-          id: traceId,
-          project_id: "7a88fb47-b4e2-43b8-a06c-a5ce950dc53a",
-          user_id: "a",
-          input: { input: "This is a great prompt" },
-          output: { output: "This is a great response" },
-        })
-        .execute();
-
-      // fetching input and output for an observation which has NULL values
+        start_time: convertDateToClickhouseDateTime(
+          new Date("2022-01-01T00:00:00.000Z"),
+        ),
+        created_at: convertDateToClickhouseDateTime(new Date()),
+        updated_at: convertDateToClickhouseDateTime(new Date()),
+      });
+
       await kyselyPrisma.$kysely
         .insertInto("observations")
         .values({
           id: randomUUID(),
           trace_id: traceId,
           name: "great-llm-name",
+          start_time: new Date("2022-01-02T00:00:00.000Z"),
           type: sql`'GENERATION'::"ObservationType"`,
           project_id: "7a88fb47-b4e2-43b8-a06c-a5ce950dc53a",
-        })
-        .execute();
+          input: { huhu: "This is a great prompt again" },
+          output: { haha: "This is a great response again" },
+        })
+        .execute();
+
+      await upsertObservation({
+        id: randomUUID(),
+        trace_id: traceId,
+        project_id: "7a88fb47-b4e2-43b8-a06c-a5ce950dc53a",
+        name: "great-llm-name",
+        type: "GENERATION",
+        input: { huhu: "This is a great prompt again" },
+        output: { haha: "This is a great response again" },
+        start_time: convertDateToClickhouseDateTime(
+          new Date("2022-01-02T00:00:00.000Z"),
+        ),
+        created_at: convertDateToClickhouseDateTime(new Date()),
+        updated_at: convertDateToClickhouseDateTime(new Date()),
+      });
 
       const variableMapping = variableMappingList.parse([
         {
@@ -2171,291 +1426,6 @@
 
       expect(result).toEqual([
         {
-          value: "",
-          var: "input",
-        },
-        {
-          value: "",
-          var: "output",
-        },
-      ]);
-    }, 10_000);
-
-    test("extracts variables from a youngest observation", async () => {
-      await pruneDatabase();
-      const traceId = randomUUID();
-
-      await kyselyPrisma.$kysely
-        .insertInto("traces")
-        .values({
-          id: traceId,
-          project_id: "7a88fb47-b4e2-43b8-a06c-a5ce950dc53a",
-          user_id: "a",
-          input: { input: "This is a great prompt" },
-          output: { output: "This is a great response" },
-        })
-        .execute();
-
-      await kyselyPrisma.$kysely
-        .insertInto("observations")
-        .values({
-          id: randomUUID(),
-          trace_id: traceId,
-          name: "great-llm-name",
-          start_time: new Date("2022-01-01T00:00:00.000Z"),
-          type: sql`'GENERATION'::"ObservationType"`,
-          project_id: "7a88fb47-b4e2-43b8-a06c-a5ce950dc53a",
-          input: { huhu: "This is a great prompt" },
-          output: { haha: "This is a great response" },
-        })
-        .execute();
-      await kyselyPrisma.$kysely
-        .insertInto("observations")
-        .values({
-          id: randomUUID(),
-          trace_id: traceId,
-          name: "great-llm-name",
-          start_time: new Date("2022-01-02T00:00:00.000Z"),
-          type: sql`'GENERATION'::"ObservationType"`,
-          project_id: "7a88fb47-b4e2-43b8-a06c-a5ce950dc53a",
-          input: { huhu: "This is a great prompt again" },
-          output: { haha: "This is a great response again" },
-        })
-        .execute();
-
-      const variableMapping = variableMappingList.parse([
-        {
-          langfuseObject: "generation",
-          selectedColumnId: "input",
-          templateVariable: "input",
-          objectName: "great-llm-name",
-        },
-        {
-          langfuseObject: "generation",
-          selectedColumnId: "output",
-          templateVariable: "output",
-          objectName: "great-llm-name",
-        },
-      ]);
-
-      const result = await extractVariablesFromTracingData({
->>>>>>> dfcf6718
-        projectId: "7a88fb47-b4e2-43b8-a06c-a5ce950dc53a",
-        variables: ["input", "output"],
-        traceId: traceId,
-        variableMapping: variableMapping,
-<<<<<<< HEAD
-      }),
-    ).rejects.toThrowError(
-      new LangfuseNotFoundError(
-        `Observation great-llm-name for trace ${traceId} not found. Please ensure the mapped data exists and consider extending the job delay.`,
-      ),
-    );
-  }, 10_000);
-
-  test("does not fail if observation data is null", async () => {
-    const traceId = randomUUID();
-
-    await kyselyPrisma.$kysely
-      .insertInto("traces")
-      .values({
-        id: traceId,
-        project_id: "7a88fb47-b4e2-43b8-a06c-a5ce950dc53a",
-        user_id: "a",
-        input: { input: "This is a great prompt" },
-        output: { output: "This is a great response" },
-      })
-      .execute();
-
-    await upsertTrace({
-      id: traceId,
-      project_id: "7a88fb47-b4e2-43b8-a06c-a5ce950dc53a",
-      user_id: "a",
-      input: { input: "This is a great prompt" },
-      output: { output: "This is a great response" },
-      timestamp: convertDateToClickhouseDateTime(new Date()),
-      created_at: convertDateToClickhouseDateTime(new Date()),
-      updated_at: convertDateToClickhouseDateTime(new Date()),
-    });
-
-    // fetching input and output for an observation which has NULL values
-    await kyselyPrisma.$kysely
-      .insertInto("observations")
-      .values({
-        id: randomUUID(),
-        trace_id: traceId,
-        name: "great-llm-name",
-        type: sql`'GENERATION'::"ObservationType"`,
-        project_id: "7a88fb47-b4e2-43b8-a06c-a5ce950dc53a",
-      })
-      .execute();
-
-    await upsertObservation({
-      id: randomUUID(),
-      trace_id: traceId,
-      project_id: "7a88fb47-b4e2-43b8-a06c-a5ce950dc53a",
-      name: "great-llm-name",
-      type: "GENERATION",
-      start_time: convertDateToClickhouseDateTime(new Date()),
-      created_at: convertDateToClickhouseDateTime(new Date()),
-      updated_at: convertDateToClickhouseDateTime(new Date()),
-    });
-
-    const variableMapping = variableMappingList.parse([
-      {
-        langfuseObject: "generation",
-        selectedColumnId: "input",
-        templateVariable: "input",
-        objectName: "great-llm-name",
-      },
-      {
-        langfuseObject: "generation",
-        selectedColumnId: "output",
-        templateVariable: "output",
-        objectName: "great-llm-name",
-      },
-    ]);
-
-    const result = await extractVariables({
-      projectId: "7a88fb47-b4e2-43b8-a06c-a5ce950dc53a",
-      variables: ["input", "output"],
-      traceId: traceId,
-      variableMapping: variableMapping,
-    });
-
-    expect(result).toEqual([
-      {
-        value: "",
-        var: "input",
-      },
-      {
-        value: "",
-        var: "output",
-      },
-    ]);
-  }, 10_000);
-
-  test("extracts variables from a youngest observation", async () => {
-    const traceId = randomUUID();
-
-    await kyselyPrisma.$kysely
-      .insertInto("traces")
-      .values({
-        id: traceId,
-        project_id: "7a88fb47-b4e2-43b8-a06c-a5ce950dc53a",
-        user_id: "a",
-        input: { input: "This is a great prompt" },
-        output: { output: "This is a great response" },
-      })
-      .execute();
-
-    await upsertTrace({
-      id: traceId,
-      project_id: "7a88fb47-b4e2-43b8-a06c-a5ce950dc53a",
-      user_id: "a",
-      input: { input: "This is a great prompt" },
-      output: { output: "This is a great response" },
-      timestamp: convertDateToClickhouseDateTime(new Date()),
-      created_at: convertDateToClickhouseDateTime(new Date()),
-      updated_at: convertDateToClickhouseDateTime(new Date()),
-    });
-
-    await kyselyPrisma.$kysely
-      .insertInto("observations")
-      .values({
-        id: randomUUID(),
-        trace_id: traceId,
-        name: "great-llm-name",
-        start_time: new Date("2022-01-01T00:00:00.000Z"),
-        type: sql`'GENERATION'::"ObservationType"`,
-        project_id: "7a88fb47-b4e2-43b8-a06c-a5ce950dc53a",
-        input: { huhu: "This is a great prompt" },
-        output: { haha: "This is a great response" },
-      })
-      .execute();
-
-    await upsertObservation({
-      id: randomUUID(),
-      trace_id: traceId,
-      project_id: "7a88fb47-b4e2-43b8-a06c-a5ce950dc53a",
-      name: "great-llm-name",
-      type: "GENERATION",
-      input: { huhu: "This is a great prompt" },
-      output: { haha: "This is a great response" },
-      start_time: convertDateToClickhouseDateTime(
-        new Date("2022-01-01T00:00:00.000Z"),
-      ),
-      created_at: convertDateToClickhouseDateTime(new Date()),
-      updated_at: convertDateToClickhouseDateTime(new Date()),
-    });
-
-    await kyselyPrisma.$kysely
-      .insertInto("observations")
-      .values({
-        id: randomUUID(),
-        trace_id: traceId,
-        name: "great-llm-name",
-        start_time: new Date("2022-01-02T00:00:00.000Z"),
-        type: sql`'GENERATION'::"ObservationType"`,
-        project_id: "7a88fb47-b4e2-43b8-a06c-a5ce950dc53a",
-        input: { huhu: "This is a great prompt again" },
-        output: { haha: "This is a great response again" },
-      })
-      .execute();
-
-    await upsertObservation({
-      id: randomUUID(),
-      trace_id: traceId,
-      project_id: "7a88fb47-b4e2-43b8-a06c-a5ce950dc53a",
-      name: "great-llm-name",
-      type: "GENERATION",
-      input: { huhu: "This is a great prompt again" },
-      output: { haha: "This is a great response again" },
-      start_time: convertDateToClickhouseDateTime(
-        new Date("2022-01-02T00:00:00.000Z"),
-      ),
-      created_at: convertDateToClickhouseDateTime(new Date()),
-      updated_at: convertDateToClickhouseDateTime(new Date()),
-    });
-
-    const variableMapping = variableMappingList.parse([
-      {
-        langfuseObject: "generation",
-        selectedColumnId: "input",
-        templateVariable: "input",
-        objectName: "great-llm-name",
-      },
-      {
-        langfuseObject: "generation",
-        selectedColumnId: "output",
-        templateVariable: "output",
-        objectName: "great-llm-name",
-      },
-    ]);
-
-    const result = await extractVariables({
-      projectId: "7a88fb47-b4e2-43b8-a06c-a5ce950dc53a",
-      variables: ["input", "output"],
-      traceId: traceId,
-      variableMapping: variableMapping,
-    });
-
-    expect(result).toEqual([
-      {
-        value: '{"huhu":"This is a great prompt again"}',
-        var: "input",
-      },
-      {
-        value: '{"haha":"This is a great response again"}',
-        var: "output",
-      },
-    ]);
-  }, 10_000);
-=======
-      });
-
-      expect(result).toEqual([
-        {
           value: '{"huhu":"This is a great prompt again"}',
           var: "input",
         },
@@ -2466,5 +1436,4 @@
       ]);
     }, 10_000);
   });
->>>>>>> dfcf6718
 });