[
  {
    "id": "b9854a5c92dc496b997d99d20",
    "model_name": "gpt-4o",
    "match_pattern": "(?i)^(gpt-4o)$",
    "created_at": "2024-05-13T23:15:07.670Z",
    "updated_at": "2024-12-03T10:12:31.000Z",
    "tokenizer_config": {
      "tokensPerName": 1,
      "tokenizerModel": "gpt-4o",
      "tokensPerMessage": 3
    },
    "tokenizer_id": "openai",
    "pricing_tiers": [
      {
        "id": "b9854a5c92dc496b997d99d20_tier_default",
        "name": "Standard",
        "is_default": true,
        "priority": 0,
        "conditions": [],
        "prices": {
          "input": 0.0000025,
          "input_cached_tokens": 0.00000125,
          "input_cache_read": 0.00000125,
          "output": 0.00001
        }
      }
    ]
  },
  {
    "id": "b9854a5c92dc496b997d99d21",
    "model_name": "gpt-4o-2024-05-13",
    "match_pattern": "(?i)^(gpt-4o-2024-05-13)$",
    "created_at": "2024-05-13T23:15:07.670Z",
    "updated_at": "2024-05-13T23:15:07.670Z",
    "tokenizer_config": {
      "tokensPerName": 1,
      "tokenizerModel": "gpt-4o-2024-05-13",
      "tokensPerMessage": 3
    },
    "tokenizer_id": "openai",
    "pricing_tiers": [
      {
        "id": "b9854a5c92dc496b997d99d21_tier_default",
        "name": "Standard",
        "is_default": true,
        "priority": 0,
        "conditions": [],
        "prices": {
          "input": 0.000005,
          "output": 0.000015
        }
      }
    ]
  },
  {
    "id": "clrkvq6iq000008ju6c16gynt",
    "model_name": "gpt-4-1106-preview",
    "match_pattern": "(?i)^(gpt-4-1106-preview)$",
    "created_at": "2024-04-23T10:37:17.092Z",
    "updated_at": "2024-04-23T10:37:17.092Z",
    "tokenizer_config": {
      "tokensPerName": 1,
      "tokenizerModel": "gpt-4-1106-preview",
      "tokensPerMessage": 3
    },
    "tokenizer_id": "openai",
    "pricing_tiers": [
      {
        "id": "clrkvq6iq000008ju6c16gynt_tier_default",
        "name": "Standard",
        "is_default": true,
        "priority": 0,
        "conditions": [],
        "prices": {
          "input": 0.00001,
          "output": 0.00003
        }
      }
    ]
  },
  {
    "id": "clrkvx5gp000108juaogs54ea",
    "model_name": "gpt-4-turbo-vision",
    "match_pattern": "(?i)^(gpt-4(-\\d{4})?-vision-preview)$",
    "created_at": "2024-01-24T10:19:21.693Z",
    "updated_at": "2024-01-24T10:19:21.693Z",
    "tokenizer_config": {
      "tokensPerName": 1,
      "tokenizerModel": "gpt-4-vision-preview",
      "tokensPerMessage": 3
    },
    "tokenizer_id": "openai",
    "pricing_tiers": [
      {
        "id": "clrkvx5gp000108juaogs54ea_tier_default",
        "name": "Standard",
        "is_default": true,
        "priority": 0,
        "conditions": [],
        "prices": {
          "input": 0.00001,
          "output": 0.00003
        }
      }
    ]
  },
  {
    "id": "clrkvyzgw000308jue4hse4j9",
    "model_name": "gpt-4-32k",
    "match_pattern": "(?i)^(gpt-4-32k)$",
    "created_at": "2024-01-24T10:19:21.693Z",
    "updated_at": "2024-01-24T10:19:21.693Z",
    "tokenizer_config": {
      "tokensPerName": 1,
      "tokenizerModel": "gpt-4-32k",
      "tokensPerMessage": 3
    },
    "tokenizer_id": "openai",
    "pricing_tiers": [
      {
        "id": "clrkvyzgw000308jue4hse4j9_tier_default",
        "name": "Standard",
        "is_default": true,
        "priority": 0,
        "conditions": [],
        "prices": {
          "input": 0.00006,
          "output": 0.00012
        }
      }
    ]
  },
  {
    "id": "clrkwk4cb000108l5hwwh3zdi",
    "model_name": "gpt-4-32k-0613",
    "match_pattern": "(?i)^(gpt-4-32k-0613)$",
    "created_at": "2024-01-24T10:19:21.693Z",
    "updated_at": "2024-01-24T10:19:21.693Z",
    "tokenizer_config": {
      "tokensPerName": 1,
      "tokenizerModel": "gpt-4-32k-0613",
      "tokensPerMessage": 3
    },
    "tokenizer_id": "openai",
    "pricing_tiers": [
      {
        "id": "clrkwk4cb000108l5hwwh3zdi_tier_default",
        "name": "Standard",
        "is_default": true,
        "priority": 0,
        "conditions": [],
        "prices": {
          "input": 0.00006,
          "output": 0.00012
        }
      }
    ]
  },
  {
    "id": "clrkwk4cb000208l59yvb9yq8",
    "model_name": "gpt-3.5-turbo-1106",
    "match_pattern": "(?i)^(gpt-)(35|3.5)(-turbo-1106)$",
    "created_at": "2024-01-24T10:19:21.693Z",
    "updated_at": "2024-01-24T10:19:21.693Z",
    "tokenizer_config": {
      "tokensPerName": 1,
      "tokenizerModel": "gpt-3.5-turbo-1106",
      "tokensPerMessage": 3
    },
    "tokenizer_id": "openai",
    "pricing_tiers": [
      {
        "id": "clrkwk4cb000208l59yvb9yq8_tier_default",
        "name": "Standard",
        "is_default": true,
        "priority": 0,
        "conditions": [],
        "prices": {
          "input": 0.000001,
          "output": 0.000002
        }
      }
    ]
  },
  {
    "id": "clrkwk4cc000808l51xmk4uic",
    "model_name": "gpt-3.5-turbo-0613",
    "match_pattern": "(?i)^(gpt-)(35|3.5)(-turbo-0613)$",
    "created_at": "2024-01-24T10:19:21.693Z",
    "updated_at": "2024-01-24T10:19:21.693Z",
    "tokenizer_config": {
      "tokensPerName": 1,
      "tokenizerModel": "gpt-3.5-turbo-0613",
      "tokensPerMessage": 3
    },
    "tokenizer_id": "openai",
    "pricing_tiers": [
      {
        "id": "clrkwk4cc000808l51xmk4uic_tier_default",
        "name": "Standard",
        "is_default": true,
        "priority": 0,
        "conditions": [],
        "prices": {
          "input": 0.0000015,
          "output": 0.000002
        }
      }
    ]
  },
  {
    "id": "clrkwk4cc000908l537kl0rx3",
    "model_name": "gpt-4-0613",
    "match_pattern": "(?i)^(gpt-4-0613)$",
    "created_at": "2024-01-24T10:19:21.693Z",
    "updated_at": "2024-01-24T10:19:21.693Z",
    "tokenizer_config": {
      "tokensPerName": 1,
      "tokenizerModel": "gpt-4-0613",
      "tokensPerMessage": 3
    },
    "tokenizer_id": "openai",
    "pricing_tiers": [
      {
        "id": "clrkwk4cc000908l537kl0rx3_tier_default",
        "name": "Standard",
        "is_default": true,
        "priority": 0,
        "conditions": [],
        "prices": {
          "input": 0.00003,
          "output": 0.00006
        }
      }
    ]
  },
  {
    "id": "clrkwk4cc000a08l562uc3s9g",
    "model_name": "gpt-3.5-turbo-instruct",
    "match_pattern": "(?i)^(gpt-)(35|3.5)(-turbo-instruct)$",
    "created_at": "2024-01-24T10:19:21.693Z",
    "updated_at": "2024-01-24T10:19:21.693Z",
    "tokenizer_config": {
      "tokensPerName": 1,
      "tokenizerModel": "gpt-3.5-turbo",
      "tokensPerMessage": 3
    },
    "tokenizer_id": "openai",
    "pricing_tiers": [
      {
        "id": "clrkwk4cc000a08l562uc3s9g_tier_default",
        "name": "Standard",
        "is_default": true,
        "priority": 0,
        "conditions": [],
        "prices": {
          "input": 0.0000015,
          "output": 0.000002
        }
      }
    ]
  },
  {
    "id": "clrntjt89000108jwcou1af71",
    "model_name": "text-ada-001",
    "match_pattern": "(?i)^(text-ada-001)$",
    "created_at": "2024-01-24T18:18:50.861Z",
    "updated_at": "2024-01-24T18:18:50.861Z",
    "tokenizer_config": {
      "tokenizerModel": "text-ada-001"
    },
    "tokenizer_id": "openai",
    "pricing_tiers": [
      {
        "id": "clrntjt89000108jwcou1af71_tier_default",
        "name": "Standard",
        "is_default": true,
        "priority": 0,
        "conditions": [],
        "prices": {
          "total": 0.000004
        }
      }
    ]
  },
  {
    "id": "clrntjt89000208jwawjr894q",
    "model_name": "text-babbage-001",
    "match_pattern": "(?i)^(text-babbage-001)$",
    "created_at": "2024-01-24T18:18:50.861Z",
    "updated_at": "2024-01-24T18:18:50.861Z",
    "tokenizer_config": {
      "tokenizerModel": "text-babbage-001"
    },
    "tokenizer_id": "openai",
    "pricing_tiers": [
      {
        "id": "clrntjt89000208jwawjr894q_tier_default",
        "name": "Standard",
        "is_default": true,
        "priority": 0,
        "conditions": [],
        "prices": {
          "total": 5e-7
        }
      }
    ]
  },
  {
    "id": "clrntjt89000308jw0jtfa4rs",
    "model_name": "text-curie-001",
    "match_pattern": "(?i)^(text-curie-001)$",
    "created_at": "2024-01-24T18:18:50.861Z",
    "updated_at": "2024-01-24T18:18:50.861Z",
    "tokenizer_config": {
      "tokenizerModel": "text-curie-001"
    },
    "tokenizer_id": "openai",
    "pricing_tiers": [
      {
        "id": "clrntjt89000308jw0jtfa4rs_tier_default",
        "name": "Standard",
        "is_default": true,
        "priority": 0,
        "conditions": [],
        "prices": {
          "total": 0.00002
        }
      }
    ]
  },
  {
    "id": "clrntjt89000408jwc2c93h6i",
    "model_name": "text-davinci-001",
    "match_pattern": "(?i)^(text-davinci-001)$",
    "created_at": "2024-01-24T18:18:50.861Z",
    "updated_at": "2024-01-24T18:18:50.861Z",
    "tokenizer_config": {
      "tokenizerModel": "text-davinci-001"
    },
    "tokenizer_id": "openai",
    "pricing_tiers": [
      {
        "id": "clrntjt89000408jwc2c93h6i_tier_default",
        "name": "Standard",
        "is_default": true,
        "priority": 0,
        "conditions": [],
        "prices": {
          "total": 0.00002
        }
      }
    ]
  },
  {
    "id": "clrntjt89000508jw192m64qi",
    "model_name": "text-davinci-002",
    "match_pattern": "(?i)^(text-davinci-002)$",
    "created_at": "2024-01-24T18:18:50.861Z",
    "updated_at": "2024-01-24T18:18:50.861Z",
    "tokenizer_config": {
      "tokenizerModel": "text-davinci-002"
    },
    "tokenizer_id": "openai",
    "pricing_tiers": [
      {
        "id": "clrntjt89000508jw192m64qi_tier_default",
        "name": "Standard",
        "is_default": true,
        "priority": 0,
        "conditions": [],
        "prices": {
          "total": 0.00002
        }
      }
    ]
  },
  {
    "id": "clrntjt89000608jw4m3x5s55",
    "model_name": "text-davinci-003",
    "match_pattern": "(?i)^(text-davinci-003)$",
    "created_at": "2024-01-24T18:18:50.861Z",
    "updated_at": "2024-01-24T18:18:50.861Z",
    "tokenizer_config": {
      "tokenizerModel": "text-davinci-003"
    },
    "tokenizer_id": "openai",
    "pricing_tiers": [
      {
        "id": "clrntjt89000608jw4m3x5s55_tier_default",
        "name": "Standard",
        "is_default": true,
        "priority": 0,
        "conditions": [],
        "prices": {
          "total": 0.00002
        }
      }
    ]
  },
  {
    "id": "clrntjt89000908jwhvkz5crg",
    "model_name": "text-embedding-ada-002-v2",
    "match_pattern": "(?i)^(text-embedding-ada-002-v2)$",
    "created_at": "2024-01-24T18:18:50.861Z",
    "updated_at": "2024-01-24T18:18:50.861Z",
    "tokenizer_config": {
      "tokenizerModel": "text-embedding-ada-002"
    },
    "tokenizer_id": "openai",
    "pricing_tiers": [
      {
        "id": "clrntjt89000908jwhvkz5crg_tier_default",
        "name": "Standard",
        "is_default": true,
        "priority": 0,
        "conditions": [],
        "prices": {
          "total": 1e-7
        }
      }
    ]
  },
  {
    "id": "clrntjt89000908jwhvkz5crm",
    "model_name": "text-embedding-ada-002",
    "match_pattern": "(?i)^(text-embedding-ada-002)$",
    "created_at": "2024-01-24T18:18:50.861Z",
    "updated_at": "2024-01-24T18:18:50.861Z",
    "tokenizer_config": {
      "tokenizerModel": "text-embedding-ada-002"
    },
    "tokenizer_id": "openai",
    "pricing_tiers": [
      {
        "id": "clrntjt89000908jwhvkz5crm_tier_default",
        "name": "Standard",
        "is_default": true,
        "priority": 0,
        "conditions": [],
        "prices": {
          "total": 1e-7
        }
      }
    ]
  },
  {
    "id": "clrntjt89000a08jw0gcdbd5a",
    "model_name": "gpt-3.5-turbo-16k-0613",
    "match_pattern": "(?i)^(gpt-)(35|3.5)(-turbo-16k-0613)$",
    "created_at": "2024-02-03T17:29:57.350Z",
    "updated_at": "2024-02-03T17:29:57.350Z",
    "tokenizer_config": {
      "tokensPerName": 1,
      "tokenizerModel": "gpt-3.5-turbo-16k-0613",
      "tokensPerMessage": 3
    },
    "tokenizer_id": "openai",
    "pricing_tiers": [
      {
        "id": "clrntjt89000a08jw0gcdbd5a_tier_default",
        "name": "Standard",
        "is_default": true,
        "priority": 0,
        "conditions": [],
        "prices": {
          "input": 0.000003,
          "output": 0.000004
        }
      }
    ]
  },
  {
    "id": "clrntkjgy000a08jx4e062mr0",
    "model_name": "gpt-3.5-turbo-0301",
    "match_pattern": "(?i)^(gpt-)(35|3.5)(-turbo-0301)$",
    "created_at": "2024-01-24T10:19:21.693Z",
    "updated_at": "2024-01-24T10:19:21.693Z",
    "tokenizer_config": {
      "tokensPerName": -1,
      "tokenizerModel": "gpt-3.5-turbo-0301",
      "tokensPerMessage": 4
    },
    "tokenizer_id": "openai",
    "pricing_tiers": [
      {
        "id": "clrntkjgy000a08jx4e062mr0_tier_default",
        "name": "Standard",
        "is_default": true,
        "priority": 0,
        "conditions": [],
        "prices": {
          "input": 0.000002,
          "output": 0.000002
        }
      }
    ]
  },
  {
    "id": "clrntkjgy000d08jx0p4y9h4l",
    "model_name": "gpt-4-32k-0314",
    "match_pattern": "(?i)^(gpt-4-32k-0314)$",
    "created_at": "2024-01-24T10:19:21.693Z",
    "updated_at": "2024-01-24T10:19:21.693Z",
    "tokenizer_config": {
      "tokensPerName": 1,
      "tokenizerModel": "gpt-4-32k-0314",
      "tokensPerMessage": 3
    },
    "tokenizer_id": "openai",
    "pricing_tiers": [
      {
        "id": "clrntkjgy000d08jx0p4y9h4l_tier_default",
        "name": "Standard",
        "is_default": true,
        "priority": 0,
        "conditions": [],
        "prices": {
          "input": 0.00006,
          "output": 0.00012
        }
      }
    ]
  },
  {
    "id": "clrntkjgy000e08jx4x6uawoo",
    "model_name": "gpt-4-0314",
    "match_pattern": "(?i)^(gpt-4-0314)$",
    "created_at": "2024-01-24T10:19:21.693Z",
    "updated_at": "2024-01-24T10:19:21.693Z",
    "tokenizer_config": {
      "tokensPerName": 1,
      "tokenizerModel": "gpt-4-0314",
      "tokensPerMessage": 3
    },
    "tokenizer_id": "openai",
    "pricing_tiers": [
      {
        "id": "clrntkjgy000e08jx4x6uawoo_tier_default",
        "name": "Standard",
        "is_default": true,
        "priority": 0,
        "conditions": [],
        "prices": {
          "input": 0.00003,
          "output": 0.00006
        }
      }
    ]
  },
  {
    "id": "clrntkjgy000f08jx79v9g1xj",
    "model_name": "gpt-4",
    "match_pattern": "(?i)^(gpt-4)$",
    "created_at": "2024-01-24T10:19:21.693Z",
    "updated_at": "2024-01-24T10:19:21.693Z",
    "tokenizer_config": {
      "tokensPerName": 1,
      "tokenizerModel": "gpt-4",
      "tokensPerMessage": 3
    },
    "tokenizer_id": "openai",
    "pricing_tiers": [
      {
        "id": "clrntkjgy000f08jx79v9g1xj_tier_default",
        "name": "Standard",
        "is_default": true,
        "priority": 0,
        "conditions": [],
        "prices": {
          "input": 0.00003,
          "output": 0.00006
        }
      }
    ]
  },
  {
    "id": "clrnwb41q000308jsfrac9uh6",
    "model_name": "claude-instant-1.2",
    "match_pattern": "(?i)^(claude-instant-1.2)$",
    "created_at": "2024-01-30T15:44:13.447Z",
    "updated_at": "2024-01-30T15:44:13.447Z",
    "tokenizer_id": "claude",
    "pricing_tiers": [
      {
        "id": "clrnwb41q000308jsfrac9uh6_tier_default",
        "name": "Standard",
        "is_default": true,
        "priority": 0,
        "conditions": [],
        "prices": {
          "input": 0.00000163,
          "output": 0.00000551
        }
      }
    ]
  },
  {
    "id": "clrnwb836000408jsallr6u11",
    "model_name": "claude-2.0",
    "match_pattern": "(?i)^(claude-2.0)$",
    "created_at": "2024-01-30T15:44:13.447Z",
    "updated_at": "2024-01-30T15:44:13.447Z",
    "tokenizer_id": "claude",
    "pricing_tiers": [
      {
        "id": "clrnwb836000408jsallr6u11_tier_default",
        "name": "Standard",
        "is_default": true,
        "priority": 0,
        "conditions": [],
        "prices": {
          "input": 0.000008,
          "output": 0.000024
        }
      }
    ]
  },
  {
    "id": "clrnwbd1m000508js4hxu6o7n",
    "model_name": "claude-2.1",
    "match_pattern": "(?i)^(claude-2.1)$",
    "created_at": "2024-01-30T15:44:13.447Z",
    "updated_at": "2024-01-30T15:44:13.447Z",
    "tokenizer_id": "claude",
    "pricing_tiers": [
      {
        "id": "clrnwbd1m000508js4hxu6o7n_tier_default",
        "name": "Standard",
        "is_default": true,
        "priority": 0,
        "conditions": [],
        "prices": {
          "input": 0.000008,
          "output": 0.000024
        }
      }
    ]
  },
  {
    "id": "clrnwbg2b000608jse2pp4q2d",
    "model_name": "claude-1.3",
    "match_pattern": "(?i)^(claude-1.3)$",
    "created_at": "2024-01-30T15:44:13.447Z",
    "updated_at": "2024-01-30T15:44:13.447Z",
    "tokenizer_id": "claude",
    "pricing_tiers": [
      {
        "id": "clrnwbg2b000608jse2pp4q2d_tier_default",
        "name": "Standard",
        "is_default": true,
        "priority": 0,
        "conditions": [],
        "prices": {
          "input": 0.000008,
          "output": 0.000024
        }
      }
    ]
  },
  {
    "id": "clrnwbi9d000708jseiy44k26",
    "model_name": "claude-1.2",
    "match_pattern": "(?i)^(claude-1.2)$",
    "created_at": "2024-01-30T15:44:13.447Z",
    "updated_at": "2024-01-30T15:44:13.447Z",
    "tokenizer_id": "claude",
    "pricing_tiers": [
      {
        "id": "clrnwbi9d000708jseiy44k26_tier_default",
        "name": "Standard",
        "is_default": true,
        "priority": 0,
        "conditions": [],
        "prices": {
          "input": 0.000008,
          "output": 0.000024
        }
      }
    ]
  },
  {
    "id": "clrnwblo0000808jsc1385hdp",
    "model_name": "claude-1.1",
    "match_pattern": "(?i)^(claude-1.1)$",
    "created_at": "2024-01-30T15:44:13.447Z",
    "updated_at": "2024-01-30T15:44:13.447Z",
    "tokenizer_id": "claude",
    "pricing_tiers": [
      {
        "id": "clrnwblo0000808jsc1385hdp_tier_default",
        "name": "Standard",
        "is_default": true,
        "priority": 0,
        "conditions": [],
        "prices": {
          "input": 0.000008,
          "output": 0.000024
        }
      }
    ]
  },
  {
    "id": "clrnwbota000908jsgg9mb1ml",
    "model_name": "claude-instant-1",
    "match_pattern": "(?i)^(claude-instant-1)$",
    "created_at": "2024-01-30T15:44:13.447Z",
    "updated_at": "2024-01-30T15:44:13.447Z",
    "tokenizer_id": "claude",
    "pricing_tiers": [
      {
        "id": "clrnwbota000908jsgg9mb1ml_tier_default",
        "name": "Standard",
        "is_default": true,
        "priority": 0,
        "conditions": [],
        "prices": {
          "input": 0.00000163,
          "output": 0.00000551
        }
      }
    ]
  },
  {
    "id": "clrs2dnql000108l46vo0gp2t",
    "model_name": "babbage-002",
    "match_pattern": "(?i)^(babbage-002)$",
    "created_at": "2024-01-26T17:35:21.129Z",
    "updated_at": "2024-01-26T17:35:21.129Z",
    "tokenizer_config": {
      "tokenizerModel": "babbage-002"
    },
    "tokenizer_id": "openai",
    "pricing_tiers": [
      {
        "id": "clrs2dnql000108l46vo0gp2t_tier_default",
        "name": "Standard",
        "is_default": true,
        "priority": 0,
        "conditions": [],
        "prices": {
          "input": 4e-7,
          "output": 0.0000016
        }
      }
    ]
  },
  {
    "id": "clrs2ds35000208l4g4b0hi3u",
    "model_name": "davinci-002",
    "match_pattern": "(?i)^(davinci-002)$",
    "created_at": "2024-01-26T17:35:21.129Z",
    "updated_at": "2024-01-26T17:35:21.129Z",
    "tokenizer_config": {
      "tokenizerModel": "davinci-002"
    },
    "tokenizer_id": "openai",
    "pricing_tiers": [
      {
        "id": "clrs2ds35000208l4g4b0hi3u_tier_default",
        "name": "Standard",
        "is_default": true,
        "priority": 0,
        "conditions": [],
        "prices": {
          "input": 0.000006,
          "output": 0.000012
        }
      }
    ]
  },
  {
    "id": "clruwn3pc00010al7bl611c8o",
    "model_name": "text-embedding-3-small",
    "match_pattern": "(?i)^(text-embedding-3-small)$",
    "created_at": "2024-01-26T17:35:21.129Z",
    "updated_at": "2024-01-26T17:35:21.129Z",
    "tokenizer_config": {
      "tokenizerModel": "text-embedding-ada-002"
    },
    "tokenizer_id": "openai",
    "pricing_tiers": [
      {
        "id": "clruwn3pc00010al7bl611c8o_tier_default",
        "name": "Standard",
        "is_default": true,
        "priority": 0,
        "conditions": [],
        "prices": {
          "total": 2e-8
        }
      }
    ]
  },
  {
    "id": "clruwn76700020al7gp8e4g4l",
    "model_name": "text-embedding-3-large",
    "match_pattern": "(?i)^(text-embedding-3-large)$",
    "created_at": "2024-01-26T17:35:21.129Z",
    "updated_at": "2024-01-26T17:35:21.129Z",
    "tokenizer_config": {
      "tokenizerModel": "text-embedding-ada-002"
    },
    "tokenizer_id": "openai",
    "pricing_tiers": [
      {
        "id": "clruwn76700020al7gp8e4g4l_tier_default",
        "name": "Standard",
        "is_default": true,
        "priority": 0,
        "conditions": [],
        "prices": {
          "total": 1.3e-7
        }
      }
    ]
  },
  {
    "id": "clruwnahl00030al7ab9rark7",
    "model_name": "gpt-3.5-turbo-0125",
    "match_pattern": "(?i)^(gpt-)(35|3.5)(-turbo-0125)$",
    "created_at": "2024-01-26T17:35:21.129Z",
    "updated_at": "2024-01-26T17:35:21.129Z",
    "tokenizer_config": {
      "tokensPerName": 1,
      "tokenizerModel": "gpt-3.5-turbo",
      "tokensPerMessage": 3
    },
    "tokenizer_id": "openai",
    "pricing_tiers": [
      {
        "id": "clruwnahl00030al7ab9rark7_tier_default",
        "name": "Standard",
        "is_default": true,
        "priority": 0,
        "conditions": [],
        "prices": {
          "input": 5e-7,
          "output": 0.0000015
        }
      }
    ]
  },
  {
    "id": "clruwnahl00040al78f1lb0at",
    "model_name": "gpt-3.5-turbo",
    "match_pattern": "(?i)^(gpt-)(35|3.5)(-turbo)$",
    "created_at": "2024-02-13T12:00:37.424Z",
    "updated_at": "2024-02-13T12:00:37.424Z",
    "tokenizer_config": {
      "tokensPerName": 1,
      "tokenizerModel": "gpt-3.5-turbo",
      "tokensPerMessage": 3
    },
    "tokenizer_id": "openai",
    "pricing_tiers": [
      {
        "id": "clruwnahl00040al78f1lb0at_tier_default",
        "name": "Standard",
        "is_default": true,
        "priority": 0,
        "conditions": [],
        "prices": {
          "input": 5e-7,
          "output": 0.0000015
        }
      }
    ]
  },
  {
    "id": "clruwnahl00050al796ck3p44",
    "model_name": "gpt-4-0125-preview",
    "match_pattern": "(?i)^(gpt-4-0125-preview)$",
    "created_at": "2024-01-26T17:35:21.129Z",
    "updated_at": "2024-01-26T17:35:21.129Z",
    "tokenizer_config": {
      "tokensPerName": 1,
      "tokenizerModel": "gpt-4",
      "tokensPerMessage": 3
    },
    "tokenizer_id": "openai",
    "pricing_tiers": [
      {
        "id": "clruwnahl00050al796ck3p44_tier_default",
        "name": "Standard",
        "is_default": true,
        "priority": 0,
        "conditions": [],
        "prices": {
          "input": 0.00001,
          "output": 0.00003
        }
      }
    ]
  },
  {
    "id": "cls08r8sq000308jq14ae96f0",
    "model_name": "ft:gpt-3.5-turbo-1106",
    "match_pattern": "(?i)^(ft:)(gpt-3.5-turbo-1106:)(.+)(:)(.*)(:)(.+)$",
    "created_at": "2024-01-31T13:25:02.141Z",
    "updated_at": "2024-01-31T13:25:02.141Z",
    "tokenizer_config": {
      "tokensPerName": 1,
      "tokenizerModel": "gpt-3.5-turbo-1106",
      "tokensPerMessage": 3
    },
    "tokenizer_id": "openai",
    "pricing_tiers": [
      {
        "id": "cls08r8sq000308jq14ae96f0_tier_default",
        "name": "Standard",
        "is_default": true,
        "priority": 0,
        "conditions": [],
        "prices": {
          "input": 0.000003,
          "output": 0.000006
        }
      }
    ]
  },
  {
    "id": "cls08rp99000408jqepxoakjv",
    "model_name": "ft:gpt-3.5-turbo-0613",
    "match_pattern": "(?i)^(ft:)(gpt-3.5-turbo-0613:)(.+)(:)(.*)(:)(.+)$",
    "created_at": "2024-01-31T13:25:02.141Z",
    "updated_at": "2024-01-31T13:25:02.141Z",
    "tokenizer_config": {
      "tokensPerName": 1,
      "tokenizerModel": "gpt-3.5-turbo-0613",
      "tokensPerMessage": 3
    },
    "tokenizer_id": "openai",
    "pricing_tiers": [
      {
        "id": "cls08rp99000408jqepxoakjv_tier_default",
        "name": "Standard",
        "is_default": true,
        "priority": 0,
        "conditions": [],
        "prices": {
          "input": 0.000012,
          "output": 0.000016
        }
      }
    ]
  },
  {
    "id": "cls08rv9g000508jq5p4z4nlr",
    "model_name": "ft:davinci-002",
    "match_pattern": "(?i)^(ft:)(davinci-002:)(.+)(:)(.*)(:)(.+)$$",
    "created_at": "2024-01-31T13:25:02.141Z",
    "updated_at": "2024-01-31T13:25:02.141Z",
    "tokenizer_config": {
      "tokenizerModel": "davinci-002"
    },
    "tokenizer_id": "openai",
    "pricing_tiers": [
      {
        "id": "cls08rv9g000508jq5p4z4nlr_tier_default",
        "name": "Standard",
        "is_default": true,
        "priority": 0,
        "conditions": [],
        "prices": {
          "input": 0.000012,
          "output": 0.000012
        }
      }
    ]
  },
  {
    "id": "cls08s2bw000608jq57wj4un2",
    "model_name": "ft:babbage-002",
    "match_pattern": "(?i)^(ft:)(babbage-002:)(.+)(:)(.*)(:)(.+)$$",
    "created_at": "2024-01-31T13:25:02.141Z",
    "updated_at": "2024-01-31T13:25:02.141Z",
    "tokenizer_config": {
      "tokenizerModel": "babbage-002"
    },
    "tokenizer_id": "openai",
    "pricing_tiers": [
      {
        "id": "cls08s2bw000608jq57wj4un2_tier_default",
        "name": "Standard",
        "is_default": true,
        "priority": 0,
        "conditions": [],
        "prices": {
          "input": 0.0000016,
          "output": 0.0000016
        }
      }
    ]
  },
  {
    "id": "cls0iv12d000108l251gf3038",
    "model_name": "chat-bison",
    "match_pattern": "(?i)^(chat-bison)(@[a-zA-Z0-9]+)?$",
    "created_at": "2024-01-31T13:25:02.141Z",
    "updated_at": "2024-01-31T13:25:02.141Z",
    "pricing_tiers": [
      {
        "id": "cls0iv12d000108l251gf3038_tier_default",
        "name": "Standard",
        "is_default": true,
        "priority": 0,
        "conditions": [],
        "prices": {
          "input": 2.5e-7,
          "output": 5e-7
        }
      }
    ]
  },
  {
    "id": "cls0j33v1000008joagkc4lql",
    "model_name": "codechat-bison-32k",
    "match_pattern": "(?i)^(codechat-bison-32k)(@[a-zA-Z0-9]+)?$",
    "created_at": "2024-01-31T13:25:02.141Z",
    "updated_at": "2024-01-31T13:25:02.141Z",
    "pricing_tiers": [
      {
        "id": "cls0j33v1000008joagkc4lql_tier_default",
        "name": "Standard",
        "is_default": true,
        "priority": 0,
        "conditions": [],
        "prices": {
          "input": 2.5e-7,
          "output": 5e-7
        }
      }
    ]
  },
  {
    "id": "cls0jmc9v000008l8ee6r3gsd",
    "model_name": "codechat-bison",
    "match_pattern": "(?i)^(codechat-bison)(@[a-zA-Z0-9]+)?$",
    "created_at": "2024-01-31T13:25:02.141Z",
    "updated_at": "2024-01-31T13:25:02.141Z",
    "pricing_tiers": [
      {
        "id": "cls0jmc9v000008l8ee6r3gsd_tier_default",
        "name": "Standard",
        "is_default": true,
        "priority": 0,
        "conditions": [],
        "prices": {
          "input": 2.5e-7,
          "output": 5e-7
        }
      }
    ]
  },
  {
    "id": "cls0jmjt3000108l83ix86w0d",
    "model_name": "text-bison-32k",
    "match_pattern": "(?i)^(text-bison-32k)(@[a-zA-Z0-9]+)?$",
    "created_at": "2024-01-31T13:25:02.141Z",
    "updated_at": "2024-01-31T13:25:02.141Z",
    "pricing_tiers": [
      {
        "id": "cls0jmjt3000108l83ix86w0d_tier_default",
        "name": "Standard",
        "is_default": true,
        "priority": 0,
        "conditions": [],
        "prices": {
          "input": 2.5e-7,
          "output": 5e-7
        }
      }
    ]
  },
  {
    "id": "cls0jni4t000008jk3kyy803r",
    "model_name": "chat-bison-32k",
    "match_pattern": "(?i)^(chat-bison-32k)(@[a-zA-Z0-9]+)?$",
    "created_at": "2024-01-31T13:25:02.141Z",
    "updated_at": "2024-01-31T13:25:02.141Z",
    "pricing_tiers": [
      {
        "id": "cls0jni4t000008jk3kyy803r_tier_default",
        "name": "Standard",
        "is_default": true,
        "priority": 0,
        "conditions": [],
        "prices": {
          "input": 2.5e-7,
          "output": 5e-7
        }
      }
    ]
  },
  {
    "id": "cls0jungb000208jk12gm4gk1",
    "model_name": "text-unicorn",
    "match_pattern": "(?i)^(text-unicorn)(@[a-zA-Z0-9]+)?$",
    "created_at": "2024-01-31T13:25:02.141Z",
    "updated_at": "2024-01-31T13:25:02.141Z",
    "pricing_tiers": [
      {
        "id": "cls0jungb000208jk12gm4gk1_tier_default",
        "name": "Standard",
        "is_default": true,
        "priority": 0,
        "conditions": [],
        "prices": {
          "input": 0.0000025,
          "output": 0.0000075
        }
      }
    ]
  },
  {
    "id": "cls0juygp000308jk2a6x9my2",
    "model_name": "text-bison",
    "match_pattern": "(?i)^(text-bison)(@[a-zA-Z0-9]+)?$",
    "created_at": "2024-01-31T13:25:02.141Z",
    "updated_at": "2024-01-31T13:25:02.141Z",
    "pricing_tiers": [
      {
        "id": "cls0juygp000308jk2a6x9my2_tier_default",
        "name": "Standard",
        "is_default": true,
        "priority": 0,
        "conditions": [],
        "prices": {
          "input": 2.5e-7,
          "output": 5e-7
        }
      }
    ]
  },
  {
    "id": "cls1nyj5q000208l33ne901d8",
    "model_name": "textembedding-gecko",
    "match_pattern": "(?i)^(textembedding-gecko)(@[a-zA-Z0-9]+)?$",
    "created_at": "2024-01-31T13:25:02.141Z",
    "updated_at": "2024-01-31T13:25:02.141Z",
    "pricing_tiers": [
      {
        "id": "cls1nyj5q000208l33ne901d8_tier_default",
        "name": "Standard",
        "is_default": true,
        "priority": 0,
        "conditions": [],
        "prices": {
          "total": 1e-7
        }
      }
    ]
  },
  {
    "id": "cls1nyyjp000308l31gxy1bih",
    "model_name": "textembedding-gecko-multilingual",
    "match_pattern": "(?i)^(textembedding-gecko-multilingual)(@[a-zA-Z0-9]+)?$",
    "created_at": "2024-01-31T13:25:02.141Z",
    "updated_at": "2024-01-31T13:25:02.141Z",
    "pricing_tiers": [
      {
        "id": "cls1nyyjp000308l31gxy1bih_tier_default",
        "name": "Standard",
        "is_default": true,
        "priority": 0,
        "conditions": [],
        "prices": {
          "total": 1e-7
        }
      }
    ]
  },
  {
    "id": "cls1nzjt3000508l3dnwad3g0",
    "model_name": "code-gecko",
    "match_pattern": "(?i)^(code-gecko)(@[a-zA-Z0-9]+)?$",
    "created_at": "2024-01-31T13:25:02.141Z",
    "updated_at": "2024-01-31T13:25:02.141Z",
    "pricing_tiers": [
      {
        "id": "cls1nzjt3000508l3dnwad3g0_tier_default",
        "name": "Standard",
        "is_default": true,
        "priority": 0,
        "conditions": [],
        "prices": {
          "input": 2.5e-7,
          "output": 5e-7
        }
      }
    ]
  },
  {
    "id": "cls1nzwx4000608l38va7e4tv",
    "model_name": "code-bison",
    "match_pattern": "(?i)^(code-bison)(@[a-zA-Z0-9]+)?$",
    "created_at": "2024-01-31T13:25:02.141Z",
    "updated_at": "2024-01-31T13:25:02.141Z",
    "pricing_tiers": [
      {
        "id": "cls1nzwx4000608l38va7e4tv_tier_default",
        "name": "Standard",
        "is_default": true,
        "priority": 0,
        "conditions": [],
        "prices": {
          "input": 2.5e-7,
          "output": 5e-7
        }
      }
    ]
  },
  {
    "id": "cls1o053j000708l39f8g4bgs",
    "model_name": "code-bison-32k",
    "match_pattern": "(?i)^(code-bison-32k)(@[a-zA-Z0-9]+)?$",
    "created_at": "2024-01-31T13:25:02.141Z",
    "updated_at": "2024-01-31T13:25:02.141Z",
    "pricing_tiers": [
      {
        "id": "cls1o053j000708l39f8g4bgs_tier_default",
        "name": "Standard",
        "is_default": true,
        "priority": 0,
        "conditions": [],
        "prices": {
          "input": 2.5e-7,
          "output": 5e-7
        }
      }
    ]
  },
  {
    "id": "clsk9lntu000008jwfc51bbqv",
    "model_name": "gpt-3.5-turbo-16k",
    "match_pattern": "(?i)^(gpt-)(35|3.5)(-turbo-16k)$",
    "created_at": "2024-02-13T12:00:37.424Z",
    "updated_at": "2024-02-13T12:00:37.424Z",
    "tokenizer_config": {
      "tokensPerName": 1,
      "tokenizerModel": "gpt-3.5-turbo-16k",
      "tokensPerMessage": 3
    },
    "tokenizer_id": "openai",
    "pricing_tiers": [
      {
        "id": "clsk9lntu000008jwfc51bbqv_tier_default",
        "name": "Standard",
        "is_default": true,
        "priority": 0,
        "conditions": [],
        "prices": {
          "input": 5e-7,
          "output": 0.0000015
        }
      }
    ]
  },
  {
    "id": "clsnq07bn000008l4e46v1ll8",
    "model_name": "gpt-4-turbo-preview",
    "match_pattern": "(?i)^(gpt-4-turbo-preview)$",
    "created_at": "2024-02-15T21:21:50.947Z",
    "updated_at": "2024-02-15T21:21:50.947Z",
    "tokenizer_config": {
      "tokensPerName": 1,
      "tokenizerModel": "gpt-4",
      "tokensPerMessage": 3
    },
    "tokenizer_id": "openai",
    "pricing_tiers": [
      {
        "id": "clsnq07bn000008l4e46v1ll8_tier_default",
        "name": "Standard",
        "is_default": true,
        "priority": 0,
        "conditions": [],
        "prices": {
          "input": 0.00001,
          "output": 0.00003
        }
      }
    ]
  },
  {
    "id": "cltgy0iuw000008le3vod1hhy",
    "model_name": "claude-3-opus-20240229",
    "match_pattern": "(?i)^(claude-3-opus-20240229|anthropic\\.claude-3-opus-20240229-v1:0|claude-3-opus@20240229)$",
    "created_at": "2024-03-07T17:55:38.139Z",
    "updated_at": "2024-03-07T17:55:38.139Z",
    "tokenizer_id": "claude",
    "pricing_tiers": [
      {
        "id": "cltgy0iuw000008le3vod1hhy_tier_default",
        "name": "Standard",
        "is_default": true,
        "priority": 0,
        "conditions": [],
        "prices": {
          "input": 0.000015,
          "output": 0.000075
        }
      }
    ]
  },
  {
    "id": "cltgy0pp6000108le56se7bl3",
    "model_name": "claude-3-sonnet-20240229",
    "match_pattern": "(?i)^(claude-3-sonnet-20240229|anthropic\\.claude-3-sonnet-20240229-v1:0|claude-3-sonnet@20240229)$",
    "created_at": "2024-03-07T17:55:38.139Z",
    "updated_at": "2024-12-03T12:20:04.000Z",
    "tokenizer_id": "claude",
    "pricing_tiers": [
      {
        "id": "cltgy0pp6000108le56se7bl3_tier_default",
        "name": "Standard",
        "is_default": true,
        "priority": 0,
        "conditions": [],
        "prices": {
          "input": 0.000003,
          "input_tokens": 0.000003,
          "output": 0.000015,
          "output_tokens": 0.000015,
          "cache_creation_input_tokens": 0.00000375,
          "input_cache_creation": 0.00000375,
          "cache_read_input_tokens": 3e-7,
          "input_cache_read": 3e-7
        }
      }
    ]
  },
  {
    "id": "cltr0w45b000008k1407o9qv1",
    "model_name": "claude-3-haiku-20240307",
    "match_pattern": "(?i)^(claude-3-haiku-20240307|anthropic\\.claude-3-haiku-20240307-v1:0|claude-3-haiku@20240307)$",
    "created_at": "2024-03-14T09:41:18.736Z",
    "updated_at": "2024-03-14T09:41:18.736Z",
    "tokenizer_id": "claude",
    "pricing_tiers": [
      {
        "id": "cltr0w45b000008k1407o9qv1_tier_default",
        "name": "Standard",
        "is_default": true,
        "priority": 0,
        "conditions": [],
        "prices": {
          "input": 2.5e-7,
          "output": 0.00000125
        }
      }
    ]
  },
  {
    "id": "cluv2sjeo000008ih0fv23hi0",
    "model_name": "gemini-1.0-pro-latest",
    "match_pattern": "(?i)^(gemini-1.0-pro-latest)(@[a-zA-Z0-9]+)?$",
    "created_at": "2024-04-11T10:27:46.517Z",
    "updated_at": "2024-04-11T10:27:46.517Z",
    "pricing_tiers": [
      {
        "id": "cluv2sjeo000008ih0fv23hi0_tier_default",
        "name": "Standard",
        "is_default": true,
        "priority": 0,
        "conditions": [],
        "prices": {
          "input": 2.5e-7,
          "output": 5e-7
        }
      }
    ]
  },
  {
    "id": "cluv2subq000108ih2mlrga6a",
    "model_name": "gemini-1.0-pro",
    "match_pattern": "(?i)^(gemini-1.0-pro)(@[a-zA-Z0-9]+)?$",
    "created_at": "2024-04-11T10:27:46.517Z",
    "updated_at": "2024-04-11T10:27:46.517Z",
    "pricing_tiers": [
      {
        "id": "cluv2subq000108ih2mlrga6a_tier_default",
        "name": "Standard",
        "is_default": true,
        "priority": 0,
        "conditions": [],
        "prices": {
          "input": 1.25e-7,
          "output": 3.75e-7
        }
      }
    ]
  },
  {
    "id": "cluv2sx04000208ihbek75lsz",
    "model_name": "gemini-1.0-pro-001",
    "match_pattern": "(?i)^(gemini-1.0-pro-001)(@[a-zA-Z0-9]+)?$",
    "created_at": "2024-04-11T10:27:46.517Z",
    "updated_at": "2024-04-11T10:27:46.517Z",
    "pricing_tiers": [
      {
        "id": "cluv2sx04000208ihbek75lsz_tier_default",
        "name": "Standard",
        "is_default": true,
        "priority": 0,
        "conditions": [],
        "prices": {
          "input": 1.25e-7,
          "output": 3.75e-7
        }
      }
    ]
  },
  {
    "id": "cluv2szw0000308ihch3n79x7",
    "model_name": "gemini-pro",
    "match_pattern": "(?i)^(gemini-pro)(@[a-zA-Z0-9]+)?$",
    "created_at": "2024-04-11T10:27:46.517Z",
    "updated_at": "2024-04-11T10:27:46.517Z",
    "pricing_tiers": [
      {
        "id": "cluv2szw0000308ihch3n79x7_tier_default",
        "name": "Standard",
        "is_default": true,
        "priority": 0,
        "conditions": [],
        "prices": {
          "input": 1.25e-7,
          "output": 3.75e-7
        }
      }
    ]
  },
  {
    "id": "cluv2t2x0000408ihfytl45l1",
    "model_name": "gemini-1.5-pro-latest",
    "match_pattern": "(?i)^(gemini-1.5-pro-latest)(@[a-zA-Z0-9]+)?$",
    "created_at": "2024-04-11T10:27:46.517Z",
    "updated_at": "2024-04-11T10:27:46.517Z",
    "pricing_tiers": [
      {
        "id": "cluv2t2x0000408ihfytl45l1_tier_default",
        "name": "Standard",
        "is_default": true,
        "priority": 0,
        "conditions": [],
        "prices": {
          "input": 0.0000025,
          "output": 0.0000075
        }
      }
    ]
  },
  {
    "id": "cluv2t5k3000508ih5kve9zag",
    "model_name": "gpt-4-turbo-2024-04-09",
    "match_pattern": "(?i)^(gpt-4-turbo-2024-04-09)$",
    "created_at": "2024-04-23T10:37:17.092Z",
    "updated_at": "2024-04-23T10:37:17.092Z",
    "tokenizer_config": {
      "tokensPerName": 1,
      "tokenizerModel": "gpt-4-turbo-2024-04-09",
      "tokensPerMessage": 3
    },
    "tokenizer_id": "openai",
    "pricing_tiers": [
      {
        "id": "cluv2t5k3000508ih5kve9zag_tier_default",
        "name": "Standard",
        "is_default": true,
        "priority": 0,
        "conditions": [],
        "prices": {
          "input": 0.00001,
          "output": 0.00003
        }
      }
    ]
  },
  {
    "id": "cluvpl4ls000008l6h2gx3i07",
    "model_name": "gpt-4-turbo",
    "match_pattern": "(?i)^(gpt-4-turbo)$",
    "created_at": "2024-04-11T21:13:44.989Z",
    "updated_at": "2024-04-11T21:13:44.989Z",
    "tokenizer_config": {
      "tokensPerName": 1,
      "tokenizerModel": "gpt-4-1106-preview",
      "tokensPerMessage": 3
    },
    "tokenizer_id": "openai",
    "pricing_tiers": [
      {
        "id": "cluvpl4ls000008l6h2gx3i07_tier_default",
        "name": "Standard",
        "is_default": true,
        "priority": 0,
        "conditions": [],
        "prices": {
          "input": 0.00001,
          "output": 0.00003
        }
      }
    ]
  },
  {
    "id": "clv2o2x0p000008jsf9afceau",
    "model_name": " gpt-4-preview",
    "match_pattern": "(?i)^(gpt-4-preview)$",
    "created_at": "2024-04-23T10:37:17.092Z",
    "updated_at": "2024-04-23T10:37:17.092Z",
    "tokenizer_config": {
      "tokensPerName": 1,
      "tokenizerModel": "gpt-4-turbo-preview",
      "tokensPerMessage": 3
    },
    "tokenizer_id": "openai",
    "pricing_tiers": [
      {
        "id": "clv2o2x0p000008jsf9afceau_tier_default",
        "name": "Standard",
        "is_default": true,
        "priority": 0,
        "conditions": [],
        "prices": {
          "input": 0.00001,
          "output": 0.00003
        }
      }
    ]
  },
  {
    "id": "clx30djsn0000w9mzebiv41we",
    "model_name": "gemini-1.5-flash",
    "match_pattern": "(?i)^(gemini-1.5-flash)(@[a-zA-Z0-9]+)?$",
    "created_at": "2024-06-12T17:09:36.206Z",
    "updated_at": "2024-06-12T17:09:36.206Z",
    "pricing_tiers": [
      {
        "id": "clx30djsn0000w9mzebiv41we_tier_default",
        "name": "Standard",
        "is_default": true,
        "priority": 0,
        "conditions": [],
        "prices": {}
      }
    ]
  },
  {
    "id": "clx30hkrx0000w9mz7lqi0ial",
    "model_name": "gemini-1.5-pro",
    "match_pattern": "(?i)^(gemini-1.5-pro)(@[a-zA-Z0-9]+)?$",
    "created_at": "2024-06-12T17:09:36.206Z",
    "updated_at": "2024-06-12T17:09:36.206Z",
    "pricing_tiers": [
      {
        "id": "clx30hkrx0000w9mz7lqi0ial_tier_default",
        "name": "Standard",
        "is_default": true,
        "priority": 0,
        "conditions": [],
        "prices": {}
      }
    ]
  },
  {
    "id": "clxt0n0m60000pumz1j5b7zsf",
    "model_name": "claude-3-5-sonnet-20240620",
    "match_pattern": "(?i)^(claude-3-5-sonnet-20240620|(eu\\.|us\\.|apac\\.)?anthropic\\.claude-3-5-sonnet-20240620-v1:0|claude-3-5-sonnet@20240620)$",
    "created_at": "2024-06-25T11:47:24.475Z",
    "updated_at": "2025-11-18T00:00:00.000Z",
    "tokenizer_id": "claude",
    "pricing_tiers": [
      {
        "id": "clxt0n0m60000pumz1j5b7zsf_tier_default",
        "name": "Standard",
        "is_default": true,
        "priority": 0,
        "conditions": [],
        "prices": {
          "input": 0.000003,
          "input_tokens": 0.000003,
          "output": 0.000015,
          "output_tokens": 0.000015,
          "cache_creation_input_tokens": 0.00000375,
          "input_cache_creation": 0.00000375,
          "cache_read_input_tokens": 3e-7,
          "input_cache_read": 3e-7
        }
      }
    ]
  },
  {
    "id": "clyrjp56f0000t0mzapoocd7u",
    "model_name": "gpt-4o-mini",
    "match_pattern": "(?i)^(gpt-4o-mini)$",
    "created_at": "2024-07-18T17:56:09.591Z",
    "updated_at": "2024-12-03T10:28:30.000Z",
    "tokenizer_config": {
      "tokensPerName": 1,
      "tokenizerModel": "gpt-4o",
      "tokensPerMessage": 3
    },
    "tokenizer_id": "openai",
    "pricing_tiers": [
      {
        "id": "clyrjp56f0000t0mzapoocd7u_tier_default",
        "name": "Standard",
        "is_default": true,
        "priority": 0,
        "conditions": [],
        "prices": {
          "input": 1.5e-7,
          "output": 6e-7,
          "input_cached_tokens": 7.5e-8,
          "input_cache_read": 7.5e-8
        }
      }
    ]
  },
  {
    "id": "clyrjpbe20000t0mzcbwc42rg",
    "model_name": "gpt-4o-mini-2024-07-18",
    "match_pattern": "(?i)^(gpt-4o-mini-2024-07-18)$",
    "created_at": "2024-07-18T17:56:09.591Z",
    "updated_at": "2024-12-03T10:31:11.000Z",
    "tokenizer_config": {
      "tokensPerName": 1,
      "tokenizerModel": "gpt-4o",
      "tokensPerMessage": 3
    },
    "tokenizer_id": "openai",
    "pricing_tiers": [
      {
        "id": "clyrjpbe20000t0mzcbwc42rg_tier_default",
        "name": "Standard",
        "is_default": true,
        "priority": 0,
        "conditions": [],
        "prices": {
          "input": 1.5e-7,
          "input_cached_tokens": 7.5e-8,
          "input_cache_read": 7.5e-8,
          "output": 6e-7
        }
      }
    ]
  },
  {
    "id": "clzjr85f70000ymmzg7hqffra",
    "model_name": "gpt-4o-2024-08-06",
    "match_pattern": "(?i)^(gpt-4o-2024-08-06)$",
    "created_at": "2024-08-07T11:54:31.298Z",
    "updated_at": "2024-12-03T10:15:18.000Z",
    "tokenizer_config": {
      "tokensPerName": 1,
      "tokenizerModel": "gpt-4o",
      "tokensPerMessage": 3
    },
    "tokenizer_id": "openai",
    "pricing_tiers": [
      {
        "id": "clzjr85f70000ymmzg7hqffra_tier_default",
        "name": "Standard",
        "is_default": true,
        "priority": 0,
        "conditions": [],
        "prices": {
          "input": 0.0000025,
          "input_cached_tokens": 0.00000125,
          "input_cache_read": 0.00000125,
          "output": 0.00001
        }
      }
    ]
  },
  {
    "id": "cm10ivcdp0000gix7lelmbw80",
    "model_name": "o1-preview",
    "match_pattern": "(?i)^(o1-preview)$",
    "created_at": "2024-09-13T10:01:35.373Z",
    "updated_at": "2024-12-03T10:34:05.000Z",
    "pricing_tiers": [
      {
        "id": "cm10ivcdp0000gix7lelmbw80_tier_default",
        "name": "Standard",
        "is_default": true,
        "priority": 0,
        "conditions": [],
        "prices": {
          "input": 0.000015,
          "input_cached_tokens": 0.0000075,
          "input_cache_read": 0.0000075,
          "output": 0.00006,
          "output_reasoning_tokens": 0.00006,
          "output_reasoning": 0.00006
        }
      }
    ]
  },
  {
    "id": "cm10ivo130000n8x7qopcjjcg",
    "model_name": "o1-preview-2024-09-12",
    "match_pattern": "(?i)^(o1-preview-2024-09-12)$",
    "created_at": "2024-09-13T10:01:35.373Z",
    "updated_at": "2024-12-03T10:38:51.000Z",
    "pricing_tiers": [
      {
        "id": "cm10ivo130000n8x7qopcjjcg_tier_default",
        "name": "Standard",
        "is_default": true,
        "priority": 0,
        "conditions": [],
        "prices": {
          "input": 0.000015,
          "input_cached_tokens": 0.0000075,
          "input_cache_read": 0.0000075,
          "output": 0.00006,
          "output_reasoning_tokens": 0.00006,
          "output_reasoning": 0.00006
        }
      }
    ]
  },
  {
    "id": "cm10ivwo40000r1x7gg3syjq0",
    "model_name": "o1-mini",
    "match_pattern": "(?i)^(o1-mini)$",
    "created_at": "2024-09-13T10:01:35.373Z",
    "updated_at": "2025-02-01T12:41:55.000Z",
    "pricing_tiers": [
      {
        "id": "cm10ivwo40000r1x7gg3syjq0_tier_default",
        "name": "Standard",
        "is_default": true,
        "priority": 0,
        "conditions": [],
        "prices": {
          "input": 0.0000011,
          "input_cached_tokens": 5.5e-7,
          "input_cache_read": 5.5e-7,
          "output": 0.0000044,
          "output_reasoning_tokens": 0.0000044,
          "output_reasoning": 0.0000044
        }
      }
    ]
  },
  {
    "id": "cm10iw6p20000wgx7it1hlb22",
    "model_name": "o1-mini-2024-09-12",
    "match_pattern": "(?i)^(o1-mini-2024-09-12)$",
    "created_at": "2024-09-13T10:01:35.373Z",
    "updated_at": "2025-02-01T12:41:55.000Z",
    "pricing_tiers": [
      {
        "id": "cm10iw6p20000wgx7it1hlb22_tier_default",
        "name": "Standard",
        "is_default": true,
        "priority": 0,
        "conditions": [],
        "prices": {
          "input": 0.0000011,
          "input_cached_tokens": 5.5e-7,
          "input_cache_read": 5.5e-7,
          "output": 0.0000044,
          "output_reasoning_tokens": 0.0000044,
          "output_reasoning": 0.0000044
        }
      }
    ]
  },
  {
    "id": "cm2krz1uf000208jjg5653iud",
    "model_name": "claude-3.5-sonnet-20241022",
    "match_pattern": "(?i)^(claude-3-5-sonnet-20241022|(eu\\.|us\\.|apac\\.)?anthropic\\.claude-3-5-sonnet-20241022-v2:0|claude-3-5-sonnet-V2@20241022)$",
    "created_at": "2024-10-22T18:48:01.676Z",
    "updated_at": "2025-11-18T00:00:00.000Z",
    "tokenizer_id": "claude",
    "pricing_tiers": [
      {
        "id": "cm2krz1uf000208jjg5653iud_tier_default",
        "name": "Standard",
        "is_default": true,
        "priority": 0,
        "conditions": [],
        "prices": {
          "input": 0.000003,
          "input_tokens": 0.000003,
          "output": 0.000015,
          "output_tokens": 0.000015,
          "cache_creation_input_tokens": 0.00000375,
          "input_cache_creation": 0.00000375,
          "cache_read_input_tokens": 3e-7,
          "input_cache_read": 3e-7
        }
      }
    ]
  },
  {
    "id": "cm2ks2vzn000308jjh4ze1w7q",
    "model_name": "claude-3.5-sonnet-latest",
    "match_pattern": "(?i)^(claude-3-5-sonnet-latest)$",
    "created_at": "2024-10-22T18:48:01.676Z",
    "updated_at": "2024-12-03T12:22:03.000Z",
    "tokenizer_id": "claude",
    "pricing_tiers": [
      {
        "id": "cm2ks2vzn000308jjh4ze1w7q_tier_default",
        "name": "Standard",
        "is_default": true,
        "priority": 0,
        "conditions": [],
        "prices": {
          "input": 0.000003,
          "input_tokens": 0.000003,
          "output": 0.000015,
          "output_tokens": 0.000015,
          "cache_creation_input_tokens": 0.00000375,
          "input_cache_creation": 0.00000375,
          "cache_read_input_tokens": 3e-7,
          "input_cache_read": 3e-7
        }
      }
    ]
  },
  {
    "id": "cm34aq60d000207ml0j1h31ar",
    "model_name": "claude-3-5-haiku-20241022",
    "match_pattern": "(?i)^(claude-3-5-haiku-20241022|(eu\\.|us\\.|apac\\.)?anthropic\\.claude-3-5-haiku-20241022-v1:0|claude-3-5-haiku-V1@20241022)$",
    "created_at": "2024-11-05T10:30:50.566Z",
    "updated_at": "2025-11-18T00:00:00.000Z",
    "tokenizer_id": "claude",
    "pricing_tiers": [
      {
        "id": "cm34aq60d000207ml0j1h31ar_tier_default",
        "name": "Standard",
        "is_default": true,
        "priority": 0,
        "conditions": [],
        "prices": {
          "input": 8e-7,
          "input_tokens": 8e-7,
          "output": 0.000004,
          "output_tokens": 0.000004,
          "cache_creation_input_tokens": 0.000001,
          "input_cache_creation": 0.000001,
          "cache_read_input_tokens": 8e-8,
          "input_cache_read": 8e-8
        }
      }
    ]
  },
  {
    "id": "cm34aqb9h000307ml6nypd618",
    "model_name": "claude-3.5-haiku-latest",
    "match_pattern": "(?i)^(claude-3-5-haiku-latest)$",
    "created_at": "2024-11-05T10:30:50.566Z",
    "updated_at": "2024-12-03T12:26:33.000Z",
    "tokenizer_id": "claude",
    "pricing_tiers": [
      {
        "id": "cm34aqb9h000307ml6nypd618_tier_default",
        "name": "Standard",
        "is_default": true,
        "priority": 0,
        "conditions": [],
        "prices": {
          "input": 8e-7,
          "input_tokens": 8e-7,
          "output": 0.000004,
          "output_tokens": 0.000004,
          "cache_creation_input_tokens": 0.000001,
          "input_cache_creation": 0.000001,
          "cache_read_input_tokens": 8e-8,
          "input_cache_read": 8e-8
        }
      }
    ]
  },
  {
    "id": "cm3x0p8ev000008kyd96800c8",
    "model_name": "chatgpt-4o-latest",
    "match_pattern": "(?i)^(chatgpt-4o-latest)$",
    "created_at": "2024-11-25T12:47:17.504Z",
    "updated_at": "2024-11-25T12:47:17.504Z",
    "tokenizer_config": {
      "tokensPerName": 1,
      "tokenizerModel": "gpt-4o",
      "tokensPerMessage": 3
    },
    "tokenizer_id": "openai",
    "pricing_tiers": [
      {
        "id": "cm3x0p8ev000008kyd96800c8_tier_default",
        "name": "Standard",
        "is_default": true,
        "priority": 0,
        "conditions": [],
        "prices": {
          "input": 0.000005,
          "output": 0.000015
        }
      }
    ]
  },
  {
    "id": "cm48akqgo000008ldbia24qg0",
    "model_name": "gpt-4o-2024-11-20",
    "match_pattern": "(?i)^(gpt-4o-2024-11-20)$",
    "created_at": "2024-12-03T10:06:12.000Z",
    "updated_at": "2024-12-03T10:06:12.000Z",
    "tokenizer_config": {
      "tokensPerName": 1,
      "tokenizerModel": "gpt-4o",
      "tokensPerMessage": 3
    },
    "tokenizer_id": "openai",
    "pricing_tiers": [
      {
        "id": "cm48akqgo000008ldbia24qg0_tier_default",
        "name": "Standard",
        "is_default": true,
        "priority": 0,
        "conditions": [],
        "prices": {
          "input": 0.0000025,
          "input_cached_tokens": 0.00000125,
          "input_cache_read": 0.00000125,
          "output": 0.00001
        }
      }
    ]
  },
  {
    "id": "cm48b2ksh000008l0hn3u0hl3",
    "model_name": "gpt-4o-audio-preview",
    "match_pattern": "(?i)^(gpt-4o-audio-preview)$",
    "created_at": "2024-12-03T10:19:56.000Z",
    "updated_at": "2024-12-03T10:19:56.000Z",
    "pricing_tiers": [
      {
        "id": "cm48b2ksh000008l0hn3u0hl3_tier_default",
        "name": "Standard",
        "is_default": true,
        "priority": 0,
        "conditions": [],
        "prices": {
          "input_text_tokens": 0.0000025,
          "output_text_tokens": 0.00001,
          "input_audio_tokens": 0.0001,
          "input_audio": 0.0001,
          "output_audio_tokens": 0.0002,
          "output_audio": 0.0002
        }
      }
    ]
  },
  {
    "id": "cm48bbm0k000008l69nsdakwf",
    "model_name": "gpt-4o-audio-preview-2024-10-01",
    "match_pattern": "(?i)^(gpt-4o-audio-preview-2024-10-01)$",
    "created_at": "2024-12-03T10:19:56.000Z",
    "updated_at": "2024-12-03T10:19:56.000Z",
    "pricing_tiers": [
      {
        "id": "cm48bbm0k000008l69nsdakwf_tier_default",
        "name": "Standard",
        "is_default": true,
        "priority": 0,
        "conditions": [],
        "prices": {
          "input_text_tokens": 0.0000025,
          "output_text_tokens": 0.00001,
          "input_audio_tokens": 0.0001,
          "input_audio": 0.0001,
          "output_audio_tokens": 0.0002,
          "output_audio": 0.0002
        }
      }
    ]
  },
  {
    "id": "cm48c2qh4000008mhgy4mg2qc",
    "model_name": "gpt-4o-realtime-preview",
    "match_pattern": "(?i)^(gpt-4o-realtime-preview)$",
    "created_at": "2024-12-03T10:19:56.000Z",
    "updated_at": "2024-12-03T10:19:56.000Z",
    "pricing_tiers": [
      {
        "id": "cm48c2qh4000008mhgy4mg2qc_tier_default",
        "name": "Standard",
        "is_default": true,
        "priority": 0,
        "conditions": [],
        "prices": {
          "input_text_tokens": 0.000005,
          "input_cached_text_tokens": 0.0000025,
          "output_text_tokens": 0.00002,
          "input_audio_tokens": 0.0001,
          "input_audio": 0.0001,
          "input_cached_audio_tokens": 0.00002,
          "output_audio_tokens": 0.0002,
          "output_audio": 0.0002
        }
      }
    ]
  },
  {
    "id": "cm48cjxtc000008jrcsso3avv",
    "model_name": "gpt-4o-realtime-preview-2024-10-01",
    "match_pattern": "(?i)^(gpt-4o-realtime-preview-2024-10-01)$",
    "created_at": "2024-12-03T10:19:56.000Z",
    "updated_at": "2024-12-03T10:19:56.000Z",
    "pricing_tiers": [
      {
        "id": "cm48cjxtc000008jrcsso3avv_tier_default",
        "name": "Standard",
        "is_default": true,
        "priority": 0,
        "conditions": [],
        "prices": {
          "input_text_tokens": 0.000005,
          "input_cached_text_tokens": 0.0000025,
          "output_text_tokens": 0.00002,
          "input_audio_tokens": 0.0001,
          "input_audio": 0.0001,
          "input_cached_audio_tokens": 0.00002,
          "output_audio_tokens": 0.0002,
          "output_audio": 0.0002
        }
      }
    ]
  },
  {
    "id": "cm48cjxtc000108jrcsso3avv",
    "model_name": "o1",
    "match_pattern": "(?i)^(o1)$",
    "created_at": "2025-01-17T00:01:35.373Z",
    "updated_at": "2025-01-17T00:01:35.373Z",
    "pricing_tiers": [
      {
        "id": "cm48cjxtc000108jrcsso3avv_tier_default",
        "name": "Standard",
        "is_default": true,
        "priority": 0,
        "conditions": [],
        "prices": {
          "input": 0.000015,
          "input_cached_tokens": 0.0000075,
          "input_cache_read": 0.0000075,
          "output": 0.00006,
          "output_reasoning_tokens": 0.00006,
          "output_reasoning": 0.00006
        }
      }
    ]
  },
  {
    "id": "cm48cjxtc000208jrcsso3avv",
    "model_name": "o1-2024-12-17",
    "match_pattern": "(?i)^(o1-2024-12-17)$",
    "created_at": "2025-01-17T00:01:35.373Z",
    "updated_at": "2025-01-17T00:01:35.373Z",
    "pricing_tiers": [
      {
        "id": "cm48cjxtc000208jrcsso3avv_tier_default",
        "name": "Standard",
        "is_default": true,
        "priority": 0,
        "conditions": [],
        "prices": {
          "input": 0.000015,
          "input_cached_tokens": 0.0000075,
          "input_cache_read": 0.0000075,
          "output": 0.00006,
          "output_reasoning_tokens": 0.00006,
          "output_reasoning": 0.00006
        }
      }
    ]
  },
  {
    "id": "cm48cjxtc000308jrcsso3avv",
    "model_name": "gemini-2.0-flash-exp",
    "match_pattern": "(?i)^(gemini-2.0-flash-exp)(@[a-zA-Z0-9]+)?$",
    "created_at": "2025-01-17T11:11:35.241Z",
    "updated_at": "2025-01-17T11:11:35.241Z",
    "pricing_tiers": [
      {
        "id": "cm48cjxtc000308jrcsso3avv_tier_default",
        "name": "Standard",
        "is_default": true,
        "priority": 0,
        "conditions": [],
        "prices": {}
      }
    ]
  },
  {
    "id": "cm6l8j7vs0000tymz9vk7ew8t",
    "model_name": "o3-mini",
    "match_pattern": "(?i)^(o3-mini)$",
    "created_at": "2025-01-31T20:41:35.373Z",
    "updated_at": "2025-01-31T20:41:35.373Z",
    "pricing_tiers": [
      {
        "id": "cm6l8j7vs0000tymz9vk7ew8t_tier_default",
        "name": "Standard",
        "is_default": true,
        "priority": 0,
        "conditions": [],
        "prices": {
          "input": 0.0000011,
          "input_cached_tokens": 5.5e-7,
          "input_cache_read": 5.5e-7,
          "output": 0.0000044,
          "output_reasoning_tokens": 0.0000044,
          "output_reasoning": 0.0000044
        }
      }
    ]
  },
  {
    "id": "cm6l8jan90000tymz52sh0ql8",
    "model_name": "o3-mini-2025-01-31",
    "match_pattern": "(?i)^(o3-mini-2025-01-31)$",
    "created_at": "2025-01-31T20:41:35.373Z",
    "updated_at": "2025-01-31T20:41:35.373Z",
    "pricing_tiers": [
      {
        "id": "cm6l8jan90000tymz52sh0ql8_tier_default",
        "name": "Standard",
        "is_default": true,
        "priority": 0,
        "conditions": [],
        "prices": {
          "input": 0.0000011,
          "input_cached_tokens": 5.5e-7,
          "input_cache_read": 5.5e-7,
          "output": 0.0000044,
          "output_reasoning_tokens": 0.0000044,
          "output_reasoning": 0.0000044
        }
      }
    ]
  },
  {
    "id": "cm6l8jbcd0000tymz52sh0ql9",
    "model_name": "gemini-2.0-pro-exp-02-05",
    "match_pattern": "(?i)^(gemini-2.0-pro-exp-02-05)(@[a-zA-Z0-9]+)?$",
    "created_at": "2025-02-06T11:11:35.241Z",
    "updated_at": "2025-02-06T11:11:35.241Z",
    "pricing_tiers": [
      {
        "id": "cm6l8jbcd0000tymz52sh0ql9_tier_default",
        "name": "Standard",
        "is_default": true,
        "priority": 0,
        "conditions": [],
        "prices": {}
      }
    ]
  },
  {
    "id": "cm6l8jdef0000tymz52sh0ql0",
    "model_name": "gemini-2.0-flash-001",
    "match_pattern": "(?i)^(gemini-2.0-flash-001)(@[a-zA-Z0-9]+)?$",
    "created_at": "2025-02-06T11:11:35.241Z",
    "updated_at": "2025-02-10T10:11:35.241Z",
    "pricing_tiers": [
      {
        "id": "cm6l8jdef0000tymz52sh0ql0_tier_default",
        "name": "Standard",
        "is_default": true,
        "priority": 0,
        "conditions": [],
        "prices": {
          "input": 1e-7,
          "output": 4e-7
        }
      }
    ]
  },
  {
    "id": "cm6l8jfgh0000tymz52sh0ql1",
    "model_name": "gemini-2.0-flash-lite-preview-02-05",
    "match_pattern": "(?i)^(gemini-2.0-flash-lite-preview-02-05)(@[a-zA-Z0-9]+)?$",
    "created_at": "2025-02-06T11:11:35.241Z",
    "updated_at": "2025-02-10T10:11:35.241Z",
    "pricing_tiers": [
      {
        "id": "cm6l8jfgh0000tymz52sh0ql1_tier_default",
        "name": "Standard",
        "is_default": true,
        "priority": 0,
        "conditions": [],
        "prices": {
          "input": 7.5e-8,
          "output": 3e-7
        }
      }
    ]
  },
  {
    "id": "cm7ka7561000108js3t9tb3at",
    "model_name": "claude-3.7-sonnet-20250219",
    "match_pattern": "(?i)^(claude-3.7-sonnet-20250219|(eu\\.|us\\.|apac\\.)?anthropic\\.claude-3.7-sonnet-20250219-v1:0|claude-3-7-sonnet-V1@20250219)$",
    "created_at": "2025-02-25T09:35:39.000Z",
    "updated_at": "2025-11-18T00:00:00.000Z",
    "tokenizer_id": "claude",
    "pricing_tiers": [
      {
        "id": "cm7ka7561000108js3t9tb3at_tier_default",
        "name": "Standard",
        "is_default": true,
        "priority": 0,
        "conditions": [],
        "prices": {
          "input": 0.000003,
          "input_tokens": 0.000003,
          "output": 0.000015,
          "output_tokens": 0.000015,
          "cache_creation_input_tokens": 0.00000375,
          "input_cache_creation": 0.00000375,
          "cache_read_input_tokens": 3e-7,
          "input_cache_read": 3e-7
        }
      }
    ]
  },
  {
    "id": "cm7ka7zob000208jsfs9h5ajj",
    "model_name": "claude-3.7-sonnet-latest",
    "match_pattern": "(?i)^(claude-3-7-sonnet-latest)$",
    "created_at": "2025-02-25T09:35:39.000Z",
    "updated_at": "2025-02-25T09:35:39.000Z",
    "tokenizer_id": "claude",
    "pricing_tiers": [
      {
        "id": "cm7ka7zob000208jsfs9h5ajj_tier_default",
        "name": "Standard",
        "is_default": true,
        "priority": 0,
        "conditions": [],
        "prices": {
          "input": 0.000003,
          "input_tokens": 0.000003,
          "output": 0.000015,
          "output_tokens": 0.000015,
          "cache_creation_input_tokens": 0.00000375,
          "input_cache_creation": 0.00000375,
          "cache_read_input_tokens": 3e-7,
          "input_cache_read": 3e-7
        }
      }
    ]
  },
  {
    "id": "cm7nusjvk0000tvmz71o85jwg",
    "model_name": "gpt-4.5-preview",
    "match_pattern": "(?i)^(gpt-4.5-preview)$",
    "created_at": "2025-02-27T21:26:54.132Z",
    "updated_at": "2025-02-27T21:26:54.132Z",
    "pricing_tiers": [
      {
        "id": "cm7nusjvk0000tvmz71o85jwg_tier_default",
        "name": "Standard",
        "is_default": true,
        "priority": 0,
        "conditions": [],
        "prices": {
          "input": 0.000075,
          "input_cached_tokens": 0.0000375,
          "input_cached_text_tokens": 0.0000375,
          "input_cache_read": 0.0000375,
          "output": 0.00015
        }
      }
    ]
  },
  {
    "id": "cm7nusn640000tvmzf10z2x65",
    "model_name": "gpt-4.5-preview-2025-02-27",
    "match_pattern": "(?i)^(gpt-4.5-preview-2025-02-27)$",
    "created_at": "2025-02-27T21:26:54.132Z",
    "updated_at": "2025-02-27T21:26:54.132Z",
    "pricing_tiers": [
      {
        "id": "cm7nusn640000tvmzf10z2x65_tier_default",
        "name": "Standard",
        "is_default": true,
        "priority": 0,
        "conditions": [],
        "prices": {
          "input": 0.000075,
          "input_cached_tokens": 0.0000375,
          "input_cached_text_tokens": 0.0000375,
          "input_cache_read": 0.0000375,
          "output": 0.00015
        }
      }
    ]
  },
  {
    "id": "cm7nusn643377tvmzh27m33kl",
    "model_name": "gpt-4.1",
    "match_pattern": "(?i)^(gpt-4.1)$",
    "created_at": "2025-04-15T10:26:54.132Z",
    "updated_at": "2025-04-15T10:26:54.132Z",
    "tokenizer_config": {
      "tokensPerName": 1,
      "tokenizerModel": "gpt-4",
      "tokensPerMessage": 3
    },
    "tokenizer_id": "openai",
    "pricing_tiers": [
      {
        "id": "cm7nusn643377tvmzh27m33kl_tier_default",
        "name": "Standard",
        "is_default": true,
        "priority": 0,
        "conditions": [],
        "prices": {
          "input": 0.000002,
          "input_cached_tokens": 5e-7,
          "input_cached_text_tokens": 5e-7,
          "input_cache_read": 5e-7,
          "output": 0.000008
        }
      }
    ]
  },
  {
    "id": "cm7qahw732891bpmzy45r3x70",
    "model_name": "gpt-4.1-2025-04-14",
    "match_pattern": "(?i)^(gpt-4.1-2025-04-14)$",
    "created_at": "2025-04-15T10:26:54.132Z",
    "updated_at": "2025-04-15T10:26:54.132Z",
    "tokenizer_config": {
      "tokensPerName": 1,
      "tokenizerModel": "gpt-4",
      "tokensPerMessage": 3
    },
    "tokenizer_id": "openai",
    "pricing_tiers": [
      {
        "id": "cm7qahw732891bpmzy45r3x70_tier_default",
        "name": "Standard",
        "is_default": true,
        "priority": 0,
        "conditions": [],
        "prices": {
          "input": 0.000002,
          "input_cached_tokens": 5e-7,
          "input_cached_text_tokens": 5e-7,
          "input_cache_read": 5e-7,
          "output": 0.000008
        }
      }
    ]
  },
  {
    "id": "cm7sglt825463kxnza72p6v81",
    "model_name": "gpt-4.1-mini-2025-04-14",
    "match_pattern": "(?i)^(gpt-4.1-mini-2025-04-14)$",
    "created_at": "2025-04-15T10:26:54.132Z",
    "updated_at": "2025-04-15T10:26:54.132Z",
    "tokenizer_config": {
      "tokensPerName": 1,
      "tokenizerModel": "gpt-4",
      "tokensPerMessage": 3
    },
    "tokenizer_id": "openai",
    "pricing_tiers": [
      {
        "id": "cm7sglt825463kxnza72p6v81_tier_default",
        "name": "Standard",
        "is_default": true,
        "priority": 0,
        "conditions": [],
        "prices": {
          "input": 4e-7,
          "input_cached_tokens": 1e-7,
          "input_cached_text_tokens": 1e-7,
          "input_cache_read": 1e-7,
          "output": 0.0000016
        }
      }
    ]
  },
  {
    "id": "cm7vxpz967124dhjtb95w8f92",
    "model_name": "gpt-4.1-nano-2025-04-14",
    "match_pattern": "(?i)^(gpt-4.1-nano-2025-04-14)$",
    "created_at": "2025-04-15T10:26:54.132Z",
    "updated_at": "2025-04-15T10:26:54.132Z",
    "tokenizer_config": {
      "tokensPerName": 1,
      "tokenizerModel": "gpt-4",
      "tokensPerMessage": 3
    },
    "tokenizer_id": "openai",
    "pricing_tiers": [
      {
        "id": "cm7vxpz967124dhjtb95w8f92_tier_default",
        "name": "Standard",
        "is_default": true,
        "priority": 0,
        "conditions": [],
        "prices": {
          "input": 1e-7,
          "input_cached_tokens": 2.5e-8,
          "input_cached_text_tokens": 2.5e-8,
          "input_cache_read": 2.5e-8,
          "output": 4e-7
        }
      }
    ]
  },
  {
    "id": "cm7wmny967124dhjtb95w8f81",
    "model_name": "o3",
    "match_pattern": "(?i)^(o3)$",
    "created_at": "2025-04-16T23:26:54.132Z",
    "updated_at": "2025-06-10T23:26:54.132Z",
    "pricing_tiers": [
      {
        "id": "cm7wmny967124dhjtb95w8f81_tier_default",
        "name": "Standard",
        "is_default": true,
        "priority": 0,
        "conditions": [],
        "prices": {
          "input": 0.000002,
          "input_cached_tokens": 5e-7,
          "input_cache_read": 5e-7,
          "output": 0.000008,
          "output_reasoning_tokens": 0.000008,
          "output_reasoning": 0.000008
        }
      }
    ]
  },
  {
    "id": "cm7wopq3327124dhjtb95w8f81",
    "model_name": "o3-2025-04-16",
    "match_pattern": "(?i)^(o3-2025-04-16)$",
    "created_at": "2025-04-16T23:26:54.132Z",
    "updated_at": "2025-06-10T23:26:54.132Z",
    "pricing_tiers": [
      {
        "id": "cm7wopq3327124dhjtb95w8f81_tier_default",
        "name": "Standard",
        "is_default": true,
        "priority": 0,
        "conditions": [],
        "prices": {
          "input": 0.000002,
          "input_cached_tokens": 5e-7,
          "input_cache_read": 5e-7,
          "output": 0.000008,
          "output_reasoning_tokens": 0.000008,
          "output_reasoning": 0.000008
        }
      }
    ]
  },
  {
    "id": "cm7wqrs1327124dhjtb95w8f81",
    "model_name": "o4-mini",
    "match_pattern": "(?i)^(o4-mini)$",
    "created_at": "2025-04-16T23:26:54.132Z",
    "updated_at": "2025-04-16T23:26:54.132Z",
    "pricing_tiers": [
      {
        "id": "cm7wqrs1327124dhjtb95w8f81_tier_default",
        "name": "Standard",
        "is_default": true,
        "priority": 0,
        "conditions": [],
        "prices": {
          "input": 0.0000011,
          "input_cached_tokens": 2.75e-7,
          "input_cache_read": 2.75e-7,
          "output": 0.0000044,
          "output_reasoning_tokens": 0.0000044,
          "output_reasoning": 0.0000044
        }
      }
    ]
  },
  {
    "id": "cm7zqrs1327124dhjtb95w8f82",
    "model_name": "o4-mini-2025-04-16",
    "match_pattern": "(?i)^(o4-mini-2025-04-16)$",
    "created_at": "2025-04-16T23:26:54.132Z",
    "updated_at": "2025-04-16T23:26:54.132Z",
    "pricing_tiers": [
      {
        "id": "cm7zqrs1327124dhjtb95w8f82_tier_default",
        "name": "Standard",
        "is_default": true,
        "priority": 0,
        "conditions": [],
        "prices": {
          "input": 0.0000011,
          "input_cached_tokens": 2.75e-7,
          "input_cache_read": 2.75e-7,
          "output": 0.0000044,
          "output_reasoning_tokens": 0.0000044,
          "output_reasoning": 0.0000044
        }
      }
    ]
  },
  {
    "id": "cm7zrrs1327124dhjtb95w8f13",
    "model_name": "gemini-2.0-pro-exp",
    "match_pattern": "(?i)^(gemini-2.0-pro-exp)(@[a-zA-Z0-9]+)?$",
    "created_at": "2025-04-22T10:11:35.241Z",
    "updated_at": "2025-04-22T10:11:35.241Z",
    "pricing_tiers": [
      {
        "id": "cm7zrrs1327124dhjtb95w8f13_tier_default",
        "name": "Standard",
        "is_default": true,
        "priority": 0,
        "conditions": [],
        "prices": {}
      }
    ]
  },
  {
    "id": "cm7zsrs1327124dhjtb95w8f74",
    "model_name": "gemini-2.0-flash",
    "match_pattern": "(?i)^(gemini-2.0-flash)(@[a-zA-Z0-9]+)?$",
    "created_at": "2025-04-22T10:11:35.241Z",
    "updated_at": "2025-04-22T10:11:35.241Z",
    "pricing_tiers": [
      {
        "id": "cm7zsrs1327124dhjtb95w8f74_tier_default",
        "name": "Standard",
        "is_default": true,
        "priority": 0,
        "conditions": [],
        "prices": {
          "input": 1e-7,
          "output": 4e-7
        }
      }
    ]
  },
  {
    "id": "cm7ztrs1327124dhjtb95w8f19",
    "model_name": "gemini-2.0-flash-lite-preview",
    "match_pattern": "(?i)^(gemini-2.0-flash-lite-preview)(@[a-zA-Z0-9]+)?$",
    "created_at": "2025-04-22T10:11:35.241Z",
    "updated_at": "2025-04-22T10:11:35.241Z",
    "pricing_tiers": [
      {
        "id": "cm7ztrs1327124dhjtb95w8f19_tier_default",
        "name": "Standard",
        "is_default": true,
        "priority": 0,
        "conditions": [],
        "prices": {
          "input": 7.5e-8,
          "output": 3e-7
        }
      }
    ]
  },
  {
    "id": "cm7zxrs1327124dhjtb95w8f45",
    "model_name": "gpt-4.1-nano",
    "match_pattern": "(?i)^(gpt-4.1-nano)$",
    "created_at": "2025-04-22T10:11:35.241Z",
    "updated_at": "2025-04-22T10:11:35.241Z",
    "tokenizer_config": {
      "tokensPerName": 1,
      "tokenizerModel": "gpt-4",
      "tokensPerMessage": 3
    },
    "tokenizer_id": "openai",
    "pricing_tiers": [
      {
        "id": "cm7zxrs1327124dhjtb95w8f45_tier_default",
        "name": "Standard",
        "is_default": true,
        "priority": 0,
        "conditions": [],
        "prices": {
          "input": 1e-7,
          "input_cached_tokens": 2.5e-8,
          "input_cached_text_tokens": 2.5e-8,
          "input_cache_read": 2.5e-8,
          "output": 4e-7
        }
      }
    ]
  },
  {
    "id": "cm7zzrs1327124dhjtb95w8p96",
    "model_name": "gpt-4.1-mini",
    "match_pattern": "(?i)^(gpt-4.1-mini)$",
    "created_at": "2025-04-22T10:11:35.241Z",
    "updated_at": "2025-04-22T10:11:35.241Z",
    "tokenizer_config": {
      "tokensPerName": 1,
      "tokenizerModel": "gpt-4",
      "tokensPerMessage": 3
    },
    "tokenizer_id": "openai",
    "pricing_tiers": [
      {
        "id": "cm7zzrs1327124dhjtb95w8p96_tier_default",
        "name": "Standard",
        "is_default": true,
        "priority": 0,
        "conditions": [],
        "prices": {
          "input": 4e-7,
          "input_cached_tokens": 1e-7,
          "input_cached_text_tokens": 1e-7,
          "input_cache_read": 1e-7,
          "output": 0.0000016
        }
      }
    ]
  },
  {
    "id": "c5qmrqolku82tra3vgdixmys",
    "model_name": "claude-sonnet-4-5-20250929",
    "match_pattern": "(?i)^(claude-sonnet-4-5-20250929|(eu\\.|us\\.|apac\\.)?anthropic\\.claude-sonnet-4-5-20250929-v1:0|claude-sonnet-4-5-V1@20250929|claude-sonnet-4-5@20250929)$",
    "created_at": "2025-09-29T00:00:00.000Z",
    "updated_at": "2025-11-21T00:00:00.000Z",
    "tokenizer_id": "claude",
    "pricing_tiers": [
      {
        "id": "c5qmrqolku82tra3vgdixmys_tier_default",
        "name": "Standard",
        "is_default": true,
        "priority": 0,
        "conditions": [],
        "prices": {
          "input": 0.000003,
          "input_tokens": 0.000003,
          "output": 0.000015,
          "output_tokens": 0.000015,
          "cache_creation_input_tokens": 0.00000375,
          "input_cache_creation": 0.00000375,
          "cache_read_input_tokens": 3e-7,
          "input_cache_read": 3e-7
        }
      },
      {
        "id": "00b65240-047b-4722-9590-808edbc2067f",
        "name": "Large Context",
        "is_default": false,
        "priority": 1,
        "conditions": [
          {
            "usageDetailPattern": "input",
            "operator": "gt",
            "value": 200000,
            "caseSensitive": false
          }
        ],
        "prices": {
          "input": 0.000006,
          "input_tokens": 0.000006,
          "output": 0.0000225,
          "output_tokens": 0.0000225,
          "cache_creation_input_tokens": 0.0000075,
          "input_cache_creation": 0.0000075,
          "cache_read_input_tokens": 6e-7,
          "input_cache_read": 6e-7
        }
      }
    ]
  },
  {
    "id": "cmazmkzlm00000djp1e1qe4k4",
    "model_name": "claude-sonnet-4-20250514",
    "match_pattern": "(?i)^(claude-sonnet-4-20250514|(eu\\.|us\\.|apac\\.)?anthropic\\.claude-sonnet-4-20250514-v1:0|claude-sonnet-4-V1@20250514|claude-sonnet-4@20250514)$",
    "created_at": "2025-05-22T17:09:02.131Z",
    "updated_at": "2025-11-18T00:00:00.000Z",
    "tokenizer_id": "claude",
    "pricing_tiers": [
      {
        "id": "cmazmkzlm00000djp1e1qe4k4_tier_default",
        "name": "Standard",
        "is_default": true,
        "priority": 0,
        "conditions": [],
        "prices": {
          "input": 0.000003,
          "input_tokens": 0.000003,
          "output": 0.000015,
          "output_tokens": 0.000015,
          "cache_creation_input_tokens": 0.00000375,
          "input_cache_creation": 0.00000375,
          "cache_read_input_tokens": 3e-7,
          "input_cache_read": 3e-7
        }
      }
    ]
  },
  {
    "id": "cmazmlbnv00010djpazed91va",
    "model_name": "claude-sonnet-4-latest",
    "match_pattern": "(?i)^(claude-sonnet-4-latest)$",
    "created_at": "2025-05-22T17:09:02.131Z",
    "updated_at": "2025-05-22T17:09:02.131Z",
    "tokenizer_id": "claude",
    "pricing_tiers": [
      {
        "id": "cmazmlbnv00010djpazed91va_tier_default",
        "name": "Standard",
        "is_default": true,
        "priority": 0,
        "conditions": [],
        "prices": {
          "input": 0.000003,
          "input_tokens": 0.000003,
          "output": 0.000015,
          "output_tokens": 0.000015,
          "cache_creation_input_tokens": 0.00000375,
          "input_cache_creation": 0.00000375,
          "cache_read_input_tokens": 3e-7,
          "input_cache_read": 3e-7
        }
      }
    ]
  },
  {
    "id": "cmazmlm2p00020djpa9s64jw5",
    "model_name": "claude-opus-4-20250514",
    "match_pattern": "(?i)^(claude-opus-4-20250514|(eu\\.|us\\.|apac\\.)?anthropic\\.claude-opus-4-20250514-v1:0|claude-opus-4@20250514)$",
    "created_at": "2025-05-22T17:09:02.131Z",
    "updated_at": "2025-11-18T00:00:00.000Z",
    "tokenizer_id": "claude",
    "pricing_tiers": [
      {
        "id": "cmazmlm2p00020djpa9s64jw5_tier_default",
        "name": "Standard",
        "is_default": true,
        "priority": 0,
        "conditions": [],
        "prices": {
          "input": 0.000015,
          "input_tokens": 0.000015,
          "output": 0.000075,
          "output_tokens": 0.000075,
          "cache_creation_input_tokens": 0.00001875,
          "input_cache_creation": 0.00001875,
          "cache_read_input_tokens": 0.0000015,
          "input_cache_read": 0.0000015
        }
      }
    ]
  },
  {
    "id": "cmz9x72kq55721pqrs83y4n2bx",
    "model_name": "o3-pro",
    "match_pattern": "(?i)^(o3-pro)$",
    "created_at": "2025-06-10T22:26:54.132Z",
    "updated_at": "2025-06-10T22:26:54.132Z",
    "pricing_tiers": [
      {
        "id": "cmz9x72kq55721pqrs83y4n2bx_tier_default",
        "name": "Standard",
        "is_default": true,
        "priority": 0,
        "conditions": [],
        "prices": {
          "input": 0.00002,
          "output": 0.00008,
          "output_reasoning_tokens": 0.00008,
          "output_reasoning": 0.00008
        }
      }
    ]
  },
  {
    "id": "cmz9x72kq55721pqrs83y4n2by",
    "model_name": "o3-pro-2025-06-10",
    "match_pattern": "(?i)^(o3-pro-2025-06-10)$",
    "created_at": "2025-06-10T22:26:54.132Z",
    "updated_at": "2025-06-10T22:26:54.132Z",
    "pricing_tiers": [
      {
        "id": "cmz9x72kq55721pqrs83y4n2by_tier_default",
        "name": "Standard",
        "is_default": true,
        "priority": 0,
        "conditions": [],
        "prices": {
          "input": 0.00002,
          "output": 0.00008,
          "output_reasoning_tokens": 0.00008,
          "output_reasoning": 0.00008
        }
      }
    ]
  },
  {
    "id": "cmbrold5b000107lbftb9fdoo",
    "model_name": "o1-pro",
    "match_pattern": "(?i)^(o1-pro)$",
    "created_at": "2025-06-10T22:26:54.132Z",
    "updated_at": "2025-06-10T22:26:54.132Z",
    "pricing_tiers": [
      {
        "id": "cmbrold5b000107lbftb9fdoo_tier_default",
        "name": "Standard",
        "is_default": true,
        "priority": 0,
        "conditions": [],
        "prices": {
          "input": 0.00015,
          "output": 0.0006,
          "output_reasoning_tokens": 0.0006,
          "output_reasoning": 0.0006
        }
      }
    ]
  },
  {
    "id": "cmbrolpax000207lb3xkedysz",
    "model_name": "o1-pro-2025-03-19",
    "match_pattern": "(?i)^(o1-pro-2025-03-19)$",
    "created_at": "2025-06-10T22:26:54.132Z",
    "updated_at": "2025-06-10T22:26:54.132Z",
    "pricing_tiers": [
      {
        "id": "cmbrolpax000207lb3xkedysz_tier_default",
        "name": "Standard",
        "is_default": true,
        "priority": 0,
        "conditions": [],
        "prices": {
          "input": 0.00015,
          "output": 0.0006,
          "output_reasoning_tokens": 0.0006,
          "output_reasoning": 0.0006
        }
      }
    ]
  },
  {
    "id": "cmcnjkfwn000107l43bf5e8ax",
    "model_name": "gemini-2.5-flash",
    "match_pattern": "(?i)^(gemini-2.5-flash)$",
    "created_at": "2025-07-03T13:44:06.964Z",
    "updated_at": "2025-11-14T13:15:31.034Z",
    "pricing_tiers": [
      {
        "id": "cmcnjkfwn000107l43bf5e8ax_tier_default",
        "name": "Standard",
        "is_default": true,
        "priority": 0,
        "conditions": [],
        "prices": {
          "input": 3e-7,
          "input_modality_1": 3e-7,
          "prompt_token_count": 3e-7,
          "promptTokenCount": 3e-7,
          "input_cached_tokens": 3e-8,
          "cached_content_token_count": 3e-8,
          "output": 0.0000025,
          "output_modality_1": 0.0000025,
          "candidates_token_count": 0.0000025,
          "candidatesTokenCount": 0.0000025,
          "thoughtsTokenCount": 0.0000025,
          "thoughts_token_count": 0.0000025,
          "output_reasoning": 0.0000025,
          "input_audio_tokens": 0.000001
        }
      }
    ]
  },
  {
    "id": "cmcnjkrfa000207l4fpnh5mnv",
    "model_name": "gemini-2.5-flash-lite",
    "match_pattern": "(?i)^(gemini-2.5-flash-lite)$",
    "created_at": "2025-07-03T13:44:06.964Z",
    "updated_at": "2025-11-14T13:15:31.034Z",
    "pricing_tiers": [
      {
        "id": "cmcnjkrfa000207l4fpnh5mnv_tier_default",
        "name": "Standard",
        "is_default": true,
        "priority": 0,
        "conditions": [],
        "prices": {
          "input": 1e-7,
          "input_modality_1": 1e-7,
          "prompt_token_count": 1e-7,
          "promptTokenCount": 1e-7,
          "input_cached_tokens": 2.5e-8,
          "cached_content_token_count": 2.5e-8,
          "output": 4e-7,
          "output_modality_1": 4e-7,
          "candidates_token_count": 4e-7,
          "candidatesTokenCount": 4e-7,
          "thoughtsTokenCount": 4e-7,
          "thoughts_token_count": 4e-7,
          "output_reasoning": 4e-7,
          "input_audio_tokens": 5e-7
        }
      }
    ]
  },
  {
    "id": "cmdysde5w0000rkmzbc1g5au3",
    "model_name": "claude-opus-4-1-20250805",
    "match_pattern": "(?i)^(claude-opus-4-1-20250805|(eu\\.|us\\.|apac\\.)?anthropic\\.claude-opus-4-1-20250805-v1:0|claude-opus-4-1@20250805)$",
    "created_at": "2025-08-05T15:00:00.000Z",
    "updated_at": "2025-11-18T00:00:00.000Z",
    "tokenizer_id": "claude",
    "pricing_tiers": [
      {
        "id": "cmdysde5w0000rkmzbc1g5au3_tier_default",
        "name": "Standard",
        "is_default": true,
        "priority": 0,
        "conditions": [],
        "prices": {
          "input": 0.000015,
          "input_tokens": 0.000015,
          "output": 0.000075,
          "output_tokens": 0.000075,
          "cache_creation_input_tokens": 0.00001875,
          "input_cache_creation": 0.00001875,
          "cache_read_input_tokens": 0.0000015,
          "input_cache_read": 0.0000015
        }
      }
    ]
  },
  {
    "id": "38c3822a-09a3-457b-b200-2c6f17f7cf2f",
    "model_name": "gpt-5",
    "match_pattern": "(?i)^(gpt-5)$",
    "created_at": "2025-08-07T16:00:00.000Z",
    "updated_at": "2025-08-07T16:00:00.000Z",
    "tokenizer_config": {
      "tokensPerName": 1,
      "tokenizerModel": "gpt-4",
      "tokensPerMessage": 3
    },
    "tokenizer_id": "openai",
    "pricing_tiers": [
      {
        "id": "38c3822a-09a3-457b-b200-2c6f17f7cf2f_tier_default",
        "name": "Standard",
        "is_default": true,
        "priority": 0,
        "conditions": [],
        "prices": {
          "input": 0.00000125,
          "input_cached_tokens": 1.25e-7,
          "output": 0.00001,
          "input_cache_read": 1.25e-7,
          "output_reasoning_tokens": 0.00001,
          "output_reasoning": 0.00001
        }
      }
    ]
  },
  {
    "id": "12543803-2d5f-4189-addc-821ad71c8b55",
    "model_name": "gpt-5-2025-08-07",
    "match_pattern": "(?i)^(gpt-5-2025-08-07)$",
    "created_at": "2025-08-11T08:00:00.000Z",
    "updated_at": "2025-08-11T08:00:00.000Z",
    "tokenizer_config": {
      "tokensPerName": 1,
      "tokenizerModel": "gpt-4",
      "tokensPerMessage": 3
    },
    "tokenizer_id": "openai",
    "pricing_tiers": [
      {
        "id": "12543803-2d5f-4189-addc-821ad71c8b55_tier_default",
        "name": "Standard",
        "is_default": true,
        "priority": 0,
        "conditions": [],
        "prices": {
          "input": 0.00000125,
          "input_cached_tokens": 1.25e-7,
          "output": 0.00001,
          "input_cache_read": 1.25e-7,
          "output_reasoning_tokens": 0.00001,
          "output_reasoning": 0.00001
        }
      }
    ]
  },
  {
    "id": "3d6a975a-a42d-4ea2-a3ec-4ae567d5a364",
    "model_name": "gpt-5-mini",
    "match_pattern": "(?i)^(gpt-5-mini)$",
    "created_at": "2025-08-07T16:00:00.000Z",
    "updated_at": "2025-08-07T16:00:00.000Z",
    "tokenizer_config": {
      "tokensPerName": 1,
      "tokenizerModel": "gpt-4",
      "tokensPerMessage": 3
    },
    "tokenizer_id": "openai",
    "pricing_tiers": [
      {
        "id": "3d6a975a-a42d-4ea2-a3ec-4ae567d5a364_tier_default",
        "name": "Standard",
        "is_default": true,
        "priority": 0,
        "conditions": [],
        "prices": {
          "input": 2.5e-7,
          "input_cached_tokens": 2.5e-8,
          "output": 0.000002,
          "input_cache_read": 2.5e-8,
          "output_reasoning_tokens": 0.000002,
          "output_reasoning": 0.000002
        }
      }
    ]
  },
  {
    "id": "03b83894-7172-4e1e-8e8b-37d792484efd",
    "model_name": "gpt-5-mini-2025-08-07",
    "match_pattern": "(?i)^(gpt-5-mini-2025-08-07)$",
    "created_at": "2025-08-11T08:00:00.000Z",
    "updated_at": "2025-08-11T08:00:00.000Z",
    "tokenizer_config": {
      "tokensPerName": 1,
      "tokenizerModel": "gpt-4",
      "tokensPerMessage": 3
    },
    "tokenizer_id": "openai",
    "pricing_tiers": [
      {
        "id": "03b83894-7172-4e1e-8e8b-37d792484efd_tier_default",
        "name": "Standard",
        "is_default": true,
        "priority": 0,
        "conditions": [],
        "prices": {
          "input": 2.5e-7,
          "input_cached_tokens": 2.5e-8,
          "output": 0.000002,
          "input_cache_read": 2.5e-8,
          "output_reasoning_tokens": 0.000002,
          "output_reasoning": 0.000002
        }
      }
    ]
  },
  {
    "id": "f0b40234-b694-4c40-9494-7b0efd860fb9",
    "model_name": "gpt-5-nano",
    "match_pattern": "(?i)^(gpt-5-nano)$",
    "created_at": "2025-08-07T16:00:00.000Z",
    "updated_at": "2025-08-07T16:00:00.000Z",
    "tokenizer_config": {
      "tokensPerName": 1,
      "tokenizerModel": "gpt-4",
      "tokensPerMessage": 3
    },
    "tokenizer_id": "openai",
    "pricing_tiers": [
      {
        "id": "f0b40234-b694-4c40-9494-7b0efd860fb9_tier_default",
        "name": "Standard",
        "is_default": true,
        "priority": 0,
        "conditions": [],
        "prices": {
          "input": 5e-8,
          "input_cached_tokens": 5e-9,
          "output": 4e-7,
          "input_cache_read": 5e-9,
          "output_reasoning_tokens": 4e-7,
          "output_reasoning": 4e-7
        }
      }
    ]
  },
  {
    "id": "4489fde4-a594-4011-948b-526989300cd3",
    "model_name": "gpt-5-nano-2025-08-07",
    "match_pattern": "(?i)^(gpt-5-nano-2025-08-07)$",
    "created_at": "2025-08-11T08:00:00.000Z",
    "updated_at": "2025-08-11T08:00:00.000Z",
    "tokenizer_config": {
      "tokensPerName": 1,
      "tokenizerModel": "gpt-4",
      "tokensPerMessage": 3
    },
    "tokenizer_id": "openai",
    "pricing_tiers": [
      {
        "id": "4489fde4-a594-4011-948b-526989300cd3_tier_default",
        "name": "Standard",
        "is_default": true,
        "priority": 0,
        "conditions": [],
        "prices": {
          "input": 5e-8,
          "input_cached_tokens": 5e-9,
          "output": 4e-7,
          "input_cache_read": 5e-9,
          "output_reasoning_tokens": 4e-7,
          "output_reasoning": 4e-7
        }
      }
    ]
  },
  {
    "id": "8ba72ee3-ebe8-4110-a614-bf81094447e5",
    "model_name": "gpt-5-chat-latest",
    "match_pattern": "(?i)^(gpt-5-chat-latest)$",
    "created_at": "2025-08-07T16:00:00.000Z",
    "updated_at": "2025-08-07T16:00:00.000Z",
    "tokenizer_config": {
      "tokensPerName": 1,
      "tokenizerModel": "gpt-4",
      "tokensPerMessage": 3
    },
    "tokenizer_id": "openai",
    "pricing_tiers": [
      {
        "id": "8ba72ee3-ebe8-4110-a614-bf81094447e5_tier_default",
        "name": "Standard",
        "is_default": true,
        "priority": 0,
        "conditions": [],
        "prices": {
          "input": 0.00000125,
          "input_cached_tokens": 1.25e-7,
          "output": 0.00001,
          "input_cache_read": 1.25e-7,
          "output_reasoning_tokens": 0.00001,
          "output_reasoning": 0.00001
        }
      }
    ]
  },
  {
    "id": "cmgg9zco3000004l258um9xk8",
    "model_name": "gpt-5-pro",
    "match_pattern": "(?i)^(gpt-5-pro)$",
    "created_at": "2025-10-07T08:03:54.727Z",
    "updated_at": "2025-10-07T08:03:54.727Z",
    "tokenizer_config": {
      "tokensPerName": 1,
      "tokenizerModel": "gpt-4",
      "tokensPerMessage": 3
    },
    "tokenizer_id": "openai",
    "pricing_tiers": [
      {
        "id": "cmgg9zco3000004l258um9xk8_tier_default",
        "name": "Standard",
        "is_default": true,
        "priority": 0,
        "conditions": [],
        "prices": {
          "input": 0.000015,
          "output": 0.00012,
          "output_reasoning_tokens": 0.00012,
          "output_reasoning": 0.00012
        }
      }
    ]
  },
  {
    "id": "cmgga0vh9000104l22qe4fes4",
    "model_name": "gpt-5-pro-2025-10-06",
    "match_pattern": "(?i)^(gpt-5-pro-2025-10-06)$",
    "created_at": "2025-10-07T08:03:54.727Z",
    "updated_at": "2025-10-07T08:03:54.727Z",
    "tokenizer_config": {
      "tokensPerName": 1,
      "tokenizerModel": "gpt-4",
      "tokensPerMessage": 3
    },
    "tokenizer_id": "openai",
    "pricing_tiers": [
      {
        "id": "cmgga0vh9000104l22qe4fes4_tier_default",
        "name": "Standard",
        "is_default": true,
        "priority": 0,
        "conditions": [],
        "prices": {
          "input": 0.000015,
          "output": 0.00012,
          "output_reasoning_tokens": 0.00012,
          "output_reasoning": 0.00012
        }
      }
    ]
  },
  {
    "id": "cmgt5gnkv000104jx171tbq4e",
    "model_name": "claude-haiku-4-5-20251001",
    "match_pattern": "(?i)^(claude-haiku-4-5-20251001|(eu\\.|us\\.|apac\\.)?anthropic\\.claude-haiku-4-5-20251001-v1:0|claude-4-5-haiku@20251001)$",
    "created_at": "2025-10-16T08:20:44.558Z",
    "updated_at": "2025-11-18T00:00:00.000Z",
    "tokenizer_id": "claude",
    "pricing_tiers": [
      {
        "id": "cmgt5gnkv000104jx171tbq4e_tier_default",
        "name": "Standard",
        "is_default": true,
        "priority": 0,
        "conditions": [],
        "prices": {
          "input": 0.000001,
          "input_tokens": 0.000001,
          "output": 0.000005,
          "output_tokens": 0.000005,
          "cache_creation_input_tokens": 0.00000125,
          "input_cache_creation": 0.00000125,
          "cache_read_input_tokens": 1e-7,
          "input_cache_read": 1e-7
        }
      }
    ]
  },
  {
    "id": "cmhymgpym000d04ih34rndvhr",
    "model_name": "gpt-5.1",
    "match_pattern": "(?i)^(gpt-5.1)$",
    "created_at": "2025-11-14T08:57:23.481Z",
    "updated_at": "2025-11-14T08:57:23.481Z",
    "tokenizer_config": {
      "tokensPerName": 1,
      "tokenizerModel": "gpt-4",
      "tokensPerMessage": 3
    },
    "tokenizer_id": "openai",
    "pricing_tiers": [
      {
        "id": "cmhymgpym000d04ih34rndvhr_tier_default",
        "name": "Standard",
        "is_default": true,
        "priority": 0,
        "conditions": [],
        "prices": {
          "input": 0.00000125,
          "input_cached_tokens": 1.25e-7,
          "output": 0.00001,
          "input_cache_read": 1.25e-7,
          "output_reasoning_tokens": 0.00001,
          "output_reasoning": 0.00001
        }
      }
    ]
  },
  {
    "id": "cmhymgxiw000e04ihh9pw12ef",
    "model_name": "gpt-5.1-2025-11-13",
    "match_pattern": "(?i)^(gpt-5.1-2025-11-13)$",
    "created_at": "2025-11-14T08:57:23.481Z",
    "updated_at": "2025-11-14T08:57:23.481Z",
    "tokenizer_config": {
      "tokensPerName": 1,
      "tokenizerModel": "gpt-4",
      "tokensPerMessage": 3
    },
<<<<<<< HEAD
    "tokenizer_id": "openai",
    "pricing_tiers": [
      {
        "id": "cmhymgxiw000e04ihh9pw12ef_tier_default",
        "name": "Standard",
        "is_default": true,
        "priority": 0,
        "conditions": [],
        "prices": {
          "input": 0.00000125,
          "input_cached_tokens": 1.25e-7,
          "output": 0.00001,
          "input_cache_read": 1.25e-7,
          "output_reasoning_tokens": 0.00001,
          "output_reasoning": 0.00001
        }
      }
    ]
=======
    "tokenizer_id": "openai"
  },
  {
    "id": "cmdysde5w0000rkmzbc1g5au3",
    "model_name": "claude-opus-4-5-20251101",
    "match_pattern": "(?i)^(claude-opus-4-5-20251101|(eu\\.|us\\.|apac\\.)?anthropic\\.claude-opus-4-5-20251101-v1:0|claude-opus-4-5@20251101)$",
    "created_at": "2025-11-24T20:53:27.571Z",
    "updated_at": "2025-11-24T20:53:27.571Z",
    "prices": {
      "input": 5e-6,
      "input_tokens": 5e-6,
      "output": 25e-6,
      "output_tokens": 25e-6,
      "cache_creation_input_tokens": 6.25e-6,
      "input_cache_creation": 6.25e-6,
      "cache_read_input_tokens": 0.5e-6,
      "input_cache_read": 0.5e-6
    },
    "tokenizer_config": null,
    "tokenizer_id": "claude"
>>>>>>> 23a61883
  }
]<|MERGE_RESOLUTION|>--- conflicted
+++ resolved
@@ -3276,7 +3276,6 @@
       "tokenizerModel": "gpt-4",
       "tokensPerMessage": 3
     },
-<<<<<<< HEAD
     "tokenizer_id": "openai",
     "pricing_tiers": [
       {
@@ -3295,8 +3294,6 @@
         }
       }
     ]
-=======
-    "tokenizer_id": "openai"
   },
   {
     "id": "cmdysde5w0000rkmzbc1g5au3",
@@ -3316,6 +3313,5 @@
     },
     "tokenizer_config": null,
     "tokenizer_id": "claude"
->>>>>>> 23a61883
   }
 ]