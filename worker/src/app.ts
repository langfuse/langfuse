import express from "express";
import cors from "cors";
import * as Sentry from "@sentry/node";
import { nodeProfilingIntegration } from "@sentry/profiling-node";

import * as middlewares from "./middlewares";
import api from "./api";
import MessageResponse from "./interfaces/MessageResponse";
import { env } from "./env";

require("dotenv").config();

import logger from "./logger";

import { evalJobCreator, evalJobExecutor } from "./redis/consumer";

const app = express();

const isSentryEnabled = Boolean(env.SENTRY_DSN);

if (isSentryEnabled) {
  Sentry.init({
    dsn: String(env.SENTRY_DSN),
    integrations: [
      // enable HTTP calls tracing
      new Sentry.Integrations.Http({ tracing: true }),
      // enable Express.js middleware tracing
      new Sentry.Integrations.Express({ app }),
      nodeProfilingIntegration(),
    ],
    // Performance Monitoring
    tracesSampleRate: 1.0, //  Capture 100% of the transactions
    // Set sampling rate for profiling - this is relative to tracesSampleRate
    profilesSampleRate: 1.0,
  });

  // The request handler must be the first middleware on the app
  app.use(Sentry.Handlers.requestHandler());

  // TracingHandler creates a trace for every incoming request
  app.use(Sentry.Handlers.tracingHandler());
}

app.use(cors());
app.use(express.json());
app.get<{}, MessageResponse>("/", (req, res) => {
  res.json({
    message: "Langfuse Worker API 🚀",
  });
});

app.use("/api", api);

if (isSentryEnabled) {
  // The error handler must be before any other error middleware and after all controllers
  app.use(Sentry.Handlers.errorHandler());
}
app.use(middlewares.notFound);
app.use(middlewares.errorHandler);

<<<<<<< HEAD
logger.info("Eval Job Creator started", evalJobCreator.isRunning());

logger.info("Eval Job Executor started", evalJobExecutor.isRunning());

evalJobCreator.on("failed", (job, err) => {
  logger.error(`Eval Job with id ${job?.id} failed with error ${err}`);
});

evalJobCreator.on("failed", (job, err) => {
=======
logger.info("Eval Job Creator started", evalJobCreator?.isRunning());

logger.info("Eval Job Executor started", evalJobExecutor?.isRunning());

evalJobCreator?.on("failed", (job, err) => {
  logger.error(`Eval Job with id ${job?.id} failed with error ${err}`);
});

evalJobCreator?.on("failed", (job, err) => {
>>>>>>> b0dbae98
  logger.error(
    `Eval execution Job with id ${job?.id} failed with error ${err}`
  );
});

export default app;<|MERGE_RESOLUTION|>--- conflicted
+++ resolved
@@ -58,17 +58,6 @@
 app.use(middlewares.notFound);
 app.use(middlewares.errorHandler);
 
-<<<<<<< HEAD
-logger.info("Eval Job Creator started", evalJobCreator.isRunning());
-
-logger.info("Eval Job Executor started", evalJobExecutor.isRunning());
-
-evalJobCreator.on("failed", (job, err) => {
-  logger.error(`Eval Job with id ${job?.id} failed with error ${err}`);
-});
-
-evalJobCreator.on("failed", (job, err) => {
-=======
 logger.info("Eval Job Creator started", evalJobCreator?.isRunning());
 
 logger.info("Eval Job Executor started", evalJobExecutor?.isRunning());
@@ -78,7 +67,6 @@
 });
 
 evalJobCreator?.on("failed", (job, err) => {
->>>>>>> b0dbae98
   logger.error(
     `Eval execution Job with id ${job?.id} failed with error ${err}`
   );
