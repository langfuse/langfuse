--- conflicted
+++ resolved
@@ -6,11 +6,8 @@
 } from "@/src/server/api/trpc";
 import { type DatasetRuns, Prisma, type Dataset } from "@prisma/client";
 import { throwIfNoAccess } from "@/src/features/rbac/utils/checkAccess";
-<<<<<<< HEAD
 import webhook from "@/src/features/webhook/server/custom-webhook";
-=======
 import { auditLog } from "@/src/features/audit-logs/auditLog";
->>>>>>> 0c1942c2
 
 export const datasetRouter = createTRPCRouter({
   allDatasets: protectedProjectProcedure
@@ -249,20 +246,13 @@
         projectId: input.projectId,
         scope: "datasets:CUD",
       });
-<<<<<<< HEAD
-      const newDataset = await ctx.prisma.dataset.create({
-=======
       const dataset = await ctx.prisma.dataset.create({
->>>>>>> 0c1942c2
         data: {
           name: input.name,
           projectId: input.projectId,
         },
       });
-<<<<<<< HEAD
-      await webhook("Dataset",newDataset)
-      return newDataset
-=======
+      await webhook("Dataset",dataset)
 
       await auditLog({
         session: ctx.session,
@@ -274,7 +264,6 @@
       });
 
       return dataset;
->>>>>>> 0c1942c2
     }),
   deleteDataset: protectedProjectProcedure
     .input(z.object({ projectId: z.string(), datasetId: z.string() }))
