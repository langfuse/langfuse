--- conflicted
+++ resolved
@@ -2,10 +2,6 @@
 import { throwIfNoAccess } from "@/src/features/rbac/utils/checkAccess";
 import {
   createTRPCRouter,
-<<<<<<< HEAD
-  protectedProcedure,
-=======
->>>>>>> 7e6ce12c
   protectedProjectProcedure,
 } from "@/src/server/api/trpc";
 import { MembershipRole } from "@prisma/client";
@@ -90,7 +86,6 @@
         },
       });
     }),
-<<<<<<< HEAD
   deleteInvitation: protectedProjectProcedure
     .input(
       z.object({
@@ -112,10 +107,7 @@
         },
       });
     }),
-  create: protectedProcedure
-=======
   create: protectedProjectProcedure
->>>>>>> 7e6ce12c
     .input(
       z.object({
         projectId: z.string(),
