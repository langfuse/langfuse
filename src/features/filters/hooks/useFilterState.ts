--- conflicted
+++ resolved
@@ -47,13 +47,9 @@
                 ? Number(value)
                 : type === "stringOptions"
                   ? value.split("|")
-<<<<<<< HEAD
-                  : value;
-=======
                   : type === "boolean"
                     ? value === "true"
                     : value;
->>>>>>> 3cd7f6b3
         if (DEBUG_QUERY_STATE) console.log("parsedValue", parsedValue);
         const parsed = singleFilter.safeParse({
           column,
