import { type FilterState } from "@/src/features/filters/types";
import { singleFilter } from "@/src/server/api/interfaces/filters";
import { useState } from "react";
import {
  useQueryParam,
  encodeDelimitedArray,
  decodeDelimitedArray,
  withDefault,
} from "use-query-params";

const DEBUG_QUERY_STATE = false;

const CommaArrayParam = {
  encode: (state: FilterState) =>
    encodeDelimitedArray(
      state.map((f) => {
        const stringified = `${f.column};${f.type};${
          f.type === "numberObject" || f.type === "stringObject"
            ? f.key ?? ""
            : ""
        };${f.operator};${
          f.type === "datetime"
            ? f.value.toISOString()
            : f.type === "stringOptions"
              ? f.value.join("|")
              : f.value
        }`;
        if (DEBUG_QUERY_STATE) console.log("stringified", stringified);
        return stringified;
      }),
      ",",
    ),

  decode: (arrayStr: string | (string | null)[] | null | undefined) =>
    (decodeDelimitedArray(arrayStr, ",")
      ?.map((f) => {
        if (!f) return null;
        const [column, type, key, operator, value] = f.split(";");
        if (DEBUG_QUERY_STATE)
          console.log("values", [column, type, key, operator, value]);
        const parsedValue =
          value === undefined || type === undefined
            ? undefined
            : type === "datetime"
              ? new Date(value)
              : type === "number" || type === "numberObject"
                ? Number(value)
                : type === "stringOptions"
                  ? value.split("|")
<<<<<<< HEAD
                  : value;
=======
                  : type === "boolean"
                    ? value === "true"
                    : value;
>>>>>>> 7e6ce12c
        if (DEBUG_QUERY_STATE) console.log("parsedValue", parsedValue);
        const parsed = singleFilter.safeParse({
          column,
          key: key !== "" ? key : undefined,
          operator,
          value: parsedValue,
          type,
        });
        if (!parsed.success) return null;
        return parsed.data;
      })
      .filter((v) => v !== null) as FilterState) ?? undefined,
};

// manage state with hook
export const useQueryFilterState = (initialState: FilterState = []) => {
  const [filterState, setFilterState] = useQueryParam(
    "filter",
    withDefault(CommaArrayParam, initialState),
  );

  return [filterState, setFilterState] as const;
};

export const useMemoryFilterState = (initialState: FilterState = []) => {
  const [filterState, setFilterState] = useState(initialState);
  return [filterState, setFilterState] as const;
};<|MERGE_RESOLUTION|>--- conflicted
+++ resolved
@@ -47,13 +47,9 @@
                 ? Number(value)
                 : type === "stringOptions"
                   ? value.split("|")
-<<<<<<< HEAD
-                  : value;
-=======
                   : type === "boolean"
                     ? value === "true"
                     : value;
->>>>>>> 7e6ce12c
         if (DEBUG_QUERY_STATE) console.log("parsedValue", parsedValue);
         const parsed = singleFilter.safeParse({
           column,
