import Header from "@/src/components/layouts/header";
import { Badge } from "@/src/components/ui/badge";
import { Button } from "@/src/components/ui/button";
import { CodeView } from "@/src/components/ui/code";
import { DetailPageNav } from "@/src/features/navigate-detail-pages/DetailPageNav";
import { CreatePromptDialog } from "@/src/features/prompts/components/new-prompt-button";
import { useHasAccess } from "@/src/features/rbac/utils/checkAccess";
import { api } from "@/src/utils/api";
import { extractVariables } from "@/src/utils/string";
import { type Prompt } from "@prisma/client";
import { Pencil } from "lucide-react";
import { PromptHistoryNode } from "./prompt-history";
import { PromotePrompt } from "@/src/features/prompts/components/promote-prompt";
import { ScrollArea } from "@radix-ui/react-scroll-area";
import { useQueryParam, NumberParam } from "use-query-params";
import router from "next/router";
<<<<<<< HEAD
import { JSONView } from "@/src/components/ui/code";
=======
import { DeletePromptVersion } from "@/src/features/prompts/components/delete-prompt-version";
>>>>>>> 2608878d

export type PromptDetailProps = {
  projectId: string;
  promptName: string;
};

export const PromptDetail = (props: PromptDetailProps) => {
  const [currentPromptVersion, setCurrentPromptVersion] = useQueryParam(
    "version",
    NumberParam,
  );
  const promptHistory = api.prompts.allVersions.useQuery({
    name: props.promptName,
    projectId: props.projectId,
  });
  const prompt = currentPromptVersion
    ? promptHistory.data?.find(
        (prompt) => prompt.version === currentPromptVersion,
      )
    : promptHistory.data?.[0];
  const extractedVariables = prompt ? extractVariables(prompt.prompt) : [];

  if (!promptHistory.data || !prompt) {
    return <div>Loading...</div>;
  }

  return (
    <div className="flex flex-col xl:container md:h-[calc(100vh-2rem)]">
      <div className="grid grid-cols-3 gap-4">
        <div className="col-span-3">
          <Header
            title={prompt.name}
            breadcrumb={[
              {
                name: "Prompts",
                href: `/project/${props.projectId}/prompts/`,
              },
              {
                name: prompt.name,
                href: `/project/${props.projectId}/prompts/${prompt.name}`,
              },
              { name: `Version ${prompt.version}` },
            ]}
            actionButtons={
              <>
                <PromotePrompt
                  projectId={props.projectId}
                  promptId={prompt.id}
                  promptName={prompt.name}
                  disabled={prompt.isActive}
                  variant="outline"
                />
                <CreatePromptDialog
                  projectId={props.projectId}
                  title="Update Prompt"
                  subtitle="We do not update prompts, instead we create a new version of the prompt."
                  promptName={prompt.name}
                  promptText={prompt.prompt}
                  promptConfig={prompt.config}
                >
                  <Button variant="outline" size="icon">
                    <Pencil className="h-5 w-5" />
                  </Button>
                </CreatePromptDialog>
                <DeletePromptVersion
                  projectId={props.projectId}
                  promptVersionId={prompt.id}
                  version={prompt.version}
                  countVersions={promptHistory.data.length}
                />
                <DetailPageNav
                  key="nav"
                  currentId={prompt.name}
                  path={(name) => `/project/${props.projectId}/prompts/${name}`}
                  listKey="prompts"
                />
              </>
            }
          />
        </div>
        <div className="col-span-2 md:h-full">
          <CodeView content={prompt.prompt} title="Prompt" />
          <div className="mx-auto mt-5 w-full rounded-lg border text-base leading-7">
            <div className="border-b px-3 py-1 text-xs font-medium">
              Variables
            </div>
            <div className="flex flex-wrap gap-2 p-3">
              {extractedVariables.length > 0 ? (
                extractedVariables.map((variable) => (
                  <Badge key={variable} variant="outline">
                    {variable}
                  </Badge>
                ))
              ) : (
                <span className="text-xs">No variables</span>
              )}
            </div>
          </div>

          {prompt.config && Object.keys(prompt.config).length > 0 && (
            <JSONView className="mt-5" json={prompt.config} title="Config" />
          )}
        </div>
        <div className="flex h-screen flex-col">
          <div className="text-m px-3 font-medium">
            <ScrollArea className="flex border-l pl-2">
              <PromptHistoryNode
                prompts={promptHistory.data}
                currentPromptVersion={prompt.version}
                setCurrentPromptVersion={setCurrentPromptVersion}
              />
            </ScrollArea>
          </div>
        </div>
      </div>
    </div>
  );
};

export function UpdatePrompt({
  projectId,
  prompt,
  isLoading,
}: {
  projectId: string;
  prompt: Prompt | undefined;
  isLoading: boolean;
}) {
  const hasAccess = useHasAccess({ projectId, scope: "prompts:CUD" });

  const handlePromptEdit = () => {
    void router.push(
      `/project/${projectId}/prompts/${prompt?.id}/edit`,
      undefined,
      {
        shallow: true,
      },
    );
  };

  return (
    <Button
      variant="outline"
      size="icon"
      onClick={() => handlePromptEdit()}
      disabled={!hasAccess}
      loading={isLoading}
    >
      <Pencil className="h-5 w-5" />
    </Button>
  );
}<|MERGE_RESOLUTION|>--- conflicted
+++ resolved
@@ -14,11 +14,8 @@
 import { ScrollArea } from "@radix-ui/react-scroll-area";
 import { useQueryParam, NumberParam } from "use-query-params";
 import router from "next/router";
-<<<<<<< HEAD
 import { JSONView } from "@/src/components/ui/code";
-=======
 import { DeletePromptVersion } from "@/src/features/prompts/components/delete-prompt-version";
->>>>>>> 2608878d
 
 export type PromptDetailProps = {
   projectId: string;
