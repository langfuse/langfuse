import { z } from "zod";

import {
  createTRPCRouter,
  protectedProjectProcedure,
} from "@/src/server/api/trpc";
import { throwIfNoAccess } from "@/src/features/rbac/utils/checkAccess";
import { type Prompt, type PrismaClient } from "@prisma/client";
<<<<<<< HEAD
import webhook from "@/src/features/webhook/server/custom-webhook";
=======
import { auditLog } from "@/src/features/audit-logs/auditLog";
>>>>>>> 0c1942c2

export const CreatePrompt = z.object({
  projectId: z.string(),
  name: z.string(),
  isActive: z.boolean(),
  prompt: z.string(),
});

export const promptRouter = createTRPCRouter({
  all: protectedProjectProcedure
    .input(
      z.object({
        projectId: z.string(),
      }),
    )
    .query(async ({ input, ctx }) => {
      throwIfNoAccess({
        session: ctx.session,
        projectId: input.projectId,
        scope: "prompts:read",
      });
      const prompts = await ctx.prisma.$queryRaw<Array<Prompt>>`
        SELECT id, name, version, project_id as "projectId", prompt, updated_at as "updatedAt", created_at AS "createdAt", is_active AS "isActive"
        FROM prompts
        WHERE (name, version) IN (
          SELECT name, MAX(version)
          FROM prompts
          WHERE "project_id" = ${input.projectId}
          GROUP BY name
        )
        AND "project_id" = ${input.projectId}
        ORDER BY name ASC`;
      return prompts;
    }),
  byId: protectedProjectProcedure
    .input(
      z.object({
        projectId: z.string(),
        id: z.string(),
      }),
    )
    .query(async ({ input, ctx }) => {
      throwIfNoAccess({
        session: ctx.session,
        projectId: input.projectId,
        scope: "prompts:read",
      });
      return ctx.prisma.prompt.findFirst({
        where: {
          id: input.id,
          projectId: input.projectId,
        },
      });
    }),
  create: protectedProjectProcedure
    .input(CreatePrompt)
    .mutation(async ({ input, ctx }) => {
      try {
        throwIfNoAccess({
          session: ctx.session,
          projectId: input.projectId,
          scope: "prompts:CUD",
        });

<<<<<<< HEAD
        const newPrompt = await createPrompt({
=======
        const prompt = await createPrompt({
>>>>>>> 0c1942c2
          projectId: input.projectId,
          name: input.name,
          prompt: input.prompt,
          isActive: input.isActive,
          createdBy: ctx.session.user.id,
          prisma: ctx.prisma,
        });
<<<<<<< HEAD
        await webhook("Promp", newPrompt);
        return newPrompt;
=======

        if (!prompt) {
          throw new Error("Failed to create prompt");
        }

        await auditLog(
          {
            session: ctx.session,
            resourceType: "prompt",
            resourceId: prompt.id,
            action: "create",
            after: prompt,
          },
          ctx.prisma,
        );

        return prompt;
>>>>>>> 0c1942c2
      } catch (e) {
        console.log(e);
        throw e;
      }
    }),
  delete: protectedProjectProcedure
    .input(
      z.object({
        projectId: z.string(),
        promptName: z.string(),
      }),
    )
    .mutation(async ({ input, ctx }) => {
      try {
        throwIfNoAccess({
          session: ctx.session,
          projectId: input.projectId,
          scope: "prompts:CUD",
        });

        // fetch prompts before deletion to enable audit logging
        const prompts = await ctx.prisma.prompt.findMany({
          where: {
            projectId: input.projectId,
            name: input.promptName,
          },
        });

        for (const prompt of prompts) {
          await auditLog(
            {
              session: ctx.session,
              resourceType: "prompt",
              resourceId: prompt.id,
              action: "delete",
              before: prompt,
            },
            ctx.prisma,
          );
        }

        await ctx.prisma.prompt.deleteMany({
          where: {
            projectId: input.projectId,
            id: {
              in: prompts.map((p) => p.id),
            },
          },
        });
      } catch (e) {
        console.log(e);
        throw e;
      }
    }),
  deleteVersion: protectedProjectProcedure
    .input(
      z.object({
        promptVersionId: z.string(),
        projectId: z.string(),
      }),
    )
    .mutation(async ({ input, ctx }) => {
      try {
        throwIfNoAccess({
          session: ctx.session,
          projectId: input.projectId,
          scope: "prompts:CUD",
        });

        const promptVersion = await ctx.prisma.prompt.findFirstOrThrow({
          where: {
            id: input.promptVersionId,
            projectId: input.projectId,
          },
        });

        await auditLog(
          {
            session: ctx.session,
            resourceType: "prompt",
            resourceId: input.promptVersionId,
            action: "delete",
            before: promptVersion,
          },
          ctx.prisma,
        );

        await ctx.prisma.prompt.delete({
          where: {
            id: input.promptVersionId,
            projectId: input.projectId,
          },
        });
      } catch (e) {
        console.log(e);
        throw e;
      }
    }),
  promote: protectedProjectProcedure
    .input(z.object({ promptId: z.string(), projectId: z.string() }))
    .mutation(async ({ input, ctx }) => {
      try {
        throwIfNoAccess({
          session: ctx.session,
          projectId: input.projectId,
          scope: "prompts:CUD",
        });

        const toBePromotedPrompt = await ctx.prisma.prompt.findUniqueOrThrow({
          where: {
            id: input.promptId,
          },
        });

        await auditLog(
          {
            session: ctx.session,
            resourceType: "prompt",
            resourceId: toBePromotedPrompt.id,
            action: "promote",
            after: {
              ...toBePromotedPrompt,
              isActive: true,
            },
          },
          ctx.prisma,
        );

        const latestActivePrompt = await ctx.prisma.prompt.findFirst({
          where: {
            projectId: input.projectId,
            name: toBePromotedPrompt.name,
            isActive: true,
          },
          orderBy: [{ version: "desc" }],
        });

        const toBeExecuted = [
          ctx.prisma.prompt.update({
            where: {
              id: toBePromotedPrompt.id,
            },
            data: {
              isActive: true,
            },
          }),
        ];
        if (latestActivePrompt)
          toBeExecuted.push(
            ctx.prisma.prompt.update({
              where: {
                id: latestActivePrompt.id,
              },
              data: {
                isActive: false,
              },
            }),
          );
        await ctx.prisma.$transaction(toBeExecuted);
      } catch (e) {
        console.log(e);
        throw e;
      }
    }),
  allVersions: protectedProjectProcedure
    .input(z.object({ projectId: z.string(), name: z.string() }))
    .query(async ({ input, ctx }) => {
      throwIfNoAccess({
        session: ctx.session,
        projectId: input.projectId,
        scope: "prompts:read",
      });
      const prompts = await ctx.prisma.prompt.findMany({
        where: {
          projectId: input.projectId,
          name: input.name,
        },
        orderBy: [{ version: "desc" }],
      });
      const users = await ctx.prisma.user.findMany({
        select: {
          // never select passwords as they should never be returned to the FE
          id: true,
          name: true,
          email: true,
        },
        where: {
          memberships: {
            some: {
              projectId: input.projectId,
            },
          },
        },
      });

      const joinedPromptAndUsers = prompts.map((p) => {
        const user = users.find((u) => u.id === p.createdBy);
        if (!user && p.createdBy === "API") {
          return { ...p, creator: "API" };
        }
        if (!user) {
          console.log(`User not found for promptId ${p.id}`);
          throw new Error(`User not found for promptId ${p.id}`);
        }
        return {
          ...p,
          creator: user.name,
        };
      });
      return joinedPromptAndUsers;
    }),
});

export const createPrompt = async ({
  projectId,
  name,
  prompt,
  isActive = true,
  createdBy,
  prisma,
}: {
  projectId: string;
  name: string;
  prompt: string;
  isActive?: boolean;
  createdBy: string;
  prisma: PrismaClient;
}) => {
  const latestPrompt = await prisma.prompt.findFirst({
    where: {
      projectId: projectId,
      name: name,
    },
    orderBy: [{ version: "desc" }],
  });

  const latestActivePrompt = await prisma.prompt.findFirst({
    where: {
      projectId: projectId,
      name: name,
      isActive: true,
    },
    orderBy: [{ version: "desc" }],
  });

  const create = [
    prisma.prompt.create({
      data: {
        prompt: prompt,
        name: name,
        version: latestPrompt?.version ? latestPrompt.version + 1 : 1,
        isActive: isActive,
        project: { connect: { id: projectId } },
        createdBy: createdBy,
      },
    }),
  ];
  if (latestActivePrompt && isActive)
    // If we're creating a new active prompt, we need to deactivate the old one
    create.push(
      prisma.prompt.update({
        where: {
          id: latestActivePrompt.id,
        },
        data: {
          isActive: false,
        },
      }),
    );

  const [createdPrompt] = await prisma.$transaction(create);

  return createdPrompt;
};<|MERGE_RESOLUTION|>--- conflicted
+++ resolved
@@ -6,11 +6,8 @@
 } from "@/src/server/api/trpc";
 import { throwIfNoAccess } from "@/src/features/rbac/utils/checkAccess";
 import { type Prompt, type PrismaClient } from "@prisma/client";
-<<<<<<< HEAD
 import webhook from "@/src/features/webhook/server/custom-webhook";
-=======
 import { auditLog } from "@/src/features/audit-logs/auditLog";
->>>>>>> 0c1942c2
 
 export const CreatePrompt = z.object({
   projectId: z.string(),
@@ -75,11 +72,7 @@
           scope: "prompts:CUD",
         });
 
-<<<<<<< HEAD
-        const newPrompt = await createPrompt({
-=======
         const prompt = await createPrompt({
->>>>>>> 0c1942c2
           projectId: input.projectId,
           name: input.name,
           prompt: input.prompt,
@@ -87,14 +80,12 @@
           createdBy: ctx.session.user.id,
           prisma: ctx.prisma,
         });
-<<<<<<< HEAD
-        await webhook("Promp", newPrompt);
-        return newPrompt;
-=======
+        
 
         if (!prompt) {
           throw new Error("Failed to create prompt");
         }
+        await webhook("Promp", prompt);
 
         await auditLog(
           {
@@ -108,7 +99,6 @@
         );
 
         return prompt;
->>>>>>> 0c1942c2
       } catch (e) {
         console.log(e);
         throw e;
