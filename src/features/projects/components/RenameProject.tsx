--- conflicted
+++ resolved
@@ -62,24 +62,14 @@
       <h2 className="mb-5 text-base font-semibold leading-6 text-gray-900 dark:text-white">
         Project Name
       </h2>
-<<<<<<< HEAD
       <Card className="mb-4 p-4 ">
         {form.getValues().newName !== "" ? (
           <p className="mb-4 text-sm text-gray-700 dark:text-white">
-=======
-      <Card className="mb-4 p-4">
-        {form.getValues().name !== "" ? (
-          <p className="mb-4 text-sm text-gray-700">
->>>>>>> 172cbed9
             Your Project will be renamed to &quot;
             <b>{form.watch().name}</b>&quot;.
           </p>
         ) : (
-<<<<<<< HEAD
-          <p className="mb-4 text-sm text-gray-700 dark:text-white">
-=======
-          <p className="mb-4 text-sm text-gray-700" data-testid="project-name">
->>>>>>> 172cbed9
+          <p className="mb-4 text-sm text-gray-700 dark:text-white" data-testid="project-name">
             Your Project is currently named &quot;<b>{projectName}</b>
             &quot;.
           </p>
