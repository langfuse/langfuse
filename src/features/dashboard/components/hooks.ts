import { type TimeSeriesChartDataPoint } from "@/src/features/dashboard/components/BaseTimeSeriesChart";
import { type FilterState } from "@/src/features/filters/types";
import { type DatabaseRow } from "@/src/server/api/services/query-builder";
import { api } from "@/src/utils/api";

export const getAllModels = (
  projectId: string,
  globalFilterState: FilterState,
) => {
  const allModels = api.dashboard.chart.useQuery({
    projectId,
    from: "observations",
    select: [{ column: "model" }],
    filter:
      [
        ...globalFilterState,
        { type: "string", column: "type", operator: "=", value: "GENERATION" },
      ] ?? [],
    groupBy: [{ type: "string", column: "model" }],
<<<<<<< HEAD
    orderBy: [],
    limit: null,
=======
>>>>>>> d1d86bda
  });

  return allModels.data ? extractAllModels(allModels.data) : [];
};

const extractAllModels = (data: DatabaseRow[]): string[] => {
  return data
    .filter((item) => item.model !== null)
    .map((item) => item.model as string);
};

type Field = string;

type ChartData = {
  model: string;
  value?: number;
};

export function reduceData(
  data: DatabaseRow[],
  field: Field,
): Map<number, ChartData[]> {
  return data.reduce((acc: Map<number, ChartData[]>, curr: DatabaseRow) => {
    const date = new Date(curr.startTime as Date).getTime();

    const reducedData: ChartData | undefined = curr.model
      ? {
          model: curr.model as string,
          value: typeof curr[field] === "number" ? (curr[field] as number) : 0,
        }
      : undefined;

    if (acc.has(date)) {
      reducedData ? acc.get(date)!.push(reducedData) : null;
    } else {
      acc.set(date, reducedData ? [reducedData] : []);
    }

    return acc;
  }, new Map<number, ChartData[]>());
}

export function transformMapAndFillZeroValues(
  map: Map<number, ChartData[]>,
  allModels: string[],
): TimeSeriesChartDataPoint[] {
  const result: TimeSeriesChartDataPoint[] = [];

  for (const [date, items] of map) {
    const values = items.map((item) => ({
      label: item.model,
      value: item.value,
    }));

    for (const model of allModels) {
      if (!values.find((value) => value.label === model)) {
        values.push({ label: model, value: 0 });
      }
    }
    result.push({
      ts: date,
      values: values,
    });
  }

  return result;
}<|MERGE_RESOLUTION|>--- conflicted
+++ resolved
@@ -17,11 +17,6 @@
         { type: "string", column: "type", operator: "=", value: "GENERATION" },
       ] ?? [],
     groupBy: [{ type: "string", column: "model" }],
-<<<<<<< HEAD
-    orderBy: [],
-    limit: null,
-=======
->>>>>>> d1d86bda
   });
 
   return allModels.data ? extractAllModels(allModels.data) : [];
