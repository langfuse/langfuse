import { api } from "@/src/utils/api";
import { type FilterState } from "@/src/features/filters/types";
import { TotalMetric } from "./TotalMetric";
import { compactNumberFormatter } from "@/src/utils/numbers";
import { DashboardTable } from "@/src/features/dashboard/components/cards/DashboardTable";
import { DashboardCard } from "@/src/features/dashboard/components/cards/DashboardCard";
import { NoData } from "@/src/features/dashboard/components/NoData";
import { RightAlignedCell } from "./RightAlignedCell";

export const ScoresTable = ({
  className,
  projectId,
  globalFilterState,
}: {
  className: string;
  projectId: string;
  globalFilterState: FilterState;
}) => {
  const localFilters = globalFilterState.map((f) => ({
    ...f,
    column: "timestamp",
  }));

  const metrics = api.dashboard.chart.useQuery({
    projectId,
    from: "traces_scores",
    select: [
      { column: "scoreName" },
      { column: "scoreId", agg: "COUNT" },
      { column: "value", agg: "AVG" },
    ],
    filter: localFilters ?? [],
    groupBy: [{ type: "string", column: "scoreName" }],
    orderBy: [{ column: "scoreId", direction: "DESC", agg: "COUNT" }],
  });

  const [zeroValueScores, oneValueScores] = [0, 1].map((i) =>
    api.dashboard.chart.useQuery({
      projectId,
      from: "traces_scores",
      select: [{ column: "scoreName" }, { column: "scoreId", agg: "COUNT" }],
      filter:
        [
          ...localFilters,
          {
            column: "value",
            operator: "=",
            value: i,
            type: "number",
          },
        ] ?? [],
      groupBy: [{ type: "string", column: "scoreName" }],
      orderBy: [{ column: "scoreId", direction: "DESC", agg: "COUNT" }],
    }),
  );

  if (!zeroValueScores || !oneValueScores) {
    return (
      <DashboardCard title={"Scores"} isLoading={false}>
        <NoData noDataText="No data" />
      </DashboardCard>
    );
  }

  const joinRequestData = () => {
    if (!metrics.data || !zeroValueScores.data || !oneValueScores.data)
      return [];

    return metrics.data.map((metric) => {
      const scoreName = metric.scoreName as string;

      const zeroValueScore = zeroValueScores.data.find(
        (item) => item.scoreName === scoreName,
      );
      const oneValueScore = oneValueScores.data.find(
        (item) => item.scoreName === scoreName,
      );

      return {
        scoreName: metric.scoreName as string,
        countScoreId: metric.countScoreId ? metric.countScoreId : 0,
        avgValue: metric.avgValue ? (metric.avgValue as number) : 0,
        zeroValueScore: zeroValueScore?.countScoreId
          ? zeroValueScore.countScoreId
          : 0,
        oneValueScore: oneValueScore?.countScoreId
          ? (oneValueScore.countScoreId as number)
          : 0,
      };
    });
  };

  const data = joinRequestData();

  const totalScores = data.reduce(
    (acc, curr) => acc + (curr.countScoreId as number),
    0,
  );

  return (
    <DashboardCard
      className={className}
      title="Scores"
      isLoading={
        metrics.isLoading ||
        zeroValueScores.isLoading ||
        oneValueScores.isLoading
      }
    >
      <DashboardTable
        headers={[
          "Name",
<<<<<<< HEAD
          <RightAlignedCell key={1}>#</RightAlignedCell>,
          <RightAlignedCell key={1}>Ø</RightAlignedCell>,
          <RightAlignedCell key={1}>0</RightAlignedCell>,
          <RightAlignedCell key={1}>1</RightAlignedCell>,
=======
          <RightAlignedCell key={0}>Count</RightAlignedCell>,
          <RightAlignedCell key={0}>Average</RightAlignedCell>,
          <RightAlignedCell key={0}>0</RightAlignedCell>,
          <RightAlignedCell key={0}>1</RightAlignedCell>,
>>>>>>> c4a01afc
        ]}
        rows={
          data.map((item, i) => [
            item.scoreName,
            <RightAlignedCell key={i}>
              {compactNumberFormatter(item.countScoreId as number)}
            </RightAlignedCell>,
            <RightAlignedCell key={i}>
              {compactNumberFormatter(item.avgValue)}
            </RightAlignedCell>,
            <RightAlignedCell key={i}>
              {compactNumberFormatter(item.zeroValueScore as number)}
            </RightAlignedCell>,
            <RightAlignedCell key={i}>
              {compactNumberFormatter(item.oneValueScore)}
            </RightAlignedCell>,
          ]) ?? []
        }
        collapse={{ collapsed: 5, expanded: 20 }}
      >
        <TotalMetric
          metric={totalScores ? compactNumberFormatter(totalScores) : "0"}
          description="Total scores tracked"
        />
      </DashboardTable>
    </DashboardCard>
  );
};<|MERGE_RESOLUTION|>--- conflicted
+++ resolved
@@ -110,17 +110,10 @@
       <DashboardTable
         headers={[
           "Name",
-<<<<<<< HEAD
           <RightAlignedCell key={1}>#</RightAlignedCell>,
           <RightAlignedCell key={1}>Ø</RightAlignedCell>,
           <RightAlignedCell key={1}>0</RightAlignedCell>,
           <RightAlignedCell key={1}>1</RightAlignedCell>,
-=======
-          <RightAlignedCell key={0}>Count</RightAlignedCell>,
-          <RightAlignedCell key={0}>Average</RightAlignedCell>,
-          <RightAlignedCell key={0}>0</RightAlignedCell>,
-          <RightAlignedCell key={0}>1</RightAlignedCell>,
->>>>>>> c4a01afc
         ]}
         rows={
           data.map((item, i) => [
