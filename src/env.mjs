import { z } from "zod";
import { createEnv } from "@t3-oss/env-nextjs";

export const env = createEnv({
  /**
   * Specify your server-side environment variables schema here. This way you can ensure the app
   * isn't built with invalid env vars.
   */
  server: {
    DATABASE_URL: z.string().url(),
    NODE_ENV: z.enum(["development", "test", "production"]),
    NEXTAUTH_SECRET:
      process.env.NODE_ENV === "production"
        ? z.string().min(1)
        : z.string().min(1).optional(),
    SEED_SECRET_KEY: z.string().min(1).optional(),
    NEXTAUTH_URL: z.preprocess(
      // This makes Vercel deployments not fail if you don't set NEXTAUTH_URL
      // Since NextAuth.js automatically uses the VERCEL_URL if present.
      (str) =>
        process.env.VERCEL_URL && process.env.VERCEL_URL !== ""
          ? process.env.VERCEL_URL
          : str,
      // VERCEL_URL doesn't include `https` so it can't be validated as a URL
      process.env.VERCEL ? z.string().min(1) : z.string().url(),
    ),
    NEXTAUTH_COOKIE_DOMAIN: z.string().optional(),
    LANGFUSE_TEAM_SLACK_WEBHOOK: z.string().url().optional(),
    LANGFUSE_NEW_USER_SIGNUP_WEBHOOK: z.string().url().optional(),
    // Add `.min(1) on ID and SECRET if you want to make sure they're not empty
    LANGFUSE_ENABLE_EXPERIMENTAL_FEATURES: z.enum(["true", "false"]).optional(),
    SALT: z.string({
      required_error:
        "A strong Salt is required to encrypt API keys securely. See: https://langfuse.com/docs/deployment/self-host#deploy-the-container",
    }),
    // Add newly signed up users to default project with role
    LANGFUSE_DEFAULT_PROJECT_ID: z.string().optional(),
    LANGFUSE_DEFAULT_PROJECT_ROLE: z
      .enum(["ADMIN", "MEMBER", "VIEWER"])
      .optional(),
    // AUTH
    AUTH_GOOGLE_CLIENT_ID: z.string().optional(),
    AUTH_GOOGLE_CLIENT_SECRET: z.string().optional(),
    AUTH_GITHUB_CLIENT_ID: z.string().optional(),
    AUTH_GITHUB_CLIENT_SECRET: z.string().optional(),
<<<<<<< HEAD
    AUTH_EMAIL_FROM: z.string().optional(),
    AUTH_AZURE_AD_CLIENT_ID: z.string().optional(),
    AUTH_AZURE_AD_CLIENT_SECRET: z.string().optional(),
    AUTH_AZURE_AD_TENANT_ID: z.string().optional(),
=======
    AUTH_DOMAINS_WITH_SSO_ENFORCEMENT: z.string().optional(),
    AUTH_DISABLE_USERNAME_PASSWORD: z.enum(["true", "false"]).optional(),
    // EMAIL
    EMAIL_FROM_ADDRESS: z.string().optional(),
    SMTP_CONNECTION_URL: z.string().optional(),
    // S3
    S3_ENDPOINT: z.string().optional(),
    S3_ACCESS_KEY_ID: z.string().optional(),
    S3_SECRET_ACCESS_KEY: z.string().optional(),
    S3_BUCKET_NAME: z.string().optional(),
    S3_REGION: z.string().optional(),
>>>>>>> f72707ea
  },

  /**
   * Specify your client-side environment variables schema here. This way you can ensure the app
   * isn't built with invalid env vars. To expose them to the client, prefix them with
   * `NEXT_PUBLIC_`.
   */
  client: {
    // NEXT_PUBLIC_CLIENTVAR: z.string().min(1),
    NEXT_PUBLIC_LANGFUSE_CLOUD_REGION: z
      .enum(["US", "EU", "STAGING"])
      .optional(),
    NEXT_PUBLIC_DEMO_PROJECT_ID: z.string().optional(),
    NEXT_PUBLIC_SIGN_UP_DISABLED: z.enum(["true", "false"]).optional(),
  },

  /**
   * You can't destruct `process.env` as a regular object in the Next.js edge runtimes (e.g.
   * middlewares) or client-side so we need to destruct manually.
   */
  runtimeEnv: {
    SEED_SECRET_KEY: process.env.SEED_SECRET_KEY,
    NEXT_PUBLIC_DEMO_PROJECT_ID: process.env.NEXT_PUBLIC_DEMO_PROJECT_ID,
    DATABASE_URL: process.env.DATABASE_URL,
    NODE_ENV: process.env.NODE_ENV,
    NEXTAUTH_SECRET: process.env.NEXTAUTH_SECRET,
    NEXTAUTH_COOKIE_DOMAIN: process.env.NEXTAUTH_COOKIE_DOMAIN,
    NEXTAUTH_URL: process.env.NEXTAUTH_URL,
    NEXT_PUBLIC_LANGFUSE_CLOUD_REGION:
      process.env.NEXT_PUBLIC_LANGFUSE_CLOUD_REGION,
    NEXT_PUBLIC_SIGN_UP_DISABLED: process.env.NEXT_PUBLIC_SIGN_UP_DISABLED,
    LANGFUSE_ENABLE_EXPERIMENTAL_FEATURES:
      process.env.LANGFUSE_ENABLE_EXPERIMENTAL_FEATURES,
    LANGFUSE_TEAM_SLACK_WEBHOOK: process.env.LANGFUSE_TEAM_SLACK_WEBHOOK,
    LANGFUSE_NEW_USER_SIGNUP_WEBHOOK:
      process.env.LANGFUSE_NEW_USER_SIGNUP_WEBHOOK,
    SALT: process.env.SALT,
    // Default project and role
    LANGFUSE_DEFAULT_PROJECT_ID: process.env.LANGFUSE_DEFAULT_PROJECT_ID,
    LANGFUSE_DEFAULT_PROJECT_ROLE: process.env.LANGFUSE_DEFAULT_PROJECT_ROLE,
    // AUTH
    AUTH_GOOGLE_CLIENT_ID: process.env.AUTH_GOOGLE_CLIENT_ID,
    AUTH_GOOGLE_CLIENT_SECRET: process.env.AUTH_GOOGLE_CLIENT_SECRET,
    AUTH_GITHUB_CLIENT_ID: process.env.AUTH_GITHUB_CLIENT_ID,
    AUTH_GITHUB_CLIENT_SECRET: process.env.AUTH_GITHUB_CLIENT_SECRET,
<<<<<<< HEAD
    AUTH_EMAIL_FROM: process.env.AUTH_EMAIL_FROM,
    AUTH_AZURE_AD_CLIENT_ID: process.env.AUTH_AZURE_AD_CLIENT_ID,
    AUTH_AZURE_AD_CLIENT_SECRET: process.env.AUTH_AZURE_AD_CLIENT_SECRET,
    AUTH_AZURE_AD_TENANT_ID: process.env.AUTH_AZURE_AD_TENANT_ID,
=======
    AUTH_DOMAINS_WITH_SSO_ENFORCEMENT:
      process.env.AUTH_DOMAINS_WITH_SSO_ENFORCEMENT,
    AUTH_DISABLE_USERNAME_PASSWORD: process.env.AUTH_DISABLE_USERNAME_PASSWORD,
    // Email
    EMAIL_FROM_ADDRESS: process.env.EMAIL_FROM_ADDRESS,
    SMTP_CONNECTION_URL: process.env.SMTP_CONNECTION_URL,
    // S3
    S3_ENDPOINT: process.env.S3_ENDPOINT,
    S3_ACCESS_KEY_ID: process.env.S3_ACCESS_KEY_ID,
    S3_SECRET_ACCESS_KEY: process.env.S3_SECRET_ACCESS_KEY,
    S3_BUCKET_NAME: process.env.S3_BUCKET_NAME,
    S3_REGION: process.env.S3_REGION,
>>>>>>> f72707ea
  },
});<|MERGE_RESOLUTION|>--- conflicted
+++ resolved
@@ -43,12 +43,9 @@
     AUTH_GOOGLE_CLIENT_SECRET: z.string().optional(),
     AUTH_GITHUB_CLIENT_ID: z.string().optional(),
     AUTH_GITHUB_CLIENT_SECRET: z.string().optional(),
-<<<<<<< HEAD
-    AUTH_EMAIL_FROM: z.string().optional(),
     AUTH_AZURE_AD_CLIENT_ID: z.string().optional(),
     AUTH_AZURE_AD_CLIENT_SECRET: z.string().optional(),
     AUTH_AZURE_AD_TENANT_ID: z.string().optional(),
-=======
     AUTH_DOMAINS_WITH_SSO_ENFORCEMENT: z.string().optional(),
     AUTH_DISABLE_USERNAME_PASSWORD: z.enum(["true", "false"]).optional(),
     // EMAIL
@@ -60,7 +57,6 @@
     S3_SECRET_ACCESS_KEY: z.string().optional(),
     S3_BUCKET_NAME: z.string().optional(),
     S3_REGION: z.string().optional(),
->>>>>>> f72707ea
   },
 
   /**
@@ -106,12 +102,9 @@
     AUTH_GOOGLE_CLIENT_SECRET: process.env.AUTH_GOOGLE_CLIENT_SECRET,
     AUTH_GITHUB_CLIENT_ID: process.env.AUTH_GITHUB_CLIENT_ID,
     AUTH_GITHUB_CLIENT_SECRET: process.env.AUTH_GITHUB_CLIENT_SECRET,
-<<<<<<< HEAD
-    AUTH_EMAIL_FROM: process.env.AUTH_EMAIL_FROM,
     AUTH_AZURE_AD_CLIENT_ID: process.env.AUTH_AZURE_AD_CLIENT_ID,
     AUTH_AZURE_AD_CLIENT_SECRET: process.env.AUTH_AZURE_AD_CLIENT_SECRET,
     AUTH_AZURE_AD_TENANT_ID: process.env.AUTH_AZURE_AD_TENANT_ID,
-=======
     AUTH_DOMAINS_WITH_SSO_ENFORCEMENT:
       process.env.AUTH_DOMAINS_WITH_SSO_ENFORCEMENT,
     AUTH_DISABLE_USERNAME_PASSWORD: process.env.AUTH_DISABLE_USERNAME_PASSWORD,
@@ -124,6 +117,5 @@
     S3_SECRET_ACCESS_KEY: process.env.S3_SECRET_ACCESS_KEY,
     S3_BUCKET_NAME: process.env.S3_BUCKET_NAME,
     S3_REGION: process.env.S3_REGION,
->>>>>>> f72707ea
   },
 });