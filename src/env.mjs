import { z } from "zod";
import { createEnv } from "@t3-oss/env-nextjs";

export const env = createEnv({
  /**
   * Specify your server-side environment variables schema here. This way you can ensure the app
   * isn't built with invalid env vars.
   */
  server: {
    DATABASE_URL: z.string().url(),
    NODE_ENV: z.enum(["development", "test", "production"]),
    NEXTAUTH_SECRET:
      process.env.NODE_ENV === "production"
        ? z.string().min(1)
        : z.string().min(1).optional(),
    SEED_SECRET_KEY: z.string().min(1).optional(),
    NEXTAUTH_URL: z.preprocess(
      // This makes Vercel deployments not fail if you don't set NEXTAUTH_URL
      // Since NextAuth.js automatically uses the VERCEL_URL if present.
      (str) =>
        process.env.VERCEL_URL && process.env.VERCEL_URL !== ""
          ? process.env.VERCEL_URL
          : str,
      // VERCEL_URL doesn't include `https` so it can't be validated as a URL
      process.env.VERCEL ? z.string().min(1) : z.string().url(),
    ),
    NEXTAUTH_COOKIE_DOMAIN: z.string().optional(),
    LANGFUSE_TEAM_SLACK_WEBHOOK: z.string().url().optional(),
    LANGFUSE_NEW_USER_SIGNUP_WEBHOOK: z.string().url().optional(),
    // Add `.min(1) on ID and SECRET if you want to make sure they're not empty
    LANGFUSE_ENABLE_EXPERIMENTAL_FEATURES: z.enum(["true", "false"]).optional(),
    SALT: z.string({
      required_error:
        "A strong Salt is required to encrypt API keys securely. See: https://langfuse.com/docs/deployment/self-host#deploy-the-container",
    }),
<<<<<<< HEAD
    SMTP_CONNECTION_URL: z.string().url().optional(),
=======
>>>>>>> f8d32588
    // AUTH
    AUTH_GOOGLE_CLIENT_ID: z.string().optional(),
    AUTH_GOOGLE_CLIENT_SECRET: z.string().optional(),
    AUTH_GITHUB_CLIENT_ID: z.string().optional(),
    AUTH_GITHUB_CLIENT_SECRET: z.string().optional(),
<<<<<<< HEAD
    AUTH_EMAIL_FROM: z.string().optional(),
    AUTH_AZURE_AD_CLIENT_ID: z.string().optional(),
    AUTH_AZURE_AD_CLIENT_SECRET: z.string().optional(),
    AUTH_AZURE_AD_TENANT_ID: z.string().optional(),
=======
>>>>>>> f8d32588
  },

  /**
   * Specify your client-side environment variables schema here. This way you can ensure the app
   * isn't built with invalid env vars. To expose them to the client, prefix them with
   * `NEXT_PUBLIC_`.
   */
  client: {
    // NEXT_PUBLIC_CLIENTVAR: z.string().min(1),
    NEXT_PUBLIC_LANGFUSE_CLOUD_REGION: z.enum(["US", "EU"]).optional(),
    NEXT_PUBLIC_DEMO_PROJECT_ID: z.string().optional(),
    NEXT_PUBLIC_SIGN_UP_DISABLED: z.enum(["true", "false"]).optional(),
  },

  /**
   * You can't destruct `process.env` as a regular object in the Next.js edge runtimes (e.g.
   * middlewares) or client-side so we need to destruct manually.
   */
  runtimeEnv: {
    SEED_SECRET_KEY: process.env.SEED_SECRET_KEY,
    NEXT_PUBLIC_DEMO_PROJECT_ID: process.env.NEXT_PUBLIC_DEMO_PROJECT_ID,
    DATABASE_URL: process.env.DATABASE_URL,
    NODE_ENV: process.env.NODE_ENV,
    NEXTAUTH_SECRET: process.env.NEXTAUTH_SECRET,
    NEXTAUTH_COOKIE_DOMAIN: process.env.NEXTAUTH_COOKIE_DOMAIN,
    NEXTAUTH_URL: process.env.NEXTAUTH_URL,
    NEXT_PUBLIC_LANGFUSE_CLOUD_REGION:
      process.env.NEXT_PUBLIC_LANGFUSE_CLOUD_REGION,
    NEXT_PUBLIC_SIGN_UP_DISABLED: process.env.NEXT_PUBLIC_SIGN_UP_DISABLED,
    LANGFUSE_ENABLE_EXPERIMENTAL_FEATURES:
      process.env.LANGFUSE_ENABLE_EXPERIMENTAL_FEATURES,
    LANGFUSE_TEAM_SLACK_WEBHOOK: process.env.LANGFUSE_TEAM_SLACK_WEBHOOK,
    LANGFUSE_NEW_USER_SIGNUP_WEBHOOK:
      process.env.LANGFUSE_NEW_USER_SIGNUP_WEBHOOK,
    SALT: process.env.SALT,
<<<<<<< HEAD
    SMTP_CONNECTION_URL: process.env.SMTP_CONNECTION_URL,
=======
>>>>>>> f8d32588
    // AUTH
    AUTH_GOOGLE_CLIENT_ID: process.env.AUTH_GOOGLE_CLIENT_ID,
    AUTH_GOOGLE_CLIENT_SECRET: process.env.AUTH_GOOGLE_CLIENT_SECRET,
    AUTH_GITHUB_CLIENT_ID: process.env.AUTH_GITHUB_CLIENT_ID,
    AUTH_GITHUB_CLIENT_SECRET: process.env.AUTH_GITHUB_CLIENT_SECRET,
<<<<<<< HEAD
    AUTH_EMAIL_FROM: process.env.AUTH_EMAIL_FROM,
    AUTH_AZURE_AD_CLIENT_ID: process.env.AUTH_AZURE_AD_CLIENT_ID,
    AUTH_AZURE_AD_CLIENT_SECRET: process.env.AUTH_AZURE_AD_CLIENT_SECRET,
    AUTH_AZURE_AD_TENANT_ID: process.env.AUTH_AZURE_AD_TENANT_ID,
=======
>>>>>>> f8d32588
  },
});<|MERGE_RESOLUTION|>--- conflicted
+++ resolved
@@ -33,22 +33,15 @@
       required_error:
         "A strong Salt is required to encrypt API keys securely. See: https://langfuse.com/docs/deployment/self-host#deploy-the-container",
     }),
-<<<<<<< HEAD
-    SMTP_CONNECTION_URL: z.string().url().optional(),
-=======
->>>>>>> f8d32588
     // AUTH
     AUTH_GOOGLE_CLIENT_ID: z.string().optional(),
     AUTH_GOOGLE_CLIENT_SECRET: z.string().optional(),
     AUTH_GITHUB_CLIENT_ID: z.string().optional(),
     AUTH_GITHUB_CLIENT_SECRET: z.string().optional(),
-<<<<<<< HEAD
     AUTH_EMAIL_FROM: z.string().optional(),
     AUTH_AZURE_AD_CLIENT_ID: z.string().optional(),
     AUTH_AZURE_AD_CLIENT_SECRET: z.string().optional(),
     AUTH_AZURE_AD_TENANT_ID: z.string().optional(),
-=======
->>>>>>> f8d32588
   },
 
   /**
@@ -84,21 +77,14 @@
     LANGFUSE_NEW_USER_SIGNUP_WEBHOOK:
       process.env.LANGFUSE_NEW_USER_SIGNUP_WEBHOOK,
     SALT: process.env.SALT,
-<<<<<<< HEAD
-    SMTP_CONNECTION_URL: process.env.SMTP_CONNECTION_URL,
-=======
->>>>>>> f8d32588
     // AUTH
     AUTH_GOOGLE_CLIENT_ID: process.env.AUTH_GOOGLE_CLIENT_ID,
     AUTH_GOOGLE_CLIENT_SECRET: process.env.AUTH_GOOGLE_CLIENT_SECRET,
     AUTH_GITHUB_CLIENT_ID: process.env.AUTH_GITHUB_CLIENT_ID,
     AUTH_GITHUB_CLIENT_SECRET: process.env.AUTH_GITHUB_CLIENT_SECRET,
-<<<<<<< HEAD
     AUTH_EMAIL_FROM: process.env.AUTH_EMAIL_FROM,
     AUTH_AZURE_AD_CLIENT_ID: process.env.AUTH_AZURE_AD_CLIENT_ID,
     AUTH_AZURE_AD_CLIENT_SECRET: process.env.AUTH_AZURE_AD_CLIENT_SECRET,
     AUTH_AZURE_AD_TENANT_ID: process.env.AUTH_AZURE_AD_TENANT_ID,
-=======
->>>>>>> f8d32588
   },
 });