--- conflicted
+++ resolved
@@ -25,15 +25,9 @@
 import { isValidOption } from "@/src/utils/types";
 import { api } from "@/src/utils/api";
 import { usePostHog } from "posthog-js/react";
-<<<<<<< HEAD
-import { FilterBuilder } from "@/src/features/filters/components/filter-builder";
-import { type FilterState } from "@/src/features/filters/types";
-import { type ColumnDefinition } from "@/src/server/api/interfaces/tableDefinition";
-=======
 import { FeedbackButtonWrapper } from "@/src/features/feedback/component/FeedbackButton";
 import { BarChart2 } from "lucide-react";
 import { Button } from "@/src/components/ui/button";
->>>>>>> eb8ae94a
 
 export type DashboardDateRange = {
   from: Date;
@@ -144,25 +138,12 @@
   return (
     <div className="md:container">
       <Header title={project?.name ?? "Dashboard"} />
-<<<<<<< HEAD
-      <div className="flex items-center justify-between">
-=======
       <div className="flex flex-wrap items-center justify-between">
->>>>>>> eb8ae94a
         <DatePickerWithRange
           dateRange={dateRange}
           setAgg={setAgg}
           setDateRangeAndOption={setDateRangeAndOption}
           selectedOption={selectedOption}
-<<<<<<< HEAD
-          className=" max-w-full overflow-x-auto"
-        />
-        <FilterBuilder
-          columns={traceName}
-          filterState={traceNameFilter}
-          onChange={setTraceNameFilter}
-        />
-=======
           className="max-w-full overflow-x-auto"
         />
         <FeedbackButtonWrapper
@@ -185,7 +166,6 @@
             Request Chart
           </Button>
         </FeedbackButtonWrapper>
->>>>>>> eb8ae94a
       </div>
       <div className="grid w-full grid-cols-1 gap-4 overflow-hidden lg:grid-cols-2 xl:grid-cols-6">
         <TracesBarListChart
