--- conflicted
+++ resolved
@@ -27,7 +27,6 @@
   const router = useRouter();
   const projectId = router.query.projectId as string;
 
-<<<<<<< HEAD
   const currDate = new Date();
   const FromParam = withDefault(NumberParam, addDays(currDate, -30).getTime());
   const ToParam = withDefault(NumberParam, currDate.getTime());
@@ -35,11 +34,6 @@
   const [urlDateRange, setUrlDateRange] = useQueryParams({
     from: FromParam,
     to: ToParam,
-=======
-  const [dateRange, setDateRange] = useState<DashboardDateRange | undefined>({
-    from: addDays(new Date(), -30),
-    to: new Date(),
->>>>>>> 69727433
   });
 
   const dateRange =
@@ -47,7 +41,7 @@
       ? { from: new Date(urlDateRange.from), to: new Date(urlDateRange.to) }
       : undefined;
 
-  const setDateRange = (dateRange: DateRange) => {
+  const setDateRange = (dateRange: DashboardDateRange) => {
     setUrlDateRange({
       from: dateRange.from?.getTime(),
       to: dateRange.to?.getTime(),
