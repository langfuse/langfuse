import { useState } from "react";
import Header from "@/src/components/layouts/header";
import { Tabs, TabsList, TabsTrigger } from "@/src/components/ui/tabs";
import {
  dateTimeAggregationOptions,
  type DateTimeAggregationOption,
} from "@/src/features/dashboard/lib/timeseries-aggregation";
import { useRouter } from "next/router";
import { TokenChart } from "@/src/features/dashboard/components/TokenChart";
import { LatencyChart } from "@/src/features/dashboard/components/LatencyChart";
import { ChartScores } from "@/src/features/dashboard/components/charts";
import { EventsCard } from "@/src/features/dashboard/components/EventsCard";

export default function Start() {
  const [agg, setAgg] = useState<DateTimeAggregationOption>("7 days");
  const router = useRouter();
  const projectId = router.query.projectId as string;

  const convertAggToDateTime = (agg: DateTimeAggregationOption) => {
    const [num, unit] = agg.split(" ");

    if (!num || !unit) throw new Error("Invalid agg");
    const now = new Date();
    switch (unit) {
      case "minutes":
        return new Date(now.getTime() - parseInt(num) * 60 * 1000);
      case "hours":
      case "hour":
        return new Date(now.getTime() - parseInt(num) * 60 * 60 * 1000);
      case "days":
        return new Date(now.getTime() - parseInt(num) * 24 * 60 * 60 * 1000);
      case "weeks":
        return new Date(
          now.getTime() - parseInt(num) * 7 * 24 * 60 * 60 * 1000,
        );
      case "months":
      case "month":
        return new Date(
          now.getTime() - parseInt(num) * 30 * 24 * 60 * 60 * 1000,
        );
      case "year":
      case "years":
        return new Date(
          now.getTime() - parseInt(num) * 365 * 24 * 60 * 60 * 1000,
        );
    }
    throw new Error("Invalid agg");
  };

  return (
    <div className="md:container">
      <Header title="Dashboard" />
      <Tabs
        value={agg}
        onValueChange={(value) => setAgg(value as DateTimeAggregationOption)}
        className="mb-4 max-w-full overflow-x-auto"
      >
        <TabsList>
          {dateTimeAggregationOptions.map((option) => (
            <TabsTrigger key={option} value={option}>
              {option}
            </TabsTrigger>
          ))}
        </TabsList>
      </Tabs>
      <div className="grid gap-4 xl:grid-cols-2">
<<<<<<< HEAD
        <div className="col-span-full">
          <EventsCard
            projectId={projectId}
            agg={agg}
            globalFilterState={[
              {
                column: "startTime",
                operator: ">",
                type: "datetime",
                value: convertAggToDateTime(agg),
              },
              {
                column: "startTime",
                operator: "<",
                type: "datetime",
                value: new Date(),
              },
            ]}
          />
=======
        <div className="col-span-1">
          <ChartTraces agg={agg} projectId={projectId} />
>>>>>>> 36c0f2d6
        </div>
        <div className="col-span-1">
          <TokenChart
            projectId={projectId}
            agg={agg}
            globalFilterState={[
              {
                column: "startTime",
                operator: ">",
                type: "datetime",
                value: convertAggToDateTime(agg),
              },
              {
                column: "startTime",
                operator: "<",
                type: "datetime",
                value: new Date(),
              },
            ]}
          />
        </div>
        <div className="col-span-full">
          <LatencyChart
            projectId={projectId}
            agg={agg}
            globalFilterState={[
              {
                column: "startTime",
                operator: ">",
                type: "datetime",
                value: convertAggToDateTime(agg),
              },
              {
                column: "startTime",
                operator: "<",
                type: "datetime",
                value: new Date(),
              },
            ]}
          />
        </div>
        <div className="col-span-full">
          <ChartScores agg={agg} projectId={projectId} />
        </div>
      </div>
    </div>
  );
}<|MERGE_RESOLUTION|>--- conflicted
+++ resolved
@@ -64,7 +64,6 @@
         </TabsList>
       </Tabs>
       <div className="grid gap-4 xl:grid-cols-2">
-<<<<<<< HEAD
         <div className="col-span-full">
           <EventsCard
             projectId={projectId}
@@ -84,10 +83,6 @@
               },
             ]}
           />
-=======
-        <div className="col-span-1">
-          <ChartTraces agg={agg} projectId={projectId} />
->>>>>>> 36c0f2d6
         </div>
         <div className="col-span-1">
           <TokenChart
