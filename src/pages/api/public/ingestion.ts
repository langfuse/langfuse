import {
  type AuthHeaderVerificationResult,
  verifyAuthHeaderAndReturnScope,
} from "@/src/features/public-api/server/apiAuth";
import { cors, runMiddleware } from "@/src/features/public-api/server/cors";
import { prisma } from "@/src/server/db";
import { type NextApiRequest, type NextApiResponse } from "next";
import { z } from "zod";
import {
  type ingestionApiSchema,
  eventTypes,
  ingestionEvent,
} from "@/src/features/public-api/server/ingestion-api-schema";
import { type ApiAccessScope } from "@/src/features/public-api/server/types";
import { persistEventMiddleware } from "@/src/server/api/services/event-service";
import { backOff } from "exponential-backoff";
import { ResourceNotFoundError } from "@/src/utils/exceptions";
import { type EventProcessor } from "../../../server/api/services/EventProcessor";
import { ObservationProcessor } from "../../../server/api/services/EventProcessor";
import { TraceProcessor } from "../../../server/api/services/EventProcessor";
import { ScoreProcessor } from "../../../server/api/services/EventProcessor";
import { isNotNullOrUndefined } from "@/src/utils/types";
import { telemetry } from "@/src/features/telemetry";
import { jsonSchema } from "@/src/utils/zod";

export default async function handler(
  req: NextApiRequest,
  res: NextApiResponse,
) {
  try {
    await runMiddleware(req, res, cors);

    if (req.method !== "POST") {
      return res.status(405).json({ message: "Method not allowed" });
    }

    // CHECK AUTH FOR ALL EVENTS
    const authCheck = await verifyAuthHeaderAndReturnScope(
      req.headers.authorization,
    );

    if (!authCheck.validKey)
      return res.status(401).json({
        message: authCheck.error,
      });

    if (authCheck.scope.accessLevel !== "all")
      return res.status(403).json({
        message: "Access denied",
      });

    const batchType = z.object({
      batch: z.array(z.unknown()),
      metadata: jsonSchema.nullish(),
    });

    const parsedSchema = batchType.safeParse(req.body);

    if (!parsedSchema.success) {
      console.log("Invalid request data", parsedSchema.error);
      return res.status(400).json({
        message: "Invalid request data",
        errors: parsedSchema.error.issues.map((issue) => issue.message),
      });
    }

    const errors: { id: string; error: unknown }[] = [];

    const batch: (z.infer<typeof ingestionEvent> | undefined)[] =
      parsedSchema.data.batch.map((event) => {
        const parsed = ingestionEvent.safeParse(event);
        if (!parsed.success) {
          errors.push({
            id:
              typeof event === "object" && event && "id" in event
                ? typeof event.id === "string"
                  ? event.id
                  : "unknown"
                : "unknown",
            error: new BadRequestError(parsed.error.message),
          });
          return undefined;
        } else {
          return parsed.data;
        }
      });
    const filteredBatch: z.infer<typeof ingestionEvent>[] =
      batch.filter(isNotNullOrUndefined);

    await telemetry();

    const sortedBatch = sortBatch(filteredBatch);
    const result = await handleBatch(
      sortedBatch,
      parsedSchema.data.metadata,
      req,
      authCheck,
    );

    handleBatchResult([...errors, ...result.errors], result.results, res);
  } catch (error: unknown) {
    console.error(error);
    const errorMessage =
      error instanceof Error ? error.message : "An unknown error occurred";
    res.status(400).json({
      message: "Invalid request data",
      errors: [errorMessage],
    });
  }
}

const sortBatch = (batch: Array<z.infer<typeof ingestionEvent>>) => {
  // keep the order of events as they are. Order events in a way that types containing updates come last
  // Filter out OBSERVATION_UPDATE events
  const updates = batch.filter(
    (event) => event.type === eventTypes.OBSERVATION_UPDATE,
  );

  // Keep all other events in their original order
  const others = batch.filter(
    (event) => event.type !== eventTypes.OBSERVATION_UPDATE,
  );

  // Return the array with non-update events first, followed by update events
  return [...others, ...updates];
};

export const handleBatch = async (
  events: z.infer<typeof ingestionApiSchema>["batch"],
  metadata: z.infer<typeof ingestionApiSchema>["metadata"],
  req: NextApiRequest,
  authCheck: AuthHeaderVerificationResult,
) => {
  console.log("handling ingestion event", JSON.stringify(events, null, 2));

  if (!authCheck.validKey) throw new AuthenticationError(authCheck.error);

  const results = []; // Array to store the results
  const errors = []; // Array to store the errors
  for (const singleEvent of events) {
    try {
      const result = await retry(async () => {
        return await handleSingleEvent(
          singleEvent,
          metadata,
          req,
          authCheck.scope,
        );
      });
      results.push({ result: result, id: singleEvent.id }); // Push each result into the array
    } catch (error) {
      // Handle or log the error if `handleSingleEvent` fails
      console.error("Error handling event:", error);
      // Decide how to handle the error: rethrow, continue, or push an error object to results
      // For example, push an error object:
      errors.push({ error: error, id: singleEvent.id });
    }
  }

  return { results, errors };
};

async function retry<T>(request: () => Promise<T>): Promise<T> {
  return await backOff(request, {
    numOfAttempts: 3,
    retry: (e: Error, attemptNumber: number) => {
      if (e instanceof AuthenticationError) {
        console.log("not retrying auth error");
        return false;
      }
      console.log(`retrying processing events ${attemptNumber}`);
      return true;
    },
  });
}
export const getBadRequestError = (errors: Array<unknown>): BadRequestError[] =>
  errors.filter(
    (error): error is BadRequestError => error instanceof BadRequestError,
  );

export const getResourceNotFoundError = (
  errors: Array<unknown>,
): ResourceNotFoundError[] =>
  errors.filter(
    (error): error is ResourceNotFoundError =>
      error instanceof ResourceNotFoundError,
  );

export const hasBadRequestError = (errors: Array<unknown>) =>
  errors.some((error) => error instanceof BadRequestError);

const handleSingleEvent = async (
  event: z.infer<typeof ingestionEvent>,
  metadata: z.infer<typeof ingestionApiSchema>["metadata"],
  req: NextApiRequest,
  apiScope: ApiAccessScope,
) => {
  console.log(
    `handling single event ${event.id}`,
    JSON.stringify(event, null, 2),
  );

  const cleanedEvent = ingestionEvent.parse(cleanEvent(event));

  const { type } = cleanedEvent;

  await persistEventMiddleware(
    prisma,

    apiScope.projectId,
    req,
    cleanedEvent,
    metadata,
  );

  let processor: EventProcessor;
  switch (type) {
    case eventTypes.TRACE_CREATE:
      processor = new TraceProcessor(cleanedEvent);
      break;
    case eventTypes.OBSERVATION_CREATE:
    case eventTypes.OBSERVATION_UPDATE:
    case eventTypes.EVENT_CREATE:
    case eventTypes.SPAN_CREATE:
    case eventTypes.SPAN_UPDATE:
    case eventTypes.GENERATION_CREATE:
    case eventTypes.GENERATION_UPDATE:
      processor = new ObservationProcessor(cleanedEvent);
      break;
    case eventTypes.SCORE_CREATE: {
      processor = new ScoreProcessor(cleanedEvent);
      break;
    }
  }

  return await processor.process(apiScope);
};

class BadRequestError extends Error {
  constructor(msg: string) {
    super(msg);

    // Set the prototype explicitly.
    Object.setPrototypeOf(this, BadRequestError.prototype);
  }
}

export class AuthenticationError extends Error {
  constructor(msg: string) {
    super(msg);

    // Set the prototype explicitly.
    Object.setPrototypeOf(this, AuthenticationError.prototype);
  }
}

export const handleBatchResult = (
  errors: Array<{ id: string; error: unknown }>,
  results: Array<{ id: string; result: unknown }>,
  res: NextApiResponse,
) => {
  const returnedErrors: {
    id: string;
    status: number;
    message?: string;
    error?: string;
  }[] = [];

  const successes: {
    id: string;
    status: number;
  }[] = [];

  errors.forEach((error) => {
    if (error.error instanceof BadRequestError) {
      returnedErrors.push({
        id: error.id,
        status: 400,
        message: "Invalid request data",
        error: error.error.message,
      });
    } else if (error.error instanceof AuthenticationError) {
      returnedErrors.push({
        id: error.id,
        status: 401,
        message: "Authentication error",
        error: error.error.message,
      });
    } else if (error.error instanceof ResourceNotFoundError) {
      returnedErrors.push({
        id: error.id,
        status: 404,
        message: "Resource not found",
        error: error.error.message,
      });
    } else {
      returnedErrors.push({
        id: error.id,
        status: 500,
        message: "Error processing events",
        error: "Internal Server Error",
      });
    }
  });

<<<<<<< HEAD
  if (returnedErrors.length > 0)
    console.log("Ingestion errors", returnedErrors);
=======
  if (returnedErrors.length > 0) {
    console.log("Error processing events", returnedErrors);
  }
>>>>>>> 977f006a

  results.forEach((result) => {
    successes.push({
      id: result.id,
      status: 201,
    });
  });

  return res.status(207).send({ errors: returnedErrors, successes });
};

export const handleBatchResultLegacy = (
  errors: Array<{ id: string; error: unknown }>,
  results: Array<{ id: string; result: unknown }>,
  res: NextApiResponse,
) => {
  const unknownErrors = errors.map((error) => error.error);

  const badRequestErrors = getBadRequestError(unknownErrors);
  if (badRequestErrors.length > 0) {
    console.log("Bad request errors", badRequestErrors);
    return res.status(400).json({
      message: "Invalid request data",
      errors: badRequestErrors.map((error) => error.message),
    });
  }

  const ResourceNotFoundError = getResourceNotFoundError(unknownErrors);
  if (ResourceNotFoundError.length > 0) {
    return res.status(404).json({
      message: "Resource not found",
      errors: ResourceNotFoundError.map((error) => error.message),
    });
  }

  if (errors.length > 0) {
    console.log("Error processing events", unknownErrors);
    return res.status(500).json({
      message: "Error processing events",
      errors: ["Internal Server Error"],
    });
  }
  return res.status(200).send(results.length > 0 ? results[0]?.result : {});
};

// cleans NULL characters from the event
export function cleanEvent(obj: unknown): unknown {
  if (typeof obj === "string") {
    return obj.replace(/\u0000/g, "");
  } else if (typeof obj === "object" && obj !== null) {
    if (Array.isArray(obj)) {
      return obj.map(cleanEvent);
    } else {
      // Here we assert that obj is a Record<string, unknown>
      const objAsRecord = obj as Record<string, unknown>;
      const newObj: Record<string, unknown> = {};
      for (const key in objAsRecord) {
        newObj[key] = cleanEvent(objAsRecord[key]);
      }
      return newObj;
    }
  } else {
    return obj;
  }
}<|MERGE_RESOLUTION|>--- conflicted
+++ resolved
@@ -303,14 +303,9 @@
     }
   });
 
-<<<<<<< HEAD
-  if (returnedErrors.length > 0)
-    console.log("Ingestion errors", returnedErrors);
-=======
   if (returnedErrors.length > 0) {
     console.log("Error processing events", returnedErrors);
   }
->>>>>>> 977f006a
 
   results.forEach((result) => {
     successes.push({
