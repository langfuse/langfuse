import { prisma } from "@/src/server/db";
import { ObservationType } from "@prisma/client";
import { type NextApiRequest, type NextApiResponse } from "next";
import { z } from "zod";
import { cors, runMiddleware } from "./cors";
import { verifyAuthHeaderAndReturnScope } from "@/src/features/publicApi/server/apiAuth";
import { checkApiAccessScope } from "@/src/features/publicApi/server/apiScope";

const SpanPostSchema = z.object({
  traceId: z.string(),
  name: z.string(),
  startTime: z.string().datetime(),
  endTime: z.string().datetime().nullish(),
  metadata: z.record(z.string(), z.any()),
<<<<<<< HEAD
  input: z.record(z.string(), z.any()),
  output: z.record(z.string(), z.any()),
=======
  input: z.record(z.string(), z.any()).nullish(),
  output: z.record(z.string(), z.any()).nullish(),
>>>>>>> e4f18f2b
  parentObservationId: z.string().nullish(),
});

const SpanPatchSchema = z.object({
  spanId: z.string(),
  endTime: z.string().datetime(),
});

export default async function handler(
  req: NextApiRequest,
  res: NextApiResponse
) {
  await runMiddleware(req, res, cors);

  // CHECK AUTH
  const authCheck = await verifyAuthHeaderAndReturnScope(
    req.headers.authorization
  );
  if (!authCheck.validKey)
    return res.status(401).json({
      success: false,
      message: authCheck.error,
    });
  // END CHECK AUTH

  if (req.method !== "POST" && req.method !== "PATCH") {
    return res.status(405).json({ message: "Method not allowed" });
  }

  if (req.method === "POST") {
    try {
      const {
        traceId,
        name,
        startTime,
        endTime,
        metadata,
        input,
        output,
        parentObservationId,
      } = SpanPostSchema.parse(req.body);

      // CHECK ACCESS SCOPE
      const accessCheck = await checkApiAccessScope(authCheck.scope, [
        { type: "trace", id: traceId },
        ...(parentObservationId
          ? [{ type: "observation" as const, id: parentObservationId }]
          : []),
      ]);
      if (!accessCheck)
        return res.status(403).json({
          success: false,
          message: "Access denied",
        });
      // END CHECK ACCESS SCOPE

      const newObservation = await prisma.observation.create({
        data: {
          trace: { connect: { id: traceId } },
          type: ObservationType.SPAN,
          name,
          startTime: new Date(startTime),
          endTime: endTime ? new Date(endTime) : undefined,
          metadata,
<<<<<<< HEAD
          input,
          output,
=======
          input: input ?? undefined,
          output: output ?? undefined,
>>>>>>> e4f18f2b
          parent: parentObservationId
            ? { connect: { id: parentObservationId } }
            : undefined,
        },
      });

      res.status(201).json(newObservation);
    } catch (error: unknown) {
      const errorMessage =
        error instanceof Error ? error.message : "An unknown error occurred";
      res.status(400).json({
        success: false,
        message: "Invalid request data",
        error: errorMessage,
      });
    }
  } else if (req.method === "PATCH") {
    try {
      const { spanId, endTime } = SpanPatchSchema.parse(req.body);

      // CHECK ACCESS SCOPE
      const accessCheck = await checkApiAccessScope(authCheck.scope, [
        { type: "observation", id: spanId },
      ]);
      if (!accessCheck)
        return res.status(403).json({
          success: false,
          message: "Access denied",
        });
      // END CHECK ACCESS SCOPE

      const newObservation = await prisma.observation.update({
        where: { id: spanId },
        data: { endTime: new Date(endTime) },
      });

      res.status(201).json(newObservation);
    } catch (error: unknown) {
      const errorMessage =
        error instanceof Error ? error.message : "An unknown error occurred";
      res.status(400).json({
        success: false,
        message: "Invalid request data",
        error: errorMessage,
      });
    }
  }
}<|MERGE_RESOLUTION|>--- conflicted
+++ resolved
@@ -12,13 +12,8 @@
   startTime: z.string().datetime(),
   endTime: z.string().datetime().nullish(),
   metadata: z.record(z.string(), z.any()),
-<<<<<<< HEAD
-  input: z.record(z.string(), z.any()),
-  output: z.record(z.string(), z.any()),
-=======
   input: z.record(z.string(), z.any()).nullish(),
   output: z.record(z.string(), z.any()).nullish(),
->>>>>>> e4f18f2b
   parentObservationId: z.string().nullish(),
 });
 
@@ -83,13 +78,8 @@
           startTime: new Date(startTime),
           endTime: endTime ? new Date(endTime) : undefined,
           metadata,
-<<<<<<< HEAD
-          input,
-          output,
-=======
           input: input ?? undefined,
           output: output ?? undefined,
->>>>>>> e4f18f2b
           parent: parentObservationId
             ? { connect: { id: parentObservationId } }
             : undefined,
