export type OptionsDefinition = {
  value: string;
  count?: number;
};

export type ColumnDefinition =
  | {
      name: string;
      id?: string; // TODO: Adopt for all tables
      type: "number" | "string" | "datetime" | "boolean";
      internal: string;
    }
  | {
      name: string;
      id?: string; // TODO: Adopt for all tables
      type: "stringOptions";
      options: Array<OptionsDefinition>;
      internal: string;
    }
  | {
      name: string;
<<<<<<< HEAD
      type: "arrayOptions";
      options: Array<OptionsDefinition>;
      internal: string;
    }
  | {
      name: string;
=======
      id?: string; // TODO: Adopt for all tables
>>>>>>> 2c6a3c31
      type: "stringObject" | "numberObject";
      internal: string;
      keyOptions?: Array<string>;
    };

export type TableDefinitions = {
  [tableName: string]: {
    table: string;
    columns: ColumnDefinition[];
  };
};<|MERGE_RESOLUTION|>--- conflicted
+++ resolved
@@ -19,16 +19,13 @@
     }
   | {
       name: string;
-<<<<<<< HEAD
       type: "arrayOptions";
       options: Array<OptionsDefinition>;
       internal: string;
     }
   | {
       name: string;
-=======
       id?: string; // TODO: Adopt for all tables
->>>>>>> 2c6a3c31
       type: "stringObject" | "numberObject";
       internal: string;
       keyOptions?: Array<string>;
