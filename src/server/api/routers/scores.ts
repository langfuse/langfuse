--- conflicted
+++ resolved
@@ -14,11 +14,8 @@
   type ScoreOptions,
   scoresTableCols,
 } from "@/src/server/api/definitions/scoresTable";
-<<<<<<< HEAD
 import webhook from "@/src/features/webhook/server/custom-webhook";
-=======
 import { auditLog } from "@/src/features/audit-logs/auditLog";
->>>>>>> 0c1942c2
 
 const ScoreFilterOptions = z.object({
   projectId: z.string(), // Required for protectedProjectProcedure
@@ -133,11 +130,7 @@
         scope: "scores:CUD",
       });
 
-<<<<<<< HEAD
-      const newScore = await ctx.prisma.score.create({
-=======
       const score = await ctx.prisma.score.create({
->>>>>>> 0c1942c2
         data: {
           trace: {
             connect: {
@@ -158,10 +151,7 @@
           comment: input.comment,
         },
       });
-<<<<<<< HEAD
-      await webhook("Score", newScore);
-      return newScore;
-=======
+      await webhook("Score", score);
       await auditLog({
         projectId: trace.projectId,
         userId: ctx.session.user.id,
@@ -174,7 +164,6 @@
         after: score,
       });
       return score;
->>>>>>> 0c1942c2
     }),
   update: protectedProcedure
     .input(
