--- conflicted
+++ resolved
@@ -93,19 +93,6 @@
         >
       >(
         Prisma.sql`
-<<<<<<< HEAD
-        WITH observations_with_latency AS (
-          SELECT
-            o.*,
-            CASE WHEN o.end_time IS NULL THEN NULL ELSE (EXTRACT(EPOCH FROM o."end_time") - EXTRACT(EPOCH FROM o."start_time"))::double precision END AS "latency"
-          FROM observations o
-          WHERE o.type = 'GENERATION'
-          AND o.project_id = ${input.projectId}
-          ${datetimeFilter}
-        ),
-        -- used for filtering
-        scores_avg AS (
-=======
           WITH observations_with_latency AS (
             SELECT
               o.*,
@@ -114,6 +101,26 @@
             WHERE o.type = 'GENERATION'
             AND o.project_id = ${input.projectId}
             ${datetimeFilter}
+          ),
+          -- used for filtering
+          scores_avg AS (
+            SELECT
+              trace_id,
+              jsonb_object_agg(name::text, avg_value::double precision) AS scores_avg
+            FROM (
+              SELECT
+                trace_id,
+                name,
+                avg(value) avg_value
+              FROM
+                scores
+              GROUP BY
+                1,
+                2
+              ORDER BY
+                1) tmp
+            GROUP BY
+              1
           )
           SELECT
             o.id,
@@ -143,6 +150,7 @@
             o.calculated_total_cost as "calculatedTotalCost"
           FROM observations_with_latency o
           JOIN traces t ON t.id = o.trace_id
+          LEFT JOIN scores_avg AS s_avg ON s_avg.trace_id = t.id
           WHERE
             t.project_id = ${input.projectId}
             ${searchCondition}
@@ -165,60 +173,39 @@
             WHERE o.type = 'GENERATION'
             AND o.project_id = ${input.projectId}
             ${datetimeFilter}
-          )
->>>>>>> 172cbed9
-          SELECT
-            trace_id,
-            jsonb_object_agg(name::text, avg_value::float) AS scores_avg
-          FROM (
+          ),
+          -- used for filtering
+          scores_avg AS (
             SELECT
               trace_id,
-              name,
-              avg(value) avg_value
-            FROM
-              scores
+              jsonb_object_agg(name::text, avg_value::double precision) AS scores_avg
+            FROM (
+              SELECT
+                trace_id,
+                name,
+                avg(value) avg_value
+              FROM
+                scores
+              GROUP BY
+                1,
+                2
+              ORDER BY
+                1) tmp
             GROUP BY
-              1,
-              2
-            ORDER BY
-              1) tmp
-          GROUP BY
-            1
-        )
-        SELECT
-          o.id,
-          o.name,
-          o.model,
-          o.start_time as "startTime",
-          o.end_time as "endTime",
-          o.latency,
-          o.input,
-          o.output,
-          o.metadata,
-          o.trace_id as "traceId",
-          t.name as "traceName",
-          o.completion_start_time as "completionStartTime",
-          o.prompt_tokens as "promptTokens",
-          o.completion_tokens as "completionTokens",
-          o.total_tokens as "totalTokens",
-          o.level,
-          o.status_message as "statusMessage",
-          o.version,
-          (count(*) OVER())::int AS "totalCount"
-        FROM observations_with_latency o
-        JOIN traces t ON t.id = o.trace_id
-        LEFT JOIN scores_avg AS s_avg ON s_avg.trace_id = t.id
-        WHERE
-          t.project_id = ${input.projectId}
-          ${searchCondition}
-          ${filterCondition}
-        ORDER BY o.start_time DESC
-        LIMIT ${input.limit}
-        OFFSET ${input.page * input.limit}
-      `,
-      );
-
-<<<<<<< HEAD
+              1
+          )
+          SELECT
+            count(*)
+          FROM observations_with_latency o
+          JOIN traces t ON t.id = o.trace_id
+          LEFT JOIN scores_avg AS s_avg ON s_avg.trace_id = t.id
+          WHERE
+            t.project_id = ${input.projectId}
+            ${searchCondition}
+            ${filterCondition}
+        `,
+      );
+
       const scores = await ctx.prisma.score.findMany({
         where: {
           trace: {
@@ -229,37 +216,19 @@
           },
         },
       });
-
-      const pricings = await ctx.prisma.pricing.findMany();
-
-      return generations.map(({ input, output, ...rest }) => {
-        const filteredScores = scores.filter(
-          (score) => score.traceId === rest.traceId,
-        );
-        return {
-          ...rest,
-          input,
-          output,
-          scores: filteredScores,
-          cost: rest.model
-            ? calculateTokenCost(pricings, {
-                model: rest.model,
-                totalTokens: new Decimal(rest.totalTokens),
-                promptTokens: new Decimal(rest.promptTokens),
-                completionTokens: new Decimal(rest.completionTokens),
-                input: input,
-                output: output,
-              })
-            : undefined,
-        };
-      });
-=======
       const count = totalGenerations[0]?.count;
       return {
         totalCount: count ? Number(count) : undefined,
-        generations: generations,
+        generations: generations.map((generation) => {
+          const filteredScores = scores.filter(
+            (s) => s.traceId === generation.traceId,
+          );
+          return {
+            ...generation,
+            scores: filteredScores,
+          };
+        }),
       };
->>>>>>> 172cbed9
     }),
 
   export: protectedProjectProcedure
@@ -293,7 +262,7 @@
         WITH scores_avg AS (
           SELECT
             trace_id,
-            jsonb_object_agg(name::text, avg_value::float) AS scores_avg
+            jsonb_object_agg(name::text, avg_value::double precision) AS scores_avg
           FROM (
             SELECT
               trace_id,
