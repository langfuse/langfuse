--- conflicted
+++ resolved
@@ -5,13 +5,8 @@
   protectedProjectProcedure,
 } from "@/src/server/api/trpc";
 
-<<<<<<< HEAD
 import { Prisma, type ObservationView } from "@prisma/client";
-import { paginationZod } from "@/src/utils/zod";
-=======
-import { type Observation, Prisma } from "@prisma/client";
 import { jsonSchema, paginationZod } from "@/src/utils/zod";
->>>>>>> 5d922dfa
 import { singleFilter } from "@/src/server/api/interfaces/filters";
 import {
   datetimeFilterToPrismaSql,
@@ -269,19 +264,12 @@
               content: z.string(),
             }),
           );
-<<<<<<< HEAD
-          const outputSchema = z.object({
-            completion: z.string(),
-          });
-          output = generations
-=======
           const outputSchema = z
             .object({
               completion: jsonSchema,
             })
             .or(jsonSchema);
-          output = enrichedGenerations
->>>>>>> 5d922dfa
+          output = generations
             .map((generation) => ({
               parsedInput: inputSchemaOpenAI.safeParse(generation.input),
               parsedOutput: outputSchema.safeParse(generation.output),
