--- conflicted
+++ resolved
@@ -115,13 +115,9 @@
             o.total_tokens as "totalTokens",
             o.level,
             o.status_message as "statusMessage",
-<<<<<<< HEAD
             o.version,
             o.total_cost as "totalCost",
             (count(*) OVER())::int AS "totalCount"
-=======
-            o.version
->>>>>>> 883e53d8
           FROM observations_with_latency o
           JOIN traces t ON t.id = o.trace_id
           WHERE
@@ -134,15 +130,6 @@
         `,
       );
 
-<<<<<<< HEAD
-      return generations.map(({ input, output, ...rest }) => {
-        return {
-          ...rest,
-          input,
-          output,
-        };
-      });
-=======
       const totalGenerations = await ctx.prisma.$queryRaw<
         Array<{ count: bigint }>
       >(
@@ -189,7 +176,6 @@
           };
         }),
       };
->>>>>>> 883e53d8
     }),
 
   export: protectedProjectProcedure
