--- conflicted
+++ resolved
@@ -1,5 +1,4 @@
 import { type NestedObservation } from "@/src/utils/types";
-import { type Observation } from "@prisma/client";
 import { z } from "zod";
 
 import {
@@ -7,7 +6,7 @@
   protectedProcedure,
   protectedProjectProcedure,
 } from "@/src/server/api/trpc";
-<<<<<<< HEAD
+import { type Observation } from "@prisma/client";
 
 const ScoreFilter = z.object({
   name: z.string(),
@@ -16,8 +15,6 @@
 });
 
 type ScoreFilter = z.infer<typeof ScoreFilter>;
-=======
->>>>>>> 4bfe3f3f
 
 const TraceFilterOptions = z.object({
   projectId: z.string(), // Required for protectedProjectProcedure
@@ -55,12 +52,9 @@
                 },
               }
             : undefined),
-<<<<<<< HEAD
           ...(input.scores
             ? { scores: { some: createScoreCondition(input.scores) } }
             : undefined),
-=======
->>>>>>> 4bfe3f3f
         },
         orderBy: {
           timestamp: "desc",
@@ -71,10 +65,7 @@
         },
         take: 100, // TODO: pagination
       });
-<<<<<<< HEAD
-
-=======
->>>>>>> 4bfe3f3f
+
       return traces.map((trace) => ({
         ...trace,
         nestedObservation: nestObservations(trace.observations),
@@ -103,7 +94,6 @@
           ? {
               status: {
                 in: input.status,
-<<<<<<< HEAD
               },
             }
           : undefined),
@@ -111,8 +101,6 @@
           ? {
               scores: {
                 some: createScoreCondition(input.scores),
-=======
->>>>>>> 4bfe3f3f
               },
             }
           : undefined),
