import { z } from "zod";

import {
  createTRPCRouter,
  protectedProjectProcedure,
  protectedProcedure,
} from "@/src/server/api/trpc";
import { Prisma, type Score } from "@prisma/client";
import { paginationZod } from "@/src/utils/zod";

import { SendTokenInEmail } from "@/src/features/email/components/SendTokenInEmail";

const UserFilterOptions = z.object({
  projectId: z.string(), // Required for protectedProjectProcedure
});

const UserAllOptions = UserFilterOptions.extend({
  ...paginationZod,
});

export const userRouter = createTRPCRouter({
<<<<<<< HEAD
  tokenToEmail: protectedProcedure
    .input(
      z.object({
        token: z.string(),
        email: z.string(),
      }),
    )
    .mutation(async ({ input }) => {
      await SendTokenInEmail(input.email, input.token);
    }),
=======
>>>>>>> 3332f0c2
  saveToken: protectedProcedure
    .input(
      z.object({
        token: z.string(),
        email: z.string(),
      }),
    )
    .mutation(async ({ input, ctx }) => {
      const user = await ctx.prisma.user.update({
        where: {
          email: input.email,
        },
        data: {
<<<<<<< HEAD
          token: input.token,
=======
          password_reset_token: input.token,
>>>>>>> 3332f0c2
        },
      });
      return user;
    }),

  all: protectedProjectProcedure
    .input(UserAllOptions)
    .query(async ({ input, ctx }) => {
      const users = await ctx.prisma.$queryRaw<
        {
          userId: string;
          firstTrace: Date | null;
          lastTrace: Date | null;
          totalTraces: number;
          totalPromptTokens: number;
          totalCompletionTokens: number;
          totalTokens: number;
          firstObservation: Date | null;
          lastObservation: Date | null;
          totalObservations: number;
          totalCount: number;
        }[]
      >`
        SELECT 
          t.user_id "userId",
          min(t."timestamp") "firstTrace",
          max(t."timestamp") "lastTrace",
          COUNT(distinct t.id)::int "totalTraces",
          COALESCE(SUM(o.prompt_tokens),0)::int "totalPromptTokens",
          COALESCE(SUM(o.completion_tokens),0)::int "totalCompletionTokens",
          COALESCE(SUM(o.total_tokens),0)::int "totalTokens",
          MIN(o.start_time) "firstObservation",
          MAX(o.start_time) "lastObservation",
          COUNT(distinct o.id)::int "totalObservations",
          (count(*) OVER())::int AS "totalCount"
        FROM traces t
        LEFT JOIN observations o on o.trace_id = t.id
        WHERE t.user_id is not null
        AND t.project_id = ${input.projectId}
        AND o.project_id = ${input.projectId}
        GROUP BY 1
        ORDER BY "totalTokens" DESC
        LIMIT ${input.limit}
        OFFSET ${input.page * input.limit}
      `;

      if (users.length === 0) {
        return [];
      }

      const lastScoresOfUsers = await ctx.prisma.$queryRaw<
        Array<
          Score & {
            userId: string;
          }
        >
      >`
        WITH ranked_scores AS (
          SELECT
            t.user_id,
            s.*,
            ROW_NUMBER() OVER (PARTITION BY t.user_id ORDER BY s."timestamp" DESC) AS rn 
          FROM
            scores s
            JOIN traces t ON t.id = s.trace_id
          WHERE
            s.trace_id IS NOT NULL
            AND t.project_id = ${input.projectId}
            AND t.user_id IN (${Prisma.join(users.map((user) => user.userId))})
            AND t.user_id IS NOT NULL
        )
        SELECT
          user_id "userId",
          "id",
          "timestamp",
          "name",
          "value",
          observation_id "observationId",
          trace_id "traceId",
          "comment"
        FROM
          ranked_scores
        WHERE rn = 1
      `;

      return users.map((user) => ({
        ...user,
        lastScore: lastScoresOfUsers.find(
          (score) => score.userId === user.userId,
        ),
      }));
    }),

  byId: protectedProjectProcedure
    .input(
      z.object({
        projectId: z.string(),
        userId: z.string(),
      }),
    )
    .query(async ({ input, ctx }) => {
      const agg = await ctx.prisma.$queryRaw<
        {
          userId: string;
          firstTrace: Date;
          lastTrace: Date;
          totalTraces: number;
          totalPromptTokens: number;
          totalCompletionTokens: number;
          totalTokens: number;
          firstObservation: Date;
          lastObservation: Date;
          totalObservations: number;
        }[]
      >`
        SELECT 
          t.user_id "userId",
          min(t."timestamp") "firstTrace",
          max(t."timestamp") "lastTrace",
          COUNT(distinct t.id)::int "totalTraces",
          COALESCE(SUM(o.prompt_tokens),0)::int "totalPromptTokens",
          COALESCE(SUM(o.completion_tokens),0)::int "totalCompletionTokens",
          COALESCE(SUM(o.total_tokens),0)::int "totalTokens",
          MIN(o.start_time) "firstObservation",
          MAX(o.start_time) "lastObservation",
          COUNT(distinct o.id)::int "totalObservations"
        FROM traces t
        LEFT JOIN observations o on o.trace_id = t.id
        WHERE t.user_id is not null
        AND t.project_id = ${input.projectId}
        AND o.project_id = ${input.projectId}
        AND t.user_id = ${input.userId}
        GROUP BY 1
        ORDER BY "totalTokens" DESC
        LIMIT 50
      `;
      const lastScoresOfUsers = await ctx.prisma.$queryRaw<
        Array<
          Score & {
            userId: string;
          }
        >
      >`
        WITH ranked_scores AS (
          SELECT
            t.user_id,
            s.*,
            ROW_NUMBER() OVER (PARTITION BY t.user_id ORDER BY s."timestamp" DESC) AS rn 
          FROM
            scores s
            JOIN traces t ON t.id = s.trace_id
          WHERE
            s.trace_id IS NOT NULL
            AND t.project_id = ${input.projectId}
            AND t.user_id = ${input.userId}
            AND t.user_id IS NOT NULL
        )
        SELECT
          user_id "userId",
          "id",
          "timestamp",
          "name",
          "value",
          observation_id "observationId",
          trace_id "traceId",
          "comment"
        FROM
          ranked_scores
        WHERE rn = 1
      `;

      return {
        userId: input.userId,
        firstTrace: agg[0]?.firstTrace,
        lastTrace: agg[0]?.lastTrace,
        totalTraces: agg[0]?.totalTraces ?? 0,
        totalPromptTokens: agg[0]?.totalPromptTokens ?? 0,
        totalCompletionTokens: agg[0]?.totalCompletionTokens ?? 0,
        totalTokens: agg[0]?.totalTokens ?? 0,
        firstObservation: agg[0]?.firstObservation,
        lastObservation: agg[0]?.lastObservation,
        totalObservations: agg[0]?.totalObservations ?? 0,
        lastScore: lastScoresOfUsers[0],
      };
    }),
});<|MERGE_RESOLUTION|>--- conflicted
+++ resolved
@@ -19,7 +19,6 @@
 });
 
 export const userRouter = createTRPCRouter({
-<<<<<<< HEAD
   tokenToEmail: protectedProcedure
     .input(
       z.object({
@@ -30,8 +29,6 @@
     .mutation(async ({ input }) => {
       await SendTokenInEmail(input.email, input.token);
     }),
-=======
->>>>>>> 3332f0c2
   saveToken: protectedProcedure
     .input(
       z.object({
@@ -45,11 +42,7 @@
           email: input.email,
         },
         data: {
-<<<<<<< HEAD
-          token: input.token,
-=======
           password_reset_token: input.token,
->>>>>>> 3332f0c2
         },
       });
       return user;
