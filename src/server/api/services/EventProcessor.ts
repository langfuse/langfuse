import { tokenCount } from "@/src/features/ingest/lib/usage";
import { checkApiAccessScope } from "@/src/features/public-api/server/apiScope";
import { type ApiAccessScope } from "@/src/features/public-api/server/types";
import { AuthenticationError } from "@/src/pages/api/public/ingestion";
import {
  type legacyObservationCreateEvent,
  eventTypes,
  type traceEvent,
  type scoreEvent,
  type eventCreateEvent,
  type spanCreateEvent,
  type generationCreateEvent,
  type spanUpdateEvent,
  type generationUpdateEvent,
  type legacyObservationUpdateEvent,
  type sdkLogEvent,
} from "@/src/features/public-api/server/ingestion-api-schema";
import { prisma } from "@/src/server/db";
import { ResourceNotFoundError } from "@/src/utils/exceptions";
import { mergeJson } from "@/src/utils/json";
import {
  type Trace,
  type Observation,
  type Score,
  Prisma,
  type Model,
} from "@prisma/client";
import { v4 } from "uuid";
import { type z } from "zod";
import { jsonSchema } from "@/src/utils/zod";

export interface EventProcessor {
  process(
    apiScope: ApiAccessScope,
  ): Promise<Trace | Observation | Score> | undefined;
}

export const findModel = async (
  projectId: string,
  model?: string,
  unit?: string,
  startTime?: string,
  existingObservation?: Observation,
) => {
  console.log(
    "find model",
    projectId,
    model,
    unit,
    startTime,
    existingObservation,
  );
  // either get the model from the existing observation
  // or match pattern on the user provided model name
  const modelCondition = existingObservation?.internalModel
    ? Prisma.sql`AND model_name = ${existingObservation.internalModel}`
    : model
      ? Prisma.sql`AND ${model} ~ match_pattern`
      : undefined;

  // usage either from existing generation or from the current event
  const mergedUnit = existingObservation?.unit ?? unit;

  const unitCondition = mergedUnit
    ? Prisma.sql`AND unit = ${mergedUnit}`
    : Prisma.empty;

  if (!modelCondition) {
    console.log("no model condition", modelCondition);
    return;
  } else {
    const sql = Prisma.sql`
        SELECT
          id,
          created_at AS "createdAt",
          updated_at AS "updatedAt",
          project_id AS "projectId",
          model_name AS "modelName",
          match_pattern AS "matchPattern",
          start_date AS "startDate",
          input_price AS "inputPrice",
          output_price AS "outputPrice",
          total_price AS "totalPrice",
          unit, 
          tokenizer_id AS "tokenizerId",
          tokenizer_config AS "tokenizerConfig"
        FROM
          models
        WHERE (project_id = ${projectId}
          OR project_id IS NULL)
        ${modelCondition}
        ${unitCondition}
        AND (start_date IS NULL OR start_date <= ${
          startTime ? new Date(startTime) : new Date()
        }::timestamp with time zone at time zone 'UTC')
      ORDER BY
        project_id ASC,
        start_date DESC
      LIMIT 1;`;

    const foundModels = await prisma.$queryRaw<Array<Model>>(sql);

    return foundModels[0] ?? undefined;
  }
};

export class ObservationProcessor implements EventProcessor {
  event:
    | z.infer<typeof legacyObservationCreateEvent>
    | z.infer<typeof legacyObservationUpdateEvent>
    | z.infer<typeof eventCreateEvent>
    | z.infer<typeof spanCreateEvent>
    | z.infer<typeof spanUpdateEvent>
    | z.infer<typeof generationCreateEvent>
    | z.infer<typeof generationUpdateEvent>;

  constructor(
    event:
      | z.infer<typeof legacyObservationCreateEvent>
      | z.infer<typeof legacyObservationUpdateEvent>
      | z.infer<typeof eventCreateEvent>
      | z.infer<typeof spanCreateEvent>
      | z.infer<typeof spanUpdateEvent>
      | z.infer<typeof generationCreateEvent>
      | z.infer<typeof generationUpdateEvent>,
  ) {
    this.event = event;
  }

  async convertToObservation(
    apiScope: ApiAccessScope,
    existingObservation: Observation | null,
  ): Promise<{
    id: string;
    create: Prisma.ObservationUncheckedCreateInput;
    update: Prisma.ObservationUncheckedUpdateInput;
  }> {
    const { body } = this.event;

    let type;
    switch (this.event.type) {
      case eventTypes.OBSERVATION_CREATE:
      case eventTypes.OBSERVATION_UPDATE:
        type = this.event.body.type;
        break;
      case eventTypes.EVENT_CREATE:
        type = "EVENT" as const;
        break;
      case eventTypes.SPAN_CREATE:
      case eventTypes.SPAN_UPDATE:
        type = "SPAN" as const;
        break;
      case eventTypes.GENERATION_CREATE:
      case eventTypes.GENERATION_UPDATE:
        type = "GENERATION" as const;
        break;
    }

    const { id, traceId, name, startTime, metadata } = body;

    if (
      this.event.type === eventTypes.OBSERVATION_UPDATE &&
      !existingObservation
    ) {
      throw new ResourceNotFoundError(this.event.id, "Observation not found");
    }

    // we need to get the matching model on each generation
    // to be able to calculate the token counts
    const internalModel: Model | undefined =
      type === "GENERATION"
        ? await findModel(
            apiScope.projectId,
            "model" in body ? body.model ?? undefined : undefined,
            "usage" in body ? body.usage?.unit ?? undefined : undefined,
            startTime ?? undefined,
            existingObservation ?? undefined,
          )
        : undefined;

    const finalTraceId =
      !traceId && !existingObservation
        ? // Create trace if no traceid
          (
            await prisma.trace.create({
              data: {
                projectId: apiScope.projectId,
                name: name,
              },
            })
          ).id
        : traceId;

    const [newInputCount, newOutputCount] =
      "usage" in body
        ? this.calculateTokenCounts(
            body,
            internalModel,
            existingObservation ?? undefined,
          )
        : [undefined, undefined];

    // merge metadata from existingObservation.metadata and metadata
    const mergedMetadata = mergeJson(
      existingObservation?.metadata
        ? jsonSchema.parse(existingObservation.metadata)
        : undefined,
      metadata ?? undefined,
    );

    const prompt =
      "promptName" in this.event.body &&
      typeof this.event.body.promptName === "string" &&
      "promptVersion" in this.event.body &&
      typeof this.event.body.promptVersion === "number"
        ? await prisma.prompt.findUnique({
            where: {
              projectId_name_version: {
                projectId: apiScope.projectId,
                name: this.event.body.promptName,
                version: this.event.body.promptVersion,
              },
            },
          })
        : undefined;

    // Only null if promptName and promptVersion are set but prompt is not found
    if (prompt === null)
      console.warn("Prompt not found for observation", this.event.body);

    const observationId = id ?? v4();

    return {
      id: observationId,
      create: {
        id: observationId,
        traceId: finalTraceId,
        type: type,
        name: name,
        startTime: startTime ? new Date(startTime) : undefined,
        endTime:
          "endTime" in body && body.endTime
            ? new Date(body.endTime)
            : undefined,
        completionStartTime:
          "completionStartTime" in body && body.completionStartTime
            ? new Date(body.completionStartTime)
            : undefined,
        metadata: mergedMetadata ?? metadata ?? undefined,
        model: "model" in body ? body.model : undefined,
        modelParameters:
          "modelParameters" in body
            ? body.modelParameters ?? undefined
            : undefined,
        input: body.input ?? undefined,
        output: body.output ?? undefined,
        promptTokens: newInputCount,
        completionTokens: newOutputCount,
        totalTokens:
          "usage" in body
            ? body.usage?.total ?? (newInputCount ?? 0) + (newOutputCount ?? 0)
            : undefined,
        unit:
          "usage" in body
            ? body.usage?.unit ?? internalModel?.unit
            : internalModel?.unit,
        level: body.level ?? undefined,
        statusMessage: body.statusMessage ?? undefined,
        parentObservationId: body.parentObservationId ?? undefined,
        version: body.version ?? undefined,
<<<<<<< HEAD
        project: { connect: { id: apiScope.projectId } },
        ...(prompts && prompts.length === 1
          ? { prompt: { connect: { id: prompts[0]?.id } } }
          : undefined),
        ...(internalModel
          ? { internalModel: internalModel.modelName }
          : undefined),
        inputCost: "usage" in body ? body.usage?.inputCost : undefined,
        outputCost: "usage" in body ? body.usage?.outputCost : undefined,
        totalCost: "usage" in body ? body.usage?.totalCost : undefined,
=======
        projectId: apiScope.projectId,
        promptId: prompt ? prompt.id : undefined,
>>>>>>> 23bc2cd3
      },
      update: {
        name,
        startTime: startTime ? new Date(startTime) : undefined,
        endTime:
          "endTime" in body && body.endTime
            ? new Date(body.endTime)
            : undefined,
        completionStartTime:
          "completionStartTime" in body && body.completionStartTime
            ? new Date(body.completionStartTime)
            : undefined,
        metadata: mergedMetadata ?? metadata ?? undefined,
        model: "model" in body ? body.model : undefined,
        modelParameters:
          "modelParameters" in body
            ? body.modelParameters ?? undefined
            : undefined,
        input: body.input ?? undefined,
        output: body.output ?? undefined,
        promptTokens: newInputCount,
        completionTokens: newOutputCount,
        totalTokens:
          "usage" in body
            ? body.usage?.total ?? (newInputCount ?? 0) + (newOutputCount ?? 0)
            : undefined,
        unit:
          "usage" in body
            ? body.usage?.unit ?? internalModel?.unit
            : internalModel?.unit,
        level: body.level ?? undefined,
        statusMessage: body.statusMessage ?? undefined,
        parentObservationId: body.parentObservationId ?? undefined,
        version: body.version ?? undefined,
<<<<<<< HEAD
        ...(prompts && prompts.length === 1
          ? { prompt: { connect: { id: prompts[0]?.id } } }
          : undefined),
        ...(internalModel
          ? { internalModel: internalModel.modelName }
          : undefined),
        inputCost: "usage" in body ? body.usage?.inputCost : undefined,
        outputCost: "usage" in body ? body.usage?.outputCost : undefined,
        totalCost: "usage" in body ? body.usage?.totalCost : undefined,
=======
        promptId: prompt ? prompt.id : undefined,
>>>>>>> 23bc2cd3
      },
    };
  }

  calculateTokenCounts(
    body:
      | z.infer<typeof legacyObservationCreateEvent>["body"]
      | z.infer<typeof generationCreateEvent>["body"],
    model?: Model,
    existingObservation?: Observation,
  ) {
    console.log("calculate tokens for ", model);
    const newPromptTokens =
      body.usage?.input ??
      ((body.input || existingObservation?.input) && model && model.tokenizerId
        ? tokenCount({
            model: model,
            text: body.input ?? existingObservation?.input,
          })
        : undefined);

    const newCompletionTokens =
      body.usage?.output ??
      ((body.output || existingObservation?.output) &&
      model &&
      model.tokenizerId
        ? tokenCount({
            model: model,
            text: body.output ?? existingObservation?.output,
          })
        : undefined);

    return [newPromptTokens, newCompletionTokens];
  }

  async process(
    apiScope: ApiAccessScope,
  ): Promise<Trace | Observation | Score> {
    if (apiScope.accessLevel !== "all")
      throw new AuthenticationError("Access denied for observation creation");

    const existingObservation = this.event.body.id
      ? await prisma.observation.findFirst({
          where: { id: this.event.body.id },
        })
      : null;

    if (
      existingObservation &&
      existingObservation.projectId !== apiScope.projectId
    ) {
      throw new AuthenticationError(
        `Access denied for observation creation ${existingObservation.projectId} `,
      );
    }

    const obs = await this.convertToObservation(apiScope, existingObservation);

    // Do not use nested upserts or multiple where conditions as this should be a single native database upsert
    // https://www.prisma.io/docs/orm/reference/prisma-client-reference#database-upserts
    return await prisma.observation.upsert({
      where: {
        id: obs.id,
      },
      create: obs.create,
      update: obs.update,
    });
  }
}
export class TraceProcessor implements EventProcessor {
  event: z.infer<typeof traceEvent>;

  constructor(event: z.infer<typeof traceEvent>) {
    this.event = event;
  }

  async process(
    apiScope: ApiAccessScope,
  ): Promise<Trace | Observation | Score> {
    const { body } = this.event;

    if (apiScope.accessLevel !== "all")
      throw new AuthenticationError(
        `Access denied for trace creation, ${apiScope.accessLevel}`,
      );

    const internalId = body.id ?? v4();

    console.log(
      "Trying to create trace, project ",
      apiScope.projectId,
      ", body:",
      body,
    );

    const existingTrace = await prisma.trace.findFirst({
      where: {
        id: internalId,
      },
    });

    if (existingTrace && existingTrace.projectId !== apiScope.projectId) {
      throw new AuthenticationError(
        `Access denied for trace creation ${existingTrace.projectId} `,
      );
    }

    const mergedMetadata = mergeJson(
      existingTrace?.metadata
        ? jsonSchema.parse(existingTrace.metadata)
        : undefined,
      body.metadata ?? undefined,
    );

    if (body.sessionId) {
      await prisma.traceSession.upsert({
        where: {
          id_projectId: {
            id: body.sessionId,
            projectId: apiScope.projectId,
          },
        },
        create: {
          id: body.sessionId,
          projectId: apiScope.projectId,
        },
        update: {},
      });
    }

    // Do not use nested upserts or multiple where conditions as this should be a single native database upsert
    // https://www.prisma.io/docs/orm/reference/prisma-client-reference#database-upserts
    const upsertedTrace = await prisma.trace.upsert({
      where: {
        id: internalId,
      },
      create: {
        id: internalId,
        name: body.name ?? undefined,
        userId: body.userId ?? undefined,
        input: body.input ?? undefined,
        output: body.output ?? undefined,
        metadata: mergedMetadata ?? body.metadata ?? undefined,
        release: body.release ?? undefined,
        version: body.version ?? undefined,
        sessionId: body.sessionId ?? undefined,
        public: body.public ?? undefined,
        projectId: apiScope.projectId,
        tags: body.tags ?? undefined,
      },
      update: {
        name: body.name ?? undefined,
        userId: body.userId ?? undefined,
        input: body.input ?? undefined,
        output: body.output ?? undefined,
        metadata: mergedMetadata ?? body.metadata ?? undefined,
        release: body.release ?? undefined,
        version: body.version ?? undefined,
        sessionId: body.sessionId ?? undefined,
        public: body.public ?? undefined,
        tags: body.tags ?? undefined,
      },
    });
    return upsertedTrace;
  }
}
export class ScoreProcessor implements EventProcessor {
  event: z.infer<typeof scoreEvent>;

  constructor(event: z.infer<typeof scoreEvent>) {
    this.event = event;
  }

  async process(
    apiScope: ApiAccessScope,
  ): Promise<Trace | Observation | Score> {
    const { body } = this.event;

    const accessCheck = await checkApiAccessScope(
      apiScope,
      [
        { type: "trace", id: body.traceId },
        ...(body.observationId
          ? [{ type: "observation" as const, id: body.observationId }]
          : []),
      ],
      "score",
    );
    if (!accessCheck)
      throw new AuthenticationError("Access denied for score creation");

    const id = body.id ?? v4();

    // access control via traceId
    return await prisma.score.upsert({
      where: {
        id_traceId: {
          id,
          traceId: body.traceId,
        },
      },
      create: {
        id,
        trace: { connect: { id: body.traceId } },
        timestamp: new Date(),
        value: body.value,
        name: body.name,
        comment: body.comment,
        ...(body.observationId && {
          observation: { connect: { id: body.observationId } },
        }),
      },
      update: {
        timestamp: new Date(),
        value: body.value,
        name: body.name,
        comment: body.comment,
        ...(body.observationId && {
          observation: { connect: { id: body.observationId } },
        }),
      },
    });
  }
}

export class SdkLogProcessor implements EventProcessor {
  event: z.infer<typeof sdkLogEvent>;

  constructor(event: z.infer<typeof sdkLogEvent>) {
    this.event = event;
  }

  process() {
    return undefined;
  }
}<|MERGE_RESOLUTION|>--- conflicted
+++ resolved
@@ -268,21 +268,14 @@
         statusMessage: body.statusMessage ?? undefined,
         parentObservationId: body.parentObservationId ?? undefined,
         version: body.version ?? undefined,
-<<<<<<< HEAD
-        project: { connect: { id: apiScope.projectId } },
-        ...(prompts && prompts.length === 1
-          ? { prompt: { connect: { id: prompts[0]?.id } } }
-          : undefined),
+        projectId: apiScope.projectId,
+        promptId: prompt ? prompt.id : undefined,
         ...(internalModel
           ? { internalModel: internalModel.modelName }
           : undefined),
         inputCost: "usage" in body ? body.usage?.inputCost : undefined,
         outputCost: "usage" in body ? body.usage?.outputCost : undefined,
         totalCost: "usage" in body ? body.usage?.totalCost : undefined,
-=======
-        projectId: apiScope.projectId,
-        promptId: prompt ? prompt.id : undefined,
->>>>>>> 23bc2cd3
       },
       update: {
         name,
@@ -317,19 +310,13 @@
         statusMessage: body.statusMessage ?? undefined,
         parentObservationId: body.parentObservationId ?? undefined,
         version: body.version ?? undefined,
-<<<<<<< HEAD
-        ...(prompts && prompts.length === 1
-          ? { prompt: { connect: { id: prompts[0]?.id } } }
-          : undefined),
+        promptId: prompt ? prompt.id : undefined,
         ...(internalModel
           ? { internalModel: internalModel.modelName }
           : undefined),
         inputCost: "usage" in body ? body.usage?.inputCost : undefined,
         outputCost: "usage" in body ? body.usage?.outputCost : undefined,
         totalCost: "usage" in body ? body.usage?.totalCost : undefined,
-=======
-        promptId: prompt ? prompt.id : undefined,
->>>>>>> 23bc2cd3
       },
     };
   }
