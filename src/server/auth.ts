--- conflicted
+++ resolved
@@ -116,7 +116,6 @@
     }),
   );
 
-<<<<<<< HEAD
 if (
   env.AUTH_AZURE_AD_CLIENT_ID &&
   env.AUTH_AZURE_AD_CLIENT_SECRET &&
@@ -130,7 +129,7 @@
       allowDangerousEmailAccountLinking: true,
     }),
   );
-=======
+
 // Extend Prisma Adapter
 const prismaAdapter = PrismaAdapter(prisma);
 const extendedPrismaAdapter: Adapter = {
@@ -150,7 +149,6 @@
   },
 };
 
->>>>>>> f72707ea
 /**
  * Options for NextAuth.js used to configure adapters, providers, callbacks, etc.
  *
