import { JSONView } from "@/src/components/ui/code";
import { type Score } from "@prisma/client";
import {
  Card,
  CardContent,
  CardDescription,
  CardHeader,
  CardTitle,
} from "@/src/components/ui/card";
import { Badge } from "@/src/components/ui/badge";
import {
  Table,
  TableBody,
  TableCell,
  TableHead,
  TableHeader,
  TableRow,
} from "@/src/components/ui/table";
import { ManualScoreButton } from "@/src/features/manual-scoring/components/ManualScoreButton";
import { NewDatasetItemFromObservationButton } from "@/src/features/datasets/components/NewDatasetItemFromObservationButton";
import { type ObservationReturnType } from "@/src/server/api/routers/traces";
import { api } from "@/src/utils/api";
import { IOPreview } from "@/src/components/trace/IOPreview";
import { formatInterval } from "@/src/utils/dates";
import Link from "next/link";
import { usdFormatter } from "@/src/utils/numbers";

export const ObservationPreview = (props: {
  observations: Array<ObservationReturnType>;
  projectId: string;
  scores: Score[];
  currentObservationId: string;
  traceId: string;
}) => {
  const observationWithInputAndOutput = api.observations.byId.useQuery({
    observationId: props.currentObservationId,
    traceId: props.traceId,
  });

  const preloadedObservation = props.observations.find(
    (o) => o.id === props.currentObservationId,
  );

  if (!preloadedObservation) return <div className="flex-1">Not found</div>;
  return (
    <Card className="flex-1">
      <CardHeader className="flex flex-row flex-wrap justify-between gap-2">
        <div className="flex flex-col gap-1">
          <CardTitle>
            <span className="mr-2 rounded-sm bg-gray-200 p-1 text-xs">
              {preloadedObservation.type}
            </span>
            <span>{preloadedObservation.name}</span>
          </CardTitle>
          <CardDescription className="flex gap-2">
            {preloadedObservation.startTime.toLocaleString()}
          </CardDescription>
          <div className="flex flex-wrap gap-2">
            {preloadedObservation.promptId ? (
              <PromptBadge
                promptId={preloadedObservation.promptId}
                projectId={preloadedObservation.projectId}
              />
            ) : undefined}
            {preloadedObservation.completionStartTime ? (
              <Badge variant="outline">
                Time to first token:{" "}
                {formatInterval(
                  (preloadedObservation.completionStartTime.getTime() -
                    preloadedObservation.startTime.getTime()) /
                    1000,
                )}
              </Badge>
            ) : null}
            {preloadedObservation.endTime ? (
              <Badge variant="outline">
                Latency:{" "}
                {formatInterval(
                  (preloadedObservation.endTime.getTime() -
                    preloadedObservation.startTime.getTime()) /
                    1000,
                )}
              </Badge>
            ) : null}
            {preloadedObservation.type === "GENERATION" && (
              <Badge variant="outline">
                {preloadedObservation.promptTokens} prompt →{" "}
                {preloadedObservation.completionTokens} completion (∑{" "}
                {preloadedObservation.totalTokens})
              </Badge>
            )}
            {preloadedObservation.version ? (
              <Badge variant="outline">
                Version: {preloadedObservation.version}
              </Badge>
            ) : undefined}
            {preloadedObservation.model ? (
              <Badge variant="outline">{preloadedObservation.model}</Badge>
            ) : null}
            {preloadedObservation.totalCost ? (
              <Badge variant="outline">
<<<<<<< HEAD
                {usdFormatter(preloadedObservation.totalCost)}
=======
                {usdFormatter(preloadedObservation.price.toNumber())}
>>>>>>> 4a7a4c0a
              </Badge>
            ) : undefined}

            {preloadedObservation.modelParameters &&
            typeof preloadedObservation.modelParameters === "object"
              ? Object.entries(preloadedObservation.modelParameters)
                  .filter(Boolean)
                  .map(([key, value]) => (
                    <Badge variant="outline" key={key}>
                      {key}: {value?.toString()}
                    </Badge>
                  ))
              : null}
          </div>
        </div>
        <div className="flex gap-2">
          <ManualScoreButton
            projectId={props.projectId}
            traceId={preloadedObservation.traceId}
            observationId={preloadedObservation.id}
            scores={props.scores}
          />
          {observationWithInputAndOutput.data ? (
            <NewDatasetItemFromObservationButton
              observationId={preloadedObservation.id}
              projectId={props.projectId}
              observationInput={observationWithInputAndOutput.data.input}
              observationOutput={observationWithInputAndOutput.data.output}
              key={preloadedObservation.id}
            />
          ) : null}
        </div>
      </CardHeader>
      <CardContent className="flex flex-col gap-4">
        <IOPreview
          key={preloadedObservation.id + "-input"}
          input={observationWithInputAndOutput.data?.input ?? undefined}
          output={observationWithInputAndOutput.data?.output ?? undefined}
          isLoading={observationWithInputAndOutput.isLoading}
        />
        {preloadedObservation.statusMessage ? (
          <JSONView
            key={preloadedObservation.id + "-status"}
            title="Status Message"
            json={preloadedObservation.statusMessage}
          />
        ) : null}

        {preloadedObservation.metadata ? (
          <JSONView
            key={preloadedObservation.id + "-metadata"}
            title="Metadata"
            json={preloadedObservation.metadata}
          />
        ) : null}

        {props.scores.find(
          (s) => s.observationId === preloadedObservation.id,
        ) ? (
          <div className="flex flex-col gap-2">
            <h3>Scores</h3>
            <Table>
              <TableHeader>
                <TableRow>
                  <TableHead className="w-[100px]">Timestamp</TableHead>
                  <TableHead>Name</TableHead>
                  <TableHead className="text-right">Value</TableHead>
                  <TableHead>Comment</TableHead>
                </TableRow>
              </TableHeader>
              <TableBody>
                {props.scores
                  .filter((s) => s.observationId === preloadedObservation.id)
                  .map((s) => (
                    <TableRow key={s.id}>
                      <TableCell className="text-xs">
                        {s.timestamp.toLocaleString()}
                      </TableCell>
                      <TableCell className="text-xs">{s.name}</TableCell>
                      <TableCell className="text-right text-xs">
                        {s.value}
                      </TableCell>
                      <TableCell className="text-xs">{s.comment}</TableCell>
                    </TableRow>
                  ))}
              </TableBody>
            </Table>
          </div>
        ) : null}
      </CardContent>
    </Card>
  );
};

const PromptBadge = (props: { promptId: string; projectId: string }) => {
  const prompt = api.prompts.byId.useQuery({
    id: props.promptId,
    projectId: props.projectId,
  });

  if (prompt.isLoading) return null;

  return (
    <Link href={`/project/${props.projectId}/prompts/${props.promptId}`}>
      <Badge>
        Prompt: {prompt.data?.name}
        {" - "}
        {prompt.data?.version}
      </Badge>
    </Link>
  );
};<|MERGE_RESOLUTION|>--- conflicted
+++ resolved
@@ -99,11 +99,7 @@
             ) : null}
             {preloadedObservation.totalCost ? (
               <Badge variant="outline">
-<<<<<<< HEAD
-                {usdFormatter(preloadedObservation.totalCost)}
-=======
-                {usdFormatter(preloadedObservation.price.toNumber())}
->>>>>>> 4a7a4c0a
+                {usdFormatter(preloadedObservation.totalCost.toNumber())}
               </Badge>
             ) : undefined}
 
