--- conflicted
+++ resolved
@@ -8,7 +8,6 @@
 import clsx from "clsx";
 import { Code, MessageSquarePlus, Info, UserRoundCog } from "lucide-react";
 import { signOut, useSession } from "next-auth/react";
-// import { ChevronRightIcon } from "@heroicons/react/20/solid";
 import { cn } from "@/src/utils/tailwind";
 import {
   Avatar,
@@ -21,17 +20,32 @@
 import { Button } from "@/src/components/ui/button";
 import Head from "next/head";
 import { env } from "@/src/env.mjs";
-
+import { LangfuseLogo } from "@/src/components/LangfuseLogo";
+import { Spinner } from "@/src/components/layouts/spinner";
 const pathsWithoutNavigation: string[] = [];
 const unauthenticatedPaths = ["/auth/sign-in", "/auth/sign-up"];
+const publishablePaths = [
+  "/project/[projectId]/sessions/[sessionId]",
+  "/project/[projectId]/traces/[traceId]",
+];
 
 export default function Layout(props: PropsWithChildren) {
   const [sidebarOpen, setSidebarOpen] = useState(false);
   const router = useRouter();
+  const session = useSession();
+  const enableExperimentalFeatures =
+    api.environment.enableExperimentalFeatures.useQuery().data ?? false;
+
   const projectId = router.query.projectId as string | undefined;
   const navigation = ROUTES.filter(
     ({ pathname }) => projectId || !pathname.includes("[projectId]"),
   )
+    .filter(
+      ({ featureFlag }) =>
+        featureFlag === undefined ||
+        enableExperimentalFeatures ||
+        session.data?.user?.featureFlags[featureFlag],
+    )
     .map(({ pathname, ...rest }) => ({
       pathname,
       href: pathname.replace("[projectId]", projectId ?? ""),
@@ -45,11 +59,7 @@
 
   const currentPathName = navigation.find(({ current }) => current)?.name;
 
-  const session = useSession();
-
-  const projects = api.projects.all.useQuery(undefined, {
-    enabled: session.status === "authenticated",
-  });
+  const projects = session.data?.user?.projects ?? [];
 
   if (session.status === "loading") return <Spinner message="Loading" />;
 
@@ -57,7 +67,9 @@
   if (
     session.data &&
     session.data.user === null &&
-    !unauthenticatedPaths.includes(router.pathname)
+    !unauthenticatedPaths.includes(router.pathname) &&
+    !publishablePaths.includes(router.pathname) &&
+    !router.pathname.startsWith("/public/")
   ) {
     void signOut({
       callbackUrl: "/auth/sign-in",
@@ -67,9 +79,11 @@
 
   if (
     session.status === "unauthenticated" &&
-    !unauthenticatedPaths.includes(router.pathname)
+    !unauthenticatedPaths.includes(router.pathname) &&
+    !publishablePaths.includes(router.pathname) &&
+    !router.pathname.startsWith("/public/")
   ) {
-    void router.push("/auth/sign-in");
+    void router.replace("/auth/sign-in");
     return <Spinner message="Redirecting" />;
   }
 
@@ -77,17 +91,18 @@
     session.status === "authenticated" &&
     unauthenticatedPaths.includes(router.pathname)
   ) {
-    void router.push("/");
+    void router.replace("/");
     return <Spinner message="Redirecting" />;
   }
 
   const hideNavigation =
     session.status === "unauthenticated" ||
-    projects.data?.length === 0 ||
-    pathsWithoutNavigation.includes(router.pathname);
+    projects.length === 0 ||
+    pathsWithoutNavigation.includes(router.pathname) ||
+    router.pathname.startsWith("/public/");
   if (hideNavigation)
     return (
-      <main className="h-full bg-gray-50 px-4 py-4 sm:px-6 lg:px-8">
+      <main className="min-h-screen bg-gray-50 px-4 py-4 sm:px-6 lg:px-8">
         {props.children}
       </main>
     );
@@ -98,6 +113,23 @@
         <title>
           {currentPathName ? `${currentPathName} | Langfuse` : "Langfuse"}
         </title>
+        <link
+          rel="apple-touch-icon"
+          sizes="180x180"
+          href="/apple-touch-icon.png"
+        />
+        <link
+          rel="icon"
+          type="image/png"
+          sizes="32x32"
+          href="/favicon-32x32.png"
+        />
+        <link
+          rel="icon"
+          type="image/png"
+          sizes="16x16"
+          href="/favicon-16x16.png"
+        />
       </Head>
       <div>
         <Transition.Root show={sidebarOpen} as={Fragment}>
@@ -153,10 +185,8 @@
                     </div>
                   </Transition.Child>
                   {/* Sidebar component, swap this element with another sidebar if you like */}
-                  <div className="flex grow flex-col gap-y-5 overflow-y-auto bg-white px-6 pb-4">
-                    <div className="flex h-16 shrink-0 items-center font-mono text-xl font-semibold">
-                      🪢 Langfuse
-                    </div>
+                  <div className="flex grow flex-col gap-y-5 overflow-y-auto bg-white px-6 py-4">
+                    <LangfuseLogo version size="xl" />
                     <nav className="flex flex-1 flex-col">
                       <ul role="list" className="flex flex-1 flex-col gap-y-7">
                         <li>
@@ -182,11 +212,23 @@
                                     aria-hidden="true"
                                   />
                                   {item.name}
+                                  {item.label && (
+                                    <span
+                                      className={cn(
+                                        "self-center whitespace-nowrap break-keep rounded-sm border px-1 py-0.5 text-xs",
+                                        item.current
+                                          ? "border-indigo-600 text-indigo-600"
+                                          : "border-gray-200 text-gray-400 group-hover:border-indigo-600 group-hover:text-indigo-600",
+                                      )}
+                                    >
+                                      {item.label}
+                                    </span>
+                                  )}
                                 </Link>
                               </li>
                             ))}
                             <FeedbackButtonWrapper className="w-full">
-                              <li className="group flex gap-x-3 rounded-md p-2 text-sm font-semibold leading-6 text-gray-700 hover:bg-gray-50 hover:text-indigo-600">
+                              <li className="group flex cursor-pointer gap-x-3 rounded-md p-2 text-sm font-semibold leading-6 text-gray-700 hover:bg-gray-50 hover:text-indigo-600">
                                 <MessageSquarePlus
                                   className="h-6 w-6 shrink-0 text-gray-400 group-hover:text-indigo-600"
                                   aria-hidden="true"
@@ -204,7 +246,7 @@
                             <NewProjectButton size="xs" />
                           </div>
                           <ul role="list" className="-mx-2 mt-2 space-y-1">
-                            {projects.data?.map((project) => (
+                            {projects.map((project) => (
                               <li key={project.name}>
                                 <Link
                                   href={`/project/${project.id}`}
@@ -231,7 +273,7 @@
                                   {project.role === "VIEWER" ? (
                                     <span
                                       className={cn(
-                                        "whitespace-nowrap break-keep rounded-sm border p-1 text-xs",
+                                        "self-center whitespace-nowrap break-keep rounded-sm border px-1 py-0.5 text-xs",
                                         projectId === project.id
                                           ? "border-indigo-600 text-indigo-600"
                                           : "border-gray-200 text-gray-400 group-hover:border-indigo-600 group-hover:text-indigo-600",
@@ -257,12 +299,10 @@
         {/* Static sidebar for desktop */}
         <div className="hidden xl:fixed xl:inset-y-0 xl:z-50 xl:flex xl:w-72 xl:flex-col">
           {/* Sidebar component, swap this element with another sidebar if you like */}
-          <div className="flex grow flex-col gap-y-5 overflow-y-auto border-r border-gray-200 bg-white px-6">
-            <div className="flex h-16 shrink-0 items-center font-mono text-xl font-semibold">
-              🪢 Langfuse
-            </div>
-            <nav className="flex flex-1 flex-col">
-              <ul role="list" className="flex flex-1 flex-col gap-y-4">
+          <div className="flex h-screen grow flex-col gap-y-5 border-r border-gray-200 bg-white pt-7">
+            <LangfuseLogo version size="xl" className="mb-2 px-6" />
+            <nav className="flex h-full flex-1 flex-col overflow-y-auto px-6 pb-3">
+              <ul role="list" className="flex h-full flex-col gap-y-4">
                 <li>
                   <ul role="list" className="-mx-2 space-y-1">
                     {navigation.map((item) => (
@@ -286,11 +326,23 @@
                             aria-hidden="true"
                           />
                           {item.name}
+                          {item.label && (
+                            <span
+                              className={cn(
+                                "self-center whitespace-nowrap break-keep rounded-sm border px-1 py-0.5 text-xs",
+                                item.current
+                                  ? "border-indigo-600 text-indigo-600"
+                                  : "border-gray-200 text-gray-400 group-hover:border-indigo-600 group-hover:text-indigo-600",
+                              )}
+                            >
+                              {item.label}
+                            </span>
+                          )}
                         </Link>
                       </li>
                     ))}
                     <FeedbackButtonWrapper className="w-full">
-                      <li className="group flex gap-x-3 rounded-md p-2 text-sm font-semibold leading-6 text-gray-700 hover:bg-gray-50 hover:text-indigo-600">
+                      <li className="group flex cursor-pointer gap-x-3 rounded-md p-2 text-sm font-semibold leading-6 text-gray-700 hover:bg-gray-50 hover:text-indigo-600">
                         <MessageSquarePlus
                           className="h-6 w-6 shrink-0 text-gray-400 group-hover:text-indigo-600"
                           aria-hidden="true"
@@ -309,7 +361,7 @@
                     <NewProjectButton size="xs" />
                   </div>
                   <ul role="list" className="-mx-2 mt-2 space-y-1">
-                    {projects.data?.map((project) => (
+                    {projects.map((project, index) => (
                       <li key={project.name}>
                         <Link
                           href={`/project/${project.id}`}
@@ -330,11 +382,16 @@
                           >
                             <Code />
                           </span>
-                          <span className="truncate">{project.name}</span>
+                          <span
+                            className="truncate"
+                            data-testid={`project-title-span-${index}`}
+                          >
+                            {project.name}
+                          </span>
                           {project.role === "VIEWER" ? (
                             <span
                               className={cn(
-                                "whitespace-nowrap break-keep rounded-sm border p-1 text-xs",
+                                "self-center whitespace-nowrap break-keep rounded-sm border px-1 py-0.5 text-xs",
                                 projectId === project.id
                                   ? "border-indigo-600 text-indigo-600"
                                   : "border-gray-200 text-gray-400 group-hover:border-indigo-600 group-hover:text-indigo-600",
@@ -348,40 +405,6 @@
                     ))}
                   </ul>
                 </li>
-<<<<<<< HEAD
-
-                <li className="-mx-6 ">
-                  <Menu as="div" className="relative">
-                    <Link href="/user/userSettings">
-                      <Menu.Button className="flex w-full items-center gap-x-4 p-1.5 px-6 py-3 text-sm font-semibold leading-6 text-gray-900 hover:bg-gray-50">
-                        <span className="sr-only">Open user menu</span>
-                        <Avatar className="h-8 w-8">
-                          <AvatarImage
-                            src={session.data?.user?.image ?? undefined}
-                          />
-                          <AvatarFallback>
-                            {session.data?.user?.name
-                              ? session.data.user.name
-                                  .split(" ")
-                                  .map((word) => word[0])
-                                  .slice(0, 2)
-                                  .concat("")
-                              : null}
-                          </AvatarFallback>
-                        </Avatar>
-                        <span className="flex-shrink truncate text-sm font-semibold leading-6 text-gray-900">
-                          {session.data?.user?.name}
-                        </span>
-                        <UserRoundCog
-                          className="h-5 w-5 text-gray-400"
-                          aria-hidden="true"
-                        />
-                      </Menu.Button>
-                    </Link>
-                  </Menu>
-                </li>
-=======
->>>>>>> 782e119a
               </ul>
             </nav>
 
@@ -403,10 +426,12 @@
                 <span className="flex-shrink truncate text-sm font-semibold leading-6 text-gray-900">
                   {session.data?.user?.name}
                 </span>
-                <ChevronDownIcon
-                  className="h-5 w-5 text-gray-400"
-                  aria-hidden="true"
-                />
+                <Link href="/user/userSettings">
+                  <UserRoundCog
+                    className="h-5 w-5 text-gray-400"
+                    aria-hidden="true"
+                  />
+                </Link>
               </Menu.Button>
               <Transition
                 as={Fragment}
@@ -416,25 +441,7 @@
                 leave="transition ease-in duration-75"
                 leaveFrom="transform opacity-100 scale-100"
                 leaveTo="transform opacity-0 scale-95"
-              >
-                <Menu.Items className="absolute -top-full right-0 z-10 mt-2.5 w-32 rounded-md bg-white py-2 shadow-lg ring-1 ring-gray-900/5 focus:outline-none">
-                  {userNavigation.map((item) => (
-                    <Menu.Item key={item.name}>
-                      {({ active }) => (
-                        <a
-                          onClick={() => void item.onClick()}
-                          className={cn(
-                            active ? "bg-gray-50" : "",
-                            "block cursor-pointer px-3 py-1 text-sm leading-6 text-gray-900",
-                          )}
-                        >
-                          {item.name}
-                        </a>
-                      )}
-                    </Menu.Item>
-                  ))}
-                </Menu.Items>
-              </Transition>
+              ></Transition>
             </Menu>
           </div>
         </div>
@@ -448,32 +455,56 @@
             <span className="sr-only">Open sidebar</span>
             <Bars3Icon className="h-6 w-6" aria-hidden="true" />
           </button>
-          <div className="flex-1 font-mono text-sm font-semibold leading-6 text-gray-900">
-            🪢 Langfuse
-          </div>
+          <LangfuseLogo version className="flex-1" />
           <Menu as="div" className="relative">
             <Menu.Button className="flex items-center gap-x-4 text-sm font-semibold leading-6 text-gray-900">
               <span className="sr-only">Open user menu</span>
-              <Link href="/project/userSettings">
-                <Avatar className="h-8 w-8">
-                  <AvatarImage src={session.data?.user?.image ?? undefined} />
-                  <AvatarFallback>
-                    {session.data?.user?.name
-                      ? session.data.user.name
-                          .split(" ")
-                          .map((word) => word[0])
-                          .slice(0, 2)
-                          .concat("")
-                      : null}
-                  </AvatarFallback>
-                </Avatar>
-              </Link>
+              <Avatar className="h-8 w-8">
+                <AvatarImage src={session.data?.user?.image ?? undefined} />
+                <AvatarFallback>
+                  {session.data?.user?.name
+                    ? session.data.user.name
+                        .split(" ")
+                        .map((word) => word[0])
+                        .slice(0, 2)
+                        .concat("")
+                    : null}
+                </AvatarFallback>
+              </Avatar>
             </Menu.Button>
+            <Transition
+              as={Fragment}
+              enter="transition ease-out duration-100"
+              enterFrom="transform opacity-0 scale-95"
+              enterTo="transform opacity-100 scale-100"
+              leave="transition ease-in duration-75"
+              leaveFrom="transform opacity-100 scale-100"
+              leaveTo="transform opacity-0 scale-95"
+            >
+              <Menu.Items className="absolute right-0 z-10 mt-2.5 w-32 rounded-md bg-white py-2 shadow-lg ring-1 ring-gray-900/5 focus:outline-none">
+                <Menu.Item key="User Settings">
+                  {({ active }) => (
+                    <Link
+                      href="/user/userSettings"
+                      className={cn(
+                        active ? "bg-gray-50" : "",
+                        "block cursor-pointer px-3 py-1 text-sm leading-6 text-gray-900",
+                      )}
+                    >
+                      User Settings
+                    </Link>
+                  )}
+                </Menu.Item>
+              </Menu.Items>
+            </Transition>
           </Menu>
         </div>
         <div className="xl:pl-72">
           {env.NEXT_PUBLIC_DEMO_PROJECT_ID &&
-          projectId === env.NEXT_PUBLIC_DEMO_PROJECT_ID ? (
+          projectId === env.NEXT_PUBLIC_DEMO_PROJECT_ID &&
+          (env.NEXT_PUBLIC_LANGFUSE_CLOUD_REGION === "STAGING" ||
+            env.NEXT_PUBLIC_LANGFUSE_CLOUD_REGION === "EU") &&
+          !session.data?.user?.email?.endsWith("@langfuse.com") ? (
             <div className="flex w-full items-center border-b border-yellow-500  bg-yellow-100 px-4 py-2 xl:sticky xl:top-0 xl:z-40">
               <div className="flex flex-1 flex-wrap gap-1">
                 <div className="flex items-center gap-1">
@@ -482,9 +513,19 @@
                 </div>
                 <div>Live data from the Langfuse Q&A Chatbot.</div>
               </div>
-              <Button size="sm" variant="ghost" asChild className="ml-2">
-                <Link href="https://langfuse.com/docs/demo" target="_blank">
-                  Learn more ↗
+
+              <Button size="sm" asChild className="ml-2">
+                <Link
+                  href={
+                    env.NEXT_PUBLIC_LANGFUSE_CLOUD_REGION === "EU"
+                      ? "https://langfuse.com/docs/qa-chatbot"
+                      : "https://docs-staging.langfuse.com/docs/qa-chatbot"
+                  }
+                  target="_blank"
+                >
+                  {env.NEXT_PUBLIC_LANGFUSE_CLOUD_REGION === "EU"
+                    ? "Q&A Chatbot ↗"
+                    : "Q&A Chatbot (staging) ↗"}
                 </Link>
               </Button>
             </div>
@@ -496,19 +537,4 @@
       </div>
     </>
   );
-}
-
-function Spinner(props: { message: string }) {
-  return (
-    <div className="flex min-h-full flex-1 flex-col justify-center py-12 sm:px-6 lg:px-8">
-      <div className="sm:mx-auto sm:w-full sm:max-w-md">
-        <span className="block text-center font-mono text-4xl font-bold motion-safe:animate-spin">
-          🪢
-        </span>
-        <h2 className="mt-4 text-center text-2xl font-bold leading-9 tracking-tight text-gray-900">
-          {props.message} ...
-        </h2>
-      </div>
-    </div>
-  );
 }