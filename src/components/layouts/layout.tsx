--- conflicted
+++ resolved
@@ -23,9 +23,7 @@
 import { LangfuseLogo } from "@/src/components/LangfuseLogo";
 import { Spinner } from "@/src/components/layouts/spinner";
 import { hasAccess } from "@/src/features/rbac/utils/checkAccess";
-<<<<<<< HEAD
 import ModeToggle from "@/src/components/layouts/mode-toggle";
-=======
 import { Toaster } from "@/src/components/ui/sonner";
 import {
   NOTIFICATIONS,
@@ -33,7 +31,6 @@
 } from "@/src/features/notifications/checkNotifications";
 import { ChevronDownIcon } from "@heroicons/react/20/solid";
 import useLocalStorage from "@/src/components/useLocalStorage";
->>>>>>> a139ada8
 
 const userNavigation = [
   {
@@ -232,11 +229,7 @@
                     </div>
                   </Transition.Child>
                   {/* Sidebar component, swap this element with another sidebar if you like */}
-<<<<<<< HEAD
                   <div className="flex grow flex-col gap-y-5 overflow-y-auto bg-white px-6 py-4 dark:bg-slate-950">
-                    <LangfuseLogo version size="xl" />
-=======
-                  <div className="flex grow flex-col gap-y-5 overflow-y-auto bg-white px-6 py-4">
                     <LangfuseLogo
                       version
                       size="xl"
@@ -244,7 +237,6 @@
                         "@langfuse.com",
                       )}
                     />
->>>>>>> a139ada8
                     <nav className="flex flex-1 flex-col">
                       <ul role="list" className="flex flex-1 flex-col gap-y-7">
                         <MainNavigation nav={navigation} />
@@ -309,14 +301,7 @@
         {/* Static sidebar for desktop */}
         <div className="hidden xl:fixed xl:inset-y-0 xl:z-50 xl:flex xl:w-72 xl:flex-col">
           {/* Sidebar component, swap this element with another sidebar if you like */}
-<<<<<<< HEAD
           <div className="flex h-screen grow flex-col gap-y-5 border-r border-gray-200 bg-white pt-7 dark:bg-slate-950 dark:text-white">
-            <div className="flex">
-              <LangfuseLogo version size="xl" className="mb-2 px-6" />
-              <ModeToggle />
-            </div>
-=======
-          <div className="flex h-screen grow flex-col gap-y-5 border-r border-gray-200 bg-white pt-7">
             <LangfuseLogo
               version
               size="xl"
@@ -325,7 +310,6 @@
                 "@langfuse.com",
               )}
             />
->>>>>>> a139ada8
             <nav className="flex h-full flex-1 flex-col overflow-y-auto px-6 pb-3">
               <ul role="list" className="flex h-full flex-col gap-y-4">
                 <MainNavigation nav={navigation} />
@@ -447,16 +431,12 @@
             <span className="sr-only">Open sidebar</span>
             <Bars3Icon className="h-6 w-6" aria-hidden="true" />
           </button>
-<<<<<<< HEAD
-          <LangfuseLogo version className="flex-1" />
-          <ModeToggle />
-=======
           <LangfuseLogo
             version
             className="flex-1"
             showEnvLabel={session.data?.user?.email?.endsWith("@langfuse.com")}
           />
->>>>>>> a139ada8
+        <ModeToggle />
           <Menu as="div" className="relative">
             <Menu.Button className="flex items-center gap-x-4 text-sm font-semibold leading-6 text-gray-900">
               <span className="sr-only">Open user menu</span>
@@ -610,13 +590,8 @@
                 {({ open }) => (
                   <>
                     <Disclosure.Button
-<<<<<<< HEAD
                       className="group flex w-full items-center gap-x-3 rounded-md p-2 text-left text-sm font-semibold leading-6 hover:bg-gray-50 hover:text-indigo-600 dark:text-white dark:hover:text-black"
-                      onClick={handleDropDownClick}
-=======
-                      className="group flex w-full items-center gap-x-3 rounded-md p-2 text-left text-sm font-semibold leading-6 hover:bg-gray-50 hover:text-indigo-600"
                       onClick={() => setIsOpen(!isOpen)}
->>>>>>> a139ada8
                     >
                       {item.icon && (
                         <item.icon
@@ -674,18 +649,14 @@
             ) : null}
           </li>
         ))}
-<<<<<<< HEAD
-        <FeedbackButtonWrapper className="w-full">
-          <li className="group flex cursor-pointer gap-x-3 rounded-md p-2 text-sm font-semibold leading-6 text-gray-700 hover:bg-gray-50 hover:text-indigo-600 dark:text-white dark:hover:text-black">
-=======
         <FeedbackButtonWrapper
           className="w-full"
           title="Provide feedback"
           description="What do you think about this project? What can be improved?"
           type="feedback"
         >
-          <li className="group flex cursor-pointer gap-x-3 rounded-md p-2 text-sm font-semibold leading-6 text-gray-700 hover:bg-gray-50 hover:text-indigo-600">
->>>>>>> a139ada8
+          <li className="group flex cursor-pointer gap-x-3 rounded-md p-2 text-sm font-semibold leading-6 text-gray-700 hover:bg-gray-50 hover:text-indigo-600 dark:text-white dark:hover:text-black">
+
             <MessageSquarePlus
               className="h-6 w-6 shrink-0 text-gray-400 group-hover:text-indigo-600 "
               aria-hidden="true"
