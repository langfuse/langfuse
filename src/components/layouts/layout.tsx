--- conflicted
+++ resolved
@@ -22,21 +22,7 @@
 import { env } from "@/src/env.mjs";
 import { LangfuseLogo } from "@/src/components/LangfuseLogo";
 import { Spinner } from "@/src/components/layouts/spinner";
-<<<<<<< HEAD
-=======
 import { hasAccess } from "@/src/features/rbac/utils/checkAccess";
-
-const userNavigation = [
-  {
-    name: "Sign out",
-    onClick: () =>
-      signOut({
-        callbackUrl: "/auth/sign-in",
-      }),
-  },
-];
-
->>>>>>> 2fe920bb
 const pathsWithoutNavigation: string[] = [];
 const unauthenticatedPaths = ["/auth/sign-in", "/auth/sign-up"];
 const publishablePaths = [
