--- conflicted
+++ resolved
@@ -22,8 +22,6 @@
 import { env } from "@/src/env.mjs";
 import { LangfuseLogo } from "@/src/components/LangfuseLogo";
 import { Spinner } from "@/src/components/layouts/spinner";
-<<<<<<< HEAD
-=======
 import { hasAccess } from "@/src/features/rbac/utils/checkAccess";
 
 const userNavigation = [
@@ -36,7 +34,6 @@
   },
 ];
 
->>>>>>> b65b0556
 const pathsWithoutNavigation: string[] = [];
 const unauthenticatedPaths = [
   "/auth/sign-in",
