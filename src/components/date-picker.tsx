"use client";

import * as React from "react";
import { Calendar as CalendarIcon } from "lucide-react";
import { Button } from "@/src/components/ui/button";
import { Calendar } from "@/src/components/ui/calendar";
import {
  Popover,
  PopoverContent,
  PopoverTrigger,
} from "@/src/components/ui/popover";
import { cn } from "@/src/utils/tailwind";
import { type DateRange } from "react-day-picker";
import { addMinutes, format } from "date-fns";
import {
  Select,
  SelectContent,
  SelectItem,
  SelectTrigger,
  SelectValue,
} from "@/src/components/ui/select";
import { useState } from "react";
import {
  type DateTimeAggregationOption,
  findClosestInterval,
  dateTimeAggregationSettings,
  dateTimeAggregationOptions,
} from "@/src/features/dashboard/lib/timeseries-aggregation";
import { useMediaQuery } from "react-responsive";
import { type DashboardDateRange } from "@/src/pages/project/[projectId]";

export function DatePicker({
  date,
  onChange,
  className,
}: {
  date?: Date | undefined;
  onChange: (date: Date | undefined) => void;
  className?: string;
}) {
  return (
    <Popover>
      <PopoverTrigger asChild>
        <Button
          variant={"outline"}
          className={cn(
            "justify-start text-left font-normal",
            !date && "text-muted-foreground",
            className,
          )}
        >
          <CalendarIcon className="mr-2 h-4 w-4" />
          {date ? format(date, "PPP") : <span>Pick a date</span>}
        </Button>
      </PopoverTrigger>
      <PopoverContent className="w-auto p-0">
        <Calendar
          mode="single"
          selected={date}
          onSelect={(d) => onChange(d)}
          initialFocus
        />
      </PopoverContent>
    </Popover>
  );
}

export type DatePickerWithRangeProps = {
<<<<<<< HEAD
  dateRange?: DateRange;
  setDateRange: (date: DateRange) => void;
=======
  dateRange?: DashboardDateRange;
  setDateRange: (date?: DashboardDateRange) => void;
>>>>>>> 69727433
  className?: string;
  setAgg: (agg: DateTimeAggregationOption) => void;
};

export function DatePickerWithRange({
  className,
  dateRange,
  setDateRange,
  setAgg,
}: DatePickerWithRangeProps) {
  const [internalDateRange, setInternalDateRange] = useState<
    DateRange | undefined
  >(dateRange);
  const [selectedOption, setSelectedOption] = useState<
    DateTimeAggregationOption | "Select date"
  >("Select date");

  function isValidOption(value: unknown): value is DateTimeAggregationOption {
    return (
      typeof value === "string" &&
      dateTimeAggregationOptions.includes(value as DateTimeAggregationOption)
    );
  }

  const closestInterval = dateRange
    ? findClosestInterval(dateRange)
    : undefined;

  closestInterval ? setAgg(closestInterval) : null;

  const onDropDownSelection = (value: string) => {
    if (isValidOption(value)) {
      const setting = dateTimeAggregationSettings[value];
      const fromDate = addMinutes(new Date(), -1 * setting.minutes);

      setDateRange({ from: fromDate, to: new Date() });
      setInternalDateRange({ from: fromDate, to: new Date() });
      setSelectedOption(value);
    } else {
      setSelectedOption("Select date");
    }
  };

  const onCalendarSelection = (range?: DateRange) => {
<<<<<<< HEAD
    range ? setDateRange(range) : undefined;
    setSelectedOption("Select date");
=======
    setInternalDateRange(range);
    if (range && range.from && range.to) {
      setDateRange({ from: range.from, to: range.to });
      setSelectedOption("Select date");
    }
>>>>>>> 69727433
  };

  const isSmallScreen = useMediaQuery({ query: "(max-width: 640px)" });

  return (
    <div
      className={cn("my-3 flex flex-col-reverse gap-2 md:flex-row", className)}
    >
      <Popover>
        <PopoverTrigger asChild>
          <Button
            id="date"
            variant={"outline"}
            className={cn(
              "w-[350px] justify-start text-left font-normal",
              !internalDateRange && "text-muted-foreground",
            )}
          >
            <CalendarIcon className="mr-2 h-4 w-4" />
            {internalDateRange?.from ? (
              internalDateRange.to ? (
                <>
                  {format(internalDateRange.from, "LLL dd, y : hh:mm")} -{" "}
                  {format(internalDateRange.to, "LLL dd, y : hh:mm")}
                </>
              ) : (
                format(internalDateRange.from, "LLL dd, y")
              )
            ) : (
              <span>Pick a date</span>
            )}
          </Button>
        </PopoverTrigger>
        <PopoverContent className="w-auto p-0" align="start">
          <Calendar
            initialFocus={true}
            mode="range"
            defaultMonth={internalDateRange?.from}
            selected={internalDateRange}
            onSelect={onCalendarSelection}
            numberOfMonths={isSmallScreen ? 1 : 2} // TODO: make this configurable to screen size
          />
        </PopoverContent>
      </Popover>
      <Select value={selectedOption} onValueChange={onDropDownSelection}>
        <SelectTrigger className="w-40 hover:bg-accent hover:text-accent-foreground focus:ring-0 focus:ring-offset-0">
          <SelectValue placeholder="Select" />
        </SelectTrigger>
        <SelectContent position="popper" defaultValue={60}>
          <SelectItem key={"Select date"} value={"Select date"}>
            {"Select date"}
          </SelectItem>
          {dateTimeAggregationOptions.toReversed().map((item) => (
            <SelectItem key={item} value={`${item}`}>
              {item}
            </SelectItem>
          ))}
        </SelectContent>
      </Select>
    </div>
  );
}<|MERGE_RESOLUTION|>--- conflicted
+++ resolved
@@ -66,13 +66,8 @@
 }
 
 export type DatePickerWithRangeProps = {
-<<<<<<< HEAD
-  dateRange?: DateRange;
-  setDateRange: (date: DateRange) => void;
-=======
   dateRange?: DashboardDateRange;
   setDateRange: (date?: DashboardDateRange) => void;
->>>>>>> 69727433
   className?: string;
   setAgg: (agg: DateTimeAggregationOption) => void;
 };
@@ -117,16 +112,11 @@
   };
 
   const onCalendarSelection = (range?: DateRange) => {
-<<<<<<< HEAD
-    range ? setDateRange(range) : undefined;
-    setSelectedOption("Select date");
-=======
     setInternalDateRange(range);
     if (range && range.from && range.to) {
       setDateRange({ from: range.from, to: range.to });
       setSelectedOption("Select date");
     }
->>>>>>> 69727433
   };
 
   const isSmallScreen = useMediaQuery({ query: "(max-width: 640px)" });
