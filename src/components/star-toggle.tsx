import { StarIcon } from "lucide-react";

import { Button } from "@/src/components/ui/button";
import { api } from "@/src/utils/api";
import { useHasAccess } from "@/src/features/rbac/utils/checkAccess";
import { cn } from "@/src/utils/tailwind";
<<<<<<< HEAD
import { useOptimisticUpdate } from "@/src/features/tag/useOptimisticUpdate";
=======
import { type RouterOutput, type RouterInput } from "@/src/utils/types";
import { useState } from "react";
>>>>>>> d209766f

export function StarToggle({
  value,
  disabled = false,
  onClick,
  size = "sm",
  isLoading,
}: {
  value: boolean;
  disabled?: boolean;
  onClick: (value: boolean) => Promise<unknown>;
  size?: "sm" | "xs";
  isLoading: boolean;
}) {
<<<<<<< HEAD
  const { optimisticValue, loading, handleUpdate } = useOptimisticUpdate(
    value,
    onClick,
  );

=======
>>>>>>> d209766f
  return (
    <Button
      variant="ghost"
      size={size}
<<<<<<< HEAD
      onClick={() => void handleUpdate(!optimisticValue)}
=======
      onClick={() => void onClick(!value)}
>>>>>>> d209766f
      disabled={disabled}
      loading={isLoading}
    >
      <StarIcon
        className={cn(
          "h-4 w-4",
          value ? "fill-current text-yellow-500" : "text-gray-500",
        )}
      />
    </Button>
  );
}

export function StarTraceToggle({
  tracesFilter,
  projectId,
  traceId,
  value,
  size = "sm",
}: {
  tracesFilter: RouterInput["traces"]["all"];
  projectId: string;
  traceId: string;
  value: boolean;
  size?: "sm" | "xs";
}) {
  const utils = api.useUtils();
  const hasAccess = useHasAccess({ projectId, scope: "objects:bookmark" });

  const [isLoading, setIsLoading] = useState(false);

  const mutBookmarkTrace = api.traces.bookmark.useMutation({
<<<<<<< HEAD
    onSuccess: () => {
      void utils.traces.all.invalidate({ projectId });
      void utils.traces.invalidate();
      console.log("Success");
=======
    // Optimistic update
    // Tanstack docs: https://tanstack.com/query/v4/docs/react/guides/optimistic-updates

    onMutate: async () => {
      // Cancel any outgoing refetches
      // (so they don't overwrite our optimistic update)
      await utils.traces.all.cancel();

      setIsLoading(true);

      // Snapshot the previous value
      const prev = utils.traces.all.getData(tracesFilter);

      return { prev };
    },
    onError: (err, _newTodo, context) => {
      setIsLoading(false);
      // Rollback to the previous value if mutation fails
      console.log("error", err);
      utils.traces.all.setData(tracesFilter, context?.prev);
    },
    onSettled: () => {
      setIsLoading(false);
      utils.traces.all.setData(
        tracesFilter,
        (oldQueryData: RouterOutput["traces"]["all"] | undefined) => {
          return oldQueryData
            ? oldQueryData.map((trace) => {
                return {
                  ...trace,
                  bookmarked:
                    trace.id === traceId ? !trace.bookmarked : trace.bookmarked,
                };
              })
            : [];
        },
      );
      void utils.traces.all.invalidate();
    },
  });

  return (
    <StarToggle
      value={value}
      size={size}
      disabled={!hasAccess}
      isLoading={isLoading}
      onClick={(value) =>
        mutBookmarkTrace.mutateAsync({
          projectId,
          traceId,
          bookmarked: value,
        })
      }
    />
  );
}

export function StarTraceDetailsToggle({
  projectId,
  traceId,
  value,
  size = "sm",
}: {
  projectId: string;
  traceId: string;
  value: boolean;
  size?: "sm" | "xs";
}) {
  const utils = api.useUtils();
  const hasAccess = useHasAccess({ projectId, scope: "objects:bookmark" });

  const [isLoading, setIsLoading] = useState(false);

  const mutBookmarkTrace = api.traces.bookmark.useMutation({
    onMutate: async () => {
      // Cancel any outgoing refetches
      // (so they don't overwrite our optimistic update)
      await utils.traces.byId.cancel();

      setIsLoading(true);

      // Snapshot the previous value
      const prevData = utils.traces.byId.getData({ traceId });

      return { prevData };
    },
    onError: (err, _newTodo, context) => {
      setIsLoading(false);
      console.log("error", err);
      // Rollback to the previous value if mutation fails
      utils.traces.byId.setData({ traceId }, context?.prevData);
    },
    onSettled: () => {
      setIsLoading(false);

      utils.traces.byId.setData(
        { traceId },
        (oldQueryData: RouterOutput["traces"]["byId"] | undefined) => {
          return oldQueryData
            ? {
                ...oldQueryData,
                bookmarked: !oldQueryData.bookmarked,
              }
            : undefined;
        },
      );
      void utils.traces.byId.invalidate();
      void utils.traces.all.invalidate();
>>>>>>> d209766f
    },
  });

  return (
    <StarToggle
      value={value}
      size={size}
      disabled={!hasAccess}
      isLoading={isLoading}
      onClick={(value) =>
        mutBookmarkTrace.mutateAsync({
          projectId,
          traceId,
          bookmarked: value,
        })
      }
    />
  );
}

export function StarSessionToggle({
  projectId,
  sessionId,
  value,
  size = "sm",
}: {
  projectId: string;
  sessionId: string;
  value: boolean;
  size?: "sm" | "xs";
}) {
  const utils = api.useUtils();
  const hasAccess = useHasAccess({ projectId, scope: "objects:bookmark" });
  const mutBookmarkSession = api.sessions.bookmark.useMutation({
    onSuccess: () => {
      void utils.sessions.invalidate();
    },
  });

  return (
    <StarToggle
      value={value}
      size={size}
      isLoading={mutBookmarkSession.isLoading}
      disabled={!hasAccess}
      onClick={(value) =>
        mutBookmarkSession.mutateAsync({
          projectId,
          sessionId,
          bookmarked: value,
        })
      }
    />
  );
}<|MERGE_RESOLUTION|>--- conflicted
+++ resolved
@@ -4,12 +4,8 @@
 import { api } from "@/src/utils/api";
 import { useHasAccess } from "@/src/features/rbac/utils/checkAccess";
 import { cn } from "@/src/utils/tailwind";
-<<<<<<< HEAD
-import { useOptimisticUpdate } from "@/src/features/tag/useOptimisticUpdate";
-=======
 import { type RouterOutput, type RouterInput } from "@/src/utils/types";
 import { useState } from "react";
->>>>>>> d209766f
 
 export function StarToggle({
   value,
@@ -24,23 +20,11 @@
   size?: "sm" | "xs";
   isLoading: boolean;
 }) {
-<<<<<<< HEAD
-  const { optimisticValue, loading, handleUpdate } = useOptimisticUpdate(
-    value,
-    onClick,
-  );
-
-=======
->>>>>>> d209766f
   return (
     <Button
       variant="ghost"
       size={size}
-<<<<<<< HEAD
-      onClick={() => void handleUpdate(!optimisticValue)}
-=======
       onClick={() => void onClick(!value)}
->>>>>>> d209766f
       disabled={disabled}
       loading={isLoading}
     >
@@ -73,12 +57,6 @@
   const [isLoading, setIsLoading] = useState(false);
 
   const mutBookmarkTrace = api.traces.bookmark.useMutation({
-<<<<<<< HEAD
-    onSuccess: () => {
-      void utils.traces.all.invalidate({ projectId });
-      void utils.traces.invalidate();
-      console.log("Success");
-=======
     // Optimistic update
     // Tanstack docs: https://tanstack.com/query/v4/docs/react/guides/optimistic-updates
 
@@ -188,7 +166,6 @@
       );
       void utils.traces.byId.invalidate();
       void utils.traces.all.invalidate();
->>>>>>> d209766f
     },
   });
 
