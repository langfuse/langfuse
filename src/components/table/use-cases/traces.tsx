--- conflicted
+++ resolved
@@ -143,7 +143,6 @@
 
   const columns: ColumnDef<TraceTableRow>[] = [
     {
-<<<<<<< HEAD
       id: "select",
       header: ({ table }) => (
         <Checkbox
@@ -162,9 +161,8 @@
           aria-label="Select row"
         />
       ),
-      enableSorting: false,
-      enableHiding: false,
-=======
+    },
+    {
       accessorKey: "bookmarked",
       header: undefined,
       cell: ({ row }) => {
@@ -181,7 +179,6 @@
           />
         ) : undefined;
       },
->>>>>>> 3cd7f6b3
     },
     {
       accessorKey: "id",
