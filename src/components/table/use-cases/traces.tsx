--- conflicted
+++ resolved
@@ -69,25 +69,17 @@
     operator: null,
   });
 
-<<<<<<< HEAD
+  const [selectedMetadata, setSelectedMetadata] = useState<KeyValue[]>([]);
+
   const traces = api.traces.all.useQuery(
     {
       ...queryOptions,
-      userId: userId || null,
       projectId,
     },
     {
       refetchInterval: 1000,
     }
   );
-=======
-  const [selectedMetadata, setSelectedMetadata] = useState<KeyValue[]>([]);
-
-  const traces = api.traces.all.useQuery({
-    ...queryOptions,
-    projectId,
-  });
->>>>>>> 4022cf42
 
   const options = api.traces.availableFilterOptions.useQuery({
     ...queryOptions,
