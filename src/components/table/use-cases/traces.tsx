import { DeleteTrace } from "@/src/components/delete-trace";
import { GroupedScoreBadges } from "@/src/components/grouped-score-badge";
import { StarTraceToggle } from "@/src/components/star-toggle";
import { DataTable } from "@/src/components/table/data-table";
import { TraceTableMultiSelectAction } from "@/src/components/table/data-table-multi-select-actions/trace-table-multi-select-action";
import { DataTableToolbar } from "@/src/components/table/data-table-toolbar";
import TableLink from "@/src/components/table/table-link";
import { type LangfuseColumnDef } from "@/src/components/table/types";
import { TagPopOver } from "@/src/features/tag/components/TagPopOver";
import { TokenUsageBadge } from "@/src/components/token-usage-badge";
import { Checkbox } from "@/src/components/ui/checkbox";
import { JSONView } from "@/src/components/ui/code";
import useColumnVisibility from "@/src/features/column-visibility/hooks/useColumnVisibility";
import { useQueryFilterState } from "@/src/features/filters/hooks/useFilterState";
import { type FilterState } from "@/src/features/filters/types";
import { useDetailPageLists } from "@/src/features/navigate-detail-pages/context";
import { useOrderByState } from "@/src/features/orderBy/hooks/useOrderByState";
import { tracesTableColsWithOptions } from "@/src/server/api/definitions/tracesTable";
import { api } from "@/src/utils/api";
import { formatInterval, utcDateOffsetByDays } from "@/src/utils/dates";
import { type RouterInput, type RouterOutput } from "@/src/utils/types";
import { type Score } from "@prisma/client";
import { type RowSelectionState } from "@tanstack/react-table";
import { useCallback, useEffect, useState } from "react";
import {
  NumberParam,
  StringParam,
  useQueryParam,
  useQueryParams,
  withDefault,
} from "use-query-params";
import { set } from "lodash";

export type TracesTableRow = {
  bookmarked: boolean;
  id: string;
  timestamp: string;
  name: string;
  userId: string;
  metadata?: string;
  latency?: number;
  release?: string;
  version?: string;
  input?: unknown;
  output?: unknown;
  sessionId?: string;
  scores: Score[];
  tags: string[];
  usage: {
    promptTokens: number;
    completionTokens: number;
    totalTokens: number;
  };
};

export type TracesTableProps = {
  projectId: string;
  userId?: string;
  omittedFilter?: string[];
};

export type TraceFilterInput = Omit<RouterInput["traces"]["all"], "projectId">;

export default function TracesTable({
  projectId,
  userId,
  omittedFilter = [],
}: TracesTableProps) {
  const [selectedRows, setSelectedRows] = useState<RowSelectionState>({});
  const { setDetailPageList } = useDetailPageLists();
  const [searchQuery, setSearchQuery] = useQueryParam(
    "search",
    withDefault(StringParam, null),
  );
  const [userFilterState, setUserFilterState] = useQueryFilterState([
    {
      column: "timestamp",
      type: "datetime",
      operator: ">",
      value: utcDateOffsetByDays(-14),
    },
  ]);
  const [orderByState, setOrderByState] = useOrderByState({
    column: "timestamp",
    order: "DESC",
  });

  const userIdFilter: FilterState = userId
    ? [
        {
          column: "userId",
          type: "string",
          operator: "=",
          value: userId,
        },
      ]
    : [];

  const filterState = userFilterState.concat(userIdFilter);
  const [paginationState, setPaginationState] = useQueryParams({
    pageIndex: withDefault(NumberParam, 0),
    pageSize: withDefault(NumberParam, 50),
  });
<<<<<<< HEAD
  const traces = api.traces.all.useQuery({
=======
  const tracesAllQueryFilter = {
>>>>>>> d209766f
    page: paginationState.pageIndex,
    limit: paginationState.pageSize,
    projectId,
    filter: filterState,
    searchQuery,
    orderBy: orderByState,
  };
  const traces = api.traces.all.useQuery(tracesAllQueryFilter);

  const totalCount = traces.data?.slice(1)[0]?.totalCount ?? 0;
  useEffect(() => {
    if (traces.isSuccess) {
      setDetailPageList(
        "traces",
        traces.data.map((t) => t.id),
      );
    }
    // eslint-disable-next-line react-hooks/exhaustive-deps
  }, [traces.isSuccess, traces.data]);

  // loading filter options individually from the remaining calls
  // traces.all should load first together with everything else.
  // This here happens in the background.
  const traceFilterOptions = api.traces.filterOptions.useQuery(
    {
      projectId,
    },
    {
      trpc: {
        context: {
          skipBatch: true,
        },
      },
    },
  );
  const convertToTableRow = (
    trace: RouterOutput["traces"]["all"][0],
  ): TracesTableRow => {
    return {
      bookmarked: trace.bookmarked,
      id: trace.id,
      timestamp: trace.timestamp.toLocaleString(),
      name: trace.name ?? "",
      metadata: JSON.stringify(trace.metadata),
      release: trace.release ?? undefined,
      version: trace.version ?? undefined,
      userId: trace.userId ?? "",
      scores: trace.scores,
      sessionId: trace.sessionId ?? undefined,
      input: trace.input,
      output: trace.output,
      latency: trace.latency === null ? undefined : trace.latency,
      tags: trace.tags,
      usage: {
        promptTokens: trace.promptTokens,
        completionTokens: trace.completionTokens,
        totalTokens: trace.totalTokens,
      },
    };
  };

  const [isOpen, setIsOpen] = useState<boolean[]>(
    traces.data?.map(() => false) ?? [],
  );
  const [parentTags, setParentTags] = useState<Record<number, string[]>>({});

  const handleIsOpenChange = useCallback(
    (newIsOpen: boolean, index: number) => {
      console.log("Setting isOpen to: ", newIsOpen);
      setIsOpen(isOpen.map((o, i) => (i === index ? newIsOpen : o)));
      console.log("After setter function ", isOpen[index]);
    },
    [isOpen],
  );
  useEffect(() => {
    console.log("After setter function ", isOpen);
  }, [isOpen]);

  /*
  // state management for tags
  const [isOpen, setIsOpen] = useState<boolean[]>([]);
  const [tags, setTags] = useState<string[]>([]);
  const [loading, setLoading] = useState<boolean[]>([]);

  // Mutating tags
    const utils = api.useUtils();
    // const hasAccess = useHasAccess({ projectId, scope: "objects:tag" });
    const mutTags = api.traces.updateTags.useMutation({
      onSuccess: () => {
        void utils.traces.filterOptions.invalidate();
        void utils.traces.all.invalidate();
        console.log("Successfully updated tags");
      },
    });
  
    // Initialize states based on the data
    useEffect(() => {
      if (traces.data) {
        setIsOpen(new Array(traces.data.length).fill(false));
        setTags(traces.data.flatMap((trace) => trace.tags));
        setLoading(new Array<boolean>(traces.data.length).fill(false));
      }
    }, [traces.data]);
  
    // Popover Toggle function
    const togglePopover = async (index: number) => {
      // If popover needs to fetch data and is not currently open
      if (!isOpen[index]) {
        setLoading(loading.map((l, i) => (i === index ? true : l)));
        try {
          mutTags.mutate({
            projectId,
            traceId: traces.data[index].id,
            tags: tags[index],
          });
          // Update tags based on fetched data
          setTags(tags.map((t, i) => (i === index ? fetchedData : t)));
        } catch (error) {
          // Handle error
        } finally {
          setLoading(loading.map((l, i) => (i === index ? false : l)));
        }
      }
      // Toggle the isOpen state
      setIsOpen(isOpen.map((o, i) => (i === index ? !o : o)));
    };
  
    const updateTags = (index, newTags) => {
      // Update tags for a specific row
      setTags(tags.map((t, i) => (i === index ? newTags : t)));
      // Optionally, send this update to the backend
    }; */

  const columns: LangfuseColumnDef<TracesTableRow>[] = [
    {
      id: "select",
      header: ({ table }) => (
        <Checkbox
          checked={
            table.getIsAllPageRowsSelected()
              ? true
              : table.getIsSomePageRowsSelected()
                ? "indeterminate"
                : false
          }
          onCheckedChange={(value) => {
            table.toggleAllPageRowsSelected(!!value);
            if (!value) {
              setSelectedRows({});
            }
          }}
          aria-label="Select all"
        />
      ),
      cell: ({ row }) => (
        <Checkbox
          checked={row.getIsSelected()}
          onCheckedChange={(value) => row.toggleSelected(!!value)}
          aria-label="Select row"
        />
      ),
    },
    {
      accessorKey: "bookmarked",
      header: undefined,
      id: "bookmarked",
      cell: ({ row }) => {
        const bookmarked = row.getValue("bookmarked");
        const traceId = row.getValue("id");
        return typeof traceId === "string" &&
          typeof bookmarked === "boolean" ? (
          <StarTraceToggle
            tracesFilter={tracesAllQueryFilter}
            traceId={traceId}
            projectId={projectId}
            value={bookmarked}
            size="xs"
          />
        ) : undefined;
      },
    },
    {
      accessorKey: "id",
      header: "ID",
      id: "id",
      cell: ({ row }) => {
        const value = row.getValue("id");
        return value && typeof value === "string" ? (
          <TableLink
            path={`/project/${projectId}/traces/${value}`}
            value={value}
          />
        ) : undefined;
      },
      enableSorting: true,
    },
    {
      accessorKey: "timestamp",
      header: "Timestamp",
      id: "timestamp",
      enableHiding: true,
      enableSorting: true,
    },
    {
      accessorKey: "name",
      header: "Name",
      id: "name",
      enableHiding: true,
    },
    {
      accessorKey: "userId",
      enableColumnFilter: !omittedFilter.find((f) => f === "userId"),
      header: "User ID",
      id: "userId",
      cell: ({ row }) => {
        const value = row.getValue("userId");
        return value && typeof value === "string" ? (
          <TableLink
            path={`/project/${projectId}/users/${value}`}
            value={value}
            truncateAt={40}
          />
        ) : undefined;
      },
      enableHiding: true,
      enableSorting: true,
    },
    {
      accessorKey: "sessionId",
      enableColumnFilter: !omittedFilter.find((f) => f === "sessionId"),
      header: "Session ID",
      cell: ({ row }) => {
        const value = row.getValue("sessionId");
        return value && typeof value === "string" ? (
          <TableLink
            path={`/project/${projectId}/sessions/${value}`}
            value={value}
            truncateAt={40}
          />
        ) : undefined;
      },
      enableHiding: true,
    },
    {
      accessorKey: "latency",
      id: "latency",
      header: "Latency",
      // add seconds to the end of the latency
      cell: ({ row }) => {
        const value: number | undefined = row.getValue("latency");
        return value !== undefined ? formatInterval(value) : undefined;
      },
      enableHiding: true,
      enableSorting: true,
    },
    {
      // TODO: Enable Ordering By Usage (not covered by API yet)
      accessorKey: "usage",
      header: "Usage",
      cell: ({ row }) => {
        const value: {
          promptTokens: number;
          completionTokens: number;
          totalTokens: number;
        } = row.getValue("usage");
        return (
          <TokenUsageBadge
            promptTokens={value.promptTokens}
            completionTokens={value.completionTokens}
            totalTokens={value.totalTokens}
            inline
          />
        );
      },
      enableHiding: true,
    },
    {
      accessorKey: "scores",
      id: "scores",
      header: "Scores",
      enableColumnFilter: !omittedFilter.find((f) => f === "scores"),
      cell: ({ row }) => {
        const values: Score[] = row.getValue("scores");
        return <GroupedScoreBadges scores={values} variant="headings" />;
      },
      enableHiding: true,
    },
    {
      accessorKey: "input",
      header: "Input",
      cell: ({ row }) => {
        const value: unknown = row.getValue("input");
        return <JSONView json={value} className="w-[500px]" />;
      },
      enableHiding: true,
      defaultHidden: true,
    },
    {
      accessorKey: "output",
      header: "Output",
      cell: ({ row }) => {
        const value: unknown = row.getValue("output");
        return <JSONView json={value} className="w-[500px] bg-green-50" />;
      },
      enableHiding: true,
      defaultHidden: true,
    },
    {
      accessorKey: "metadata",
      header: "Metadata",
      cell: ({ row }) => {
        const values: string = row.getValue("metadata");
        return <div className="flex flex-wrap gap-x-3 gap-y-1">{values}</div>;
      },
      enableHiding: true,
    },
    {
      accessorKey: "version",
      id: "version",
      header: "Version",
      enableHiding: true,
      enableSorting: true,
    },
    {
      accessorKey: "release",
      id: "release",
      header: "Release",
      enableHiding: true,
      enableSorting: true,
    },
    {
      accessorKey: "tags",
      id: "tags",
      header: "Tags",
<<<<<<< HEAD
      cell: ({ row }) => {
        const tags: string[] = row.getValue("tags");
        const index = row.index;
        const traceId: string = row.getValue("id");
        const filterOptionTags = traceFilterOptions.data?.tags ?? [];
        const allTags = filterOptionTags.map((t) => t.value);
        let selectedTags = tags;
        if (index === 0) {
          console.log("Rendering Pop Over with index: ", index);
          console.log("Cell open: ", isOpen[index]);
        }
        const handleTagsChange = (newTags: string[]) => {
          console.log("Cache: ", row._valuesCache.tags);
          row._valuesCache.tags = newTags;
          setParentTags((prevState) => {
            const newState = { ...prevState };
            newState[row.index] = newTags;
            selectedTags = newTags;
            return newState;
          });
        };
        return (
          <TagPopOver
            index={index}
            tags={selectedTags}
            setTags={handleTagsChange}
            availableTags={allTags}
            projectId={projectId}
            traceId={traceId}
          />
        );
      },
=======
>>>>>>> d209766f
      enableHiding: true,
    },
    {
      accessorKey: "action",
      header: "Action",
      cell: ({ row }) => {
        const traceId = row.getValue("id");
        return traceId && typeof traceId === "string" ? (
          <DeleteTrace
            traceId={traceId}
            isTableAction={true}
            projectId={projectId}
          />
        ) : undefined;
      },
    },
  ];

  const [columnVisibility, setColumnVisibility] =
    useColumnVisibility<TracesTableRow>("tracesColumnVisibility", columns);

  return (
    <div>
      <DataTableToolbar
        columns={columns}
        filterColumnDefinition={tracesTableColsWithOptions(
          traceFilterOptions.data,
        )}
        searchConfig={{
          placeholder: "Search by id, name, user id",
          updateQuery: setSearchQuery,
          currentQuery: searchQuery ?? undefined,
        }}
        filterState={userFilterState}
        setFilterState={setUserFilterState}
        actionButtons={
          <TraceTableMultiSelectAction
            // Exclude traces that are not in the current page
            selectedTraceIds={Object.keys(selectedRows).filter(
              (traceId) => traces.data?.map((t) => t.id).includes(traceId),
            )}
            projectId={projectId}
            onDeleteSuccess={() => {
              setSelectedRows({});
            }}
          />
        }
        columnVisibility={columnVisibility}
        setColumnVisibility={setColumnVisibility}
      />
      <DataTable
        columns={columns}
        data={
          traces.isLoading
            ? { isLoading: true, isError: false }
            : traces.isError
              ? {
                  isLoading: false,
                  isError: true,
                  error: traces.error.message,
                }
              : {
                  isLoading: false,
                  isError: false,
                  data: traces.data.map((t) => convertToTableRow(t)),
                }
        }
        pagination={{
          pageCount: Math.ceil(totalCount / paginationState.pageSize),
          onChange: setPaginationState,
          state: paginationState,
        }}
        setOrderBy={setOrderByState}
        orderBy={orderByState}
        rowSelection={selectedRows}
        setRowSelection={setSelectedRows}
        columnVisibility={columnVisibility}
        onColumnVisibilityChange={setColumnVisibility}
      />
    </div>
  );
}<|MERGE_RESOLUTION|>--- conflicted
+++ resolved
@@ -101,11 +101,7 @@
     pageIndex: withDefault(NumberParam, 0),
     pageSize: withDefault(NumberParam, 50),
   });
-<<<<<<< HEAD
-  const traces = api.traces.all.useQuery({
-=======
   const tracesAllQueryFilter = {
->>>>>>> d209766f
     page: paginationState.pageIndex,
     limit: paginationState.pageSize,
     projectId,
@@ -440,7 +436,6 @@
       accessorKey: "tags",
       id: "tags",
       header: "Tags",
-<<<<<<< HEAD
       cell: ({ row }) => {
         const tags: string[] = row.getValue("tags");
         const index = row.index;
@@ -473,8 +468,6 @@
           />
         );
       },
-=======
->>>>>>> d209766f
       enableHiding: true,
     },
     {
