--- conflicted
+++ resolved
@@ -25,14 +25,11 @@
 import { observationsTableColsWithOptions } from "@/src/server/api/definitions/observationsTable";
 import { utcDateOffsetByDays } from "@/src/utils/dates";
 import useColumnVisibility from "@/src/features/column-visibility/hooks/useColumnVisibility";
-<<<<<<< HEAD
 import { JSONView } from "@/src/components/ui/code";
 import { type LangfuseColumnDef } from "@/src/components/table/types";
-=======
 import { type ObservationLevel } from "@prisma/client";
 import { cn } from "@/src/utils/tailwind";
 import { LevelColors } from "@/src/components/level-colors";
->>>>>>> 34373dc8
 
 export type GenerationsTableRow = {
   id: string;
@@ -226,8 +223,8 @@
       accessorKey: "statusMessage",
       header: "Status Message",
       enableHiding: true,
-    },
-
+      defaultHidden: true,
+    },
     {
       accessorKey: "model",
       header: "Model",
@@ -254,7 +251,6 @@
       enableHiding: true,
     },
     {
-<<<<<<< HEAD
       accessorKey: "input",
       header: "Input",
       cell: ({ row }) => {
@@ -273,7 +269,8 @@
       },
       enableHiding: true,
       defaultHidden: true,
-=======
+    },
+    {
       accessorKey: "metadata",
       header: "Metadata",
       cell: ({ row }) => {
@@ -281,7 +278,7 @@
         return <div className="flex flex-wrap gap-x-3 gap-y-1">{values}</div>;
       },
       enableHiding: true,
->>>>>>> 34373dc8
+      defaultHidden: true,
     },
     {
       accessorKey: "version",
@@ -306,16 +303,13 @@
         name: generation.name ?? undefined,
         version: generation.version ?? "",
         model: generation.model ?? "",
-<<<<<<< HEAD
         input: generation.input,
         output: generation.output,
-=======
         level: generation.level,
         metadata: generation.metadata
           ? JSON.stringify(generation.metadata)
           : undefined,
         statusMessage: generation.statusMessage ?? undefined,
->>>>>>> 34373dc8
         usage: {
           promptTokens: generation.promptTokens,
           completionTokens: generation.completionTokens,
