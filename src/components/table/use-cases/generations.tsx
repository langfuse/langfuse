--- conflicted
+++ resolved
@@ -27,8 +27,7 @@
 import useColumnVisibility from "@/src/features/column-visibility/hooks/useColumnVisibility";
 import { JSONView } from "@/src/components/ui/code";
 import { type LangfuseColumnDef } from "@/src/components/table/types";
-import { type Score } from "@prisma/client";
-import { type ObservationLevel } from "@prisma/client";
+import { type Score, type ObservationLevel } from "@prisma/client";
 import { cn } from "@/src/utils/tailwind";
 import { LevelColors } from "@/src/components/level-colors";
 import { usdFormatter } from "@/src/utils/numbers";
@@ -91,22 +90,6 @@
     order: "DESC",
   });
 
-<<<<<<< HEAD
-  const generations = {
-    isLoading:
-      generationsQueries[0].isLoading || generationsQueries[1].isLoading,
-    isError: generationsQueries[0].isError || generationsQueries[1].isError,
-    isSuccess:
-      generationsQueries[0].isSuccess || generationsQueries[1].isSuccess,
-    data: [
-      ...(generationsQueries[0].data ?? []),
-      ...(generationsQueries[1].data ?? []),
-    ],
-    error: generationsQueries[0].error ?? generationsQueries[1].error,
-  };
-
-  const totalCount = generations.data.slice(1)[0]?.totalCount ?? 0;
-=======
   const generations = api.generations.all.useQuery({
     page: paginationState.pageIndex,
     limit: paginationState.pageSize,
@@ -117,7 +100,6 @@
   });
 
   const totalCount = generations.data?.totalCount ?? 0;
->>>>>>> 172cbed9
 
   const filterOptions = api.generations.filterOptions.useQuery(
     {
