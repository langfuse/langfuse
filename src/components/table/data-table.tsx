--- conflicted
+++ resolved
@@ -8,11 +8,8 @@
   getFilteredRowModel,
   type OnChangeFn,
   type PaginationState,
-<<<<<<< HEAD
   type RowSelectionState,
-=======
   type VisibilityState,
->>>>>>> b70d5547
 } from "@tanstack/react-table";
 import { useEffect, useState } from "react";
 
@@ -36,15 +33,12 @@
     onChange: OnChangeFn<PaginationState>;
     state: PaginationState;
   };
-<<<<<<< HEAD
   onSelectionChange?: (selectedRows: TData[]) => void;
   rowSelection?: RowSelectionState;
   setRowSelection?: OnChangeFn<RowSelectionState> | undefined;
-=======
   columnVisibility?: VisibilityState;
   onColumnVisibilityChange?: OnChangeFn<VisibilityState>;
   help?: { description: string; href: string };
->>>>>>> b70d5547
 }
 
 export interface AsyncTableData<T> {
@@ -58,15 +52,12 @@
   columns,
   data,
   pagination,
-<<<<<<< HEAD
   onSelectionChange,
   rowSelection,
   setRowSelection,
-=======
   columnVisibility,
   onColumnVisibilityChange,
   help,
->>>>>>> b70d5547
 }: DataTableProps<TData, TValue>) {
   const [columnFilters, setColumnFilters] = useState<ColumnFiltersState>([]);
   const table = useReactTable({
@@ -78,19 +69,13 @@
     manualPagination: pagination !== undefined,
     pageCount: pagination?.pageCount ?? 0,
     onPaginationChange: pagination?.onChange,
-<<<<<<< HEAD
     onRowSelectionChange: setRowSelection,
-    state: {
-      columnFilters,
-      pagination: pagination?.state,
-      rowSelection,
-=======
     onColumnVisibilityChange: onColumnVisibilityChange,
     state: {
       columnFilters,
       pagination: pagination?.state,
       columnVisibility,
->>>>>>> b70d5547
+      rowSelection,
     },
     manualFiltering: true,
   });
