--- conflicted
+++ resolved
@@ -2,18 +2,14 @@
 import { X } from "lucide-react";
 
 import { Button } from "@/src/components/ui/button";
-<<<<<<< HEAD
 import { type TableRowOptions } from "@/src/components/table/types";
 import { DataTableSelectFilter } from "@/src/components/table/data-table-select-filter";
 import { DataTableNumberFilter } from "@/src/components/table/data-table-number-filter";
 import React from "react";
-=======
-import { DataTableFacetedFilter } from "./data-table-faceted-filter";
-import { type TableRowOptions } from "@/src/components/table/types";
->>>>>>> 4bfe3f3f
 
 interface DataTableToolbarProps<TData, TValue> {
   columnDefs: ColumnDef<TData, TValue>[];
+  options: TableRowOptions[];
   options: TableRowOptions[];
   resetFilters: () => void;
   isFiltered: () => boolean;
