// This is your Prisma schema file,
// learn more about it in the docs: https://pris.ly/d/prisma-schema

generator client {
    provider        = "prisma-client-js"
    previewFeatures = ["tracing"]
}

datasource db {
    provider          = "postgresql"
    url               = env("DATABASE_URL")
    directUrl         = env("DIRECT_URL")
    shadowDatabaseUrl = env("SHADOW_DATABASE_URL")
}

model Example {
    id        String   @id @default(cuid())
    createdAt DateTime @default(now()) @map("created_at")
    updatedAt DateTime @updatedAt @map("updated_at")
}

// Necessary for Next auth
model Account {
    id                String  @id @default(cuid())
    userId            String  @map("user_id")
    type              String
    provider          String
    providerAccountId String
    refresh_token     String? // @db.Text
    access_token      String? // @db.Text
    expires_at        Int?
    expires_in        Int?
    ext_expires_in    Int?
    token_type        String?
    scope             String?
    id_token          String? // @db.Text
    session_state     String?
    user              User    @relation(fields: [userId], references: [id], onDelete: Cascade)

    @@unique([provider, providerAccountId])
    @@index([userId])
}

model Session {
    id           String   @id @default(cuid())
    sessionToken String   @unique @map("session_token")
    userId       String   @map("user_id")
    expires      DateTime
    user         User     @relation(fields: [userId], references: [id], onDelete: Cascade)
}

model User {
    id            String                 @id @default(cuid())
    name          String?
    email         String?                @unique
    emailVerified DateTime?              @map("email_verified")
    password      String?
    image         String?
    admin         Boolean                @default(false)
    accounts      Account[]
    sessions      Session[]
    memberships   Membership[]
    invitations   MembershipInvitation[]
    createdAt     DateTime               @default(now()) @map("created_at")
    updatedAt     DateTime               @default(now()) @updatedAt @map("updated_at")
    featureFlags  String[]               @default([]) @map("feature_flags")

    @@map("users")
}

model VerificationToken {
    identifier String
    token      String   @unique
    expires    DateTime

    @@unique([identifier, token])
    @@map("verification_tokens")
}

model Project {
    id           String                 @id @default(cuid())
    createdAt    DateTime               @default(now()) @map("created_at")
    updatedAt    DateTime               @default(now()) @updatedAt @map("updated_at")
    name         String
    cloudConfig  Json?                  @map("cloud_config") // Langfuse Cloud, for zod schema see projectsRouter.ts
    members      Membership[]
    traces       Trace[]
    observations Observation[]
    apiKeys      ApiKey[]
    dataset      Dataset[]
    RawEvents    Events[]
    invitations  MembershipInvitation[]
    sessions     TraceSession[]
    Prompt       Prompt[]

    @@map("projects")
}

model ApiKey {
    id                  String    @id @unique @default(cuid())
    createdAt           DateTime  @default(now()) @map("created_at")
    note                String?
    publicKey           String    @unique @map("public_key")
    hashedSecretKey     String    @unique @map("hashed_secret_key")
    fastHashedSecretKey String?   @unique @map("fast_hashed_secret_key")
    displaySecretKey    String    @map("display_secret_key")
    lastUsedAt          DateTime? @map("last_used_at")
    expiresAt           DateTime? @map("expires_at")
    projectId           String    @map("project_id")
    project             Project   @relation(fields: [projectId], references: [id], onDelete: Cascade)

    @@index(projectId)
    @@index(publicKey)
    @@index(hashedSecretKey)
    @@index(fastHashedSecretKey)
    @@map("api_keys")
}

model Membership {
    projectId String         @map("project_id")
    project   Project        @relation(fields: [projectId], references: [id], onDelete: Cascade)
    userId    String         @map("user_id")
    user      User           @relation(fields: [userId], references: [id], onDelete: Cascade)
    role      MembershipRole
    createdAt DateTime       @default(now()) @map("created_at")
    updatedAt DateTime       @default(now()) @updatedAt @map("updated_at")

    @@id([projectId, userId])
    @@index([userId])
    @@map("memberships")
}

model MembershipInvitation {
    id        String         @id @unique @default(cuid())
    email     String
    role      MembershipRole
    projectId String         @map("project_id")
    project   Project        @relation(fields: [projectId], references: [id], onDelete: Cascade)
    senderId  String?        @map("sender_id")
    sender    User?          @relation(fields: [senderId], references: [id], onDelete: SetNull)
    createdAt DateTime       @default(now()) @map("created_at")
    updatedAt DateTime       @default(now()) @updatedAt @map("updated_at")

    @@index([projectId])
    @@index([email])
    @@map("membership_invitations")
}

enum MembershipRole {
    OWNER
    ADMIN
    MEMBER
    VIEWER
}

model TraceSession {
    id         String   @id @default(cuid())
    createdAt  DateTime @default(now()) @map("created_at")
    updatedAt  DateTime @default(now()) @updatedAt @map("updated_at")
    projectId  String   @map("project_id")
    project    Project  @relation(fields: [projectId], references: [id], onDelete: Cascade)
    bookmarked Boolean  @default(false)
    public     Boolean  @default(false)
    traces     Trace[]

    @@unique([id, projectId])
    @@index([projectId])
    @@index([createdAt])
    @@map("trace_sessions")
}

model Trace {
    id         String        @id @default(cuid())
    externalId String?       @map("external_id")
    timestamp  DateTime      @default(now())
    name       String?
    userId     String?       @map("user_id")
    metadata   Json?
    release    String?
    version    String?
<<<<<<< HEAD
    projectId  String   @map("project_id")
    project    Project  @relation(fields: [projectId], references: [id], onDelete: Cascade)
    public     Boolean  @default(false)
    bookmarked Boolean  @default(false)
    tags       String[] @default([])
=======
    input      Json?
    output     Json?
    sessionId  String?       @map("session_id")
    session    TraceSession? @relation(fields: [sessionId], references: [id], onDelete: SetNull)
    projectId  String        @map("project_id")
    project    Project       @relation(fields: [projectId], references: [id], onDelete: Cascade)
    public     Boolean       @default(false)
    bookmarked Boolean       @default(false)
>>>>>>> 1c246042

    scores Score[]

    @@unique([projectId, externalId])
    @@index([projectId])
    @@index([sessionId])
    @@index([name])
    @@index([userId])
    @@index([externalId])
    @@index(timestamp)
    @@index(release)
    @@map("traces")
}

model Observation {
    id                  String           @id @default(cuid())
    traceId             String?          @map("trace_id")
    projectId           String           @map("project_id")
    type                ObservationType
    startTime           DateTime         @default(now()) @map("start_time")
    endTime             DateTime?        @map("end_time")
    name                String?
    metadata            Json?
    parentObservationId String?          @map("parent_observation_id")
    level               ObservationLevel @default(DEFAULT)
    statusMessage       String?          @map("status_message")
    version             String?
    createdAt           DateTime         @default(now()) @map("created_at")

    // GENERATION ONLY
    model               String?
    modelParameters     Json?
    input               Json?
    output              Json?
    promptTokens        Int               @default(0) @map("prompt_tokens")
    completionTokens    Int               @default(0) @map("completion_tokens")
    totalTokens         Int               @default(0) @map("total_tokens")
    unit                String            @default("TOKENS")
    completionStartTime DateTime?         @map("completion_start_time")
    scores              Score[]
    project             Project           @relation(fields: [projectId], references: [id], onDelete: Cascade)
    derivedDatasetItems DatasetItem[]
    datasetRunItems     DatasetRunItems[]

    promptId String? @map("prompt_id")
    prompt   Prompt? @relation(fields: [promptId], onDelete: SetNull, references: [id])

    @@unique([id, projectId])
    @@index([traceId])
    @@index([type])
    @@index(startTime)
    @@index(createdAt)
    @@index(projectId)
    @@index(parentObservationId)
    @@map("observations")
}

enum ObservationType {
    SPAN
    EVENT
    GENERATION
}

enum ObservationLevel {
    DEBUG
    DEFAULT
    WARNING
    ERROR
}

model Score {
    id            String       @id @default(cuid())
    timestamp     DateTime     @default(now())
    name          String
    value         Float
    comment       String?
    traceId       String       @map("trace_id")
    trace         Trace        @relation(fields: [traceId], references: [id], onDelete: Cascade)
    observationId String?      @map("observation_id")
    observation   Observation? @relation(fields: [observationId], references: [id], onDelete: SetNull)

    @@unique([id, traceId]) // used for upsert
    @@index([value])
    @@index([traceId], type: Hash)
    @@index([observationId], type: Hash)
    @@map("scores")
}

enum PricingUnit {
    PER_1000_TOKENS
    PER_1000_CHARS
}

enum TokenType {
    PROMPT
    COMPLETION
    TOTAL
}

model Pricing {
    id          String      @id @default(cuid())
    modelName   String      @map("model_name")
    pricingUnit PricingUnit @default(PER_1000_TOKENS) @map("pricing_unit")
    price       Decimal
    currency    String      @default("USD")
    tokenType   TokenType   @map("token_type")

    @@map("pricings")
}

model CronJobs {
    name         String    @id
    lastRun      DateTime? @map("last_run")
    jobStartedAt DateTime? @map("job_started_at")
    state        String?

    @@map("cron_jobs")
}

model Dataset {
    id           String        @id @default(cuid())
    name         String
    status       DatasetStatus @default(ACTIVE)
    projectId    String        @map("project_id")
    project      Project       @relation(fields: [projectId], references: [id], onDelete: Cascade)
    createdAt    DateTime      @default(now()) @map("created_at")
    updatedAt    DateTime      @default(now()) @updatedAt @map("updated_at")
    datasetItems DatasetItem[]
    datasetRuns  DatasetRuns[]

    @@unique([projectId, name])
    @@index([projectId], type: Hash)
    @@map("datasets")
}

model DatasetItem {
    id                  String            @id @default(cuid())
    status              DatasetStatus     @default(ACTIVE)
    input               Json
    expectedOutput      Json?             @map("expected_output")
    sourceObservationId String?           @map("source_observation_id")
    sourceObservation   Observation?      @relation(fields: [sourceObservationId], references: [id], onDelete: SetNull)
    datasetId           String            @map("dataset_id")
    dataset             Dataset           @relation(fields: [datasetId], references: [id], onDelete: Cascade)
    createdAt           DateTime          @default(now()) @map("created_at")
    updatedAt           DateTime          @default(now()) @updatedAt @map("updated_at")
    datasetRunItems     DatasetRunItems[]

    @@index([sourceObservationId], type: Hash)
    @@index([datasetId], type: Hash)
    @@map("dataset_items")
}

enum DatasetStatus {
    ACTIVE
    ARCHIVED
}

model DatasetRuns {
    id              String            @id @default(cuid())
    name            String
    datasetId       String            @map("dataset_id")
    dataset         Dataset           @relation(fields: [datasetId], references: [id], onDelete: Cascade)
    createdAt       DateTime          @default(now()) @map("created_at")
    updatedAt       DateTime          @default(now()) @updatedAt @map("updated_at")
    datasetRunItems DatasetRunItems[]

    @@unique([datasetId, name])
    @@index([datasetId], type: Hash)
    @@map("dataset_runs")
}

model DatasetRunItems {
    id            String      @id @default(cuid())
    datasetRunId  String      @map("dataset_run_id")
    datasetRun    DatasetRuns @relation(fields: [datasetRunId], references: [id], onDelete: Cascade)
    datasetItemId String      @map("dataset_item_id")
    datasetItem   DatasetItem @relation(fields: [datasetItemId], references: [id], onDelete: Cascade)
    observationId String      @map("observation_id")
    observation   Observation @relation(fields: [observationId], references: [id], onDelete: Cascade)
    createdAt     DateTime    @default(now()) @map("created_at")
    updatedAt     DateTime    @default(now()) @updatedAt @map("updated_at")

    @@index([datasetRunId], type: Hash)
    @@index([datasetItemId], type: Hash)
    @@index([observationId], type: Hash)
    @@map("dataset_run_items")
}

model Events {
    id        String   @id @default(cuid())
    createdAt DateTime @default(now()) @map("created_at")
    updatedAt DateTime @default(now()) @updatedAt @map("updated_at")
    projectId String   @map("project_id")
    project   Project  @relation(fields: [projectId], references: [id], onDelete: Cascade)
    data      Json
    headers   Json     @default("{}")
    url       String?
    method    String?

    @@index(projectId)
    @@map("events")
}

model Prompt {
    id        String   @id @default(cuid())
    createdAt DateTime @default(now()) @map("created_at")
    updatedAt DateTime @default(now()) @updatedAt @map("updated_at")

    projectId String  @map("project_id")
    project   Project @relation(fields: [projectId], references: [id], onDelete: Cascade)

    createdBy String @map("created_by")

    prompt      String
    name        String
    version     Int
    isActive    Boolean       @map("is_active")
    Observation Observation[]

    @@unique([projectId, name, version])
    @@index([projectId, name, version])
    @@map("prompts")
}<|MERGE_RESOLUTION|>--- conflicted
+++ resolved
@@ -178,22 +178,15 @@
     metadata   Json?
     release    String?
     version    String?
-<<<<<<< HEAD
-    projectId  String   @map("project_id")
-    project    Project  @relation(fields: [projectId], references: [id], onDelete: Cascade)
-    public     Boolean  @default(false)
-    bookmarked Boolean  @default(false)
-    tags       String[] @default([])
-=======
+    projectId  String        @map("project_id")
+    project    Project       @relation(fields: [projectId], references: [id], onDelete: Cascade)
+    public     Boolean       @default(false)
+    bookmarked Boolean       @default(false)
+    tags       String[]      @default([])
     input      Json?
     output     Json?
     sessionId  String?       @map("session_id")
     session    TraceSession? @relation(fields: [sessionId], references: [id], onDelete: SetNull)
-    projectId  String        @map("project_id")
-    project    Project       @relation(fields: [projectId], references: [id], onDelete: Cascade)
-    public     Boolean       @default(false)
-    bookmarked Boolean       @default(false)
->>>>>>> 1c246042
 
     scores Score[]
 
