import { type Provider } from "next-auth/providers/index";
import GoogleProvider from "next-auth/providers/google";
import GitHubProvider from "next-auth/providers/github";
import OktaProvider from "next-auth/providers/okta";
import CognitoProvider from "next-auth/providers/cognito";
import Auth0Provider from "next-auth/providers/auth0";
import AzureADProvider from "next-auth/providers/azure-ad";
import KeycloakProvider from "next-auth/providers/keycloak";
import { isEeAvailable } from "..";
import { prisma } from "@langfuse/shared/src/db";
import { encrypt, decrypt } from "@langfuse/shared/encryption";
import { SsoProviderSchema } from "./types";
import { type NextApiRequest, type NextApiResponse } from "next";
import { env } from "../env";

// Local cache for SSO configurations
let cachedSsoConfigs: {
  data: SsoProviderSchema[];
  timestamp: number;
} | null = null;

/**
 * Get all SSO configurations from the database or from local cache and parse them into SsoProviderSchema objects.
 *
 * @returns {Promise<SsoProviderSchema[]>} - A list of all SSO configurations. Empty array if none are configured or EE is not available.
 */
async function getSsoConfigs(): Promise<SsoProviderSchema[]> {
  if (!isEeAvailable) return [];
  const CACHE_TTL = 60 * 1000; // 1 minute

  // Set/refresh the cache if it's empty or expired
  if (
    cachedSsoConfigs === null ||
    Date.now() - cachedSsoConfigs.timestamp > CACHE_TTL
  ) {
    // transform into zod object
    const dbConfigs = await prisma.ssoConfig.findMany();
    const parsedSsoConfigs = dbConfigs
      .map((v) => {
        try {
          const parsedValue = SsoProviderSchema.parse(v);
          return parsedValue;
        } catch (e) {
          console.error(
            `Failed to parse SSO provider config for domain ${v.domain}`,
            e
          );
          return null;
        }
      })
      .filter((parsed) => parsed !== null) as SsoProviderSchema[];

    cachedSsoConfigs = {
      data: parsedSsoConfigs,
      timestamp: Date.now(),
    };
  }

  return cachedSsoConfigs.data;
}

/**
 * Load all custom SSO providers from the database. To be used within `providers` in NextAuth backend configuration.
 *
 * @returns {Promise<Provider[]>} - A list of all custom SSO providers.
 */
export async function loadSsoProviders(): Promise<Provider[]> {
  if (!isEeAvailable) return [];

  const ssoConfigs = await getSsoConfigs();

  const providers: Provider[] = [];

  for (const dbSsoConfig of ssoConfigs) {
    const provider = dbToNextAuthProvider(dbSsoConfig);
    if (provider !== null) providers.push(provider);
  }

  return providers;
}

/**
 * @returns `true` if any custom SSO provider is configured in the database.
 */
export async function isAnySsoConfigured(): Promise<boolean> {
  if (!isEeAvailable) return false;
  const ssoConfigs = await getSsoConfigs();
  return ssoConfigs.length > 0;
}

/**
 * Get the custom SSO providerId for a domain. To be used with NextAuth's `signIn(providerId)`.
 *
 * @param domain - The domain to check for a custom SSO provider, e.g. "example.com".
 * @returns `providerId` or null if none is configured or EE is not available.
 */
export async function getSsoAuthProviderIdForDomain(
  domain: string
): Promise<string | null> {
  if (!isEeAvailable) return null;
  const ssoConfig = (await getSsoConfigs()).find(
    (ssoConfig) => ssoConfig.domain === domain.toLowerCase()
  );

  if (!ssoConfig) return null;
  return getAuthProviderIdForSsoConfig(ssoConfig);
}

/**
 * Converts a SsoProviderConfig to a NextAuth Provider instance.
 *
 * @param {SsoProviderSchema} provider - The SSO configuration from the database.
 * @returns {Provider | null} - A NextAuth Provider instance or null if parsing fails or no custom credentials are used for this SSO config.
 */
const dbToNextAuthProvider = (provider: SsoProviderSchema): Provider | null => {
  // If the SsoConfig does not use custom credentials, return null as no additional provider needs to be added to NextAuth
  if (!provider.authConfig) return null;

  if (provider.authProvider === "google")
    return GoogleProvider({
      id: getAuthProviderIdForSsoConfig(provider), // use the domain as the provider id as we use domain-specific credentials
      ...provider.authConfig,
      clientSecret: decrypt(provider.authConfig.clientSecret),
    });
  else if (provider.authProvider === "github")
    return GitHubProvider({
      id: getAuthProviderIdForSsoConfig(provider), // use the domain as the provider id as we use domain-specific credentials
      ...provider.authConfig,
      clientSecret: decrypt(provider.authConfig.clientSecret),
    });
  else if (provider.authProvider === "auth0")
    return Auth0Provider({
      id: getAuthProviderIdForSsoConfig(provider), // use the domain as the provider id as we use domain-specific credentials
      ...provider.authConfig,
      clientSecret: decrypt(provider.authConfig.clientSecret),
    });
  else if (provider.authProvider === "okta")
    return OktaProvider({
      id: getAuthProviderIdForSsoConfig(provider), // use the domain as the provider id as we use domain-specific credentials
      ...provider.authConfig,
      clientSecret: decrypt(provider.authConfig.clientSecret),
    });
  else if (provider.authProvider === "azure-ad")
    return AzureADProvider({
      id: getAuthProviderIdForSsoConfig(provider), // use the domain as the provider id as we use domain-specific credentials
      ...provider.authConfig,
      clientSecret: decrypt(provider.authConfig.clientSecret),
    });
<<<<<<< HEAD
  else if (provider.authProvider === "keycloak")
    return KeycloakProvider({
=======
  else if (provider.authProvider === "cognito")
    return CognitoProvider({
>>>>>>> a956d011
      id: getAuthProviderIdForSsoConfig(provider), // use the domain as the provider id as we use domain-specific credentials
      ...provider.authConfig,
      clientSecret: decrypt(provider.authConfig.clientSecret),
    });
  else {
    // Type check to ensure we handle all providers
    // eslint-disable-next-line no-unused-vars
    const _: never = provider;
    throw new Error(
      `Unrecognized SSO provider for domain ${(provider as any).domain}`
    );
  }
};

/**
 * Get the custom SSO providerId for a database SSO configuration. To be used with NextAuth's `signIn(providerId)`.
 *
 * @param {DbSsoConfig} dbSsoConfig - The SSO configuration from the database.
 * @returns {string} - The providerId used in NextAuth.
 */
const getAuthProviderIdForSsoConfig = (
  dbSsoConfig: SsoProviderSchema
): string => {
  if (!dbSsoConfig.authConfig) return dbSsoConfig.authProvider;
  return `${dbSsoConfig.domain}.${dbSsoConfig.authProvider}`;
};

export async function createNewSsoConfigHandler(
  req: NextApiRequest,
  res: NextApiResponse
) {
  try {
    if (!isEeAvailable) {
      res.status(403).json({ error: "EE is not available" });
      return;
    }
    // allow only POST requests
    if (req.method !== "POST") {
      res.status(405).json({ error: "Method Not Allowed" });
      return;
    }
    // check if ADMIN_API_KEY is set
    if (!env.ADMIN_API_KEY) {
      res.status(500).json({ error: "ADMIN_API_KEY is not set" });
      return;
    }
    if (!env.ENCRYPTION_KEY) {
      res.status(500).json({ error: "ENCRYPTION_KEY is not set" });
      return;
    }
    // check bearer token
    const { authorization } = req.headers;
    if (!authorization) {
      res
        .status(401)
        .json({ error: "Unauthorized: No authorization header provided" });
      return;
    }
    const [scheme, token] = authorization.split(" ");
    if (scheme !== "Bearer" || !token || token !== env.ADMIN_API_KEY) {
      res.status(401).json({ error: "Unauthorized: Invalid token" });
      return;
    }

    const body = SsoProviderSchema.safeParse(req.body);
    if (!body.success) {
      res.status(400).json({ error: body.error });
      return;
    }

    const { domain, authProvider, authConfig } = body.data;

    const encryptedClientSecret = authConfig
      ? {
        ...authConfig,
        clientSecret: encrypt(authConfig.clientSecret),
      }
      : undefined;

    await prisma.ssoConfig.create({
      data: {
        domain,
        authProvider,
        authConfig: encryptedClientSecret,
      },
    });
    res.status(201).json({
      message: "SSO configuration created successfully",
    });
  } catch (e) {
    console.log(e);
    res.status(500).json({ error: "Internal Server Error" });
  }
}<|MERGE_RESOLUTION|>--- conflicted
+++ resolved
@@ -1,17 +1,17 @@
-import { type Provider } from "next-auth/providers/index";
-import GoogleProvider from "next-auth/providers/google";
-import GitHubProvider from "next-auth/providers/github";
-import OktaProvider from "next-auth/providers/okta";
-import CognitoProvider from "next-auth/providers/cognito";
+import { decrypt, encrypt } from "@langfuse/shared/encryption";
+import { prisma } from "@langfuse/shared/src/db";
+import { type NextApiRequest, type NextApiResponse } from "next";
 import Auth0Provider from "next-auth/providers/auth0";
 import AzureADProvider from "next-auth/providers/azure-ad";
+import CognitoProvider from "next-auth/providers/cognito";
+import GitHubProvider from "next-auth/providers/github";
+import GoogleProvider from "next-auth/providers/google";
+import { type Provider } from "next-auth/providers/index";
 import KeycloakProvider from "next-auth/providers/keycloak";
+import OktaProvider from "next-auth/providers/okta";
 import { isEeAvailable } from "..";
-import { prisma } from "@langfuse/shared/src/db";
-import { encrypt, decrypt } from "@langfuse/shared/encryption";
+import { env } from "../env";
 import { SsoProviderSchema } from "./types";
-import { type NextApiRequest, type NextApiResponse } from "next";
-import { env } from "../env";
 
 // Local cache for SSO configurations
 let cachedSsoConfigs: {
@@ -146,13 +146,14 @@
       ...provider.authConfig,
       clientSecret: decrypt(provider.authConfig.clientSecret),
     });
-<<<<<<< HEAD
   else if (provider.authProvider === "keycloak")
     return KeycloakProvider({
-=======
+      id: getAuthProviderIdForSsoConfig(provider), // use the domain as the provider id as we use domain-specific credentials
+      ...provider.authConfig,
+      clientSecret: decrypt(provider.authConfig.clientSecret),
+    });
   else if (provider.authProvider === "cognito")
     return CognitoProvider({
->>>>>>> a956d011
       id: getAuthProviderIdForSsoConfig(provider), // use the domain as the provider id as we use domain-specific credentials
       ...provider.authConfig,
       clientSecret: decrypt(provider.authConfig.clientSecret),
