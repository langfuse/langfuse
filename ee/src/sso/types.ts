--- conflicted
+++ resolved
@@ -64,13 +64,20 @@
     .nullish(),
 });
 
-<<<<<<< HEAD
 export const KeycloakProviderSchema = base.extend({
   authProvider: z.literal("keycloak"),
-=======
+  authConfig: z
+    .object({
+      clientId: z.string(),
+      clientSecret: z.string(),
+      issuer: z.string(),
+      allowDangerousEmailAccountLinking: z.boolean().optional().default(false),
+    })
+    .nullish(),
+});
+
 export const CognitoProviderSchema = base.extend({
   authProvider: z.literal("cognito"),
->>>>>>> a956d011
   authConfig: z
     .object({
       clientId: z.string(),
@@ -86,11 +93,8 @@
 export type Auth0ProviderSchema = z.infer<typeof Auth0ProviderSchema>;
 export type OktaProviderSchema = z.infer<typeof OktaProviderSchema>;
 export type AzureAdProviderSchema = z.infer<typeof AzureAdProviderSchema>;
-<<<<<<< HEAD
 export type KeycloakProviderSchema = z.infer<typeof KeycloakProviderSchema>;
-=======
 export type CognitoProviderSchema = z.infer<typeof CognitoProviderSchema>;
->>>>>>> a956d011
 
 export const SsoProviderSchema = z.discriminatedUnion("authProvider", [
   GoogleProviderSchema,
@@ -98,11 +102,8 @@
   Auth0ProviderSchema,
   OktaProviderSchema,
   AzureAdProviderSchema,
-<<<<<<< HEAD
   KeycloakProviderSchema,
-=======
   CognitoProviderSchema,
->>>>>>> a956d011
 ]);
 
 export type SsoProviderSchema = z.infer<typeof SsoProviderSchema>;