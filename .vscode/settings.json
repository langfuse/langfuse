{
  "editor.codeActionsOnSave": {
    "source.fixAll.eslint": true
  },
  "editor.defaultFormatter": "esbenp.prettier-vscode",
  "editor.formatOnSave": true,
  "editor.rulers": [100],
  "editor.tabSize": 2,

  "eslint.validate": [
    "javascript",
    "javascriptreact",
    "astro",
    "typescript",
    "typescriptreact"
  ],

  "eslint.rules.customizations": [{ "rule": "*", "severity": "warn" }],
  "typescript.tsdk": "node_modules/typescript/lib",
  "prettier.documentSelectors": [
    "**/*.{cjs,mjs,ts,tsx,astro,md,mdx,json,yaml,yml}"
  ],
  "mdx.experimentalLanguageServer": true,
  "[astro]": {
    "editor.defaultFormatter": "astro-build.astro-vscode"
  },
<<<<<<< HEAD
  "cSpell.words": [
    "clemra",
    "clsx",
    "fontawesome",
    "fortawesome",
    "headlessui",
    "langfuse",
    "LLMCALL",
    "lucide",
    "superjson",
    "tailwindcss",
    "tanstack",
    "TRPC"
  ]
=======
  "typescript.preferences.importModuleSpecifier": "non-relative"
>>>>>>> 4fa89b45
}<|MERGE_RESOLUTION|>--- conflicted
+++ resolved
@@ -24,7 +24,6 @@
   "[astro]": {
     "editor.defaultFormatter": "astro-build.astro-vscode"
   },
-<<<<<<< HEAD
   "cSpell.words": [
     "clemra",
     "clsx",
@@ -38,8 +37,6 @@
     "tailwindcss",
     "tanstack",
     "TRPC"
-  ]
-=======
+  ],
   "typescript.preferences.importModuleSpecifier": "non-relative"
->>>>>>> 4fa89b45
 }