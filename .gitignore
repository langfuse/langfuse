# See https://help.github.com/articles/ignoring-files/ for more about ignoring files.

# dependencies
/node_modules
/.pnp
.pnp.js
migrate
/.pnpm-store

# testing
/coverage
/certs/

# database
/prisma/db.sqlite
/prisma/db.sqlite-journal

# next.js
/.next/
/out/
next-env.d.ts

# production
/build

# idea
.idea

# misc
.DS_Store
*.pem

# debug
npm-debug.log*
yarn-debug.log*
yarn-error.log*
.pnpm-debug.log*

# local env files
# do not commit any .env files to git, except for the .env.example file. https://create.t3.gg/en/usage/env-variables#using-environment-variables
.env*
!.env.dev.example
!.env.dev-azure.example
!.env.dev-redis-cluster.example
!.env.prod.example
!.env.test.example

# vercel
.vercel

# typescript
*.tsbuildinfo

/generated

# openapi spec that is copied during build
/public/openapi*.yml

# claude meta files
.claude/tsc-cache

# vscode
node_modules
**/node_modules
**/dist
**/.next/*
**/.turbo/*
.yarn
.turbo

web/test-results/*

# local config files
*.local.*

<<<<<<< HEAD
# Refactoring planning files (local only)
**/.refactor/
=======
.claude/tsc-cache
>>>>>>> f1b088e8
<|MERGE_RESOLUTION|>--- conflicted
+++ resolved
@@ -73,9 +73,8 @@
 # local config files
 *.local.*
 
-<<<<<<< HEAD
+# claude meta files
+.claude/tsc-cache
+
 # Refactoring planning files (local only)
-**/.refactor/
-=======
-.claude/tsc-cache
->>>>>>> f1b088e8
+**/.refactor/