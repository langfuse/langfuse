# See https://help.github.com/articles/ignoring-files/ for more about ignoring files.
<<<<<<< HEAD

=======
>>>>>>> 00410788

# dependencies
/node_modules
/.pnp
.pnp.js

# testing
/coverage

# database
/prisma/db.sqlite
/prisma/db.sqlite-journal

# next.js
/.next/
/out/
next-env.d.ts

# production
/build

# idea
.idea

# misc
.DS_Store
*.pem

# debug
npm-debug.log*
yarn-debug.log*
yarn-error.log*
.pnpm-debug.log*

# local env files
# do not commit any .env files to git, except for the .env.example file. https://create.t3.gg/en/usage/env-variables#using-environment-variables
.env
.env.local
.env*.local

# vercel
.vercel

# typescript
*.tsbuildinfo

/generated/typescript-server

# openapi spec that is copied during build
/public/openapi*.yml


# vscode
.devcontainer

node_modules
**/node_modules
**/dist
**/.next/*
**/.turbo/*
.yarn
.turbo<|MERGE_RESOLUTION|>--- conflicted
+++ resolved
@@ -1,8 +1,4 @@
 # See https://help.github.com/articles/ignoring-files/ for more about ignoring files.
-<<<<<<< HEAD
-
-=======
->>>>>>> 00410788
 
 # dependencies
 /node_modules
