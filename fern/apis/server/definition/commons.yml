types:
  # Objects
  Trace:
    properties:
      id:
        type: string
        docs: The unique identifier of a trace
      timestamp: datetime
      name: optional<string>
      input: optional<unknown>
      output: optional<unknown>
      sessionId: optional<string>
      release: optional<string>
      version: optional<string>
      userId: optional<string>
      metadata: optional<unknown>
      tags: optional<list<string>>
      public:
        type: optional<boolean>
        docs: Public traces are accessible via url without login
  TraceWithDetails: # GET /traces
    extends: Trace
    properties:
      htmlPath:
        type: string
        docs: Path of trace in Langfuse UI
      latency:
        type: double
        docs: Latency of trace in seconds
      totalCost:
        type: double
        docs: Cost of trace in USD
      observations:
        type: list<string>
        docs: List of observation ids
      scores:
        type: list<string>
        docs: List of score ids
  TraceWithFullDetails: # GET traces/[traceID]
    extends: Trace
    properties:
      htmlPath:
        type: string
        docs: Path of trace in Langfuse UI
      totalCost:
        type: double
        docs: Cost of trace in USD
      observations: list<ObservationsView>
      scores: list<Score>
  Session:
    properties:
      id: string
      createdAt: datetime
      projectId: string
  SessionWithTraces:
    extends: Session
    properties:
      traces: list<Trace>
  Observation:
    properties:
      id: string
      traceId: optional<string>
      type: string
      name: optional<string>
      startTime: datetime
      endTime: optional<datetime>
      completionStartTime: optional<datetime>
      model: optional<string>
      modelParameters: optional<map<string, MapValue>>
      input: optional<unknown>
      version: optional<string>
      metadata: optional<unknown>
      output: optional<unknown>
      usage: optional<Usage>
      level: ObservationLevel
      statusMessage: optional<string>
      parentObservationId: optional<string>
      promptId: optional<string>

  ObservationsView:
    extends: Observation
    properties:
      modelId: optional<string>
      inputPrice: optional<double>
      outputPrice: optional<double>
      totalPrice: optional<double>
      calculatedInputCost: optional<double>
      calculatedOutputCost: optional<double>
      calculatedTotalCost: optional<double>
      latency: optional<double>

  Usage:
    docs: Standard interface for usage and cost
    properties:
      input:
        docs: Number of input units (e.g. tokens)
        type: optional<integer>
      output:
        docs: Number of output units (e.g. tokens)
        type: optional<integer>
      total:
        docs: Defaults to input+output if not set
        type: optional<integer>
      unit: optional<ModelUsageUnit>
      inputCost:
        docs: USD input cost
        type: optional<double>
      outputCost:
        docs: USD output cost
        type: optional<double>
      totalCost:
        docs: USD total cost, defaults to input+output
        type: optional<double>
  ScoreConfig:
    docs: Configuration for a score
    properties:
      id: string
      name: string
      createdAt: datetime
      updatedAt: datetime
      projectId: string
      dataType: ScoreDataType
      isArchived:
        type: boolean
        docs: Whether the score config is archived. Defaults to false.
      minValue:
        type: optional<double>
        docs: "Sets minimum value for numerical scores. If not set, the minimum value defaults to -∞."
      maxValue:
        type: optional<double>
        docs: "Sets maximum value for numerical scores. If not set, the maximum value defaults to +∞."
      categories: optional<list<ConfigCategory>>
      description: optional<string>
  ConfigCategory:
    properties:
      value: double
      label: string
  Score:
    properties:
      id: string
      traceId: string
      name: string
      value: optional<double>
      stringValue: optional<string>
      source: ScoreSource
      observationId: optional<string>
      timestamp: datetime
      comment: optional<string>
<<<<<<< HEAD
      dataType: ScoreDataType
      configId: optional<string>
  IngestionScoreValue:
    discriminated: false
    union:
      - string
      - double
    docs: The value of the score. Must be passed as string for categorical scores, and numeric for boolean and numeric scores.
  DatasetCore:
=======
  Dataset:
>>>>>>> f16b30f6
    properties:
      id: string
      name: string
      description: optional<string>
      metadata: optional<unknown>
      projectId: string
      createdAt: datetime
      updatedAt: datetime
  DatasetItem:
    properties:
      id: string
      status: DatasetStatus
      input: optional<unknown>
      expectedOutput: optional<unknown>
      metadata: optional<unknown>
      sourceTraceId: optional<string>
      sourceObservationId: optional<string>
      datasetId: string
      datasetName: string
      createdAt: datetime
      updatedAt: datetime
  DatasetRunItem:
    properties:
      id: string
      datasetRunId: string
      datasetRunName: string
      datasetItemId: string
      traceId: string
      observationId: optional<string>
      createdAt: datetime
      updatedAt: datetime
  DatasetRun:
    properties:
      id: string
      name: string
      description: optional<string>
      metadata: optional<unknown>
      datasetId: string
      datasetName: string
      createdAt: datetime
      updatedAt: datetime
  DatasetRunWithItems:
    extends: DatasetRun
    properties:
      datasetRunItems: list<DatasetRunItem>

  # Utilities
  ModelUsageUnit:
    docs: Unit of usage in Langfuse
    enum:
      - CHARACTERS
      - TOKENS
      - MILLISECONDS
      - SECONDS
      - IMAGES
  ObservationLevel:
    enum:
      - DEBUG
      - DEFAULT
      - WARNING
      - ERROR
  MapValue:
    discriminated: false
    union:
      - optional<string>
      - optional<integer>
      - optional<boolean>
      - optional<list<string>>
  DatasetStatus:
    enum:
      - ACTIVE
      - ARCHIVED
  ScoreSource:
    enum:
      - ANNOTATION
      - API
      - EVAL
  ScoreDataType:
    enum:
      - NUMERIC
      - BOOLEAN
      - CATEGORICAL

errors:
  Error:
    status-code: 400
    type: unknown
  UnauthorizedError:
    status-code: 401
    type: unknown
  AccessDeniedError:
    status-code: 403
    type: unknown
  NotFoundError:
    status-code: 404
    type: unknown
  MethodNotAllowedError:
    status-code: 405
    type: unknown<|MERGE_RESOLUTION|>--- conflicted
+++ resolved
@@ -146,7 +146,6 @@
       observationId: optional<string>
       timestamp: datetime
       comment: optional<string>
-<<<<<<< HEAD
       dataType: ScoreDataType
       configId: optional<string>
   IngestionScoreValue:
@@ -155,10 +154,7 @@
       - string
       - double
     docs: The value of the score. Must be passed as string for categorical scores, and numeric for boolean and numeric scores.
-  DatasetCore:
-=======
   Dataset:
->>>>>>> f16b30f6
     properties:
       id: string
       name: string
