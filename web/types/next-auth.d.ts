--- conflicted
+++ resolved
@@ -35,8 +35,7 @@
     email?: PrismaUser["email"];
     image?: PrismaUser["image"];
     admin?: PrismaUser["admin"];
-<<<<<<< HEAD
-    emailVerified?: PrismaUser["emailVerified"];
+    emailVerified?: string | null; // iso datetime string, need to stringify as JWT & useSession do not support Date objects
     organizations: {
       id: PrismaOrganization["id"];
       name: PrismaOrganization["name"];
@@ -47,13 +46,6 @@
         name: PrismaProject["name"];
         role: PrismaMembership["role"];
       }[];
-=======
-    emailVerified?: string | null; // iso datetime string, need to stringify as JWT & useSession do not support Date objects
-    projects: {
-      id: PrismaProject["id"];
-      name: PrismaProject["name"];
-      role: PrismaMembership["role"];
->>>>>>> 0396525f
     }[];
     featureFlags: Flags;
   }
