import { type DefaultSession, type DefaultUser } from "next-auth";
import {
  type User as PrismaUser,
  type Project as PrismaProject,
  type Organization as PrismaOrganization,
  type OrganizationMembership as PrismaOrganizationMembership,
} from "@langfuse/shared/src/db";
import { type Flags } from "@/src/features/feature-flags/types";
<<<<<<< HEAD
import { type CloudConfigSchema } from "@/src/features/organizations/utils/cloudConfigSchema";
import { type Plan } from "@/src/features/entitlements/constants/plans";
import { type z } from "zod";
=======
import { type cloudConfigSchema } from "@/src/server/auth";
>>>>>>> dd34aad8

/**
 * Module augmentation for `next-auth` types. Allows us to add custom properties to the `session`
 * object and keep type safety.
 *
 * @see https://next-auth.js.org/getting-started/typescript#module-augmentation
 */
declare module "next-auth" {
  interface Session extends DefaultSession {
    user: User | null; // null if user does not exist anymore in the database but has active jwt
    environment: {
      // Run-time environment variables that need to be available client-side
      enableExperimentalFeatures: boolean;
      disableExpensivePostgresQueries: boolean;
      // Enables features that are only available under an enterprise license when self-hosting Langfuse
      eeEnabled: boolean;
    };
  }

  interface User extends DefaultUser {
    id: PrismaUser["id"];
    name?: PrismaUser["name"];
    email?: PrismaUser["email"];
    image?: PrismaUser["image"];
    admin?: PrismaUser["admin"];
    emailVerified?: string | null; // iso datetime string, need to stringify as JWT & useSession do not support Date objects
<<<<<<< HEAD
    organizations: {
      id: PrismaOrganization["id"];
      role: PrismaOrganizationMembership["role"];
      cloudConfig: z.infer<typeof CloudConfigSchema> | undefined;
      projects: {
        id: PrismaProject["id"];
        role: PrismaMembership["role"];
      }[];
      plan: Plan;
=======
    projects: {
      id: PrismaProject["id"];
      name: PrismaProject["name"];
      role: PrismaMembership["role"];
      cloudConfig: z.infer<typeof cloudConfigSchema> | null;
>>>>>>> dd34aad8
    }[];
    featureFlags: Flags;
  }
}

declare module "next-auth/jwt" {
  interface JWT {
    id?: string;
    name?: string | null;
    email?: string | null;
    image?: string | null;
  }
}<|MERGE_RESOLUTION|>--- conflicted
+++ resolved
@@ -6,13 +6,9 @@
   type OrganizationMembership as PrismaOrganizationMembership,
 } from "@langfuse/shared/src/db";
 import { type Flags } from "@/src/features/feature-flags/types";
-<<<<<<< HEAD
 import { type CloudConfigSchema } from "@/src/features/organizations/utils/cloudConfigSchema";
 import { type Plan } from "@/src/features/entitlements/constants/plans";
 import { type z } from "zod";
-=======
-import { type cloudConfigSchema } from "@/src/server/auth";
->>>>>>> dd34aad8
 
 /**
  * Module augmentation for `next-auth` types. Allows us to add custom properties to the `session`
@@ -39,7 +35,6 @@
     image?: PrismaUser["image"];
     admin?: PrismaUser["admin"];
     emailVerified?: string | null; // iso datetime string, need to stringify as JWT & useSession do not support Date objects
-<<<<<<< HEAD
     organizations: {
       id: PrismaOrganization["id"];
       role: PrismaOrganizationMembership["role"];
@@ -49,13 +44,6 @@
         role: PrismaMembership["role"];
       }[];
       plan: Plan;
-=======
-    projects: {
-      id: PrismaProject["id"];
-      name: PrismaProject["name"];
-      role: PrismaMembership["role"];
-      cloudConfig: z.infer<typeof cloudConfigSchema> | null;
->>>>>>> dd34aad8
     }[];
     featureFlags: Flags;
   }
