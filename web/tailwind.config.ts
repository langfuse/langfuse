/** @type {import('tailwindcss').Config} */
const colors = require("tailwindcss/colors");
module.exports = {
  darkMode: ["class"],
  content: [
    "./pages/**/*.{ts,tsx,jsx,tsx}",
    "./components/**/*.{ts,tsx,jsx,tsx}",
    "./app/**/*.{ts,tsx,jsx,tsx}",
    "./src/**/*.{js,ts,jsx,tsx}",
    "./node_modules/@tremor/**/*.{js,ts,jsx,tsx}",
  ],
  theme: {
    container: {
      center: true,
      padding: "2rem",
      screens: {
        "2xl": "1400px",
      },
    },
    transparent: "transparent",
    current: "currentColor",
    extend: {
      colors: {
<<<<<<< HEAD
        "primary-accent": "hsl(var(--primary-accent))",
        "muted-orange": "hsl(var(--muted-orange))",
        "muted-blue": "hsl(var(--muted-blue))",
        "muted-green": "hsl(var(--muted-green))",
        "muted-indigo": "hsl(var(--muted-indigo))",
        "accent-light-green": "hsl(var(--accent-light-green))",
        "accent-dark-green": "hsl(var(--accent-dark-green))",
        "accent-light-blue": "hsl(var(--accent-light-blue))",
        "accent-dark-blue": "hsl(var(--accent-dark-blue))",

=======
        // light mode
>>>>>>> b4a25d1c
        tremor: {
          brand: {
            faint: colors.blue[50],
            muted: colors.blue[200],
            subtle: colors.blue[400],
            DEFAULT: colors.blue[500],
            emphasis: colors.blue[700],
            inverted: colors.white,
          },
          background: {
            muted: colors.gray[50],
            subtle: colors.gray[100],
            DEFAULT: colors.white,
            emphasis: colors.gray[700],
          },
          border: {
            DEFAULT: colors.gray[200],
          },
          ring: {
            DEFAULT: colors.gray[200],
          },
          content: {
            subtle: colors.gray[400],
            DEFAULT: colors.gray[500],
            emphasis: colors.gray[700],
            strong: colors.gray[900],
            inverted: colors.white,
          },
        },
        // dark mode
        "dark-tremor": {
          brand: {
            faint: "#0B1229",
            muted: colors.blue[950],
            subtle: colors.blue[800],
            DEFAULT: colors.blue[500],
            emphasis: colors.blue[400],
            inverted: colors.blue[950],
          },
          background: {
            muted: "#131A2B",
            subtle: colors.gray[800],
            DEFAULT: colors.gray[900],
            emphasis: colors.gray[300],
          },
          border: {
            DEFAULT: colors.gray[800],
          },
          ring: {
            DEFAULT: colors.gray[800],
          },
          content: {
            subtle: colors.gray[600],
            DEFAULT: colors.gray[500],
            emphasis: colors.gray[200],
            strong: colors.gray[50],
            inverted: colors.gray[950],
          },
        },
        border: "hsl(var(--border))",
        input: "hsl(var(--input))",
        ring: "hsl(var(--ring))",
        background: "hsl(var(--background))",
        foreground: "hsl(var(--foreground))",
        primary: {
          DEFAULT: "hsl(var(--primary))",
          foreground: "hsl(var(--primary-foreground))",
        },
        secondary: {
          DEFAULT: "hsl(var(--secondary))",
          foreground: "hsl(var(--secondary-foreground))",
        },
        destructive: {
          DEFAULT: "hsl(var(--destructive))",
          foreground: "hsl(var(--destructive-foreground))",
        },
        muted: {
          DEFAULT: "hsl(var(--muted))",
          foreground: "hsl(var(--muted-foreground))",
        },
        accent: {
          DEFAULT: "hsl(var(--accent))",
          foreground: "hsl(var(--accent-foreground))",
        },
        popover: {
          DEFAULT: "hsl(var(--popover))",
          foreground: "hsl(var(--popover-foreground))",
        },
        card: {
          DEFAULT: "hsl(var(--card))",
          foreground: "hsl(var(--card-foreground))",
        },
      },
      boxShadow: {
        // light
        "tremor-input": "0 1px 2px 0 rgb(0 0 0 / 0.05)",
        "tremor-card":
          "0 1px 3px 0 rgb(0 0 0 / 0.1), 0 1px 2px -1px rgb(0 0 0 / 0.1)",
        "tremor-dropdown":
          "0 4px 6px -1px rgb(0 0 0 / 0.1), 0 2px 4px -2px rgb(0 0 0 / 0.1)",
        // dark
        "dark-tremor-input": "0 1px 2px 0 rgb(0 0 0 / 0.05)",
        "dark-tremor-card":
          "0 1px 3px 0 rgb(0 0 0 / 0.1), 0 1px 2px -1px rgb(0 0 0 / 0.1)",
        "dark-tremor-dropdown":
          "0 4px 6px -1px rgb(0 0 0 / 0.1), 0 2px 4px -2px rgb(0 0 0 / 0.1)",
      },
      borderRadius: {
        "tremor-small": "0.375rem",
        "tremor-default": "0.5rem",
        "tremor-full": "9999px",
        lg: "var(--radius)",
        md: "calc(var(--radius) - 2px)",
        sm: "calc(var(--radius) - 4px)",
      },
      fontSize: {
        "tremor-label": ["0.75rem", { lineHeight: "1rem" }],
        "tremor-default": ["0.875rem", { lineHeight: "1.25rem" }],
        "tremor-title": ["1.125rem", { lineHeight: "1.75rem" }],
        "tremor-metric": ["1.875rem", { lineHeight: "2.25rem" }],
      },
      keyframes: {
        "accordion-down": {
          from: { height: "0" },
          to: { height: "var(--radix-accordion-content-height)" },
        },
        "accordion-up": {
          from: { height: "var(--radix-accordion-content-height)" },
          to: { height: "0" },
        },
      },
      animation: {
        "accordion-down": "accordion-down 0.2s ease-out",
        "accordion-up": "accordion-up 0.2s ease-out",
      },
    },
  },
  safelist: [
    {
      pattern:
        /^(bg-(?:slate|gray|zinc|neutral|stone|red|orange|amber|yellow|lime|green|emerald|teal|cyan|sky|blue|indigo|violet|purple|fuchsia|pink|rose)-(?:50|100|200|300|400|500|600|700|800|900|950))$/,
      variants: ["hover", "ui-selected"],
    },
    {
      pattern:
        /^(text-(?:slate|gray|zinc|neutral|stone|red|orange|amber|yellow|lime|green|emerald|teal|cyan|sky|blue|indigo|violet|purple|fuchsia|pink|rose)-(?:50|100|200|300|400|500|600|700|800|900|950))$/,
      variants: ["hover", "ui-selected"],
    },
    {
      pattern:
        /^(border-(?:slate|gray|zinc|neutral|stone|red|orange|amber|yellow|lime|green|emerald|teal|cyan|sky|blue|indigo|violet|purple|fuchsia|pink|rose)-(?:50|100|200|300|400|500|600|700|800|900|950))$/,
      variants: ["hover", "ui-selected"],
    },
    {
      pattern:
        /^(ring-(?:slate|gray|zinc|neutral|stone|red|orange|amber|yellow|lime|green|emerald|teal|cyan|sky|blue|indigo|violet|purple|fuchsia|pink|rose)-(?:50|100|200|300|400|500|600|700|800|900|950))$/,
    },
    {
      pattern:
        /^(stroke-(?:slate|gray|zinc|neutral|stone|red|orange|amber|yellow|lime|green|emerald|teal|cyan|sky|blue|indigo|violet|purple|fuchsia|pink|rose)-(?:50|100|200|300|400|500|600|700|800|900|950))$/,
    },
    {
      pattern:
        /^(fill-(?:slate|gray|zinc|neutral|stone|red|orange|amber|yellow|lime|green|emerald|teal|cyan|sky|blue|indigo|violet|purple|fuchsia|pink|rose)-(?:50|100|200|300|400|500|600|700|800|900|950))$/,
    },
  ],
  plugins: [
    require("@tailwindcss/forms"),
    require("tailwindcss-animate"),
    require("@tailwindcss/container-queries"),
  ],
};<|MERGE_RESOLUTION|>--- conflicted
+++ resolved
@@ -21,7 +21,6 @@
     current: "currentColor",
     extend: {
       colors: {
-<<<<<<< HEAD
         "primary-accent": "hsl(var(--primary-accent))",
         "muted-orange": "hsl(var(--muted-orange))",
         "muted-blue": "hsl(var(--muted-blue))",
@@ -32,9 +31,6 @@
         "accent-light-blue": "hsl(var(--accent-light-blue))",
         "accent-dark-blue": "hsl(var(--accent-dark-blue))",
 
-=======
-        // light mode
->>>>>>> b4a25d1c
         tremor: {
           brand: {
             faint: colors.blue[50],
