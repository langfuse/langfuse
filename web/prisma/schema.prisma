// This is your Prisma schema file,
// learn more about it in the docs: https://pris.ly/d/prisma-schema

generator client {
    provider        = "prisma-client-js"
    previewFeatures = ["tracing", "views"]
}

datasource db {
    provider          = "postgresql"
    url               = env("DATABASE_URL")
    directUrl         = env("DIRECT_URL")
    shadowDatabaseUrl = env("SHADOW_DATABASE_URL")
}

generator erd {
    provider     = "prisma-erd-generator"
    ignoreTables = ["_prisma_migrations", "Session", "Account", "Example"]
    disabled     = true
    ignoreEnums  = true
    output       = "database.svg"
}

generator kysely {
    provider = "prisma-kysely"

    // Optionally provide a destination directory for the generated file
    // and a filename of your choice
    // output = "../src/db"
    // fileName = "types.ts"
    // Optionally generate runtime enums to a separate file
    // enumFileName = "enums.ts"
}

model Example {
    id        String   @id @default(cuid())
    createdAt DateTime @default(now()) @map("created_at")
    updatedAt DateTime @updatedAt @map("updated_at")
}

// Necessary for Next auth
model Account {
    id                String  @id @default(cuid())
    userId            String  @map("user_id")
    type              String
    provider          String
    providerAccountId String
    refresh_token     String? // @db.Text
    access_token      String? // @db.Text
    expires_at        Int?
    expires_in        Int?
    ext_expires_in    Int?
    token_type        String?
    scope             String?
    id_token          String? // @db.Text
    session_state     String?
    user              User    @relation(fields: [userId], references: [id], onDelete: Cascade)

    @@unique([provider, providerAccountId])
    @@index([userId])
}

model Session {
    id           String   @id @default(cuid())
    sessionToken String   @unique @map("session_token")
    userId       String   @map("user_id")
    expires      DateTime
    user         User     @relation(fields: [userId], references: [id], onDelete: Cascade)
}

model User {
    id            String                 @id @default(cuid())
    name          String?
    email         String?                @unique
    emailVerified DateTime?              @map("email_verified")
    password      String?
    image         String?
    admin         Boolean                @default(false)
    accounts      Account[]
    sessions      Session[]
    memberships   Membership[]
    invitations   MembershipInvitation[]
    createdAt     DateTime               @default(now()) @map("created_at")
    updatedAt     DateTime               @default(now()) @updatedAt @map("updated_at")
    featureFlags  String[]               @default([]) @map("feature_flags")
    AuditLog      AuditLog[]

    @@map("users")
}

model VerificationToken {
    identifier String
    token      String   @unique
    expires    DateTime

    @@unique([identifier, token])
    @@map("verification_tokens")
}

model Project {
    id           String                 @id @default(cuid())
    createdAt    DateTime               @default(now()) @map("created_at")
    updatedAt    DateTime               @default(now()) @updatedAt @map("updated_at")
    name         String
    cloudConfig  Json?                  @map("cloud_config") // Langfuse Cloud, for zod schema see projectsRouter.ts
    members      Membership[]
    traces       Trace[]
    observations Observation[]
    apiKeys      ApiKey[]
    dataset      Dataset[]
    RawEvents    Events[]
    invitations  MembershipInvitation[]
    sessions     TraceSession[]
    Prompt       Prompt[]
    Model        Model[]
    AuditLog     AuditLog[]

    @@map("projects")
}

model ApiKey {
    id                  String    @id @unique @default(cuid())
    createdAt           DateTime  @default(now()) @map("created_at")
    note                String?
    publicKey           String    @unique @map("public_key")
    hashedSecretKey     String    @unique @map("hashed_secret_key")
    fastHashedSecretKey String?   @unique @map("fast_hashed_secret_key")
    displaySecretKey    String    @map("display_secret_key")
    lastUsedAt          DateTime? @map("last_used_at")
    expiresAt           DateTime? @map("expires_at")
    projectId           String    @map("project_id")
    project             Project   @relation(fields: [projectId], references: [id], onDelete: Cascade)

    @@index(projectId)
    @@index(publicKey)
    @@index(hashedSecretKey)
    @@index(fastHashedSecretKey)
    @@map("api_keys")
}

model Membership {
    projectId String         @map("project_id")
    project   Project        @relation(fields: [projectId], references: [id], onDelete: Cascade)
    userId    String         @map("user_id")
    user      User           @relation(fields: [userId], references: [id], onDelete: Cascade)
    role      MembershipRole
    createdAt DateTime       @default(now()) @map("created_at")
    updatedAt DateTime       @default(now()) @updatedAt @map("updated_at")

    @@id([projectId, userId])
    @@index([userId])
    @@map("memberships")
}

model MembershipInvitation {
    id        String         @id @unique @default(cuid())
    email     String
    role      MembershipRole
    projectId String         @map("project_id")
    project   Project        @relation(fields: [projectId], references: [id], onDelete: Cascade)
    senderId  String?        @map("sender_id")
    sender    User?          @relation(fields: [senderId], references: [id], onDelete: SetNull)
    createdAt DateTime       @default(now()) @map("created_at")
    updatedAt DateTime       @default(now()) @updatedAt @map("updated_at")

    @@index([projectId])
    @@index([email])
    @@map("membership_invitations")
}

enum MembershipRole {
    OWNER
    ADMIN
    MEMBER
    VIEWER
}

model TraceSession {
    id         String   @default(cuid())
    createdAt  DateTime @default(now()) @map("created_at")
    updatedAt  DateTime @default(now()) @updatedAt @map("updated_at")
    projectId  String   @map("project_id")
    project    Project  @relation(fields: [projectId], references: [id], onDelete: Cascade)
    bookmarked Boolean  @default(false)
    public     Boolean  @default(false)
    traces     Trace[]

    @@id([id, projectId])
    @@index([projectId])
    @@index([createdAt])
    @@map("trace_sessions")
}

model Trace {
    id         String        @id @default(cuid())
    externalId String?       @map("external_id")
    timestamp  DateTime      @default(now())
    name       String?
    userId     String?       @map("user_id")
    metadata   Json?
    release    String?
    version    String?
    projectId  String        @map("project_id")
    project    Project       @relation(fields: [projectId], references: [id], onDelete: Cascade)
    public     Boolean       @default(false)
    bookmarked Boolean       @default(false)
    tags       String[]      @default([])
    input      Json?
    output     Json?
    sessionId  String?       @map("session_id")
    session    TraceSession? @relation(fields: [sessionId, projectId], references: [id, projectId])

    scores Score[]

    @@index([projectId])
    @@index([sessionId])
    @@index([name])
    @@index([userId])
    @@index([externalId])
    @@index(timestamp)
    @@index(release)
    @@index([tags(ops: ArrayOps)], type: Gin)
    @@map("traces")
}

model Observation {
    id                  String           @id @default(cuid())
    traceId             String?          @map("trace_id")
    projectId           String           @map("project_id")
    type                ObservationType
    startTime           DateTime         @default(now()) @map("start_time")
    endTime             DateTime?        @map("end_time")
    name                String?
    metadata            Json?
    parentObservationId String?          @map("parent_observation_id")
    level               ObservationLevel @default(DEFAULT)
    statusMessage       String?          @map("status_message")
    version             String?
    createdAt           DateTime         @default(now()) @map("created_at")

    // GENERATION ONLY
    model               String?
    internalModel       String?           @map("internal_model")
    modelParameters     Json?
    input               Json?
    output              Json?
    promptTokens        Int               @default(0) @map("prompt_tokens")
    completionTokens    Int               @default(0) @map("completion_tokens")
    totalTokens         Int               @default(0) @map("total_tokens")
    unit                String?
    inputCost           Decimal?          @map("input_cost")
    outputCost          Decimal?          @map("output_cost")
    totalCost           Decimal?          @map("total_cost")
    completionStartTime DateTime?         @map("completion_start_time")
    scores              Score[]
    project             Project           @relation(fields: [projectId], references: [id], onDelete: Cascade)
    derivedDatasetItems DatasetItem[]
    datasetRunItems     DatasetRunItems[]

    promptId String? @map("prompt_id")
    prompt   Prompt? @relation(fields: [promptId], onDelete: SetNull, references: [id])

    @@unique([id, projectId])
    @@index([projectId, internalModel, startTime, unit])
    @@index([traceId, projectId, type, startTime])
    @@index([traceId, projectId, startTime])
    @@index([traceId])
    @@index([type])
    @@index(startTime)
    @@index(createdAt)
    @@index(projectId)
    @@index(parentObservationId)
    @@index(model)
    @@index(promptId)
<<<<<<< HEAD
=======
    @@index([projectId, startTime, type])
>>>>>>> fcc0ee92
    @@map("observations")
}

enum ObservationType {
    SPAN
    EVENT
    GENERATION
}

enum ObservationLevel {
    DEBUG
    DEFAULT
    WARNING
    ERROR
}

model Score {
    id            String       @id @default(cuid())
    timestamp     DateTime     @default(now())
    name          String
    value         Float
    comment       String?
    traceId       String       @map("trace_id")
    trace         Trace        @relation(fields: [traceId], references: [id], onDelete: Cascade)
    observationId String?      @map("observation_id")
    observation   Observation? @relation(fields: [observationId], references: [id], onDelete: SetNull)

    @@unique([id, traceId]) // used for upsert
    @@index([value])
    @@index([traceId], type: Hash)
    @@index([observationId], type: Hash)
    @@map("scores")
}

enum PricingUnit {
    PER_1000_TOKENS
    PER_1000_CHARS
}

enum TokenType {
    PROMPT
    COMPLETION
    TOTAL
}

model Pricing {
    id          String      @id @default(cuid())
    modelName   String      @map("model_name")
    pricingUnit PricingUnit @default(PER_1000_TOKENS) @map("pricing_unit")
    price       Decimal
    currency    String      @default("USD")
    tokenType   TokenType   @map("token_type")

    @@index(modelName)
    @@map("pricings")
}

model CronJobs {
    name         String    @id
    lastRun      DateTime? @map("last_run")
    jobStartedAt DateTime? @map("job_started_at")
    state        String?

    @@map("cron_jobs")
}

model Dataset {
    id           String        @id @default(cuid())
    name         String
    projectId    String        @map("project_id")
    project      Project       @relation(fields: [projectId], references: [id], onDelete: Cascade)
    createdAt    DateTime      @default(now()) @map("created_at")
    updatedAt    DateTime      @default(now()) @updatedAt @map("updated_at")
    datasetItems DatasetItem[]
    datasetRuns  DatasetRuns[]

    @@unique([projectId, name])
    @@index([projectId], type: Hash)
    @@map("datasets")
}

model DatasetItem {
    id                  String            @id @default(cuid())
    status              DatasetStatus     @default(ACTIVE)
    input               Json
    expectedOutput      Json?             @map("expected_output")
    sourceObservationId String?           @map("source_observation_id")
    sourceObservation   Observation?      @relation(fields: [sourceObservationId], references: [id], onDelete: SetNull)
    datasetId           String            @map("dataset_id")
    dataset             Dataset           @relation(fields: [datasetId], references: [id], onDelete: Cascade)
    createdAt           DateTime          @default(now()) @map("created_at")
    updatedAt           DateTime          @default(now()) @updatedAt @map("updated_at")
    datasetRunItems     DatasetRunItems[]

    @@index([sourceObservationId], type: Hash)
    @@index([datasetId], type: Hash)
    @@map("dataset_items")
}

enum DatasetStatus {
    ACTIVE
    ARCHIVED
}

model DatasetRuns {
    id              String            @id @default(cuid())
    name            String
    datasetId       String            @map("dataset_id")
    dataset         Dataset           @relation(fields: [datasetId], references: [id], onDelete: Cascade)
    createdAt       DateTime          @default(now()) @map("created_at")
    updatedAt       DateTime          @default(now()) @updatedAt @map("updated_at")
    datasetRunItems DatasetRunItems[]

    @@unique([datasetId, name])
    @@index([datasetId], type: Hash)
    @@map("dataset_runs")
}

model DatasetRunItems {
    id            String      @id @default(cuid())
    datasetRunId  String      @map("dataset_run_id")
    datasetRun    DatasetRuns @relation(fields: [datasetRunId], references: [id], onDelete: Cascade)
    datasetItemId String      @map("dataset_item_id")
    datasetItem   DatasetItem @relation(fields: [datasetItemId], references: [id], onDelete: Cascade)
    observationId String      @map("observation_id")
    observation   Observation @relation(fields: [observationId], references: [id], onDelete: Cascade)
    createdAt     DateTime    @default(now()) @map("created_at")
    updatedAt     DateTime    @default(now()) @updatedAt @map("updated_at")

    @@index([datasetRunId], type: Hash)
    @@index([datasetItemId], type: Hash)
    @@index([observationId], type: Hash)
    @@map("dataset_run_items")
}

model Events {
    id        String   @id @default(cuid())
    createdAt DateTime @default(now()) @map("created_at")
    updatedAt DateTime @default(now()) @updatedAt @map("updated_at")
    projectId String   @map("project_id")
    project   Project  @relation(fields: [projectId], references: [id], onDelete: Cascade)
    data      Json
    headers   Json     @default("{}")
    url       String?
    method    String?

    @@index(projectId)
    @@map("events")
}

model Prompt {
    id        String   @id @default(cuid())
    createdAt DateTime @default(now()) @map("created_at")
    updatedAt DateTime @default(now()) @updatedAt @map("updated_at")

    projectId String  @map("project_id")
    project   Project @relation(fields: [projectId], references: [id], onDelete: Cascade)

    createdBy String @map("created_by")

    prompt      String
    name        String
    version     Int
    isActive    Boolean       @map("is_active")
    config      Json          @default("{}")
    Observation Observation[]

    @@unique([projectId, name, version])
    @@index([projectId, name, version])
    @@index([projectId, id])
    @@index([projectId])
    @@map("prompts")
}

model Model {
    id        String   @id @default(cuid())
    createdAt DateTime @default(now()) @map("created_at")
    updatedAt DateTime @default(now()) @updatedAt @map("updated_at")

    projectId String?  @map("project_id")
    project   Project? @relation(fields: [projectId], references: [id], onDelete: Cascade)

    modelName       String    @map("model_name")
    matchPattern    String    @map("match_pattern")
    startDate       DateTime? @map("start_date")
    inputPrice      Decimal?  @map("input_price")
    outputPrice     Decimal?  @map("output_price")
    totalPrice      Decimal?  @map("total_price")
    unit            String // TOKENS, CHARACTERS, MILLISECONDS, SECONDS, or IMAGES
    tokenizerId     String?   @map("tokenizer_id")
    tokenizerConfig Json?     @map("tokenizer_config")

    @@unique([projectId, modelName, startDate, unit])
    @@index([projectId, modelName, startDate, unit])
    @@index([projectId, modelName])
    @@map("models")
}

// This view is a mix of the observation and model. Once prisma supports
// inheritance, we should remove code duplication here.
view ObservationView {
    id                  String           @id @default(cuid())
    traceId             String?          @map("trace_id")
    projectId           String           @map("project_id")
    type                ObservationType
    startTime           DateTime         @default(now()) @map("start_time")
    endTime             DateTime?        @map("end_time")
    name                String?
    metadata            Json?
    parentObservationId String?          @map("parent_observation_id")
    level               ObservationLevel @default(DEFAULT)
    statusMessage       String?          @map("status_message")
    version             String?
    createdAt           DateTime         @default(now()) @map("created_at")

    // GENERATION ONLY
    model               String?
    modelParameters     Json?
    input               Json?
    output              Json?
    promptTokens        Int       @default(0) @map("prompt_tokens")
    completionTokens    Int       @default(0) @map("completion_tokens")
    totalTokens         Int       @default(0) @map("total_tokens")
    unit                String?
    completionStartTime DateTime? @map("completion_start_time")

    promptId String? @map("prompt_id")

    // model fields
    modelId     String?  @map("model_id")
    inputPrice  Decimal? @map("input_price")
    outputPrice Decimal? @map("output_price")
    totalPrice  Decimal? @map("total_price")

    // calculated fields
    calculatedInputCost  Decimal? @map("calculated_input_cost")
    calculatedOutputCost Decimal? @map("calculated_output_cost")
    calculatedTotalCost  Decimal? @map("calculated_total_cost")
    latency              Float?   @map("latency")

    @@map("observations_view")
}

model AuditLog {
    id              String         @id @default(cuid())
    createdAt       DateTime       @default(now()) @map("created_at")
    updatedAt       DateTime       @default(now()) @updatedAt @map("updated_at")
    userId          String         @map("user_id")
    user            User           @relation(fields: [userId], references: [id], onDelete: Cascade)
    projectId       String         @map("project_id")
    project         Project        @relation(fields: [projectId], references: [id], onDelete: Cascade)
    userProjectRole MembershipRole @map("user_project_role")
    resourceType    String         @map("resource_type")
    resourceId      String         @map("resource_id")
    action          String
    before          String? //stringified JSON
    after           String? // stringified JSON

    @@index([projectId])
    @@index([createdAt])
    @@map("audit_logs")
}<|MERGE_RESOLUTION|>--- conflicted
+++ resolved
@@ -272,10 +272,7 @@
     @@index(parentObservationId)
     @@index(model)
     @@index(promptId)
-<<<<<<< HEAD
-=======
     @@index([projectId, startTime, type])
->>>>>>> fcc0ee92
     @@map("observations")
 }
 
