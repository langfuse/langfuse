--- conflicted
+++ resolved
@@ -271,11 +271,8 @@
     @@index(projectId)
     @@index(parentObservationId)
     @@index(model)
-<<<<<<< HEAD
     @@index(promptId)
-=======
     @@index([projectId, startTime, type])
->>>>>>> 45fcf890
     @@map("observations")
 }
 
