--- conflicted
+++ resolved
@@ -238,12 +238,8 @@
           content:
             application/json:
               schema: {}
-<<<<<<< HEAD
-      security: *ref_0
-=======
       security:
         - BasicAuth: []
->>>>>>> 892ff766
       requestBody:
         required: true
         content:
