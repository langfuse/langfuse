openapi: 3.0.1
info:
  title: langfuse
  version: ''
  description: >-
    ## Authentication


    Authenticate with the API using [Basic
    Auth](https://en.wikipedia.org/wiki/Basic_access_authentication), get API
    keys in the project settings:


    - username: Langfuse Public Key

    - password: Langfuse Secret Key


    ## Exports


    - OpenAPI spec: https://cloud.langfuse.com/generated/api/openapi.yml

    - Postman collection:
    https://cloud.langfuse.com/generated/postman/collection.json
paths:
  /api/public/dataset-items:
    post:
      description: Create a dataset item
      operationId: datasetItems_create
      tags:
        - DatasetItems
      parameters: []
      responses:
        '200':
          description: ''
          content:
            application/json:
              schema:
                $ref: '#/components/schemas/DatasetItem'
        '400':
          description: ''
          content:
            application/json:
              schema: {}
        '401':
          description: ''
          content:
            application/json:
              schema: {}
        '403':
          description: ''
          content:
            application/json:
              schema: {}
        '404':
          description: ''
          content:
            application/json:
              schema: {}
        '405':
          description: ''
          content:
            application/json:
              schema: {}
      security: &ref_0
        - BasicAuth: []
      requestBody:
        required: true
        content:
          application/json:
            schema:
              $ref: '#/components/schemas/CreateDatasetItemRequest'
    get:
      description: Get dataset items
      operationId: datasetItems_list
      tags:
        - DatasetItems
      parameters:
        - name: datasetName
          in: query
          required: false
          schema:
            type: string
            nullable: true
        - name: sourceTraceId
          in: query
          required: false
          schema:
            type: string
            nullable: true
        - name: sourceObservationId
          in: query
          required: false
          schema:
            type: string
            nullable: true
        - name: page
          in: query
          description: page number, starts at 1
          required: false
          schema:
            type: integer
            nullable: true
        - name: limit
          in: query
          description: limit of items per page
          required: false
          schema:
            type: integer
            nullable: true
      responses:
        '200':
          description: ''
          content:
            application/json:
              schema:
                $ref: '#/components/schemas/PaginatedDatasetItems'
        '400':
          description: ''
          content:
            application/json:
              schema: {}
        '401':
          description: ''
          content:
            application/json:
              schema: {}
        '403':
          description: ''
          content:
            application/json:
              schema: {}
        '404':
          description: ''
          content:
            application/json:
              schema: {}
        '405':
          description: ''
          content:
            application/json:
              schema: {}
      security: *ref_0
  /api/public/dataset-items/{id}:
    get:
      description: Get a dataset item
      operationId: datasetItems_get
      tags:
        - DatasetItems
      parameters:
        - name: id
          in: path
          required: true
          schema:
            type: string
      responses:
        '200':
          description: ''
          content:
            application/json:
              schema:
                $ref: '#/components/schemas/DatasetItem'
        '400':
          description: ''
          content:
            application/json:
              schema: {}
        '401':
          description: ''
          content:
            application/json:
              schema: {}
        '403':
          description: ''
          content:
            application/json:
              schema: {}
        '404':
          description: ''
          content:
            application/json:
              schema: {}
        '405':
          description: ''
          content:
            application/json:
              schema: {}
      security: *ref_0
  /api/public/dataset-run-items:
    post:
      description: Create a dataset run item
      operationId: datasetRunItems_create
      tags:
        - DatasetRunItems
      parameters: []
      responses:
        '200':
          description: ''
          content:
            application/json:
              schema:
                $ref: '#/components/schemas/DatasetRunItem'
        '400':
          description: ''
          content:
            application/json:
              schema: {}
        '401':
          description: ''
          content:
            application/json:
              schema: {}
        '403':
          description: ''
          content:
            application/json:
              schema: {}
        '404':
          description: ''
          content:
            application/json:
              schema: {}
        '405':
          description: ''
          content:
            application/json:
              schema: {}
      security: *ref_0
      requestBody:
        required: true
        content:
          application/json:
            schema:
              $ref: '#/components/schemas/CreateDatasetRunItemRequest'
  /api/public/v2/datasets:
    get:
      description: Get all datasets
      operationId: datasets_list
      tags:
        - Datasets
      parameters:
        - name: page
          in: query
          description: page number, starts at 1
          required: false
          schema:
            type: integer
            nullable: true
        - name: limit
          in: query
          description: limit of items per page
          required: false
          schema:
            type: integer
            nullable: true
      responses:
        '200':
          description: ''
          content:
            application/json:
              schema:
                $ref: '#/components/schemas/PaginatedDatasets'
        '400':
          description: ''
          content:
            application/json:
              schema: {}
        '401':
          description: ''
          content:
            application/json:
              schema: {}
        '403':
          description: ''
          content:
            application/json:
              schema: {}
        '404':
          description: ''
          content:
            application/json:
              schema: {}
        '405':
          description: ''
          content:
            application/json:
              schema: {}
      security: *ref_0
    post:
      description: Create a dataset
      operationId: datasets_create
      tags:
        - Datasets
      parameters: []
      responses:
        '200':
          description: ''
          content:
            application/json:
              schema:
                $ref: '#/components/schemas/Dataset'
        '400':
          description: ''
          content:
            application/json:
              schema: {}
        '401':
          description: ''
          content:
            application/json:
              schema: {}
        '403':
          description: ''
          content:
            application/json:
              schema: {}
        '404':
          description: ''
          content:
            application/json:
              schema: {}
        '405':
          description: ''
          content:
            application/json:
              schema: {}
      security: *ref_0
      requestBody:
        required: true
        content:
          application/json:
            schema:
              $ref: '#/components/schemas/CreateDatasetRequest'
  /api/public/v2/datasets/{datasetName}:
    get:
      description: Get a dataset and its items
      operationId: datasets_get
      tags:
        - Datasets
      parameters:
        - name: datasetName
          in: path
          required: true
          schema:
            type: string
      responses:
        '200':
          description: ''
          content:
            application/json:
              schema:
                $ref: '#/components/schemas/Dataset'
        '400':
          description: ''
          content:
            application/json:
              schema: {}
        '401':
          description: ''
          content:
            application/json:
              schema: {}
        '403':
          description: ''
          content:
            application/json:
              schema: {}
        '404':
          description: ''
          content:
            application/json:
              schema: {}
        '405':
          description: ''
          content:
            application/json:
              schema: {}
      security: *ref_0
  /api/public/datasets/{datasetName}/runs/{runName}:
    get:
      description: Get a dataset run and its items
      operationId: datasets_getRun
      tags:
        - Datasets
      parameters:
        - name: datasetName
          in: path
          required: true
          schema:
            type: string
        - name: runName
          in: path
          required: true
          schema:
            type: string
      responses:
        '200':
          description: ''
          content:
            application/json:
              schema:
                $ref: '#/components/schemas/DatasetRunWithItems'
        '400':
          description: ''
          content:
            application/json:
              schema: {}
        '401':
          description: ''
          content:
            application/json:
              schema: {}
        '403':
          description: ''
          content:
            application/json:
              schema: {}
        '404':
          description: ''
          content:
            application/json:
              schema: {}
        '405':
          description: ''
          content:
            application/json:
              schema: {}
      security: *ref_0
  /api/public/datasets/{datasetName}/runs:
    get:
      description: Get a dataset runs
      operationId: datasets_getRuns
      tags:
        - Datasets
      parameters:
        - name: datasetName
          in: path
          required: true
          schema:
            type: string
        - name: page
          in: query
          description: page number, starts at 1
          required: false
          schema:
            type: integer
            nullable: true
        - name: limit
          in: query
          description: limit of items per page
          required: false
          schema:
            type: integer
            nullable: true
      responses:
        '200':
          description: ''
          content:
            application/json:
              schema:
                $ref: '#/components/schemas/PaginatedDatasetRuns'
        '400':
          description: ''
          content:
            application/json:
              schema: {}
        '401':
          description: ''
          content:
            application/json:
              schema: {}
        '403':
          description: ''
          content:
            application/json:
              schema: {}
        '404':
          description: ''
          content:
            application/json:
              schema: {}
        '405':
          description: ''
          content:
            application/json:
              schema: {}
      security: *ref_0
  /api/public/health:
    get:
      description: Check health of API and database
      operationId: health_health
      tags:
        - Health
      parameters: []
      responses:
        '200':
          description: ''
          content:
            application/json:
              schema:
                $ref: '#/components/schemas/HealthResponse'
        '400':
          description: ''
          content:
            application/json:
              schema: {}
        '401':
          description: ''
          content:
            application/json:
              schema: {}
        '403':
          description: ''
          content:
            application/json:
              schema: {}
        '404':
          description: ''
          content:
            application/json:
              schema: {}
        '405':
          description: ''
          content:
            application/json:
              schema: {}
        '503':
          description: ''
  /api/public/ingestion:
    post:
      description: >-
        Batched ingestion for Langfuse Tracing. If you want to use tracing via
        the API, such as to build your own Langfuse client implementation, this
        is the only API route you need to implement.


        Notes:


        - Batch sizes are limited to 3.5 MB in total. You need to adjust the
        number of events per batch accordingly.

        - The API does not return a 4xx status code for input errors. Instead,
        it responds with a 207 status code, which includes a list of the
        encountered errors.
      operationId: ingestion_batch
      tags:
        - Ingestion
      parameters: []
      responses:
        '200':
          description: ''
          content:
            application/json:
              schema:
                $ref: '#/components/schemas/IngestionResponse'
        '400':
          description: ''
          content:
            application/json:
              schema: {}
        '401':
          description: ''
          content:
            application/json:
              schema: {}
        '403':
          description: ''
          content:
            application/json:
              schema: {}
        '404':
          description: ''
          content:
            application/json:
              schema: {}
        '405':
          description: ''
          content:
            application/json:
              schema: {}
      security: *ref_0
      requestBody:
        required: true
        content:
          application/json:
            schema:
              type: object
              properties:
                batch:
                  type: array
                  items:
                    $ref: '#/components/schemas/IngestionEvent'
                  description: >-
                    Batch of tracing events to be ingested. Discriminated by
                    attribute `type`.
                metadata:
                  nullable: true
                  description: >-
                    Optional. Metadata field used by the Langfuse SDKs for
                    debugging.
              required:
                - batch
  /api/public/metrics/daily:
    get:
      description: Get daily metrics of the Langfuse project
      operationId: metrics_daily
      tags:
        - Metrics
      parameters:
        - name: page
          in: query
          description: page number, starts at 1
          required: false
          schema:
            type: integer
            nullable: true
        - name: limit
          in: query
          description: limit of items per page
          required: false
          schema:
            type: integer
            nullable: true
        - name: traceName
          in: query
          description: Optional filter by the name of the trace
          required: false
          schema:
            type: string
            nullable: true
        - name: userId
          in: query
          description: Optional filter by the userId associated with the trace
          required: false
          schema:
            type: string
            nullable: true
        - name: tags
          in: query
          description: Optional filter for metrics where traces include all of these tags
          required: false
          schema:
            type: array
            items:
              type: string
              nullable: true
        - name: fromTimestamp
          in: query
          description: >-
            Optional filter to only include traces on or after a certain
            datetime (ISO 8601)
          required: false
          schema:
            type: string
            format: date-time
            nullable: true
        - name: toTimestamp
          in: query
          description: >-
            Optional filter to only include traces before a certain datetime
            (ISO 8601)
          required: false
          schema:
            type: string
            format: date-time
            nullable: true
      responses:
        '200':
          description: ''
          content:
            application/json:
              schema:
                $ref: '#/components/schemas/DailyMetrics'
        '400':
          description: ''
          content:
            application/json:
              schema: {}
        '401':
          description: ''
          content:
            application/json:
              schema: {}
        '403':
          description: ''
          content:
            application/json:
              schema: {}
        '404':
          description: ''
          content:
            application/json:
              schema: {}
        '405':
          description: ''
          content:
            application/json:
              schema: {}
      security: *ref_0
  /api/public/observations/{observationId}:
    get:
      description: Get a observation
      operationId: observations_get
      tags:
        - Observations
      parameters:
        - name: observationId
          in: path
          description: >-
            The unique langfuse identifier of an observation, can be an event,
            span or generation
          required: true
          schema:
            type: string
      responses:
        '200':
          description: ''
          content:
            application/json:
              schema:
                $ref: '#/components/schemas/ObservationsView'
        '400':
          description: ''
          content:
            application/json:
              schema: {}
        '401':
          description: ''
          content:
            application/json:
              schema: {}
        '403':
          description: ''
          content:
            application/json:
              schema: {}
        '404':
          description: ''
          content:
            application/json:
              schema: {}
        '405':
          description: ''
          content:
            application/json:
              schema: {}
      security: *ref_0
  /api/public/observations:
    get:
      description: Get a list of observations
      operationId: observations_getMany
      tags:
        - Observations
      parameters:
        - name: page
          in: query
          description: Page number, starts at 1.
          required: false
          schema:
            type: integer
            nullable: true
        - name: limit
          in: query
          description: >-
            Limit of items per page. If you encounter api issues due to too
            large page sizes, try to reduce the limit.
          required: false
          schema:
            type: integer
            nullable: true
        - name: name
          in: query
          required: false
          schema:
            type: string
            nullable: true
        - name: userId
          in: query
          required: false
          schema:
            type: string
            nullable: true
        - name: type
          in: query
          required: false
          schema:
            type: string
            nullable: true
        - name: traceId
          in: query
          required: false
          schema:
            type: string
            nullable: true
        - name: parentObservationId
          in: query
          required: false
          schema:
            type: string
            nullable: true
        - name: fromStartTime
          in: query
          description: >-
            Retrieve only observations with a start_time greater than this
            datetime (ISO 8601).
          required: false
          schema:
            type: string
            format: date-time
            nullable: true
      responses:
        '200':
          description: ''
          content:
            application/json:
              schema:
                $ref: '#/components/schemas/ObservationsViews'
        '400':
          description: ''
          content:
            application/json:
              schema: {}
        '401':
          description: ''
          content:
            application/json:
              schema: {}
        '403':
          description: ''
          content:
            application/json:
              schema: {}
        '404':
          description: ''
          content:
            application/json:
              schema: {}
        '405':
          description: ''
          content:
            application/json:
              schema: {}
      security: *ref_0
  /api/public/projects:
    get:
      description: Get Project associated with API key
      operationId: projects_get
      tags:
        - Projects
      parameters: []
      responses:
        '200':
          description: ''
          content:
            application/json:
              schema:
                $ref: '#/components/schemas/Projects'
        '400':
          description: ''
          content:
            application/json:
              schema: {}
        '401':
          description: ''
          content:
            application/json:
              schema: {}
        '403':
          description: ''
          content:
            application/json:
              schema: {}
        '404':
          description: ''
          content:
            application/json:
              schema: {}
        '405':
          description: ''
          content:
            application/json:
              schema: {}
      security: *ref_0
  /api/public/v2/prompts/{promptName}:
    get:
      description: Get a prompt
      operationId: prompts_get
      tags:
        - Prompts
      parameters:
        - name: promptName
          in: path
          description: The name of the prompt
          required: true
          schema:
            type: string
        - name: version
          in: query
          description: Version of the prompt to be retrieved.
          required: false
          schema:
            type: integer
            nullable: true
        - name: label
          in: query
          description: >-
            Label of the prompt to be retrieved. Defaults to "production" if no
            label or version is set.
          required: false
          schema:
            type: string
            nullable: true
      responses:
        '200':
          description: ''
          content:
            application/json:
              schema:
                $ref: '#/components/schemas/Prompt'
        '400':
          description: ''
          content:
            application/json:
              schema: {}
        '401':
          description: ''
          content:
            application/json:
              schema: {}
        '403':
          description: ''
          content:
            application/json:
              schema: {}
        '404':
          description: ''
          content:
            application/json:
              schema: {}
        '405':
          description: ''
          content:
            application/json:
              schema: {}
      security: *ref_0
  /api/public/v2/prompts:
    get:
      description: Get a list of prompt names with versions and labels
      operationId: prompts_list
      tags:
        - Prompts
      parameters:
        - name: name
          in: query
          required: false
          schema:
            type: string
            nullable: true
        - name: label
          in: query
          required: false
          schema:
            type: string
            nullable: true
        - name: tag
          in: query
          required: false
          schema:
            type: string
            nullable: true
        - name: page
          in: query
          description: page number, starts at 1
          required: false
          schema:
            type: integer
            nullable: true
        - name: limit
          in: query
          description: limit of items per page
          required: false
          schema:
            type: integer
            nullable: true
      responses:
        '200':
          description: ''
          content:
            application/json:
              schema:
                $ref: '#/components/schemas/PromptMetaListResponse'
        '400':
          description: ''
          content:
            application/json:
              schema: {}
        '401':
          description: ''
          content:
            application/json:
              schema: {}
        '403':
          description: ''
          content:
            application/json:
              schema: {}
        '404':
          description: ''
          content:
            application/json:
              schema: {}
        '405':
          description: ''
          content:
            application/json:
              schema: {}
      security: *ref_0
    post:
      description: Create a prompt
      operationId: prompts_create
      tags:
        - Prompts
      parameters: []
      responses:
        '200':
          description: ''
          content:
            application/json:
              schema:
                $ref: '#/components/schemas/Prompt'
        '400':
          description: ''
          content:
            application/json:
              schema: {}
        '401':
          description: ''
          content:
            application/json:
              schema: {}
        '403':
          description: ''
          content:
            application/json:
              schema: {}
        '404':
          description: ''
          content:
            application/json:
              schema: {}
        '405':
          description: ''
          content:
            application/json:
              schema: {}
      security: *ref_0
      requestBody:
        required: true
        content:
          application/json:
            schema:
              $ref: '#/components/schemas/CreatePromptRequest'
  /api/public/score-configs:
    post:
      description: >-
        Create a score configuration (config). Score configs are used to define
        the structure of scores.
      operationId: scoreConfigs_create
      tags:
        - ScoreConfigs
      parameters: []
      responses:
        '200':
          description: ''
          content:
            application/json:
              schema:
                $ref: '#/components/schemas/ScoreConfig'
        '400':
          description: ''
          content:
            application/json:
              schema: {}
        '401':
          description: ''
          content:
            application/json:
              schema: {}
        '403':
          description: ''
          content:
            application/json:
              schema: {}
        '404':
          description: ''
          content:
            application/json:
              schema: {}
        '405':
          description: ''
          content:
            application/json:
              schema: {}
      security: *ref_0
      requestBody:
        required: true
        content:
          application/json:
            schema:
              $ref: '#/components/schemas/CreateScoreConfigRequest'
    get:
      description: Get all score configs
      operationId: scoreConfigs_get
      tags:
        - ScoreConfigs
      parameters:
        - name: page
          in: query
          description: Page number, starts at 1.
          required: false
          schema:
            type: integer
            nullable: true
        - name: limit
          in: query
          description: >-
            Limit of items per page. If you encounter api issues due to too
            large page sizes, try to reduce the limit.
          required: false
          schema:
            type: integer
            nullable: true
      responses:
        '200':
          description: ''
          content:
            application/json:
              schema:
                $ref: '#/components/schemas/ScoreConfigs'
        '400':
          description: ''
          content:
            application/json:
              schema: {}
        '401':
          description: ''
          content:
            application/json:
              schema: {}
        '403':
          description: ''
          content:
            application/json:
              schema: {}
        '404':
          description: ''
          content:
            application/json:
              schema: {}
        '405':
          description: ''
          content:
            application/json:
              schema: {}
      security: *ref_0
  /api/public/score-configs/{configId}:
    get:
      description: Get a score config
      operationId: scoreConfigs_get-by-id
      tags:
        - ScoreConfigs
      parameters:
        - name: configId
          in: path
          description: The unique langfuse identifier of a score config
          required: true
          schema:
            type: string
      responses:
        '200':
          description: ''
          content:
            application/json:
              schema:
                $ref: '#/components/schemas/ScoreConfig'
        '400':
          description: ''
          content:
            application/json:
              schema: {}
        '401':
          description: ''
          content:
            application/json:
              schema: {}
        '403':
          description: ''
          content:
            application/json:
              schema: {}
        '404':
          description: ''
          content:
            application/json:
              schema: {}
        '405':
          description: ''
          content:
            application/json:
              schema: {}
      security: *ref_0
  /api/public/scores:
    post:
      description: Create a score
      operationId: score_create
      tags:
        - Score
      parameters: []
      responses:
        '200':
          description: ''
          content:
            application/json:
              schema:
                $ref: '#/components/schemas/Score'
        '400':
          description: ''
          content:
            application/json:
              schema: {}
        '401':
          description: ''
          content:
            application/json:
              schema: {}
        '403':
          description: ''
          content:
            application/json:
              schema: {}
        '404':
          description: ''
          content:
            application/json:
              schema: {}
        '405':
          description: ''
          content:
            application/json:
              schema: {}
      security: *ref_0
      requestBody:
        required: true
        content:
          application/json:
            schema:
              $ref: '#/components/schemas/CreateScoreRequest'
    get:
      description: Get a list of scores
      operationId: score_get
      tags:
        - Score
      parameters:
        - name: page
          in: query
          description: Page number, starts at 1.
          required: false
          schema:
            type: integer
            nullable: true
        - name: limit
          in: query
          description: >-
            Limit of items per page. If you encounter api issues due to too
            large page sizes, try to reduce the limit.
          required: false
          schema:
            type: integer
            nullable: true
        - name: userId
          in: query
          required: false
          schema:
            type: string
            nullable: true
        - name: name
          in: query
          required: false
          schema:
            type: string
            nullable: true
        - name: fromTimestamp
          in: query
          description: Retrieve only scores newer than this datetime (ISO 8601).
          required: false
          schema:
            type: string
            format: date-time
            nullable: true
        - name: source
          in: query
          description: Retrieve only scores from a specific source.
          required: false
          schema:
            $ref: '#/components/schemas/ScoreSource'
            nullable: true
        - name: operator
          in: query
          description: Retrieve only scores with <operator> value.
          required: false
          schema:
            type: string
            nullable: true
        - name: value
          in: query
          description: Retrieve only scores with <operator> value.
          required: false
          schema:
            type: number
            format: double
            nullable: true
        - name: scoreIds
          in: query
          description: Comma-separated list of score IDs to limit the results to.
          required: false
          schema:
            type: string
            nullable: true
        - name: configId
          in: query
          description: Retrieve only scores with a specific configId.
          required: false
          schema:
            type: string
            nullable: true
      responses:
        '200':
          description: ''
          content:
            application/json:
              schema:
                $ref: '#/components/schemas/Scores'
        '400':
          description: ''
          content:
            application/json:
              schema: {}
        '401':
          description: ''
          content:
            application/json:
              schema: {}
        '403':
          description: ''
          content:
            application/json:
              schema: {}
        '404':
          description: ''
          content:
            application/json:
              schema: {}
        '405':
          description: ''
          content:
            application/json:
              schema: {}
      security: *ref_0
  /api/public/scores/{scoreId}:
    get:
      description: Get a score
      operationId: score_get-by-id
      tags:
        - Score
      parameters:
        - name: scoreId
          in: path
          description: The unique langfuse identifier of a score
          required: true
          schema:
            type: string
      responses:
        '200':
          description: ''
          content:
            application/json:
              schema:
                $ref: '#/components/schemas/Score'
        '400':
          description: ''
          content:
            application/json:
              schema: {}
        '401':
          description: ''
          content:
            application/json:
              schema: {}
        '403':
          description: ''
          content:
            application/json:
              schema: {}
        '404':
          description: ''
          content:
            application/json:
              schema: {}
        '405':
          description: ''
          content:
            application/json:
              schema: {}
      security: *ref_0
    delete:
      description: Delete a score
      operationId: score_delete
      tags:
        - Score
      parameters:
        - name: scoreId
          in: path
          description: The unique langfuse identifier of a score
          required: true
          schema:
            type: string
      responses:
        '204':
          description: ''
        '400':
          description: ''
          content:
            application/json:
              schema: {}
        '401':
          description: ''
          content:
            application/json:
              schema: {}
        '403':
          description: ''
          content:
            application/json:
              schema: {}
        '404':
          description: ''
          content:
            application/json:
              schema: {}
        '405':
          description: ''
          content:
            application/json:
              schema: {}
      security: *ref_0
  /api/public/sessions/{sessionId}:
    get:
      description: >-
        Get a session. Please note that `traces` on this endpoint are not
        paginated, if you plan to fetch large sessions, consider `GET
        /api/public/traces?sessionId=<sessionId>`
      operationId: sessions_get
      tags:
        - Sessions
      parameters:
        - name: sessionId
          in: path
          description: The unique id of a session
          required: true
          schema:
            type: string
      responses:
        '200':
          description: ''
          content:
            application/json:
              schema:
                $ref: '#/components/schemas/SessionWithTraces'
        '400':
          description: ''
          content:
            application/json:
              schema: {}
        '401':
          description: ''
          content:
            application/json:
              schema: {}
        '403':
          description: ''
          content:
            application/json:
              schema: {}
        '404':
          description: ''
          content:
            application/json:
              schema: {}
        '405':
          description: ''
          content:
            application/json:
              schema: {}
      security: *ref_0
  /api/public/traces/{traceId}:
    get:
      description: Get a specific trace
      operationId: trace_get
      tags:
        - Trace
      parameters:
        - name: traceId
          in: path
          description: The unique langfuse identifier of a trace
          required: true
          schema:
            type: string
      responses:
        '200':
          description: ''
          content:
            application/json:
              schema:
                $ref: '#/components/schemas/TraceWithFullDetails'
        '400':
          description: ''
          content:
            application/json:
              schema: {}
        '401':
          description: ''
          content:
            application/json:
              schema: {}
        '403':
          description: ''
          content:
            application/json:
              schema: {}
        '404':
          description: ''
          content:
            application/json:
              schema: {}
        '405':
          description: ''
          content:
            application/json:
              schema: {}
      security: *ref_0
  /api/public/traces:
    get:
      description: Get list of traces.
      operationId: trace_list
      tags:
        - Trace
      parameters:
        - name: page
          in: query
          description: Page number, starts at 1
          required: false
          schema:
            type: integer
            nullable: true
        - name: limit
          in: query
          description: >-
            Limit of items per page. If you encounter api issues due to too
            large page sizes, try to reduce the limit.
          required: false
          schema:
            type: integer
            nullable: true
        - name: userId
          in: query
          required: false
          schema:
            type: string
            nullable: true
        - name: name
          in: query
          required: false
          schema:
            type: string
            nullable: true
        - name: sessionId
          in: query
          required: false
          schema:
            type: string
            nullable: true
        - name: fromTimestamp
          in: query
          description: Retrieve only traces newer than this datetime (ISO 8601).
          required: false
          schema:
            type: string
            format: date-time
            nullable: true
        - name: orderBy
          in: query
          description: >-
            Format of the string [field].[asc/desc]. Fields: id, timestamp,
            name, userId, release, version, public, bookmarked, sessionId.
            Example: timestamp.asc
          required: false
          schema:
            type: string
            nullable: true
        - name: tags
          in: query
          description: Only traces that include all of these tags will be returned.
          required: false
          schema:
            type: array
            items:
              type: string
              nullable: true
      responses:
        '200':
          description: ''
          content:
            application/json:
              schema:
                $ref: '#/components/schemas/Traces'
        '400':
          description: ''
          content:
            application/json:
              schema: {}
        '401':
          description: ''
          content:
            application/json:
              schema: {}
        '403':
          description: ''
          content:
            application/json:
              schema: {}
        '404':
          description: ''
          content:
            application/json:
              schema: {}
        '405':
          description: ''
          content:
            application/json:
              schema: {}
      security: *ref_0
components:
  schemas:
    Trace:
      title: Trace
      type: object
      properties:
        id:
          type: string
          description: The unique identifier of a trace
        timestamp:
          type: string
          format: date-time
        name:
          type: string
          nullable: true
        input:
          nullable: true
        output:
          nullable: true
        sessionId:
          type: string
          nullable: true
        release:
          type: string
          nullable: true
        version:
          type: string
          nullable: true
        userId:
          type: string
          nullable: true
        metadata:
          nullable: true
        tags:
          type: array
          items:
            type: string
          nullable: true
        public:
          type: boolean
          nullable: true
          description: Public traces are accessible via url without login
      required:
        - id
        - timestamp
    TraceWithDetails:
      title: TraceWithDetails
      type: object
      properties:
        htmlPath:
          type: string
          description: Path of trace in Langfuse UI
        latency:
          type: number
          format: double
          description: Latency of trace in seconds
        totalCost:
          type: number
          format: double
          description: Cost of trace in USD
        observations:
          type: array
          items:
            type: string
          description: List of observation ids
        scores:
          type: array
          items:
            type: string
          description: List of score ids
      required:
        - htmlPath
        - latency
        - totalCost
        - observations
        - scores
      allOf:
        - $ref: '#/components/schemas/Trace'
    TraceWithFullDetails:
      title: TraceWithFullDetails
      type: object
      properties:
        htmlPath:
          type: string
          description: Path of trace in Langfuse UI
        totalCost:
          type: number
          format: double
          description: Cost of trace in USD
        observations:
          type: array
          items:
            $ref: '#/components/schemas/ObservationsView'
        scores:
          type: array
          items:
            $ref: '#/components/schemas/Score'
      required:
        - htmlPath
        - totalCost
        - observations
        - scores
      allOf:
        - $ref: '#/components/schemas/Trace'
    Session:
      title: Session
      type: object
      properties:
        id:
          type: string
        createdAt:
          type: string
          format: date-time
        projectId:
          type: string
      required:
        - id
        - createdAt
        - projectId
    SessionWithTraces:
      title: SessionWithTraces
      type: object
      properties:
        traces:
          type: array
          items:
            $ref: '#/components/schemas/Trace'
      required:
        - traces
      allOf:
        - $ref: '#/components/schemas/Session'
    Observation:
      title: Observation
      type: object
      properties:
        id:
          type: string
        traceId:
          type: string
          nullable: true
        type:
          type: string
        name:
          type: string
          nullable: true
        startTime:
          type: string
          format: date-time
        endTime:
          type: string
          format: date-time
          nullable: true
        completionStartTime:
          type: string
          format: date-time
          nullable: true
        model:
          type: string
          nullable: true
        modelParameters:
          type: object
          additionalProperties:
            $ref: '#/components/schemas/MapValue'
          nullable: true
        input:
          nullable: true
        version:
          type: string
          nullable: true
        metadata:
          nullable: true
        output:
          nullable: true
        usage:
          $ref: '#/components/schemas/Usage'
          nullable: true
        level:
          $ref: '#/components/schemas/ObservationLevel'
        statusMessage:
          type: string
          nullable: true
        parentObservationId:
          type: string
          nullable: true
        promptId:
          type: string
          nullable: true
      required:
        - id
        - type
        - startTime
        - level
    ObservationsView:
      title: ObservationsView
      type: object
      properties:
        modelId:
          type: string
          nullable: true
        inputPrice:
          type: number
          format: double
          nullable: true
        outputPrice:
          type: number
          format: double
          nullable: true
        totalPrice:
          type: number
          format: double
          nullable: true
        calculatedInputCost:
          type: number
          format: double
          nullable: true
        calculatedOutputCost:
          type: number
          format: double
          nullable: true
        calculatedTotalCost:
          type: number
          format: double
          nullable: true
        latency:
          type: number
          format: double
          nullable: true
      allOf:
        - $ref: '#/components/schemas/Observation'
    Usage:
      title: Usage
      type: object
      description: Standard interface for usage and cost
      properties:
        input:
          type: integer
          nullable: true
          description: Number of input units (e.g. tokens)
        output:
          type: integer
          nullable: true
          description: Number of output units (e.g. tokens)
        total:
          type: integer
          nullable: true
          description: Defaults to input+output if not set
        unit:
          $ref: '#/components/schemas/ModelUsageUnit'
          nullable: true
        inputCost:
          type: number
          format: double
          nullable: true
          description: USD input cost
        outputCost:
          type: number
          format: double
          nullable: true
          description: USD output cost
        totalCost:
          type: number
          format: double
          nullable: true
          description: USD total cost, defaults to input+output
    ScoreConfig:
      title: ScoreConfig
      type: object
      description: Configuration for a score
      properties:
        id:
          type: string
        name:
          type: string
        createdAt:
          type: string
          format: date-time
        updatedAt:
          type: string
          format: date-time
        projectId:
          type: string
        dataType:
          $ref: '#/components/schemas/ScoreDataType'
        isArchived:
          type: boolean
          description: Whether the score config is archived. Defaults to false.
        minValue:
          type: number
          format: double
          nullable: true
          description: >-
            Sets minimum value for numerical scores. If not set, the minimum
            value defaults to -∞.
        maxValue:
          type: number
          format: double
          nullable: true
          description: >-
            Sets maximum value for numerical scores. If not set, the maximum
            value defaults to +∞.
        categories:
          type: array
          items:
            $ref: '#/components/schemas/ConfigCategory'
          nullable: true
        description:
          type: string
          nullable: true
      required:
        - id
        - name
        - createdAt
        - updatedAt
        - projectId
        - dataType
        - isArchived
    ConfigCategory:
      title: ConfigCategory
      type: object
      properties:
        value:
          type: number
          format: double
        label:
          type: string
      required:
        - value
        - label
    Score:
      title: Score
      type: object
      properties:
        id:
          type: string
        traceId:
          type: string
        name:
          type: string
        value:
          type: number
          format: double
          nullable: true
        stringValue:
          type: string
          nullable: true
        source:
          $ref: '#/components/schemas/ScoreSource'
        observationId:
          type: string
          nullable: true
        timestamp:
          type: string
          format: date-time
        comment:
          type: string
          nullable: true
        dataType:
          $ref: '#/components/schemas/ScoreDataType'
        configId:
          type: string
          nullable: true
      required:
        - id
        - traceId
        - name
        - source
        - timestamp
<<<<<<< HEAD
        - dataType
    IngestionScoreValue:
      title: IngestionScoreValue
      oneOf:
        - type: string
        - type: number
          format: double
      description: >-
        The value of the score. Must be passed as string for categorical scores,
        and numeric for boolean and numeric scores.
    DatasetCore:
      title: DatasetCore
=======
    Dataset:
      title: Dataset
>>>>>>> f16b30f6
      type: object
      properties:
        id:
          type: string
        name:
          type: string
        description:
          type: string
          nullable: true
        metadata:
          nullable: true
        projectId:
          type: string
        createdAt:
          type: string
          format: date-time
        updatedAt:
          type: string
          format: date-time
      required:
        - id
        - name
        - projectId
        - createdAt
        - updatedAt
    DatasetItem:
      title: DatasetItem
      type: object
      properties:
        id:
          type: string
        status:
          $ref: '#/components/schemas/DatasetStatus'
        input:
          nullable: true
        expectedOutput:
          nullable: true
        metadata:
          nullable: true
        sourceTraceId:
          type: string
          nullable: true
        sourceObservationId:
          type: string
          nullable: true
        datasetId:
          type: string
        datasetName:
          type: string
        createdAt:
          type: string
          format: date-time
        updatedAt:
          type: string
          format: date-time
      required:
        - id
        - status
        - datasetId
        - datasetName
        - createdAt
        - updatedAt
    DatasetRunItem:
      title: DatasetRunItem
      type: object
      properties:
        id:
          type: string
        datasetRunId:
          type: string
        datasetRunName:
          type: string
        datasetItemId:
          type: string
        traceId:
          type: string
        observationId:
          type: string
          nullable: true
        createdAt:
          type: string
          format: date-time
        updatedAt:
          type: string
          format: date-time
      required:
        - id
        - datasetRunId
        - datasetRunName
        - datasetItemId
        - traceId
        - createdAt
        - updatedAt
    DatasetRun:
      title: DatasetRun
      type: object
      properties:
        id:
          type: string
        name:
          type: string
        description:
          type: string
          nullable: true
        metadata:
          nullable: true
        datasetId:
          type: string
        datasetName:
          type: string
        createdAt:
          type: string
          format: date-time
        updatedAt:
          type: string
          format: date-time
      required:
        - id
        - name
        - datasetId
        - datasetName
        - createdAt
        - updatedAt
    DatasetRunWithItems:
      title: DatasetRunWithItems
      type: object
      properties:
        datasetRunItems:
          type: array
          items:
            $ref: '#/components/schemas/DatasetRunItem'
      required:
        - datasetRunItems
      allOf:
        - $ref: '#/components/schemas/DatasetRun'
    ModelUsageUnit:
      title: ModelUsageUnit
      type: string
      enum:
        - CHARACTERS
        - TOKENS
        - MILLISECONDS
        - SECONDS
        - IMAGES
      description: Unit of usage in Langfuse
    ObservationLevel:
      title: ObservationLevel
      type: string
      enum:
        - DEBUG
        - DEFAULT
        - WARNING
        - ERROR
    MapValue:
      title: MapValue
      oneOf:
        - type: string
          nullable: true
        - type: integer
          nullable: true
        - type: boolean
          nullable: true
        - type: array
          items:
            type: string
          nullable: true
    DatasetStatus:
      title: DatasetStatus
      type: string
      enum:
        - ACTIVE
        - ARCHIVED
    ScoreSource:
      title: ScoreSource
      type: string
      enum:
        - ANNOTATION
        - API
        - EVAL
    ScoreDataType:
      title: ScoreDataType
      type: string
      enum:
        - NUMERIC
        - BOOLEAN
        - CATEGORICAL
    CreateDatasetItemRequest:
      title: CreateDatasetItemRequest
      type: object
      properties:
        datasetName:
          type: string
        input:
          nullable: true
        expectedOutput:
          nullable: true
        metadata:
          nullable: true
        sourceTraceId:
          type: string
          nullable: true
        sourceObservationId:
          type: string
          nullable: true
        id:
          type: string
          nullable: true
          description: >-
            Dataset items are upserted on their id. Id needs to be globally
            unique and cannot be reused across datasets.
        status:
          $ref: '#/components/schemas/DatasetStatus'
          nullable: true
          description: Defaults to ACTIVE for newly created items
      required:
        - datasetName
    PaginatedDatasetItems:
      title: PaginatedDatasetItems
      type: object
      properties:
        data:
          type: array
          items:
            $ref: '#/components/schemas/DatasetItem'
        meta:
          $ref: '#/components/schemas/utilsMetaResponse'
      required:
        - data
        - meta
    CreateDatasetRunItemRequest:
      title: CreateDatasetRunItemRequest
      type: object
      properties:
        runName:
          type: string
        runDescription:
          type: string
          nullable: true
          description: Description of the run. If run exists, description will be updated.
        metadata:
          nullable: true
          description: Metadata of the dataset run, updates run if run already exists
        datasetItemId:
          type: string
        observationId:
          type: string
          nullable: true
        traceId:
          type: string
          nullable: true
          description: >-
            traceId should always be provided. For compatibility with older SDK
            versions it can also be inferred from the provided observationId.
      required:
        - runName
        - datasetItemId
    PaginatedDatasets:
      title: PaginatedDatasets
      type: object
      properties:
        data:
          type: array
          items:
            $ref: '#/components/schemas/Dataset'
        meta:
          $ref: '#/components/schemas/utilsMetaResponse'
      required:
        - data
        - meta
    CreateDatasetRequest:
      title: CreateDatasetRequest
      type: object
      properties:
        name:
          type: string
        description:
          type: string
          nullable: true
        metadata:
          nullable: true
      required:
        - name
    PaginatedDatasetRuns:
      title: PaginatedDatasetRuns
      type: object
      properties:
        data:
          type: array
          items:
            $ref: '#/components/schemas/DatasetRun'
        meta:
          $ref: '#/components/schemas/utilsMetaResponse'
      required:
        - data
        - meta
    HealthResponse:
      title: HealthResponse
      type: object
      properties:
        version:
          type: string
          description: Langfuse server version
          example: 1.25.0
        status:
          type: string
          example: OK
      required:
        - version
        - status
    IngestionEvent:
      title: IngestionEvent
      oneOf:
        - type: object
          allOf:
            - type: object
              properties:
                type:
                  type: string
                  enum:
                    - trace-create
            - $ref: '#/components/schemas/TraceEvent'
          required:
            - type
        - type: object
          allOf:
            - type: object
              properties:
                type:
                  type: string
                  enum:
                    - score-create
            - $ref: '#/components/schemas/ScoreEvent'
          required:
            - type
        - type: object
          allOf:
            - type: object
              properties:
                type:
                  type: string
                  enum:
                    - span-create
            - $ref: '#/components/schemas/CreateSpanEvent'
          required:
            - type
        - type: object
          allOf:
            - type: object
              properties:
                type:
                  type: string
                  enum:
                    - span-update
            - $ref: '#/components/schemas/UpdateSpanEvent'
          required:
            - type
        - type: object
          allOf:
            - type: object
              properties:
                type:
                  type: string
                  enum:
                    - generation-create
            - $ref: '#/components/schemas/CreateGenerationEvent'
          required:
            - type
        - type: object
          allOf:
            - type: object
              properties:
                type:
                  type: string
                  enum:
                    - generation-update
            - $ref: '#/components/schemas/UpdateGenerationEvent'
          required:
            - type
        - type: object
          allOf:
            - type: object
              properties:
                type:
                  type: string
                  enum:
                    - event-create
            - $ref: '#/components/schemas/CreateEventEvent'
          required:
            - type
        - type: object
          allOf:
            - type: object
              properties:
                type:
                  type: string
                  enum:
                    - sdk-log
            - $ref: '#/components/schemas/SDKLogEvent'
          required:
            - type
        - type: object
          allOf:
            - type: object
              properties:
                type:
                  type: string
                  enum:
                    - observation-create
            - $ref: '#/components/schemas/CreateObservationEvent'
          required:
            - type
        - type: object
          allOf:
            - type: object
              properties:
                type:
                  type: string
                  enum:
                    - observation-update
            - $ref: '#/components/schemas/UpdateObservationEvent'
          required:
            - type
    ObservationType:
      title: ObservationType
      type: string
      enum:
        - SPAN
        - GENERATION
        - EVENT
    IngestionUsage:
      title: IngestionUsage
      oneOf:
        - $ref: '#/components/schemas/Usage'
        - $ref: '#/components/schemas/OpenAIUsage'
    OpenAIUsage:
      title: OpenAIUsage
      type: object
      description: Usage interface of OpenAI for improved compatibility.
      properties:
        promptTokens:
          type: integer
          nullable: true
        completionTokens:
          type: integer
          nullable: true
        totalTokens:
          type: integer
          nullable: true
    OptionalObservationBody:
      title: OptionalObservationBody
      type: object
      properties:
        traceId:
          type: string
          nullable: true
        name:
          type: string
          nullable: true
        startTime:
          type: string
          format: date-time
          nullable: true
        metadata:
          nullable: true
        input:
          nullable: true
        output:
          nullable: true
        level:
          $ref: '#/components/schemas/ObservationLevel'
          nullable: true
        statusMessage:
          type: string
          nullable: true
        parentObservationId:
          type: string
          nullable: true
        version:
          type: string
          nullable: true
    CreateEventBody:
      title: CreateEventBody
      type: object
      properties:
        id:
          type: string
          nullable: true
      allOf:
        - $ref: '#/components/schemas/OptionalObservationBody'
    UpdateEventBody:
      title: UpdateEventBody
      type: object
      properties:
        id:
          type: string
      required:
        - id
      allOf:
        - $ref: '#/components/schemas/OptionalObservationBody'
    CreateSpanBody:
      title: CreateSpanBody
      type: object
      properties:
        endTime:
          type: string
          format: date-time
          nullable: true
      allOf:
        - $ref: '#/components/schemas/CreateEventBody'
    UpdateSpanBody:
      title: UpdateSpanBody
      type: object
      properties:
        endTime:
          type: string
          format: date-time
          nullable: true
      allOf:
        - $ref: '#/components/schemas/UpdateEventBody'
    CreateGenerationBody:
      title: CreateGenerationBody
      type: object
      properties:
        completionStartTime:
          type: string
          format: date-time
          nullable: true
        model:
          type: string
          nullable: true
        modelParameters:
          type: object
          additionalProperties:
            $ref: '#/components/schemas/MapValue'
          nullable: true
        usage:
          $ref: '#/components/schemas/IngestionUsage'
          nullable: true
        promptName:
          type: string
          nullable: true
        promptVersion:
          type: integer
          nullable: true
      allOf:
        - $ref: '#/components/schemas/CreateSpanBody'
    UpdateGenerationBody:
      title: UpdateGenerationBody
      type: object
      properties:
        completionStartTime:
          type: string
          format: date-time
          nullable: true
        model:
          type: string
          nullable: true
        modelParameters:
          type: object
          additionalProperties:
            $ref: '#/components/schemas/MapValue'
          nullable: true
        usage:
          $ref: '#/components/schemas/IngestionUsage'
          nullable: true
        promptName:
          type: string
          nullable: true
        promptVersion:
          type: integer
          nullable: true
      allOf:
        - $ref: '#/components/schemas/UpdateSpanBody'
    ObservationBody:
      title: ObservationBody
      type: object
      properties:
        id:
          type: string
          nullable: true
        traceId:
          type: string
          nullable: true
        type:
          $ref: '#/components/schemas/ObservationType'
        name:
          type: string
          nullable: true
        startTime:
          type: string
          format: date-time
          nullable: true
        endTime:
          type: string
          format: date-time
          nullable: true
        completionStartTime:
          type: string
          format: date-time
          nullable: true
        model:
          type: string
          nullable: true
        modelParameters:
          type: object
          additionalProperties:
            $ref: '#/components/schemas/MapValue'
          nullable: true
        input:
          nullable: true
        version:
          type: string
          nullable: true
        metadata:
          nullable: true
        output:
          nullable: true
        usage:
          $ref: '#/components/schemas/Usage'
          nullable: true
        level:
          $ref: '#/components/schemas/ObservationLevel'
          nullable: true
        statusMessage:
          type: string
          nullable: true
        parentObservationId:
          type: string
          nullable: true
      required:
        - type
    TraceBody:
      title: TraceBody
      type: object
      properties:
        id:
          type: string
          nullable: true
        timestamp:
          type: string
          format: date-time
          nullable: true
        name:
          type: string
          nullable: true
        userId:
          type: string
          nullable: true
        input:
          nullable: true
        output:
          nullable: true
        sessionId:
          type: string
          nullable: true
        release:
          type: string
          nullable: true
        version:
          type: string
          nullable: true
        metadata:
          nullable: true
        tags:
          type: array
          items:
            type: string
          nullable: true
        public:
          type: boolean
          nullable: true
          description: Make trace publicly accessible via url
    SDKLogBody:
      title: SDKLogBody
      type: object
      properties:
        log: {}
      required:
        - log
    ScoreBody:
      title: ScoreBody
      type: object
      properties:
        id:
          type: string
          nullable: true
        traceId:
          type: string
        name:
          type: string
        value:
          $ref: '#/components/schemas/IngestionScoreValue'
        observationId:
          type: string
          nullable: true
        comment:
          type: string
          nullable: true
        dataType:
          $ref: '#/components/schemas/ScoreDataType'
          nullable: true
        configId:
          type: string
          nullable: true
      required:
        - traceId
        - name
        - value
    InflatedScoreBody:
      title: InflatedScoreBody
      type: object
      properties:
        id:
          type: string
          nullable: true
        traceId:
          type: string
        name:
          type: string
        value:
          type: number
          format: double
          nullable: true
        stringValue:
          type: string
          nullable: true
        observationId:
          type: string
          nullable: true
        comment:
          type: string
          nullable: true
        dataType:
          $ref: '#/components/schemas/ScoreDataType'
          nullable: true
        configId:
          type: string
          nullable: true
      required:
        - traceId
        - name
    BaseEvent:
      title: BaseEvent
      type: object
      properties:
        id:
          type: string
          description: UUID v4 that identifies the event
        timestamp:
          type: string
          description: >-
            Datetime (ISO 8601) of event creation in client. Should be as close
            to actual event creation in client as possible, this timestamp will
            be used for ordering of events in future release. Resolution:
            milliseconds (required), microseconds (optimal).
        metadata:
          nullable: true
          description: Optional. Metadata field used by the Langfuse SDKs for debugging.
      required:
        - id
        - timestamp
    TraceEvent:
      title: TraceEvent
      type: object
      properties:
        body:
          $ref: '#/components/schemas/TraceBody'
      required:
        - body
      allOf:
        - $ref: '#/components/schemas/BaseEvent'
    CreateObservationEvent:
      title: CreateObservationEvent
      type: object
      properties:
        body:
          $ref: '#/components/schemas/ObservationBody'
      required:
        - body
      allOf:
        - $ref: '#/components/schemas/BaseEvent'
    UpdateObservationEvent:
      title: UpdateObservationEvent
      type: object
      properties:
        body:
          $ref: '#/components/schemas/ObservationBody'
      required:
        - body
      allOf:
        - $ref: '#/components/schemas/BaseEvent'
    ScoreEvent:
      title: ScoreEvent
      type: object
      properties:
        body:
          $ref: '#/components/schemas/InflatedScoreBody'
      required:
        - body
      allOf:
        - $ref: '#/components/schemas/BaseEvent'
    SDKLogEvent:
      title: SDKLogEvent
      type: object
      properties:
        body:
          $ref: '#/components/schemas/SDKLogBody'
      required:
        - body
      allOf:
        - $ref: '#/components/schemas/BaseEvent'
    CreateGenerationEvent:
      title: CreateGenerationEvent
      type: object
      properties:
        body:
          $ref: '#/components/schemas/CreateGenerationBody'
      required:
        - body
      allOf:
        - $ref: '#/components/schemas/BaseEvent'
    UpdateGenerationEvent:
      title: UpdateGenerationEvent
      type: object
      properties:
        body:
          $ref: '#/components/schemas/UpdateGenerationBody'
      required:
        - body
      allOf:
        - $ref: '#/components/schemas/BaseEvent'
    CreateSpanEvent:
      title: CreateSpanEvent
      type: object
      properties:
        body:
          $ref: '#/components/schemas/CreateSpanBody'
      required:
        - body
      allOf:
        - $ref: '#/components/schemas/BaseEvent'
    UpdateSpanEvent:
      title: UpdateSpanEvent
      type: object
      properties:
        body:
          $ref: '#/components/schemas/UpdateSpanBody'
      required:
        - body
      allOf:
        - $ref: '#/components/schemas/BaseEvent'
    CreateEventEvent:
      title: CreateEventEvent
      type: object
      properties:
        body:
          $ref: '#/components/schemas/CreateEventBody'
      required:
        - body
      allOf:
        - $ref: '#/components/schemas/BaseEvent'
    IngestionSuccess:
      title: IngestionSuccess
      type: object
      properties:
        id:
          type: string
        status:
          type: integer
      required:
        - id
        - status
    IngestionError:
      title: IngestionError
      type: object
      properties:
        id:
          type: string
        status:
          type: integer
        message:
          type: string
          nullable: true
        error:
          nullable: true
      required:
        - id
        - status
    IngestionResponse:
      title: IngestionResponse
      type: object
      properties:
        successes:
          type: array
          items:
            $ref: '#/components/schemas/IngestionSuccess'
        errors:
          type: array
          items:
            $ref: '#/components/schemas/IngestionError'
      required:
        - successes
        - errors
    DailyMetrics:
      title: DailyMetrics
      type: object
      properties:
        data:
          type: array
          items:
            $ref: '#/components/schemas/DailyMetricsDetails'
          description: A list of daily metrics, only days with ingested data are included.
        meta:
          $ref: '#/components/schemas/utilsMetaResponse'
      required:
        - data
        - meta
    DailyMetricsDetails:
      title: DailyMetricsDetails
      type: object
      properties:
        date:
          type: string
        countTraces:
          type: integer
        countObservations:
          type: integer
        totalCost:
          type: number
          format: double
          description: Total model cost in USD
        usage:
          type: array
          items:
            $ref: '#/components/schemas/UsageByModel'
      required:
        - date
        - countTraces
        - countObservations
        - totalCost
        - usage
    UsageByModel:
      title: UsageByModel
      type: object
      description: >-
        Daily usage of a given model. Usage corresponds to the unit set for the
        specific model (e.g. tokens).
      properties:
        model:
          type: string
          nullable: true
        inputUsage:
          type: integer
          description: Total number of generation input units (e.g. tokens)
        outputUsage:
          type: integer
          description: Total number of generation output units (e.g. tokens)
        totalUsage:
          type: integer
          description: Total number of generation total units (e.g. tokens)
        countTraces:
          type: integer
        countObservations:
          type: integer
        totalCost:
          type: number
          format: double
          description: Total model cost in USD
      required:
        - inputUsage
        - outputUsage
        - totalUsage
        - countTraces
        - countObservations
        - totalCost
    Observations:
      title: Observations
      type: object
      properties:
        data:
          type: array
          items:
            $ref: '#/components/schemas/Observation'
        meta:
          $ref: '#/components/schemas/utilsMetaResponse'
      required:
        - data
        - meta
    ObservationsViews:
      title: ObservationsViews
      type: object
      properties:
        data:
          type: array
          items:
            $ref: '#/components/schemas/ObservationsView'
        meta:
          $ref: '#/components/schemas/utilsMetaResponse'
      required:
        - data
        - meta
    Projects:
      title: Projects
      type: object
      properties:
        data:
          type: array
          items:
            $ref: '#/components/schemas/Project'
      required:
        - data
    Project:
      title: Project
      type: object
      properties:
        id:
          type: string
        name:
          type: string
      required:
        - id
        - name
    PromptMetaListResponse:
      title: PromptMetaListResponse
      type: object
      properties:
        data:
          type: array
          items:
            $ref: '#/components/schemas/PromptMeta'
        meta:
          $ref: '#/components/schemas/utilsMetaResponse'
      required:
        - data
        - meta
    PromptMeta:
      title: PromptMeta
      type: object
      properties:
        name:
          type: string
        versions:
          type: array
          items:
            type: integer
        labels:
          type: array
          items:
            type: string
        tags:
          type: array
          items:
            type: string
      required:
        - name
        - versions
        - labels
        - tags
    CreatePromptRequest:
      title: CreatePromptRequest
      oneOf:
        - type: object
          allOf:
            - type: object
              properties:
                type:
                  type: string
                  enum:
                    - chat
            - $ref: '#/components/schemas/CreateChatPromptRequest'
          required:
            - type
        - type: object
          allOf:
            - type: object
              properties:
                type:
                  type: string
                  enum:
                    - text
            - $ref: '#/components/schemas/CreateTextPromptRequest'
          required:
            - type
    CreateChatPromptRequest:
      title: CreateChatPromptRequest
      type: object
      properties:
        name:
          type: string
        prompt:
          type: array
          items:
            $ref: '#/components/schemas/ChatMessage'
        config:
          nullable: true
        labels:
          type: array
          items:
            type: string
          nullable: true
          description: List of deployment labels of this prompt version.
        tags:
          type: array
          items:
            type: string
          nullable: true
          description: List of tags to apply to all versions of this prompt.
      required:
        - name
        - prompt
    CreateTextPromptRequest:
      title: CreateTextPromptRequest
      type: object
      properties:
        name:
          type: string
        prompt:
          type: string
        config:
          nullable: true
        labels:
          type: array
          items:
            type: string
          nullable: true
          description: List of deployment labels of this prompt version.
        tags:
          type: array
          items:
            type: string
          nullable: true
          description: List of tags to apply to all versions of this prompt.
      required:
        - name
        - prompt
    Prompt:
      title: Prompt
      oneOf:
        - type: object
          allOf:
            - type: object
              properties:
                type:
                  type: string
                  enum:
                    - chat
            - $ref: '#/components/schemas/ChatPrompt'
          required:
            - type
        - type: object
          allOf:
            - type: object
              properties:
                type:
                  type: string
                  enum:
                    - text
            - $ref: '#/components/schemas/TextPrompt'
          required:
            - type
    BasePrompt:
      title: BasePrompt
      type: object
      properties:
        name:
          type: string
        version:
          type: integer
        config: {}
        labels:
          type: array
          items:
            type: string
          description: List of deployment labels of this prompt version.
        tags:
          type: array
          items:
            type: string
          description: >-
            List of tags. Used to filter via UI and API. The same across
            versions of a prompt.
      required:
        - name
        - version
        - config
        - labels
        - tags
    ChatMessage:
      title: ChatMessage
      type: object
      properties:
        role:
          type: string
        content:
          type: string
      required:
        - role
        - content
    TextPrompt:
      title: TextPrompt
      type: object
      properties:
        prompt:
          type: string
      required:
        - prompt
      allOf:
        - $ref: '#/components/schemas/BasePrompt'
    ChatPrompt:
      title: ChatPrompt
      type: object
      properties:
        prompt:
          type: array
          items:
            $ref: '#/components/schemas/ChatMessage'
      required:
        - prompt
      allOf:
        - $ref: '#/components/schemas/BasePrompt'
    ScoreConfigs:
      title: ScoreConfigs
      type: object
      properties:
        data:
          type: array
          items:
            $ref: '#/components/schemas/ScoreConfig'
        meta:
          $ref: '#/components/schemas/utilsMetaResponse'
      required:
        - data
        - meta
    CreateScoreConfigRequest:
      title: CreateScoreConfigRequest
      type: object
      properties:
        name:
          type: string
        dataType:
          $ref: '#/components/schemas/ScoreDataType'
        categories:
          nullable: true
          description: >-
            Configure custom categories for categorical scores. Pass a list of
            objects with `label` and `value` properties. Categories are
            autogenerated for boolean configs and cannot be passed.
        minValue:
          type: number
          format: double
          nullable: true
          description: >-
            Configure a minimum value for numerical scores. If not set, the
            minimum value defaults to -∞.
        maxValue:
          type: number
          format: double
          nullable: true
          description: >-
            Configure a maximum value for numerical scores. If not set, the
            maximum value defaults to +∞.
        description:
          type: string
          nullable: true
      required:
        - name
        - dataType
    CreateScoreRequest:
      title: CreateScoreRequest
      type: object
      properties:
        id:
          type: string
          nullable: true
        traceId:
          type: string
        name:
          type: string
        value:
          $ref: '#/components/schemas/IngestionScoreValue'
        observationId:
          type: string
          nullable: true
        comment:
          type: string
          nullable: true
        dataType:
          $ref: '#/components/schemas/ScoreDataType'
          nullable: true
          description: >-
            The data type of the score. When passing a configId this field is
            inferred. Otherwise, this field must be passed or will default to
            numeric.
        configId:
          type: string
          nullable: true
          description: >-
            The unique langfuse identifier of a score config. When passing this
            field, the dataType and stringValue fields are automatically
            populated.
      required:
        - traceId
        - name
        - value
    Scores:
      title: Scores
      type: object
      properties:
        data:
          type: array
          items:
            $ref: '#/components/schemas/Score'
        meta:
          $ref: '#/components/schemas/utilsMetaResponse'
      required:
        - data
        - meta
    Traces:
      title: Traces
      type: object
      properties:
        data:
          type: array
          items:
            $ref: '#/components/schemas/TraceWithDetails'
        meta:
          $ref: '#/components/schemas/utilsMetaResponse'
      required:
        - data
        - meta
    Sort:
      title: Sort
      type: object
      properties:
        id:
          type: string
      required:
        - id
    utilsMetaResponse:
      title: utilsMetaResponse
      type: object
      properties:
        page:
          type: integer
          description: current page number
        limit:
          type: integer
          description: number of items per page
        totalItems:
          type: integer
          description: number of total items given the current filters/selection (if any)
        totalPages:
          type: integer
          description: number of total pages given the current limit
      required:
        - page
        - limit
        - totalItems
        - totalPages
  securitySchemes:
    BasicAuth:
      type: http
      scheme: basic<|MERGE_RESOLUTION|>--- conflicted
+++ resolved
@@ -2018,7 +2018,6 @@
         - name
         - source
         - timestamp
-<<<<<<< HEAD
         - dataType
     IngestionScoreValue:
       title: IngestionScoreValue
@@ -2029,12 +2028,8 @@
       description: >-
         The value of the score. Must be passed as string for categorical scores,
         and numeric for boolean and numeric scores.
-    DatasetCore:
-      title: DatasetCore
-=======
     Dataset:
       title: Dataset
->>>>>>> f16b30f6
       type: object
       properties:
         id:
