--- conflicted
+++ resolved
@@ -240,52 +240,6 @@
             },
           },
         });
-
-<<<<<<< HEAD
-      return {
-        ...session,
-        user:
-          dbUser !== null
-            ? {
-                ...session.user,
-                id: dbUser.id,
-                name: dbUser.name,
-                email: dbUser.email,
-                image: dbUser.image,
-                admin: dbUser.admin,
-                projects: dbUser.memberships.map((membership) => ({
-                  id: membership.project.id,
-                  name: membership.project.name,
-                  role: membership.role,
-                })),
-                featureFlags: parseFlags(dbUser.featureFlags),
-              }
-            : null,
-      };
-    },
-    async signIn({ account, profile }): Promise<boolean> {
-      if (account?.provider === "google") {
-        const allowedDomains =
-          env.AUTH_GOOGLE_ALLOWED_DOMAINS?.split(",").map((domain) =>
-            domain.trim(),
-          ) ?? [];
-        if (allowedDomains.length > 0) {
-          return await Promise.resolve(
-            allowedDomains.includes((profile as GoogleProfile).hd),
-          );
-        }
-      }
-      return await Promise.resolve(true);
-    },
-  },
-  adapter: extendedPrismaAdapter,
-  providers,
-  pages: {
-    signIn: "/auth/sign-in",
-    ...(env.NEXT_PUBLIC_LANGFUSE_CLOUD_REGION
-      ? {
-          newUser: "/onboarding",
-=======
         return {
           ...session,
           user:
@@ -312,7 +266,6 @@
         const email = user.email?.toLowerCase();
         if (!email) {
           throw new Error("No email found in user object");
->>>>>>> ef8e312f
         }
         if (z.string().email().safeParse(email).success === false) {
           throw new Error("Invalid email found in user object");
@@ -324,8 +277,18 @@
         if (customSsoProvider && account?.provider !== customSsoProvider) {
           throw new Error(`You must sign in via SSO for this domain.`);
         }
-
-        return true;
+        if (account?.provider === "google") {
+          const allowedDomains =
+            env.AUTH_GOOGLE_ALLOWED_DOMAINS?.split(",").map((domain) =>
+              domain.trim(),
+            ) ?? [];
+          if (allowedDomains.length > 0) {
+            return await Promise.resolve(
+              allowedDomains.includes((profile as GoogleProfile).hd),
+            );
+        }
+
+        return await Promise.resolve(true);
       },
     },
     adapter: extendedPrismaAdapter,
