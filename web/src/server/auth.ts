--- conflicted
+++ resolved
@@ -35,15 +35,7 @@
   CustomSSOProvider,
   sendResetPasswordVerificationRequest,
 } from "@langfuse/shared/src/server";
-<<<<<<< HEAD
 import { getOrganizationPlan } from "@/src/features/entitlements/server/getOrganizationPlan";
-=======
-
-export const cloudConfigSchema = z.object({
-  plan: z.enum(["Hobby", "Pro", "Team", "Enterprise"]).optional(),
-  monthlyObservationLimit: z.number().int().positive().optional(),
-});
->>>>>>> dd34aad8
 
 const staticProviders: Provider[] = [
   CredentialsProvider({
@@ -330,12 +322,6 @@
               env.LANGFUSE_ENABLE_EXPERIMENTAL_FEATURES === "true",
             disableExpensivePostgresQueries:
               env.LANGFUSE_DISABLE_EXPENSIVE_POSTGRES_QUERIES === "true",
-<<<<<<< HEAD
-            defaultTableDateTimeOffset:
-              env.LANGFUSE_DEFAULT_TABLE_DATETIME_OFFSET,
-
-=======
->>>>>>> dd34aad8
             // Enables features that are only available under an enterprise license when self-hosting Langfuse
             // If you edit this line, you risk executing code that is not MIT licensed (self-contained in /ee folders otherwise)
             eeEnabled: env.LANGFUSE_EE_LICENSE_KEY !== undefined,
@@ -349,7 +335,6 @@
                   email: dbUser.email,
                   image: dbUser.image,
                   admin: dbUser.admin,
-<<<<<<< HEAD
                   organizations: dbUser.organizationMemberships.map(
                     (orgMembership) => {
                       const parsedCloudConfig = CloudConfigSchema.safeParse(
@@ -381,22 +366,6 @@
                     },
                   ),
                   emailVerified: dbUser.emailVerified?.toISOString(),
-=======
-                  emailVerified: dbUser.emailVerified?.toISOString(),
-                  projects: dbUser.projectMemberships.map((membership) => {
-                    const cloudConfig = cloudConfigSchema.safeParse(
-                      membership.project.cloudConfig,
-                    );
-                    return {
-                      id: membership.project.id,
-                      name: membership.project.name,
-                      role: membership.role,
-                      cloudConfig: cloudConfig.success
-                        ? cloudConfig.data
-                        : null,
-                    };
-                  }),
->>>>>>> dd34aad8
                   featureFlags: parseFlags(dbUser.featureFlags),
                 }
               : null,
