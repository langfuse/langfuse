--- conflicted
+++ resolved
@@ -29,11 +29,7 @@
   loadSsoProviders,
 } from "@/src/ee/features/multi-tenant-sso/utils";
 import { z } from "zod";
-<<<<<<< HEAD
-=======
-import * as Sentry from "@sentry/nextjs";
 import { CloudConfigSchema } from "@/src/features/organizations/utils/cloudConfigSchema";
->>>>>>> 2a2f72cd
 import {
   CustomSSOProvider,
   addExceptionToSpan,
