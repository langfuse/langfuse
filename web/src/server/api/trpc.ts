/**
 * YOU PROBABLY DON'T NEED TO EDIT THIS FILE, UNLESS:
 * 1. You want to modify request context (see Part 1).
 * 2. You want to create a new middleware or type of procedure (see Part 3).
 *
 * TL;DR - This is where all the tRPC server stuff is created and plugged in. The pieces you will
 * need to use are documented accordingly near the end.
 */

/**
 * 1. CONTEXT
 *
 * This section defines the "contexts" that are available in the backend API.
 *
 * These allow you to access things when processing a request, like the database, the session, etc.
 */
import { type CreateNextContextOptions } from "@trpc/server/adapters/next";
import { type Session } from "next-auth";
import { tracing } from "@baselime/trpc-opentelemetry-middleware";

import { getServerAuthSession } from "@/src/server/auth";
<<<<<<< HEAD
import { prisma } from "@langfuse/shared/src/db";
=======
import { prisma, Role } from "@langfuse/shared/src/db";
import * as Sentry from "@sentry/node";
>>>>>>> 2a2f72cd
import * as z from "zod";

type CreateContextOptions = {
  session: Session | null;
};

/**
 * This helper generates the "internals" for a tRPC context. If you need to use it, you can export
 * it from here.
 *
 * Examples of things you may need it for:
 * - testing, so we don't have to mock Next.js' req/res
 * - tRPC's `createSSGHelpers`, where we don't have req/res
 *
 * @see https://create.t3.gg/en/usage/trpc#-serverapitrpcts
 */
export const createInnerTRPCContext = (opts: CreateContextOptions) => {
  return {
    session: opts.session,
    prisma,
    DB,
  };
};

/**
 * This is the actual context you will use in your router. It will be used to process every request
 * that goes through your tRPC endpoint.
 *
 * @see https://trpc.io/docs/context
 */
export const createTRPCContext = async (opts: CreateNextContextOptions) => {
  const { req, res } = opts;

  // Get the session from the server using the getServerSession wrapper function
  const session = await getServerAuthSession({ req, res });

  addUserToSpan({
    userId: session?.user?.id,
    email: session?.user?.email ?? undefined,
  });

  return createInnerTRPCContext({
    session,
  });
};

/**
 * 2. INITIALIZATION
 *
 * This is where the tRPC API is initialized, connecting the context and transformer. We also parse
 * ZodErrors so that you get typesafety on the frontend if your procedure fails due to validation
 * errors on the backend.
 */
import { initTRPC, TRPCError } from "@trpc/server";
import superjson from "superjson";
import { ZodError } from "zod";
import { setUpSuperjson } from "@/src/utils/superjson";
import { DB } from "@/src/server/db";
<<<<<<< HEAD
import { isProjectMemberOrAdmin } from "@/src/server/utils/checkProjectMembershipOrAdmin";
import { addUserToSpan } from "@langfuse/shared/src/server";
=======
>>>>>>> 2a2f72cd

setUpSuperjson();

const t = initTRPC.context<typeof createTRPCContext>().create({
  transformer: superjson,
  errorFormatter({ shape, error }) {
    return {
      ...shape,
      data: {
        ...shape.data,
        zodError:
          error.cause instanceof ZodError ? error.cause.flatten() : null,
      },
    };
  },
});

/**
 * 3. ROUTER & PROCEDURE (THE IMPORTANT BIT)
 *
 * These are the pieces you use to build your tRPC API. You should import these a lot in the
 * "/src/server/api/routers" directory.
 */

/**
 * This is how you create new routers and sub-routers in your tRPC API.
 *
 * @see https://trpc.io/docs/router
 */
export const createTRPCRouter = t.router;

// otel setup
const withOtelTracingProcedure = t.procedure.use(
  tracing({ collectInput: true, collectResult: true }),
);
/**
 * Public (unauthenticated) procedure
 *
 * This is the base piece you use to build new queries and mutations on your tRPC API. It does not
 * guarantee that a user querying is authorized, but you can still access user session data if they
 * are logged in.
 */

export const publicProcedure = withOtelTracingProcedure;

/** Reusable middleware that enforces users are logged in before running the procedure. */
const enforceUserIsAuthed = t.middleware(({ ctx, next }) => {
  if (!ctx.session || !ctx.session.user) {
    throw new TRPCError({ code: "UNAUTHORIZED" });
  }
  return next({
    ctx: {
      // infers the `session` as non-nullable
      session: { ...ctx.session, user: ctx.session.user },
    },
  });
});

/**
 * Protected (authenticated) procedure
 *
 * If you want a query or mutation to ONLY be accessible to logged in users, use this. It verifies
 * the session is valid and guarantees `ctx.session.user` is not null.
 *
 * @see https://trpc.io/docs/procedures
 */
export const protectedProcedure =
  withOtelTracingProcedure.use(enforceUserIsAuthed);

const inputProjectSchema = z.object({
  projectId: z.string(),
});

/**
 * Protected (authenticated) procedure with project role
 */

const enforceUserIsAuthedAndProjectMember = t.middleware(
  async ({ ctx, rawInput, next }) => {
    if (!ctx.session || !ctx.session.user) {
      throw new TRPCError({ code: "UNAUTHORIZED" });
    }

    const result = inputProjectSchema.safeParse(rawInput);
    if (!result.success)
      throw new TRPCError({
        code: "BAD_REQUEST",
        message: "Invalid input, projectId is required",
      });

    // check that the user is a member of this project
    const projectId = result.data.projectId;
    const sessionProject = ctx.session.user.organizations
      .flatMap((org) =>
        org.projects.map((project) => ({ ...project, organization: org })),
      )
      .find((project) => project.id === projectId);

    if (!sessionProject) {
      if (ctx.session.user.admin === true) {
        // fetch org as it is not available in the session for admins
        const dbProject = await ctx.prisma.project.findFirst({
          select: {
            orgId: true,
          },
          where: {
            id: projectId,
          },
        });
        if (!dbProject) {
          throw new TRPCError({
            code: "NOT_FOUND",
            message: "Project not found",
          });
        }
        return next({
          ctx: {
            // infers the `session` as non-nullable
            session: {
              ...ctx.session,
              user: ctx.session.user,
              orgId: dbProject.orgId,
              orgRole: Role.OWNER,
              projectId: projectId,
              projectRole: Role.OWNER,
            },
          },
        });
      }
      // not a member
      throw new TRPCError({
        code: "UNAUTHORIZED",
        message: "User is not a member of this project",
      });
    }

    return next({
      ctx: {
        // infers the `session` as non-nullable
        session: {
          ...ctx.session,
          user: ctx.session.user,
          orgId: sessionProject.organization.id,
          orgRole: sessionProject.organization.role,
          projectId: projectId,
          projectRole: sessionProject.role,
        },
      },
    });
  },
);

export const protectedProjectProcedure = withOtelTracingProcedure.use(
  enforceUserIsAuthedAndProjectMember,
);

const inputOrganizationSchema = z.object({
  orgId: z.string(),
});

const enforceIsAuthedAndOrgMember = t.middleware(({ ctx, rawInput, next }) => {
  if (!ctx.session || !ctx.session.user) {
    throw new TRPCError({ code: "UNAUTHORIZED" });
  }

  const result = inputOrganizationSchema.safeParse(rawInput);
  if (!result.success) {
    throw new TRPCError({
      code: "BAD_REQUEST",
      message: "Invalid input, orgId is required",
    });
  }

  const orgId = result.data.orgId;
  const sessionOrg = ctx.session.user.organizations.find(
    (org) => org.id === orgId,
  );

  if (!sessionOrg && ctx.session.user.admin !== true) {
    throw new TRPCError({
      code: "UNAUTHORIZED",
      message: "User is not a member of this organization",
    });
  }

  return next({
    ctx: {
      session: {
        ...ctx.session,
        user: ctx.session.user,
        orgId: orgId,
        orgRole:
          ctx.session.user.admin === true ? Role.OWNER : sessionOrg!.role,
      },
    },
  });
});

export const protectedOrganizationProcedure = withSentryProcedure.use(
  enforceIsAuthedAndOrgMember,
);

/*
 * Protect trace-level getter routes.
 * - Users need to be member of the project to access the trace.
 * - Alternatively, the trace needs to be public.
 */

const inputTraceSchema = z.object({
  traceId: z.string(),
});

const enforceTraceAccess = t.middleware(async ({ ctx, rawInput, next }) => {
  const result = inputTraceSchema.safeParse(rawInput);
  if (!result.success)
    throw new TRPCError({
      code: "BAD_REQUEST",
      message: "Invalid input, traceId is required",
    });

  const traceId = result.data.traceId;

  const trace = await prisma.trace.findFirst({
    where: {
      id: traceId,
    },
    select: {
      public: true,
      projectId: true,
    },
  });

  if (!trace)
    throw new TRPCError({
      code: "NOT_FOUND",
      message: "Trace not found",
    });

  const sessionProject = ctx.session?.user?.organizations
    .flatMap((org) => org.projects)
    .find(({ id }) => id === trace.projectId);

  if (!trace.public && !sessionProject && ctx.session?.user?.admin !== true)
    throw new TRPCError({
      code: "UNAUTHORIZED",
      message:
        "User is not a member of this project and this trace is not public",
    });

  return next({
    ctx: {
      session: {
        ...ctx.session,
        projectRole:
          ctx.session?.user?.admin === true ? Role.OWNER : sessionProject?.role,
      },
    },
  });
});

export const protectedGetTraceProcedure =
  withOtelTracingProcedure.use(enforceTraceAccess);

/*
 * Protect session-level getter routes.
 * - Users need to be member of the project to access the trace.
 * - Alternatively, the trace needs to be public.
 */

const inputSessionSchema = z.object({
  sessionId: z.string(),
  projectId: z.string(),
});

const enforceSessionAccess = t.middleware(async ({ ctx, rawInput, next }) => {
  const result = inputSessionSchema.safeParse(rawInput);
  if (!result.success)
    throw new TRPCError({
      code: "BAD_REQUEST",
      message: "Invalid input, sessionId is required",
    });

  const { sessionId, projectId } = result.data;

  const session = await prisma.traceSession.findFirst({
    where: {
      id: sessionId,
      projectId,
    },
    select: {
      public: true,
    },
  });

  if (!session)
    throw new TRPCError({
      code: "NOT_FOUND",
      message: "Session not found",
    });

  const userSessionProject = ctx.session?.user?.organizations
    .flatMap((org) => org.projects)
    .find(({ id }) => id === projectId);

  if (
    !session.public &&
    !userSessionProject &&
    ctx.session?.user?.admin !== true
  )
    throw new TRPCError({
      code: "UNAUTHORIZED",
      message:
        "User is not a member of this project and this session is not public",
    });

  return next({
    ctx: {
      session: {
        ...ctx.session,
        projectRole:
          ctx.session?.user?.admin === true
            ? Role.OWNER
            : userSessionProject?.role,
      },
    },
  });
});

export const protectedGetSessionProcedure =
  withOtelTracingProcedure.use(enforceSessionAccess);<|MERGE_RESOLUTION|>--- conflicted
+++ resolved
@@ -19,12 +19,7 @@
 import { tracing } from "@baselime/trpc-opentelemetry-middleware";
 
 import { getServerAuthSession } from "@/src/server/auth";
-<<<<<<< HEAD
-import { prisma } from "@langfuse/shared/src/db";
-=======
 import { prisma, Role } from "@langfuse/shared/src/db";
-import * as Sentry from "@sentry/node";
->>>>>>> 2a2f72cd
 import * as z from "zod";
 
 type CreateContextOptions = {
@@ -83,11 +78,7 @@
 import { ZodError } from "zod";
 import { setUpSuperjson } from "@/src/utils/superjson";
 import { DB } from "@/src/server/db";
-<<<<<<< HEAD
-import { isProjectMemberOrAdmin } from "@/src/server/utils/checkProjectMembershipOrAdmin";
 import { addUserToSpan } from "@langfuse/shared/src/server";
-=======
->>>>>>> 2a2f72cd
 
 setUpSuperjson();
 
