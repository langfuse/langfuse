--- conflicted
+++ resolved
@@ -78,12 +78,12 @@
 import { ZodError } from "zod";
 import { setUpSuperjson } from "@/src/utils/superjson";
 import { DB } from "@/src/server/db";
-<<<<<<< HEAD
-import { addUserToSpan, getTraceById } from "@langfuse/shared/src/server";
+import {
+  addUserToSpan,
+  getTraceById,
+  logger,
+} from "@langfuse/shared/src/server";
 import { isClickhouseEligible } from "@/src/server/utils/checkClickhouseAccess";
-=======
-import { addUserToSpan, logger } from "@langfuse/shared/src/server";
->>>>>>> 10d2299f
 
 setUpSuperjson();
 
