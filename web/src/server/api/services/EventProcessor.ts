import { tokenCount } from "@/src/features/ingest/lib/usage";
import { checkApiAccessScope } from "@/src/server/api/routers/apiScope";
import { type ApiAccessScope } from "@/src/features/public-api/server/types";
import {
  type legacyObservationCreateEvent,
  eventTypes,
  type scoreEvent,
  type eventCreateEvent,
  type spanCreateEvent,
  type generationCreateEvent,
  type spanUpdateEvent,
  type generationUpdateEvent,
  type legacyObservationUpdateEvent,
  type sdkLogEvent,
  traceEvent,
} from "@/src/features/public-api/server/ingestion-api-schema";
import { prisma } from "@langfuse/shared/src/db";
import { ResourceNotFoundError } from "@/src/utils/exceptions";
import { mergeJson } from "@/src/utils/json";
import {
  type Trace,
  type Observation,
  type Score,
  Prisma,
  type Model,
} from "@langfuse/shared/src/db";
import { v4 } from "uuid";
import { type z } from "zod";
import { jsonSchema } from "@/src/utils/zod";
import { sendToBetterstack } from "@/src/features/betterstack/server/betterstack-webhook";
import { ForbiddenError } from "@/src/server/errors";

export interface EventProcessor {
  process(
    apiScope: ApiAccessScope,
  ): Promise<Trace | Observation | Score> | undefined;
}

export async function findModel(p: {
  event: {
    projectId: string;
    model?: string;
    unit?: string;
    startTime?: Date;
  };
  existingDbObservation?: Observation;
}): Promise<Model | null> {
  const { event, existingDbObservation } = p;
  // either get the model from the existing observation
  // or match pattern on the user provided model name
  const modelCondition = event.model
    ? Prisma.sql`AND ${event.model} ~ match_pattern`
    : existingDbObservation?.internalModel
      ? Prisma.sql`AND model_name = ${existingDbObservation.internalModel}`
      : undefined;
  if (!modelCondition) return null;

  // unit based on the current event or the existing observation, both can be undefined
  const mergedUnit = event.unit ?? existingDbObservation?.unit;

  const unitCondition = mergedUnit
    ? Prisma.sql`AND unit = ${mergedUnit}`
    : Prisma.empty;

  const sql = Prisma.sql`
    SELECT
      id,
      created_at AS "createdAt",
      updated_at AS "updatedAt",
      project_id AS "projectId",
      model_name AS "modelName",
      match_pattern AS "matchPattern",
      start_date AS "startDate",
      input_price AS "inputPrice",
      output_price AS "outputPrice",
      total_price AS "totalPrice",
      unit, 
      tokenizer_id AS "tokenizerId",
      tokenizer_config AS "tokenizerConfig"
    FROM
      models
    WHERE (project_id = ${event.projectId}
      OR project_id IS NULL)
    ${modelCondition}
    ${unitCondition}
    AND (start_date IS NULL OR start_date <= ${
      event.startTime ? new Date(event.startTime) : new Date()
    }::timestamp with time zone at time zone 'UTC')
    ORDER BY
      project_id ASC,
      start_date DESC
    LIMIT 1
  `;

  const foundModels = await prisma.$queryRaw<Array<Model>>(sql);

  return foundModels[0] ?? null;
}

type ObservationEvent =
  | z.infer<typeof legacyObservationCreateEvent>
  | z.infer<typeof legacyObservationUpdateEvent>
  | z.infer<typeof eventCreateEvent>
  | z.infer<typeof spanCreateEvent>
  | z.infer<typeof spanUpdateEvent>
  | z.infer<typeof generationCreateEvent>
  | z.infer<typeof generationUpdateEvent>;

export class ObservationProcessor implements EventProcessor {
  event: ObservationEvent;

  constructor(event: ObservationEvent) {
    this.event = event;
  }

  async convertToObservation(
    apiScope: ApiAccessScope,
    existingObservation: Observation | null,
  ): Promise<{
    id: string;
    create: Prisma.ObservationUncheckedCreateInput;
    update: Prisma.ObservationUncheckedUpdateInput;
  }> {
    let type: "EVENT" | "SPAN" | "GENERATION";
    switch (this.event.type) {
      case eventTypes.OBSERVATION_CREATE:
      case eventTypes.OBSERVATION_UPDATE:
        type = this.event.body.type;
        break;
      case eventTypes.EVENT_CREATE:
        type = "EVENT" as const;
        break;
      case eventTypes.SPAN_CREATE:
      case eventTypes.SPAN_UPDATE:
        type = "SPAN" as const;
        break;
      case eventTypes.GENERATION_CREATE:
      case eventTypes.GENERATION_UPDATE:
        type = "GENERATION" as const;
        break;
    }

    if (
      this.event.type === eventTypes.OBSERVATION_UPDATE &&
      !existingObservation
    ) {
      throw new ResourceNotFoundError(this.event.id, "Observation not found");
    }

    // find matching model definition based on event and existing observation in db
    const internalModel: Model | undefined | null =
      type === "GENERATION"
        ? await findModel({
            event: {
              projectId: apiScope.projectId,
              model:
                "model" in this.event.body
                  ? this.event.body.model ?? undefined
                  : undefined,
              unit:
                "usage" in this.event.body
                  ? this.event.body.usage?.unit ?? undefined
                  : undefined,
              startTime: this.event.body.startTime
                ? new Date(this.event.body.startTime)
                : undefined,
            },
            existingDbObservation: existingObservation ?? undefined,
          })
        : undefined;

    const traceId =
      !this.event.body.traceId && !existingObservation
        ? // Create trace if no traceid
          (
            await prisma.trace.create({
              data: {
                projectId: apiScope.projectId,
                name: this.event.body.name,
              },
            })
          ).id
        : this.event.body.traceId;

    const [newInputCount, newOutputCount] =
      "usage" in this.event.body
        ? this.calculateTokenCounts(
            this.event.body,
            internalModel ?? undefined,
            existingObservation ?? undefined,
          )
        : [undefined, undefined];

    // merge metadata from existingObservation.metadata and metadata
    const mergedMetadata = mergeJson(
      existingObservation?.metadata
        ? jsonSchema.parse(existingObservation.metadata)
        : undefined,
      this.event.body.metadata ?? undefined,
    );

    const prompt =
      "promptName" in this.event.body &&
      typeof this.event.body.promptName === "string" &&
      "promptVersion" in this.event.body &&
      typeof this.event.body.promptVersion === "number"
        ? await prisma.prompt.findUnique({
            where: {
              projectId_name_version: {
                projectId: apiScope.projectId,
                name: this.event.body.promptName,
                version: this.event.body.promptVersion,
              },
            },
          })
        : undefined;

    // Only null if promptName and promptVersion are set but prompt is not found
    if (prompt === null)
      console.warn("Prompt not found for observation", this.event.body);

    const observationId = this.event.body.id ?? v4();

    return {
      id: observationId,
      create: {
        id: observationId,
        traceId: traceId,
        type: type,
        name: this.event.body.name,
        startTime: this.event.body.startTime
          ? new Date(this.event.body.startTime)
          : undefined,
        endTime:
          "endTime" in this.event.body && this.event.body.endTime
            ? new Date(this.event.body.endTime)
            : undefined,
        completionStartTime:
          "completionStartTime" in this.event.body &&
          this.event.body.completionStartTime
            ? new Date(this.event.body.completionStartTime)
            : undefined,
        metadata: mergedMetadata ?? this.event.body.metadata ?? undefined,
        model: "model" in this.event.body ? this.event.body.model : undefined,
        modelParameters:
          "modelParameters" in this.event.body
            ? this.event.body.modelParameters ?? undefined
            : undefined,
        input: this.event.body.input ?? undefined,
        output: this.event.body.output ?? undefined,
        promptTokens: newInputCount,
        completionTokens: newOutputCount,
        totalTokens:
          "usage" in this.event.body
            ? this.event.body.usage?.total ??
              (newInputCount ?? 0) + (newOutputCount ?? 0)
            : undefined,
        unit:
          "usage" in this.event.body
            ? this.event.body.usage?.unit ?? internalModel?.unit
            : internalModel?.unit,
        level: this.event.body.level ?? undefined,
        statusMessage: this.event.body.statusMessage ?? undefined,
        parentObservationId: this.event.body.parentObservationId ?? undefined,
        version: this.event.body.version ?? undefined,
        projectId: apiScope.projectId,
        promptId: prompt ? prompt.id : undefined,
        ...(internalModel
          ? { internalModel: internalModel.modelName }
          : undefined),
        inputCost:
          "usage" in this.event.body
            ? this.event.body.usage?.inputCost
            : undefined,
        outputCost:
          "usage" in this.event.body
            ? this.event.body.usage?.outputCost
            : undefined,
        totalCost:
          "usage" in this.event.body
            ? this.event.body.usage?.totalCost
            : undefined,
      },
      update: {
        name: this.event.body.name ?? undefined,
        startTime: this.event.body.startTime
          ? new Date(this.event.body.startTime)
          : undefined,
        endTime:
          "endTime" in this.event.body && this.event.body.endTime
            ? new Date(this.event.body.endTime)
            : undefined,
        completionStartTime:
          "completionStartTime" in this.event.body &&
          this.event.body.completionStartTime
            ? new Date(this.event.body.completionStartTime)
            : undefined,
        metadata: mergedMetadata ?? this.event.body.metadata ?? undefined,
        model: "model" in this.event.body ? this.event.body.model : undefined,
        modelParameters:
          "modelParameters" in this.event.body
            ? this.event.body.modelParameters ?? undefined
            : undefined,
        input: this.event.body.input ?? undefined,
        output: this.event.body.output ?? undefined,
        promptTokens: newInputCount,
        completionTokens: newOutputCount,
        totalTokens:
          "usage" in this.event.body
            ? this.event.body.usage?.total ??
              (newInputCount ?? 0) + (newOutputCount ?? 0)
            : undefined,
        unit:
          "usage" in this.event.body
            ? this.event.body.usage?.unit ?? internalModel?.unit
            : internalModel?.unit,
        level: this.event.body.level ?? undefined,
        statusMessage: this.event.body.statusMessage ?? undefined,
        parentObservationId: this.event.body.parentObservationId ?? undefined,
        version: this.event.body.version ?? undefined,
        promptId: prompt ? prompt.id : undefined,
        ...(internalModel
          ? { internalModel: internalModel.modelName }
          : undefined),
        inputCost:
          "usage" in this.event.body
            ? this.event.body.usage?.inputCost
            : undefined,
        outputCost:
          "usage" in this.event.body
            ? this.event.body.usage?.outputCost
            : undefined,
        totalCost:
          "usage" in this.event.body
            ? this.event.body.usage?.totalCost
            : undefined,
      },
    };
  }

  calculateTokenCounts(
    body:
      | z.infer<typeof legacyObservationCreateEvent>["body"]
      | z.infer<typeof generationCreateEvent>["body"],
    model?: Model,
    existingObservation?: Observation,
  ) {
    const newPromptTokens =
      body.usage?.input ??
      ((body.input || existingObservation?.input) && model && model.tokenizerId
        ? tokenCount({
            model: model,
            text: body.input ?? existingObservation?.input,
          })
        : undefined);

    const newCompletionTokens =
      body.usage?.output ??
      ((body.output || existingObservation?.output) &&
      model &&
      model.tokenizerId
        ? tokenCount({
            model: model,
            text: body.output ?? existingObservation?.output,
          })
        : undefined);

    return [newPromptTokens, newCompletionTokens];
  }

  async process(apiScope: ApiAccessScope): Promise<Observation> {
    if (apiScope.accessLevel !== "all")
      throw new ForbiddenError("Access denied for observation creation");

    const existingObservation = this.event.body.id
      ? await prisma.observation.findFirst({
          where: { id: this.event.body.id },
        })
      : null;

    if (
      existingObservation &&
      existingObservation.projectId !== apiScope.projectId
    ) {
      throw new ForbiddenError(
        `Access denied for observation creation ${existingObservation.projectId} `,
      );
    }

    const obs = await this.convertToObservation(apiScope, existingObservation);

    // Do not use nested upserts or multiple where conditions as this should be a single native database upsert
    // https://www.prisma.io/docs/orm/reference/prisma-client-reference#database-upserts
    return await prisma.observation.upsert({
      where: {
        id: obs.id,
      },
      create: obs.create,
      update: obs.update,
    });
  }
}
<<<<<<< HEAD
=======
export class TraceProcessor implements EventProcessor {
  event: z.infer<typeof traceEvent>;

  constructor(event: z.infer<typeof traceEvent>) {
    this.event = event;
  }

  async process(
    apiScope: ApiAccessScope,
  ): Promise<Trace | Observation | Score> {
    const { body } = this.event;

    if (apiScope.accessLevel !== "all")
      throw new ForbiddenError(
        `Access denied for trace creation, ${apiScope.accessLevel}`,
      );

    const internalId = body.id ?? v4();

    console.log(
      "Trying to create trace, project ",
      apiScope.projectId,
      ", body:",
      body,
    );

    const existingTrace = await prisma.trace.findFirst({
      where: {
        id: internalId,
      },
    });

    if (existingTrace && existingTrace.projectId !== apiScope.projectId) {
      throw new ForbiddenError(
        `Access denied for trace creation ${existingTrace.projectId} `,
      );
    }

    const mergedMetadata = mergeJson(
      existingTrace?.metadata
        ? jsonSchema.parse(existingTrace.metadata)
        : undefined,
      body.metadata ?? undefined,
    );

    if (body.sessionId) {
      await prisma.traceSession.upsert({
        where: {
          id_projectId: {
            id: body.sessionId,
            projectId: apiScope.projectId,
          },
        },
        create: {
          id: body.sessionId,
          projectId: apiScope.projectId,
        },
        update: {},
      });
    }

    // Do not use nested upserts or multiple where conditions as this should be a single native database upsert
    // https://www.prisma.io/docs/orm/reference/prisma-client-reference#database-upserts
    const upsertedTrace = await prisma.trace.upsert({
      where: {
        id: internalId,
      },
      create: {
        id: internalId,
        timestamp: this.event.body.timestamp
          ? new Date(this.event.body.timestamp)
          : undefined,
        name: body.name ?? undefined,
        userId: body.userId ?? undefined,
        input: body.input ?? undefined,
        output: body.output ?? undefined,
        metadata: mergedMetadata ?? body.metadata ?? undefined,
        release: body.release ?? undefined,
        version: body.version ?? undefined,
        sessionId: body.sessionId ?? undefined,
        public: body.public ?? undefined,
        projectId: apiScope.projectId,
        tags: body.tags ?? undefined,
      },
      update: {
        name: body.name ?? undefined,
        timestamp: this.event.body.timestamp
          ? new Date(this.event.body.timestamp)
          : undefined,
        userId: body.userId ?? undefined,
        input: body.input ?? undefined,
        output: body.output ?? undefined,
        metadata: mergedMetadata ?? body.metadata ?? undefined,
        release: body.release ?? undefined,
        version: body.version ?? undefined,
        sessionId: body.sessionId ?? undefined,
        public: body.public ?? undefined,
        tags: body.tags ?? undefined,
      },
    });
    return upsertedTrace;
  }
}
>>>>>>> 6f108da9
export class ScoreProcessor implements EventProcessor {
  event: z.infer<typeof scoreEvent>;

  constructor(event: z.infer<typeof scoreEvent>) {
    this.event = event;
  }

  async process(
    apiScope: ApiAccessScope,
  ): Promise<Trace | Observation | Score> {
    const { body } = this.event;

    const accessCheck = await checkApiAccessScope(
      apiScope,
      [
        { type: "trace", id: body.traceId },
        ...(body.observationId
          ? [{ type: "observation" as const, id: body.observationId }]
          : []),
      ],
      "score",
    );
    if (!accessCheck)
      throw new ForbiddenError("Access denied for score creation");

    const id = body.id ?? v4();

    // access control via traceId
    return await prisma.score.upsert({
      where: {
        id_traceId: {
          id,
          traceId: body.traceId,
        },
      },
      create: {
        id,
        trace: { connect: { id: body.traceId } },
        timestamp: new Date(),
        value: body.value,
        name: body.name,
        source: "API",
        comment: body.comment,
        ...(body.observationId && {
          observation: { connect: { id: body.observationId } },
        }),
      },
      update: {
        timestamp: new Date(),
        value: body.value,
        name: body.name,
        comment: body.comment,
        source: "API",
        ...(body.observationId && {
          observation: { connect: { id: body.observationId } },
        }),
      },
    });
  }
}

export class SdkLogProcessor implements EventProcessor {
  event: z.infer<typeof sdkLogEvent>;

  constructor(event: z.infer<typeof sdkLogEvent>) {
    this.event = event;
  }

  process(apiScope: ApiAccessScope) {
    try {
      void sendToBetterstack({
        type: "sdk-log",
        event: this.event,
        projectId: apiScope.projectId,
      });
      return undefined;
    } catch (error) {
      return undefined;
    }
  }
}<|MERGE_RESOLUTION|>--- conflicted
+++ resolved
@@ -400,8 +400,6 @@
     });
   }
 }
-<<<<<<< HEAD
-=======
 export class TraceProcessor implements EventProcessor {
   event: z.infer<typeof traceEvent>;
 
@@ -505,7 +503,6 @@
     return upsertedTrace;
   }
 }
->>>>>>> 6f108da9
 export class ScoreProcessor implements EventProcessor {
   event: z.infer<typeof scoreEvent>;
 
