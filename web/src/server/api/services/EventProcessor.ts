--- conflicted
+++ resolved
@@ -399,8 +399,6 @@
     });
   }
 }
-<<<<<<< HEAD
-=======
 export class TraceProcessor implements EventProcessor {
   event: z.infer<typeof traceEvent>;
 
@@ -504,7 +502,6 @@
     return upsertedTrace;
   }
 }
->>>>>>> 1321b775
 export class ScoreProcessor implements EventProcessor {
   event: z.infer<typeof scoreEvent>;
 
