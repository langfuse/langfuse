--- conflicted
+++ resolved
@@ -1,15 +1,9 @@
 import { env } from "@/src/env.mjs";
-<<<<<<< HEAD
-import { type EventBodyType } from "@langfuse/shared";
-import { type IngestionApiSchemaWithProjectId } from "@langfuse/shared/src/server";
-import { instrumentAsync } from "@langfuse/shared/src/server";
-=======
 import {
   type EventBodyType,
   type IngestionApiSchemaWithProjectId,
 } from "@langfuse/shared/src/server";
 import { instrumentAsync } from "@/src/utils/instrumentation";
->>>>>>> 7464059c
 
 export class WorkerClient {
   readonly enabled: boolean;
