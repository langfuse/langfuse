import { z } from "zod";

<<<<<<< HEAD
import {
  Model,
  ModelUsageUnit,
  Prisma,
  orderBy,
  singleFilter,
  tableColumnsToSqlFilterAndPrefix,
} from "@langfuse/shared";
import { throwIfNoAccess } from "@/src/features/rbac/utils/checkAccess";
=======
import { ModelUsageUnit } from "@langfuse/shared";
import { throwIfNoProjectAccess } from "@/src/features/rbac/utils/checkProjectAccess";
>>>>>>> 51575b54
import {
  createTRPCRouter,
  protectedProjectProcedure,
} from "@/src/server/api/trpc";
import { paginationZod } from "@langfuse/shared";
import { TRPCError } from "@trpc/server";
import { auditLog } from "@/src/features/audit-logs/auditLog";
<<<<<<< HEAD
import { modelsTableCols } from "@/src/server/api/definitions/modelsTable";
import { orderByToPrismaSql } from "@/src/features/orderBy/server/orderByToPrisma";
=======
import { isValidPostgresRegex } from "@/src/features/models/server/isValidPostgresRegex";
>>>>>>> 51575b54

const ModelAllOptions = z.object({
  projectId: z.string(),
  filter: z.array(singleFilter),
  orderBy: orderBy,
  ...paginationZod,
});

export const modelRouter = createTRPCRouter({
  all: protectedProjectProcedure
    .input(ModelAllOptions)
    .query(async ({ input, ctx }) => {
<<<<<<< HEAD
      const filterCondition = tableColumnsToSqlFilterAndPrefix(
        input.filter,
        modelsTableCols,
        "models",
      );

      const orderByCondition = orderByToPrismaSql(
        input.orderBy,
        modelsTableCols,
      );

      const models = await ctx.prisma.$queryRaw<Array<Model>>(
        generateModelsQuery(
          Prisma.sql` 
          m.id,
          m.project_id as "projectId",
          m.model_name as "modelName",
          m.match_pattern as "matchPattern",
          m.start_date as "startDate",
          m.input_price as "inputPrice",
          m.output_price as "outputPrice",
          m.total_price as "totalPrice",
          m.unit,
          m.tokenizer_id as "tokenizerId"`,
          input.projectId,
          filterCondition,
          orderByCondition,
          input.limit,
          input.page,
        ),
      );
      const totalAmount = await ctx.prisma.$queryRaw<
        Array<{ totalCount: bigint }>
      >(
        generateModelsQuery(
          Prisma.sql` count(*) AS "totalCount"`,
          input.projectId,
          filterCondition,
          Prisma.empty,
          1, // limit
          0, // page
        ),
      );
=======
      const [models, totalAmount] = await Promise.all([
        ctx.prisma.model.findMany({
          where: {
            OR: [{ projectId: input.projectId }, { projectId: null }],
          },
          skip: input.page * input.limit,
          orderBy: [
            { modelName: "asc" },
            { unit: "asc" },
            {
              startDate: {
                sort: "desc",
                nulls: "last",
              },
            },
          ],
          take: input.limit,
        }),
        ctx.prisma.model.count({
          where: {
            OR: [{ projectId: input.projectId }, { projectId: null }],
          },
        }),
      ]);
>>>>>>> 51575b54
      return {
        models,
        totalCount:
          totalAmount.length > 0 ? Number(totalAmount[0]?.totalCount) : 0,
      };
    }),
  modelNames: protectedProjectProcedure
    .input(z.object({ projectId: z.string() }))
    .query(async ({ input, ctx }) => {
      return (
        await ctx.prisma.model.findMany({
          select: {
            modelName: true,
          },
          distinct: ["modelName"],
          orderBy: [{ modelName: "asc" }],
          where: {
            OR: [{ projectId: input.projectId }, { projectId: null }],
          },
        })
      ).map((model) => model.modelName);
    }),
  delete: protectedProjectProcedure
    .input(
      z.object({
        projectId: z.string(),
        modelId: z.string(),
      }),
    )
    .mutation(async ({ input, ctx }) => {
      throwIfNoProjectAccess({
        session: ctx.session,
        projectId: input.projectId,
        scope: "models:CUD",
      });

      const deletedModel = await ctx.prisma.model.delete({
        where: {
          id: input.modelId,
          projectId: input.projectId,
        },
      });

      await auditLog({
        session: ctx.session,
        resourceType: "model",
        resourceId: input.modelId,
        action: "delete",
        before: deletedModel,
      });

      return deletedModel;
    }),
  create: protectedProjectProcedure
    .input(
      z.object({
        projectId: z.string(),
        modelName: z.string(),
        matchPattern: z.string(),
        startDate: z.date().optional(),
        inputPrice: z.number().nonnegative().optional(),
        outputPrice: z.number().nonnegative().optional(),
        totalPrice: z.number().nonnegative().optional(),
        unit: z.nativeEnum(ModelUsageUnit),
        tokenizerId: z.enum(["openai", "claude"]).optional(),
        tokenizerConfig: z.record(z.union([z.string(), z.number()])).optional(),
      }),
    )
    .mutation(async ({ input, ctx }) => {
      throwIfNoProjectAccess({
        session: ctx.session,
        projectId: input.projectId,
        scope: "models:CUD",
      });

      // Check if regex is valid POSIX regex
      // Use DB to check, because JS regex is not POSIX compliant

      const isValidRegex = await isValidPostgresRegex(
        input.matchPattern,
        ctx.prisma,
      );
      if (!isValidRegex) {
        throw new TRPCError({
          code: "BAD_REQUEST",
          message: "Invalid regex, needs to be Postgres syntax",
        });
      }

      const createdModel = await ctx.prisma.model.create({
        data: {
          projectId: input.projectId,
          modelName: input.modelName,
          matchPattern: input.matchPattern,
          startDate: input.startDate,
          inputPrice: input.inputPrice,
          outputPrice: input.outputPrice,
          totalPrice: input.totalPrice,
          unit: input.unit,
          tokenizerId: input.tokenizerId,
          tokenizerConfig: input.tokenizerConfig,
        },
      });

      await auditLog({
        session: ctx.session,
        resourceType: "model",
        resourceId: createdModel.id,
        action: "create",
        after: createdModel,
      });

      return createdModel;
    }),
});

const generateModelsQuery = (
  select: Prisma.Sql,
  projectId: string,
  filterCondition: Prisma.Sql,
  orderCondition: Prisma.Sql,
  limit: number,
  page: number,
) => {
  return Prisma.sql`
  SELECT
   ${select}
  FROM models m
  WHERE (m.project_id = ${projectId} OR m.project_id IS NULL)
  ${filterCondition}
  ${orderCondition}
  LIMIT ${limit}
  OFFSET ${page * limit}
`;
};<|MERGE_RESOLUTION|>--- conflicted
+++ resolved
@@ -1,19 +1,15 @@
 import { z } from "zod";
 
-<<<<<<< HEAD
 import {
-  Model,
+  type Model,
   ModelUsageUnit,
   Prisma,
   orderBy,
   singleFilter,
   tableColumnsToSqlFilterAndPrefix,
 } from "@langfuse/shared";
-import { throwIfNoAccess } from "@/src/features/rbac/utils/checkAccess";
-=======
 import { ModelUsageUnit } from "@langfuse/shared";
 import { throwIfNoProjectAccess } from "@/src/features/rbac/utils/checkProjectAccess";
->>>>>>> 51575b54
 import {
   createTRPCRouter,
   protectedProjectProcedure,
@@ -21,12 +17,9 @@
 import { paginationZod } from "@langfuse/shared";
 import { TRPCError } from "@trpc/server";
 import { auditLog } from "@/src/features/audit-logs/auditLog";
-<<<<<<< HEAD
 import { modelsTableCols } from "@/src/server/api/definitions/modelsTable";
 import { orderByToPrismaSql } from "@/src/features/orderBy/server/orderByToPrisma";
-=======
 import { isValidPostgresRegex } from "@/src/features/models/server/isValidPostgresRegex";
->>>>>>> 51575b54
 
 const ModelAllOptions = z.object({
   projectId: z.string(),
@@ -39,7 +32,6 @@
   all: protectedProjectProcedure
     .input(ModelAllOptions)
     .query(async ({ input, ctx }) => {
-<<<<<<< HEAD
       const filterCondition = tableColumnsToSqlFilterAndPrefix(
         input.filter,
         modelsTableCols,
@@ -83,7 +75,6 @@
           0, // page
         ),
       );
-=======
       const [models, totalAmount] = await Promise.all([
         ctx.prisma.model.findMany({
           where: {
@@ -108,7 +99,6 @@
           },
         }),
       ]);
->>>>>>> 51575b54
       return {
         models,
         totalCount:
