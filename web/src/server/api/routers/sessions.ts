import { z } from "zod";
import { auditLog } from "@/src/features/audit-logs/auditLog";
import { throwIfNoProjectAccess } from "@/src/features/rbac/utils/checkProjectAccess";
import {
  createTRPCRouter,
  protectedGetSessionProcedure,
  protectedProjectProcedure,
} from "@/src/server/api/trpc";
import {
  filterAndValidateDbScoreList,
  type FilterState,
  orderBy,
  paginationZod,
  type PrismaClient,
  singleFilter,
  timeFilter,
  tracesTableUiColumnDefinitions,
} from "@langfuse/shared";
import { Prisma } from "@langfuse/shared/src/db";
import { TRPCError } from "@trpc/server";
import Decimal from "decimal.js";
import {
  traceException,
  getSessionsTable,
  getSessionsTableCount,
  getTracesGroupedByTags,
  getTracesIdentifierForSession,
  getScoresForTraces,
  getCostForTraces,
  getTracesGroupedByUsers,
  getPublicSessionsFilter,
  logger,
  getSessionsWithMetrics,
  hasAnySession,
  getScoresForSessions,
} from "@langfuse/shared/src/server";
import { chunk } from "lodash";
import { aggregateScores } from "@/src/features/scores/lib/aggregateScores";

const SessionFilterOptions = z.object({
  projectId: z.string(), // Required for protectedProjectProcedure
  filter: z.array(singleFilter).nullable(),
  orderBy: orderBy,
  ...paginationZod,
});

const handleGetSessionById = async (input: {
  sessionId: string;
  projectId: string;
  ctx: {
    prisma: PrismaClient;
  };
}) => {
  const postgresSession = await input.ctx.prisma.traceSession.findFirst({
    where: {
      id: input.sessionId,
      projectId: input.projectId,
    },
  });

  if (!postgresSession) {
    throw new TRPCError({
      code: "NOT_FOUND",
      message: "Session not found in project",
    });
  }

  const clickhouseTraces = await getTracesIdentifierForSession(
    input.projectId,
    input.sessionId,
  );

  const chunks = chunk(clickhouseTraces, 500);

  // in the below queries, take the lowest timestamp as a filter condition
  // to improve performance
  const [scores, costs] = await Promise.all([
    Promise.all(
      chunks.map((chunk) =>
        getScoresForTraces({
          projectId: input.projectId,
          traceIds: chunk.map((t) => t.id),
          timestamp: new Date(
            Math.min(...chunk.map((t) => t.timestamp.getTime())),
          ),
        }),
      ),
    ).then((results) => results.flat()),
    Promise.all(
      chunks.map((chunk) =>
        getCostForTraces(
          input.projectId,
          new Date(Math.min(...chunk.map((t) => t.timestamp.getTime()))),
          chunk.map((t) => t.id),
        ),
      ),
    ).then((results) =>
      results.reduce((sum, cost) => (sum ?? 0) + (cost ?? 0), 0),
    ),
  ]);

  const costData = costs;

  const validatedScores = filterAndValidateDbScoreList(scores, traceException);

  return {
    ...postgresSession,
    traces: clickhouseTraces.map((t) => ({
      ...t,
      scores: validatedScores.filter((s) => s.traceId === t.id),
    })),
    totalCost: costData ?? 0,
    users: [
      ...new Set(
        clickhouseTraces.map((t) => t.userId).filter((t) => t !== null),
      ),
    ],
  };
};

export const sessionRouter = createTRPCRouter({
  hasAny: protectedProjectProcedure
    .input(
      z.object({
        projectId: z.string(),
      }),
    )
    .query(async ({ input }) => {
      return await hasAnySession(input.projectId);
    }),
  all: protectedProjectProcedure
    .input(SessionFilterOptions)
    .query(async ({ input, ctx }) => {
      try {
        const finalFilter = await getPublicSessionsFilter(
          input.projectId,
          input.filter ?? [],
        );
        const sessions = await getSessionsTable({
          projectId: input.projectId,
          filter: finalFilter,
          orderBy: input.orderBy,
          page: input.page,
          limit: input.limit,
        });

        const scores = await getScoresForSessions({
          projectId: ctx.session.projectId,
          sessionIds: sessions.map((s) => s.session_id),
          limit: 1000,
          offset: 0,
        });

        const validatedScores = filterAndValidateDbScoreList(
          scores,
          traceException,
        );

        const prismaSessionInfo = await ctx.prisma.traceSession.findMany({
          where: {
            id: {
              in: sessions.map((s) => s.session_id),
            },
            projectId: input.projectId,
          },
          select: {
            id: true,
            bookmarked: true,
            public: true,
            environment: true,
          },
        });
        return {
          sessions: sessions.map((s) => ({
            id: s.session_id,
            userIds: s.user_ids,
            countTraces: s.trace_count,
            traceTags: s.trace_tags,
            scores: aggregateScores(
              validatedScores.filter(
                (score) => score.sessionId === s.session_id,
              ),
            ),
            createdAt: new Date(s.min_timestamp),
            bookmarked:
              prismaSessionInfo.find((p) => p.id === s.session_id)
                ?.bookmarked ?? false,
            public:
              prismaSessionInfo.find((p) => p.id === s.session_id)?.public ??
              false,
            environment: s.trace_environment,
          })),
        };
      } catch (e) {
        logger.error("Unable to call sessions.all", e);
        throw new TRPCError({
          code: "INTERNAL_SERVER_ERROR",
          message: "unable to get sessions",
        });
      }
    }),
  countAll: protectedProjectProcedure
    .input(SessionFilterOptions)
    .query(async ({ input }) => {
      try {
        const finalFilter = await getPublicSessionsFilter(
          input.projectId,
          input.filter ?? [],
        );
        const count = await getSessionsTableCount({
          projectId: input.projectId,
          filter: finalFilter,
          orderBy: input.orderBy,
          page: 0,
          limit: 1,
        });

        return {
          totalCount: count,
        };
      } catch (e) {
        logger.error("Error in sessions.countAll", e);
        throw new TRPCError({
          code: "INTERNAL_SERVER_ERROR",
          message: "unable to get session count",
        });
      }
    }),
  metrics: protectedProjectProcedure
    .input(
      z.object({
        projectId: z.string(),
        sessionIds: z.array(z.string()),
      }),
    )
    .query(async ({ input, ctx }) => {
      try {
        if (input.sessionIds.length === 0) return [];
        const finalFilter = await getPublicSessionsFilter(input.projectId, [
          {
            column: "id",
            type: "stringOptions",
            operator: "any of",
            value: input.sessionIds,
          },
        ]);
        const sessions = await getSessionsWithMetrics({
          projectId: input.projectId,
          filter: finalFilter,
        });

        const prismaSessionInfo = await ctx.prisma.traceSession.findMany({
          where: {
            id: {
              in: sessions.map((s) => s.session_id),
            },
            projectId: input.projectId,
          },
          select: {
            id: true,
            bookmarked: true,
            public: true,
          },
        });

        return sessions.map((s) => ({
          id: s.session_id,
          userIds: s.user_ids,
          countTraces: s.trace_count,
          traceTags: s.trace_tags,
          createdAt: new Date(s.min_timestamp),
          bookmarked:
            prismaSessionInfo.find((p) => p.id === s.session_id)?.bookmarked ??
            false,
          public:
            prismaSessionInfo.find((p) => p.id === s.session_id)?.public ??
            false,
          environment: s.trace_environment,
          trace_count: Number(s.trace_count),
          total_observations: Number(s.total_observations),
          sessionDuration: Number(s.duration) / 1000,
          inputCost: new Decimal(s.session_input_cost),
          outputCost: new Decimal(s.session_output_cost),
          totalCost: new Decimal(s.session_total_cost),
          promptTokens: Number(s.session_input_usage),
          completionTokens: Number(s.session_output_usage),
          totalTokens: Number(s.session_total_usage),
        }));
      } catch (e) {
        logger.error("Error in sessions.metrics", e);
        throw new TRPCError({
          code: "INTERNAL_SERVER_ERROR",
          message: "unable to get session metrics",
        });
      }
    }),
  filterOptions: protectedProjectProcedure
    .input(
      z.object({
        projectId: z.string(),
        timestampFilter: timeFilter.optional(),
      }),
    )
    .query(async ({ input }) => {
      try {
        const { timestampFilter } = input;
        const columns = [
          ...tracesTableUiColumnDefinitions,
          {
            uiTableName: "Created At",
            uiTableId: "createdAt",
            clickhouseTableName: "traces",
            clickhouseSelect: "timestamp",
          },
        ];
        const filter: FilterState = [
          {
            column: "sessionId",
            operator: "is not null",
            type: "null",
            value: "",
          },
        ];
        if (timestampFilter) {
          filter.push(timestampFilter);
        }
        const [userIds, tags] = await Promise.all([
          getTracesGroupedByUsers(
            input.projectId,
            filter,
            undefined,
            1000,
            0,
            columns,
          ),
          getTracesGroupedByTags({
            projectId: input.projectId,
            filter,
            columns,
          }),
        ]);

        return {
          userIds: userIds.map((row) => ({
            value: row.user,
          })),
          tags: tags.map((row) => ({
            value: row.value,
          })),
        };
      } catch (e) {
        logger.error("Unable to get sessions.filterOptions", e);
        throw new TRPCError({
          code: "INTERNAL_SERVER_ERROR",
          message: "unable to get session filter options",
        });
      }
    }),
  byId: protectedGetSessionProcedure
    .input(
      z.object({
        projectId: z.string(),
        sessionId: z.string(),
      }),
    )
    .query(async ({ input, ctx }) => {
      try {
        return await handleGetSessionById({
          sessionId: input.sessionId,
          projectId: input.projectId,
          ctx,
        });
<<<<<<< HEAD
=======

        if (!postgresSession) {
          throw new TRPCError({
            code: "NOT_FOUND",
            message: "Session not found in project",
          });
        }

        const clickhouseTraces = await getTracesIdentifierForSession(
          input.projectId,
          input.sessionId,
        );

        const chunks = chunk(clickhouseTraces, 500);

        // in the below queries, take the lowest timestamp as a filter condition
        // to improve performance
        const [scores, costs] = await Promise.all([
          Promise.all(
            chunks.map((chunk) =>
              getScoresForTraces({
                projectId: input.projectId,
                traceIds: chunk.map((t) => t.id),
                timestamp: new Date(
                  Math.min(...chunk.map((t) => t.timestamp.getTime())),
                ),
              }),
            ),
          ).then((results) => results.flat()),
          Promise.all(
            chunks.map((chunk) =>
              getCostForTraces(
                input.projectId,
                new Date(Math.min(...chunk.map((t) => t.timestamp.getTime()))),
                chunk.map((t) => t.id),
              ),
            ),
          ).then((results) =>
            results.reduce((sum, cost) => (sum ?? 0) + (cost ?? 0), 0),
          ),
        ]);

        const costData = costs;

        const validatedScores = filterAndValidateDbScoreList({
          scores,
          onParseError: traceException,
        });

        return {
          ...postgresSession,
          traces: clickhouseTraces.map((t) => ({
            ...t,
            scores: validatedScores.filter((s) => s.traceId === t.id),
          })),
          totalCost: costData ?? 0,
          users: [
            ...new Set(
              clickhouseTraces.map((t) => t.userId).filter((t) => t !== null),
            ),
          ],
        };
>>>>>>> b9cf01dd
      } catch (e) {
        logger.error("Unable to get sessions.byId", e);
        throw new TRPCError({
          code: "INTERNAL_SERVER_ERROR",
          message: "unable to get session",
        });
      }
    }),
  byIdWithScores: protectedGetSessionProcedure
    .input(
      z.object({
        sessionId: z.string(), // used for security check
        projectId: z.string(), // used for security check
      }),
    )
    .query(async ({ input, ctx }) => {
      const [scores, session] = await Promise.all([
        getScoresForSessions({
          projectId: input.projectId,
          sessionIds: [input.sessionId],
        }),
        await handleGetSessionById({
          sessionId: input.sessionId,
          projectId: input.projectId,
          ctx,
        }),
      ]);

      const validatedScores = filterAndValidateDbScoreList(
        scores,
        traceException,
      );

      return {
        ...session,
        scores: validatedScores,
      };
    }),
  bookmark: protectedProjectProcedure
    .input(
      z.object({
        sessionId: z.string(),
        projectId: z.string(),
        bookmarked: z.boolean(),
      }),
    )
    .mutation(async ({ input, ctx }) => {
      try {
        throwIfNoProjectAccess({
          session: ctx.session,
          projectId: input.projectId,
          scope: "objects:bookmark",
        });

        await auditLog({
          session: ctx.session,
          resourceType: "session",
          resourceId: input.sessionId,
          action: "bookmark",
          after: input.bookmarked,
        });

        const session = await ctx.prisma.traceSession.update({
          where: {
            id_projectId: {
              id: input.sessionId,
              projectId: input.projectId,
            },
          },
          data: {
            bookmarked: input.bookmarked,
          },
        });
        return session;
      } catch (error) {
        logger.error("Unable to call sessions.bookmark", error);
        if (
          error instanceof Prisma.PrismaClientKnownRequestError &&
          error.code === "P2025" // Record to update not found
        )
          throw new TRPCError({
            code: "NOT_FOUND",
            message: "Session not found in project",
          });
        else {
          throw new TRPCError({
            code: "INTERNAL_SERVER_ERROR",
          });
        }
      }
    }),
  publish: protectedProjectProcedure
    .input(
      z.object({
        projectId: z.string(),
        sessionId: z.string(),
        public: z.boolean(),
      }),
    )
    .mutation(async ({ input, ctx }) => {
      try {
        throwIfNoProjectAccess({
          session: ctx.session,
          projectId: input.projectId,
          scope: "objects:publish",
        });
        await auditLog({
          session: ctx.session,
          resourceType: "session",
          resourceId: input.sessionId,
          action: "publish",
          after: input.public,
        });
        return ctx.prisma.traceSession.update({
          where: {
            id_projectId: {
              id: input.sessionId,
              projectId: input.projectId,
            },
          },
          data: {
            public: input.public,
          },
        });
      } catch (e) {
        logger.error("Unable to call sessions.publish", e);
        throw new TRPCError({
          code: "INTERNAL_SERVER_ERROR",
          message: "unable to publish session",
        });
      }
    }),
});<|MERGE_RESOLUTION|>--- conflicted
+++ resolved
@@ -101,7 +101,10 @@
 
   const costData = costs;
 
-  const validatedScores = filterAndValidateDbScoreList(scores, traceException);
+  const validatedScores = filterAndValidateDbScoreList({
+    scores,
+    onParseError: traceException,
+  });
 
   return {
     ...postgresSession,
@@ -151,10 +154,10 @@
           offset: 0,
         });
 
-        const validatedScores = filterAndValidateDbScoreList(
+        const validatedScores = filterAndValidateDbScoreList({
           scores,
           traceException,
-        );
+        });
 
         const prismaSessionInfo = await ctx.prisma.traceSession.findMany({
           where: {
@@ -370,71 +373,6 @@
           projectId: input.projectId,
           ctx,
         });
-<<<<<<< HEAD
-=======
-
-        if (!postgresSession) {
-          throw new TRPCError({
-            code: "NOT_FOUND",
-            message: "Session not found in project",
-          });
-        }
-
-        const clickhouseTraces = await getTracesIdentifierForSession(
-          input.projectId,
-          input.sessionId,
-        );
-
-        const chunks = chunk(clickhouseTraces, 500);
-
-        // in the below queries, take the lowest timestamp as a filter condition
-        // to improve performance
-        const [scores, costs] = await Promise.all([
-          Promise.all(
-            chunks.map((chunk) =>
-              getScoresForTraces({
-                projectId: input.projectId,
-                traceIds: chunk.map((t) => t.id),
-                timestamp: new Date(
-                  Math.min(...chunk.map((t) => t.timestamp.getTime())),
-                ),
-              }),
-            ),
-          ).then((results) => results.flat()),
-          Promise.all(
-            chunks.map((chunk) =>
-              getCostForTraces(
-                input.projectId,
-                new Date(Math.min(...chunk.map((t) => t.timestamp.getTime()))),
-                chunk.map((t) => t.id),
-              ),
-            ),
-          ).then((results) =>
-            results.reduce((sum, cost) => (sum ?? 0) + (cost ?? 0), 0),
-          ),
-        ]);
-
-        const costData = costs;
-
-        const validatedScores = filterAndValidateDbScoreList({
-          scores,
-          onParseError: traceException,
-        });
-
-        return {
-          ...postgresSession,
-          traces: clickhouseTraces.map((t) => ({
-            ...t,
-            scores: validatedScores.filter((s) => s.traceId === t.id),
-          })),
-          totalCost: costData ?? 0,
-          users: [
-            ...new Set(
-              clickhouseTraces.map((t) => t.userId).filter((t) => t !== null),
-            ),
-          ],
-        };
->>>>>>> b9cf01dd
       } catch (e) {
         logger.error("Unable to get sessions.byId", e);
         throw new TRPCError({
@@ -463,10 +401,10 @@
         }),
       ]);
 
-      const validatedScores = filterAndValidateDbScoreList(
+      const validatedScores = filterAndValidateDbScoreList({
         scores,
         traceException,
-      );
+      });
 
       return {
         ...session,
