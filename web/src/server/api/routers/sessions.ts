import { z } from "zod";
<<<<<<< HEAD

import { sessionsViewCols } from "@/src/server/api/definitions/sessionsView";
import { tableColumnsToSqlFilterAndPrefix } from "@langfuse/shared";
=======
import { tableColumnsToSqlFilterAndPrefix } from "@/src/features/filters/server/filterToPrisma";
>>>>>>> 0d28053a
import {
  createTRPCRouter,
  protectedProjectProcedure,
  protectedGetSessionProcedure,
} from "@/src/server/api/trpc";
import { singleFilter } from "@langfuse/shared";
import { Prisma } from "@langfuse/shared/src/db";
import { paginationZod } from "@/src/utils/zod";
import { throwIfNoAccess } from "@/src/features/rbac/utils/checkAccess";
import { TRPCError } from "@trpc/server";
import { orderBy } from "@langfuse/shared";
import { orderByToPrismaSql } from "@/src/features/orderBy/server/orderByToPrisma";
import { auditLog } from "@/src/features/audit-logs/auditLog";
import type Decimal from "decimal.js";
import {
  type SessionOptions,
  sessionsViewCols,
} from "@/src/server/api/definitions/sessionsView";

const SessionFilterOptions = z.object({
  projectId: z.string(), // Required for protectedProjectProcedure
  filter: z.array(singleFilter).nullable(),
  orderBy: orderBy,
  ...paginationZod,
});

export const sessionRouter = createTRPCRouter({
  all: protectedProjectProcedure
    .input(SessionFilterOptions)
    .query(async ({ input, ctx }) => {
      try {
        const filterCondition = tableColumnsToSqlFilterAndPrefix(
          input.filter ?? [],
          sessionsViewCols,
          "sessions",
        );

        const orderByCondition = orderByToPrismaSql(
          input.orderBy,
          sessionsViewCols,
        );

        const sessions = await ctx.prisma.$queryRaw<
          Array<{
            id: string;
            createdAt: Date;
            bookmarked: boolean;
            public: boolean;
            countTraces: number;
            userIds: (string | null)[] | null;
            totalCount: number;
            sessionDuration: number | null;
            inputCost: Decimal;
            outputCost: Decimal;
            totalCost: Decimal;
            promptTokens: number;
            completionTokens: number;
            totalTokens: number;
          }>
        >(Prisma.sql`
      WITH observation_metrics AS (
        SELECT
          t.session_id,
          EXTRACT(EPOCH FROM COALESCE(MAX(o."end_time"), MAX(o."start_time"), MAX(t.timestamp))) - EXTRACT(EPOCH FROM COALESCE(MIN(o."start_time"), MIN(t.timestamp)))::double precision AS "sessionDuration",
          SUM(COALESCE(o."calculated_input_cost", 0)) AS "inputCost",
          SUM(COALESCE(o."calculated_output_cost", 0)) AS "outputCost",
          SUM(COALESCE(o."calculated_total_cost", 0)) AS "totalCost",
          SUM(o.prompt_tokens) AS "promptTokens",
          SUM(o.completion_tokens) AS "completionTokens",
          SUM(o.total_tokens) AS "totalTokens"
        FROM traces t
        LEFT JOIN observations_view o ON o.trace_id = t.id
        WHERE
          t."project_id" = ${input.projectId}
          AND o."project_id" = ${input.projectId}
          AND t.session_id IS NOT NULL
        GROUP BY 1
      ),
      trace_metrics AS (
        SELECT
          session_id,
          array_agg(distinct t.user_id) "userIds",
          count(t.id)::int "countTraces"
        FROM traces t
        WHERE
          t."project_id" = ${input.projectId}
          AND t.session_id IS NOT NULL
        GROUP BY 1
      )

      SELECT
        s.id,
        s."created_at" "createdAt",
        s.bookmarked,
        s.public,
        t."userIds",
        t."countTraces",
        o."sessionDuration",
        COALESCE(o."totalCost", 0) AS "totalCost",
        COALESCE(o."inputCost", 0) AS "inputCost",
        COALESCE(o."outputCost", 0) AS "outputCost",
        COALESCE(o."promptTokens", 0) AS "promptTokens",
        COALESCE(o."completionTokens", 0) AS "completionTokens",
        COALESCE(o."totalTokens", 0) AS "totalTokens",
        (count(*) OVER ())::int AS "totalCount"
      FROM trace_sessions s
      LEFT JOIN trace_metrics t ON t.session_id = s.id
      LEFT JOIN observation_metrics o ON o.session_id = s.id
      WHERE
        s."project_id" = ${input.projectId}
        ${filterCondition}
      ${orderByCondition}
      LIMIT ${input.limit}
      OFFSET ${input.page * input.limit}
    `);
        return sessions.map((s) => ({
          ...s,
          userIds: (s.userIds?.filter((t) => t !== null) ?? []) as string[],
        }));
      } catch (e) {
        console.error(e);
        throw new TRPCError({
          code: "INTERNAL_SERVER_ERROR",
          message: "unable to get sessions",
        });
      }
    }),
  filterOptions: protectedProjectProcedure
    .input(
      z.object({
        projectId: z.string(),
      }),
    )
    .query(async ({ input, ctx }) => {
      const userIds: { value: string; count: number }[] = await ctx.prisma
        .$queryRaw`
      SELECT traces.user_id as value, COUNT(traces.user_id)::int as count
      FROM traces
      WHERE traces.session_id IS NOT NULL
      AND traces.project_id = ${input.projectId}
      GROUP BY traces.user_id;
    `;
      const res: SessionOptions = {
        userIds: userIds,
      };
      return res;
    }),
  byId: protectedGetSessionProcedure
    .input(z.object({ projectId: z.string(), sessionId: z.string() }))
    .query(async ({ input, ctx }) => {
      try {
        const session = await ctx.prisma.traceSession.findFirst({
          where: {
            id: input.sessionId,
            projectId: input.projectId,
          },
          include: {
            traces: {
              orderBy: {
                timestamp: "asc",
              },
              include: {
                scores: true,
              },
            },
          },
        });
        if (!session) {
          throw new TRPCError({
            code: "NOT_FOUND",
            message: "Session not found in project",
          });
        }

        const totalCostQuery = Prisma.sql`
        SELECT
          SUM(COALESCE(o."calculated_total_cost", 0)) AS "totalCost"
        FROM observations_view o
        JOIN traces t ON t.id = o.trace_id
        WHERE
          t."session_id" = ${input.sessionId}
          AND t."project_id" = ${input.projectId}
      `;

        const [costData] =
          await ctx.prisma.$queryRaw<Array<{ totalCost: number }>>(
            totalCostQuery,
          );

        return {
          ...session,
          totalCost: costData?.totalCost ?? 0,
          users: [
            ...new Set(
              session.traces.map((t) => t.userId).filter((t) => t !== null),
            ),
          ],
        };
      } catch (e) {
        console.error(e);
        throw new TRPCError({
          code: "INTERNAL_SERVER_ERROR",
          message: "unable to get session",
        });
      }
    }),
  bookmark: protectedProjectProcedure
    .input(
      z.object({
        sessionId: z.string(),
        projectId: z.string(),
        bookmarked: z.boolean(),
      }),
    )
    .mutation(async ({ input, ctx }) => {
      try {
        throwIfNoAccess({
          session: ctx.session,
          projectId: input.projectId,
          scope: "objects:bookmark",
        });

        await auditLog({
          session: ctx.session,
          resourceType: "session",
          resourceId: input.sessionId,
          action: "bookmark",
          after: input.bookmarked,
        });

        const session = await ctx.prisma.traceSession.update({
          where: {
            id_projectId: {
              id: input.sessionId,
              projectId: input.projectId,
            },
          },
          data: {
            bookmarked: input.bookmarked,
          },
        });
        return session;
      } catch (error) {
        console.error(error);
        if (
          error instanceof Prisma.PrismaClientKnownRequestError &&
          error.code === "P2025" // Record to update not found
        )
          throw new TRPCError({
            code: "NOT_FOUND",
            message: "Session not found in project",
          });
        else {
          throw new TRPCError({
            code: "INTERNAL_SERVER_ERROR",
          });
        }
      }
    }),
  publish: protectedProjectProcedure
    .input(
      z.object({
        projectId: z.string(),
        sessionId: z.string(),
        public: z.boolean(),
      }),
    )
    .mutation(async ({ input, ctx }) => {
      try {
        throwIfNoAccess({
          session: ctx.session,
          projectId: input.projectId,
          scope: "objects:publish",
        });
        await auditLog({
          session: ctx.session,
          resourceType: "session",
          resourceId: input.sessionId,
          action: "publish",
          after: input.public,
        });
        return ctx.prisma.traceSession.update({
          where: {
            id_projectId: {
              id: input.sessionId,
              projectId: input.projectId,
            },
          },
          data: {
            public: input.public,
          },
        });
      } catch (e) {
        console.error(e);
        throw new TRPCError({
          code: "INTERNAL_SERVER_ERROR",
          message: "unable to publish session",
        });
      }
    }),
});<|MERGE_RESOLUTION|>--- conflicted
+++ resolved
@@ -1,11 +1,5 @@
 import { z } from "zod";
-<<<<<<< HEAD
-
-import { sessionsViewCols } from "@/src/server/api/definitions/sessionsView";
-import { tableColumnsToSqlFilterAndPrefix } from "@langfuse/shared";
-=======
 import { tableColumnsToSqlFilterAndPrefix } from "@/src/features/filters/server/filterToPrisma";
->>>>>>> 0d28053a
 import {
   createTRPCRouter,
   protectedProjectProcedure,
