import { z } from "zod";

import {
  datetimeFilterToPrisma,
<<<<<<< HEAD
  datetimeFilterToRawSql,
=======
  datetimeFilterToPrismaSql,
>>>>>>> a330035c
  timeFilter,
  type ObservationOptions,
} from "@langfuse/shared";
import { protectedProjectProcedure } from "@/src/server/api/trpc";
import { Prisma } from "@langfuse/shared/src/db";

export const filterOptionsQuery = protectedProjectProcedure
  .input(
    z.object({ projectId: z.string(), startTimeFilter: timeFilter.optional() }),
  )
  .query(async ({ input, ctx }) => {
    const { startTimeFilter } = input;
    const prismaStartTimeFilter = startTimeFilter
      ? datetimeFilterToPrisma(startTimeFilter)
      : {};

    const queryFilter = {
      projectId: input.projectId,
      type: "GENERATION",
    } as const;

    const rawStartTimeFilter =
      startTimeFilter && startTimeFilter.type === "datetime"
        ? datetimeFilterToRawSql(
            "start_time",
            startTimeFilter.operator,
            startTimeFilter.value,
          )
        : Prisma.empty;

    // Score names
    const [scores, model, name, promptNames, traceNames, tags] =
      await Promise.all([
        // scores
        ctx.prisma.score.groupBy({
          where: {
            projectId: input.projectId,
            timestamp: prismaStartTimeFilter,
            dataType: { in: ["NUMERIC", "BOOLEAN"] },
          },
          take: 1000,
          orderBy: {
            name: "asc",
          },
          by: ["name"],
        }),
        // model
        ctx.prisma.observation.groupBy({
          by: ["model"],
          where: { ...queryFilter, startTime: prismaStartTimeFilter },
          take: 1000,
          orderBy: { model: "asc" },
        }),
        // name
        ctx.prisma.observation.groupBy({
          by: ["name"],
          where: { ...queryFilter, startTime: prismaStartTimeFilter },
          take: 1000,
          orderBy: { name: "asc" },
        }),
        // promptNames
        ctx.prisma.$queryRaw<
          Array<{
            promptName: string | null;
          }>
        >(Prisma.sql`
        SELECT
          p.name "promptName"
        FROM prompts p
        JOIN observations o ON o.prompt_id = p.id
        WHERE o.type = 'GENERATION'
          AND o.project_id = ${input.projectId}
          AND o.prompt_id IS NOT NULL
          AND p.project_id = ${input.projectId}
          ${rawStartTimeFilter}
        GROUP BY p.name
        ORDER BY p.name ASC
        LIMIT 1000;
      `),
        // traceNames
        ctx.prisma.$queryRaw<
          Array<{
            traceName: string | null;
          }>
        >(Prisma.sql`
        SELECT
          t.name "traceName"
        FROM traces t
        JOIN observations o ON o.trace_id = t.id
        WHERE o.type = 'GENERATION'
          AND o.project_id = ${input.projectId}
          AND t.project_id = ${input.projectId}
          ${rawStartTimeFilter}
        GROUP BY t.name
        ORDER BY t.name ASC
        LIMIT 1000;
      `),
        // traceTags
        ctx.prisma.$queryRaw<
          Array<{
            tag: string | null;
          }>
        >(Prisma.sql`
          SELECT
            DISTINCT tag
          FROM traces t
          JOIN observations o ON o.trace_id = t.id,
          UNNEST(t.tags) AS tag
          WHERE o.type = 'GENERATION'
            AND o.project_id = ${input.projectId}
            AND t.project_id = ${input.projectId}
            ${rawStartTimeFilter}
          LIMIT 1000;
      `),
      ]);

    // typecheck filter options, needs to include all columns with options
    const res: ObservationOptions = {
      model: model
        .filter((i) => i.model !== null)
        .map((i) => ({ value: i.model as string })),
      name: name
        .filter((i) => i.name !== null)
        .map((i) => ({ value: i.name as string })),
      traceName: traceNames
        .filter((i) => i.traceName !== null)
        .map((i) => ({
          value: i.traceName as string,
        })),
      scores_avg: scores.map((score) => score.name),
      promptName: promptNames
        .filter((i) => i.promptName !== null)
        .map((i) => ({
          value: i.promptName as string,
        })),
      tags: tags
        .filter((i) => i.tag !== null)
        .map((i) => ({
          value: i.tag as string,
        })),
    };

    return res;
  });<|MERGE_RESOLUTION|>--- conflicted
+++ resolved
@@ -2,11 +2,7 @@
 
 import {
   datetimeFilterToPrisma,
-<<<<<<< HEAD
-  datetimeFilterToRawSql,
-=======
   datetimeFilterToPrismaSql,
->>>>>>> a330035c
   timeFilter,
   type ObservationOptions,
 } from "@langfuse/shared";
@@ -30,7 +26,7 @@
 
     const rawStartTimeFilter =
       startTimeFilter && startTimeFilter.type === "datetime"
-        ? datetimeFilterToRawSql(
+        ? datetimeFilterToPrismaSql(
             "start_time",
             startTimeFilter.operator,
             startTimeFilter.value,
