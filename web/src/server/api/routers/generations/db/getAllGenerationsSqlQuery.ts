--- conflicted
+++ resolved
@@ -117,12 +117,7 @@
         o."latency",
         o.prompt_id as "promptId",
         p.name as "promptName",
-<<<<<<< HEAD
-        p.version as "promptVersion",
-        s_avg.scores_avg as "scores"
-=======
         p.version as "promptVersion"
->>>>>>> fcc0ee92
       FROM observations_view o
       JOIN traces t ON t.id = o.trace_id AND t.project_id = o.project_id
       LEFT JOIN scores_avg AS s_avg ON s_avg.trace_id = t.id and s_avg.observation_id = o.id
