import { type z } from "zod";

import { protectedProjectProcedure } from "@/src/server/api/trpc";
import { paginationZod } from "@/src/utils/zod";
import { type ObservationView, Prisma } from "@prisma/client";

import { GenerationTableOptions } from "./utils/GenerationTableOptions";
import { getAllGenerationsSqlQuery } from "@/src/server/api/routers/generations/db/getAllGenerationsSqlQuery";

const getAllGenerationsInput = GenerationTableOptions.extend({
  ...paginationZod,
});
export type GetAllGenerationsInput = z.infer<typeof getAllGenerationsInput>;

export type ObservationViewWithScores = ObservationView & {
  traceId: string | null;
  traceName: string | null;
  promptName: string | null;
  promptVersion: string | null;
  scores: Record<string, number> | null;
};

export const getAllQuery = protectedProjectProcedure
  .input(getAllGenerationsInput)
  .query(async ({ input, ctx }) => {
    const { rawSqlQuery, datetimeFilter, filterCondition, searchCondition } =
      getAllGenerationsSqlQuery({ input, type: "paginate" });

<<<<<<< HEAD
    const generations =
      await ctx.prisma.$queryRaw<Array<ObservationViewWithScores>>(rawSqlQuery);
=======
    const generations = await ctx.prisma.$queryRaw<
      (ObservationView & {
        traceId: string;
        traceName: string;
        promptName: string | null;
        promptVersion: string | null;
      })[]
    >(rawSqlQuery);
>>>>>>> fcc0ee92

    const totalGenerations = await ctx.prisma.$queryRaw<
      Array<{ count: bigint }>
    >(
      Prisma.sql`
      WITH scores_avg AS (
        SELECT
          trace_id,
          observation_id,
          jsonb_object_agg(name::text, avg_value::double precision) AS scores_avg
        FROM (
          SELECT
            trace_id,
            observation_id,
            name,
            avg(value) avg_value
          FROM
            scores
          GROUP BY
            1,
            2,
            3
          ORDER BY
            1) tmp
        GROUP BY
          1, 2
      )
      SELECT
        count(*)
      FROM observations_view o
      JOIN traces t ON t.id = o.trace_id AND t.project_id = o.project_id
      LEFT JOIN scores_avg AS s_avg ON s_avg.trace_id = t.id and s_avg.observation_id = o.id
      WHERE
        t.project_id = ${input.projectId}
        AND o.type = 'GENERATION'
        AND o.project_id = ${input.projectId}
        ${datetimeFilter}
        ${searchCondition}
        ${filterCondition}
    `,
    );

    const count = totalGenerations[0]?.count;
    return {
      totalCount: count ? Number(count) : undefined,
      generations: generations.map((generation) => {
        return {
          ...generation,
          scores: generation.scores,
        };
      }),
    };
  });<|MERGE_RESOLUTION|>--- conflicted
+++ resolved
@@ -26,10 +26,6 @@
     const { rawSqlQuery, datetimeFilter, filterCondition, searchCondition } =
       getAllGenerationsSqlQuery({ input, type: "paginate" });
 
-<<<<<<< HEAD
-    const generations =
-      await ctx.prisma.$queryRaw<Array<ObservationViewWithScores>>(rawSqlQuery);
-=======
     const generations = await ctx.prisma.$queryRaw<
       (ObservationView & {
         traceId: string;
@@ -38,7 +34,6 @@
         promptVersion: string | null;
       })[]
     >(rawSqlQuery);
->>>>>>> fcc0ee92
 
     const totalGenerations = await ctx.prisma.$queryRaw<
       Array<{ count: bigint }>
