--- conflicted
+++ resolved
@@ -1,10 +1,6 @@
-<<<<<<< HEAD
 import { z } from "zod";
 
-import { throwIfNoAccess } from "@/src/features/rbac/utils/checkAccess";
-=======
 import { throwIfNoProjectAccess } from "@/src/features/rbac/utils/checkProjectAccess";
->>>>>>> 2a2f72cd
 import {
   createTRPCRouter,
   protectedProjectProcedure,
