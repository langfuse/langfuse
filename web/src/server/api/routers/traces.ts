import { z } from "zod";

import { auditLog } from "@/src/features/audit-logs/auditLog";
import { throwIfNoProjectAccess } from "@/src/features/rbac/utils/checkProjectAccess";
import { aggregateScores } from "@/src/features/scores/lib/aggregateScores";
import {
  createTRPCRouter,
  protectedGetTraceProcedure,
  protectedProjectProcedure,
} from "@/src/server/api/trpc";
import {
  filterAndValidateDbScoreList,
  orderBy,
  paginationZod,
  singleFilter,
  timeFilter,
  type TraceOptions,
} from "@langfuse/shared";

import {
  type ObservationLevel,
  type ObservationView,
  Prisma,
  type Trace,
} from "@langfuse/shared/src/db";
import {
  datetimeFilterToPrisma,
  datetimeFilterToPrismaSql,
  traceException,
  createTracesQuery,
  parseTraceAllFilters,
  getTracesTable,
  getScoresForTraces,
  getTraceById,
  type TracesTableReturnType,
<<<<<<< HEAD
  getScoresGroupedByName,
  getTracesGroupedByName,
  getTracesGroupedByTags,
=======
>>>>>>> a6dfc58c
} from "@langfuse/shared/src/server";
import { TRPCError } from "@trpc/server";
import Decimal from "decimal.js";
import { isClickhouseEligible } from "@/src/server/utils/checkClickhouseAccess";
import { type ScoreAggregate } from "@/src/features/scores/lib/types";

const TraceFilterOptions = z.object({
  projectId: z.string(), // Required for protectedProjectProcedure
  searchQuery: z.string().nullable(),
  filter: z.array(singleFilter).nullable(),
  orderBy: orderBy,
  ...paginationZod,
});
type TraceFilterOptions = z.infer<typeof TraceFilterOptions>;

export type ObservationReturnType = Omit<
  ObservationView,
  "input" | "output"
> & {
  traceId: string;
};

export type TracesAllReturnType = {
  id: string;
  timestamp: Date;
  name: string | undefined;
  projectId: string;
  userId: string | undefined;
  release: string | undefined;
  version: string | undefined;
  public: boolean;
  bookmarked: boolean;
  sessionId: string | undefined;
  tags: string[];
};

export const convertToReturnType = (
  row: TracesTableReturnType,
): TracesAllReturnType => {
  return {
    id: row.id,
    name: row.name,
    timestamp: new Date(row.timestamp),
    tags: row.tags,
    bookmarked: row.bookmarked,
    release: row.release,
    version: row.version,
    projectId: row.project_id,
    userId: row.user_id,
    sessionId: row.session_id,
    public: row.public,
  };
};

export type TracesMetricsReturnType = {
  id: string;
  promptTokens: bigint;
  completionTokens: bigint;
  totalTokens: bigint;
  latency: number | null;
  level: ObservationLevel;
  observationCount: bigint;
  calculatedTotalCost: Decimal | null;
  calculatedInputCost: Decimal | null;
  calculatedOutputCost: Decimal | null;
  scores: ScoreAggregate;
};

export const convertMetricsReturnType = (
  row: TracesTableReturnType & { scores: ScoreAggregate },
): TracesMetricsReturnType => {
  return {
    id: row.id,
    promptTokens: BigInt(row.usage_details?.input ?? 0),
    completionTokens: BigInt(row.usage_details?.output ?? 0),
    totalTokens: BigInt(row.usage_details?.total ?? 0),
    latency: row.latency,
    level: row.level,
    observationCount: BigInt(row.observation_count ?? 0),
    calculatedTotalCost: row.cost_details?.total
      ? new Decimal(row.cost_details.total)
      : null,
    calculatedInputCost: row.cost_details?.input
      ? new Decimal(row.cost_details.input)
      : null,
    calculatedOutputCost: row.cost_details?.output
      ? new Decimal(row.cost_details.output)
      : null,
    scores: row.scores,
  };
};

export const traceRouter = createTRPCRouter({
  hasAny: protectedProjectProcedure
    .input(z.object({ projectId: z.string() }))
    .query(async ({ input, ctx }) => {
      const hasAny = await ctx.prisma.trace.findFirst({
        where: {
          projectId: input.projectId,
        },
        select: {
          id: true,
        },
      });
      return hasAny !== null;
    }),
  all: protectedProjectProcedure
    .input(
      TraceFilterOptions.extend({
        queryClickhouse: z.boolean().default(false),
      }),
    )
    .query(async ({ input, ctx }) => {
      if (!input.queryClickhouse) {
        const {
          filterCondition,
          orderByCondition,
          observationTimeseriesFilter,
          searchCondition,
        } = parseTraceAllFilters(input);

        const tracesQuery = createTracesQuery({
          select: Prisma.sql`
          t.*,
          t."user_id" AS "userId",
          t.session_id AS "sessionId"
          `,
          projectId: input.projectId,
          observationTimeseriesFilter,
          page: input.page,
          limit: input.limit,
          searchCondition,
          filterCondition,
          orderByCondition,
        });

        const traces = await ctx.prisma.$queryRaw<Array<Trace>>(tracesQuery);

        return {
          traces: traces.map<TracesAllReturnType>(
            // eslint-disable-next-line @typescript-eslint/no-unused-vars
            ({ input, output, metadata, ...trace }) => ({
              ...trace,
              name: trace.name ?? undefined,
              release: trace.release ?? undefined,
              version: trace.version ?? undefined,
              externalId: trace.externalId ?? undefined,
              userId: trace.userId ?? undefined,
              sessionId: trace.sessionId ?? undefined,
            }),
          ),
        };
      } else {
        if (!isClickhouseEligible(ctx.session.user.admin === true)) {
          throw new TRPCError({
            code: "UNAUTHORIZED",
            message: "Not eligible to query clickhouse",
          });
        }

        const res = await getTracesTable(
          ctx.session.projectId,
          input.filter ?? [],
          input.limit,
          input.page,
        );

        return {
          traces: res.map(convertToReturnType),
        };
      }
    }),
  countAll: protectedProjectProcedure
    .input(TraceFilterOptions)
    .query(async ({ input, ctx }) => {
      const { filterCondition, observationTimeseriesFilter, searchCondition } =
        parseTraceAllFilters(input);

      const countQuery = createTracesQuery({
        select: Prisma.sql`count(*)`,
        projectId: input.projectId,
        observationTimeseriesFilter,
        page: 0,
        limit: 1,
        searchCondition,
        filterCondition,
      });

      const totalTraces =
        await ctx.prisma.$queryRaw<Array<{ count: bigint }>>(countQuery);

      const totalTraceCount = totalTraces[0]?.count;
      return {
        totalCount: totalTraceCount ? Number(totalTraceCount) : undefined,
      };
    }),
  metrics: protectedProjectProcedure
    .input(
      z.object({
        projectId: z.string(),
        traceIds: z.array(z.string()),
        queryClickhouse: z.boolean().default(false),
      }),
    )
    .query(async ({ input, ctx }) => {
      if (input.traceIds.length === 0) return [];

      if (!input.queryClickhouse) {
        const tracesQuery = createTracesQuery({
          select: Prisma.sql`
          t.id,
          COALESCE(generation_metrics."promptTokens", 0)::bigint AS "promptTokens",
          COALESCE(generation_metrics."completionTokens", 0)::bigint AS "completionTokens",
          COALESCE(generation_metrics."totalTokens", 0)::bigint AS "totalTokens",
          observation_metrics.latency AS "latency",
          observation_metrics."observationCount" AS "observationCount",
          COALESCE(generation_metrics."calculatedTotalCost", 0)::numeric AS "calculatedTotalCost",
          COALESCE(generation_metrics."calculatedInputCost", 0)::numeric AS "calculatedInputCost",
          COALESCE(generation_metrics."calculatedOutputCost", 0)::numeric AS "calculatedOutputCost",
          observation_metrics."level" AS "level"
        `,
          projectId: input.projectId,
          filterCondition: Prisma.sql`AND t.id IN (${Prisma.join(input.traceIds)})`,
        });

        const [traceMetrics, scores] = await Promise.all([
          // traceMetrics
          ctx.prisma.$queryRaw<Array<TracesMetricsReturnType>>(tracesQuery),
          // scores
          ctx.prisma.score.findMany({
            where: {
              projectId: input.projectId,
              traceId: {
                in: input.traceIds,
              },
            },
          }),
        ]);

        const validatedScores = filterAndValidateDbScoreList(
          scores,
          traceException,
        );

        return traceMetrics.map((row) => ({
          ...row,
          scores: aggregateScores(
            validatedScores.filter((s) => s.traceId === row.id),
          ),
        }));
      } else {
        if (!isClickhouseEligible(ctx.session.user.admin === true)) {
          throw new TRPCError({
            code: "UNAUTHORIZED",
            message: "Not eligible to query clickhouse",
          });
        }

        const res = await getTracesTable(
          ctx.session.projectId,
          [],
          // input.filter
        );

        const scores = await getScoresForTraces(
          ctx.session.projectId,
          res.map((r) => r.id),
          1000,
          0,
        );

        const validatedScores = filterAndValidateDbScoreList(
          scores,
          traceException,
        );

        return res.map((r) =>
          convertMetricsReturnType({
            ...r,
            scores: aggregateScores(
              validatedScores.filter((s) => s.traceId === r.id),
            ),
          }),
        );
      }
    }),
  filterOptions: protectedProjectProcedure
    .input(
      z.object({
        projectId: z.string(),
        timestampFilter: timeFilter.optional(),
        queryClickhouse: z.boolean().default(false),
      }),
    )
    .query(async ({ input, ctx }) => {
      if (!input.queryClickhouse) {
        const { timestampFilter } = input;
        const prismaTimestampFilter = timestampFilter
          ? datetimeFilterToPrisma(timestampFilter)
          : {};

        const rawTimestampFilter =
          timestampFilter && timestampFilter.type === "datetime"
            ? datetimeFilterToPrismaSql(
                "timestamp",
                timestampFilter.operator,
                timestampFilter.value,
              )
            : Prisma.empty;

        const [scores, names, tags] = await Promise.all([
          ctx.prisma.score.groupBy({
            where: {
              projectId: input.projectId,
              timestamp: prismaTimestampFilter,
              dataType: { in: ["NUMERIC", "BOOLEAN"] },
            },
            take: 1000,
            orderBy: { name: "asc" },
            by: ["name"],
          }),
          ctx.prisma.trace.groupBy({
            where: {
              projectId: input.projectId,
              timestamp: prismaTimestampFilter,
            },
            by: ["name"],
            // limiting to 1k trace names to avoid performance issues.
            // some users have unique names for large amounts of traces
            // sending all trace names to the FE exceeds the cloud function return size limit
            take: 1000,
            orderBy: { name: "asc" },
          }),
          ctx.prisma.$queryRaw<{ value: string }[]>`
          SELECT tags.tag as value
          FROM traces, UNNEST(traces.tags) AS tags(tag)
          WHERE traces.project_id = ${input.projectId} ${rawTimestampFilter}
          GROUP BY tags.tag
          ORDER BY tags.tag ASC
          LIMIT 1000
        `,
        ]);
        const res: TraceOptions = {
          scores_avg: scores.map((score) => score.name),
          name: names
            .filter((n) => n.name !== null)
            .map((name) => ({
              value: name.name ?? "undefined",
            })),
          tags: tags,
        };
        return res;
      } else {
        if (!isClickhouseEligible(ctx.session.user.admin === true)) {
          throw new TRPCError({
            code: "UNAUTHORIZED",
            message: "Not eligible to query clickhouse",
          });
        }

        const { timestampFilter } = input;

        const [scoreNames, traceNames, tags] = await Promise.all([
          getScoresGroupedByName(
            input.projectId,
            timestampFilter ? [timestampFilter] : [],
          ),
          getTracesGroupedByName(
            input.projectId,
            timestampFilter ? [timestampFilter] : [],
          ),
          getTracesGroupedByTags(
            input.projectId,
            timestampFilter ? [timestampFilter] : [],
          ),
        ]);

        const res: TraceOptions = {
          name: traceNames,
          scores_avg: scoreNames.map((s) => s.name),
          tags: tags,
        };
        return res;
      }
    }),
  byId: protectedGetTraceProcedure
    .input(
      z.object({
        traceId: z.string(), // used for security check
        projectId: z.string(), // used for security check
        queryClickhouse: z.boolean().default(false),
      }),
    )
    .query(async ({ input, ctx }) => {
      if (!input.queryClickhouse) {
        return await ctx.prisma.trace.findFirstOrThrow({
          where: {
            id: input.traceId,
            projectId: input.projectId,
          },
        });
      } else {
        if (!isClickhouseEligible(ctx.session.user?.admin === true)) {
          throw new TRPCError({
            code: "UNAUTHORIZED",
            message: "Not eligible to query clickhouse",
          });
        }

        return await getTraceById(input.traceId, input.projectId);
      }
    }),
  byIdWithObservationsAndScores: protectedGetTraceProcedure
    .input(
      z.object({
        traceId: z.string(), // used for security check
        projectId: z.string(), // used for security check
      }),
    )
    .query(async ({ input, ctx }) => {
      const [trace, observations, scores] = await Promise.all([
        ctx.prisma.trace.findFirstOrThrow({
          where: {
            id: input.traceId,
            projectId: input.projectId,
          },
        }),
        ctx.prisma.observationView.findMany({
          select: {
            id: true,
            traceId: true,
            projectId: true,
            type: true,
            startTime: true,
            endTime: true,
            name: true,
            parentObservationId: true,
            level: true,
            statusMessage: true,
            version: true,
            createdAt: true,
            model: true,
            modelParameters: true,
            promptTokens: true,
            completionTokens: true,
            totalTokens: true,
            unit: true,
            completionStartTime: true,
            timeToFirstToken: true,
            promptId: true,
            modelId: true,
            inputPrice: true,
            outputPrice: true,
            totalPrice: true,
            calculatedInputCost: true,
            calculatedOutputCost: true,
            calculatedTotalCost: true,
          },
          where: {
            traceId: {
              equals: input.traceId,
              not: null,
            },
            projectId: input.projectId,
          },
        }),
        ctx.prisma.score.findMany({
          where: {
            traceId: input.traceId,
            projectId: input.projectId,
          },
        }),
      ]);
      const validatedScores = filterAndValidateDbScoreList(
        scores,
        traceException,
      );

      const obsStartTimes = observations
        .map((o) => o.startTime)
        .sort((a, b) => a.getTime() - b.getTime());
      const obsEndTimes = observations
        .map((o) => o.endTime)
        .filter((t) => t)
        .sort((a, b) => (a as Date).getTime() - (b as Date).getTime());
      const latencyMs =
        obsStartTimes.length > 0
          ? obsEndTimes.length > 0
            ? (obsEndTimes[obsEndTimes.length - 1] as Date).getTime() -
              obsStartTimes[0]!.getTime()
            : obsStartTimes.length > 1
              ? obsStartTimes[obsStartTimes.length - 1]!.getTime() -
                obsStartTimes[0]!.getTime()
              : undefined
          : undefined;

      return {
        ...trace,
        scores: validatedScores,
        latency: latencyMs !== undefined ? latencyMs / 1000 : undefined,
        observations: observations as ObservationReturnType[],
      };
    }),
  deleteMany: protectedProjectProcedure
    .input(
      z.object({
        traceIds: z.array(z.string()).min(1, "Minimum 1 trace_Id is required."),
        projectId: z.string(),
      }),
    )
    .mutation(async ({ input, ctx }) => {
      throwIfNoProjectAccess({
        session: ctx.session,
        projectId: input.projectId,
        scope: "traces:delete",
      });

      for (const traceId of input.traceIds) {
        await auditLog({
          resourceType: "trace",
          resourceId: traceId,
          action: "delete",
          session: ctx.session,
        });
      }

      return ctx.prisma.$transaction([
        ctx.prisma.trace.deleteMany({
          where: {
            id: {
              in: input.traceIds,
            },
            projectId: input.projectId,
          },
        }),
        ctx.prisma.observation.deleteMany({
          where: {
            traceId: {
              in: input.traceIds,
            },
            projectId: input.projectId,
          },
        }),
        ctx.prisma.score.deleteMany({
          where: {
            traceId: {
              in: input.traceIds,
            },
            projectId: input.projectId,
          },
        }),
      ]);
    }),
  bookmark: protectedProjectProcedure
    .input(
      z.object({
        traceId: z.string(),
        projectId: z.string(),
        bookmarked: z.boolean(),
      }),
    )
    .mutation(async ({ input, ctx }) => {
      throwIfNoProjectAccess({
        session: ctx.session,
        projectId: input.projectId,
        scope: "objects:bookmark",
      });
      try {
        await auditLog({
          session: ctx.session,
          resourceType: "trace",
          resourceId: input.traceId,
          action: "bookmark",
          after: input.bookmarked,
        });
        const trace = await ctx.prisma.trace.update({
          where: {
            id: input.traceId,
            projectId: input.projectId,
          },
          data: {
            bookmarked: input.bookmarked,
          },
        });
        return trace;
      } catch (error) {
        console.error(error);
        if (
          error instanceof Prisma.PrismaClientKnownRequestError &&
          error.code === "P2025" // Record to update not found
        ) {
          throw new TRPCError({
            code: "NOT_FOUND",
            message: "Trace not found in project",
          });
        } else {
          throw new TRPCError({
            code: "INTERNAL_SERVER_ERROR",
          });
        }
      }
    }),
  publish: protectedProjectProcedure
    .input(
      z.object({
        projectId: z.string(),
        traceId: z.string(),
        public: z.boolean(),
      }),
    )
    .mutation(async ({ input, ctx }) => {
      throwIfNoProjectAccess({
        session: ctx.session,
        projectId: input.projectId,
        scope: "objects:publish",
      });
      try {
        await auditLog({
          session: ctx.session,
          resourceType: "trace",
          resourceId: input.traceId,
          action: "publish",
          after: input.public,
        });
        const trace = await ctx.prisma.trace.update({
          where: {
            id: input.traceId,
            projectId: input.projectId,
          },
          data: {
            public: input.public,
          },
        });
        return trace;
      } catch (error) {
        console.error(error);
        if (
          error instanceof Prisma.PrismaClientKnownRequestError &&
          error.code === "P2025" // Record to update not found
        ) {
          throw new TRPCError({
            code: "NOT_FOUND",
            message: "Trace not found in project",
          });
        } else {
          throw new TRPCError({
            code: "INTERNAL_SERVER_ERROR",
          });
        }
      }
    }),
  updateTags: protectedProjectProcedure
    .input(
      z.object({
        projectId: z.string(),
        traceId: z.string(),
        tags: z.array(z.string()),
      }),
    )
    .mutation(async ({ input, ctx }) => {
      throwIfNoProjectAccess({
        session: ctx.session,
        projectId: input.projectId,
        scope: "objects:tag",
      });
      try {
        await ctx.prisma.trace.update({
          where: {
            id: input.traceId,
            projectId: input.projectId,
          },
          data: {
            tags: {
              set: input.tags,
            },
          },
        });
        await auditLog({
          session: ctx.session,
          resourceType: "trace",
          resourceId: input.traceId,
          action: "updateTags",
          after: input.tags,
        });
      } catch (error) {
        console.error(error);
      }
    }),
});<|MERGE_RESOLUTION|>--- conflicted
+++ resolved
@@ -33,14 +33,14 @@
   getScoresForTraces,
   getTraceById,
   type TracesTableReturnType,
-<<<<<<< HEAD
   getScoresGroupedByName,
   getTracesGroupedByName,
   getTracesGroupedByTags,
-=======
->>>>>>> a6dfc58c
 } from "@langfuse/shared/src/server";
 import { TRPCError } from "@trpc/server";
+import Decimal from "decimal.js";
+import { isClickhouseEligible } from "@/src/server/utils/checkClickhouseAccess";
+import { type ScoreAggregate } from "@/src/features/scores/lib/types";
 import Decimal from "decimal.js";
 import { isClickhouseEligible } from "@/src/server/utils/checkClickhouseAccess";
 import { type ScoreAggregate } from "@/src/features/scores/lib/types";
