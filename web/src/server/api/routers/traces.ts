import { z } from "zod";

import { auditLog } from "@/src/features/audit-logs/auditLog";
import { throwIfNoAccess } from "@/src/features/rbac/utils/checkAccess";
import { aggregateScores } from "@/src/features/scores/lib/aggregateScores";
import {
  createTRPCRouter,
  protectedGetTraceProcedure,
  protectedProjectProcedure,
} from "@/src/server/api/trpc";
import { instrumentAsync } from "@/src/utils/instrumentation";
import {
  datetimeFilterToPrismaSql,
  filterAndValidateDbScoreList,
  orderBy,
  orderByToPrismaSql,
  paginationZod,
  singleFilter,
  tableColumnsToSqlFilterAndPrefix,
  timeFilter,
  type TraceOptions,
  tracesTableCols,
} from "@langfuse/shared";
<<<<<<< HEAD
import {
  type ObservationLevel,
  type ObservationView,
  Prisma,
  type Trace,
} from "@langfuse/shared/src/db";
=======
import { throwIfNoProjectAccess } from "@/src/features/rbac/utils/checkProjectAccess";
>>>>>>> 2a2f72cd
import { TRPCError } from "@trpc/server";
import * as Sentry from "@sentry/node";

import type Decimal from "decimal.js";
const TraceFilterOptions = z.object({
  projectId: z.string(), // Required for protectedProjectProcedure
  searchQuery: z.string().nullable(),
  filter: z.array(singleFilter).nullable(),
  orderBy: orderBy,
  ...paginationZod,
});

export type ObservationReturnType = Omit<
  ObservationView,
  "input" | "output"
> & {
  traceId: string;
};

export const traceRouter = createTRPCRouter({
  hasAny: protectedProjectProcedure
    .input(z.object({ projectId: z.string() }))
    .query(async ({ input, ctx }) => {
      const hasAny = await ctx.prisma.trace.findFirst({
        where: {
          projectId: input.projectId,
        },
        select: {
          id: true,
        },
      });
      return hasAny !== null;
    }),
  all: protectedProjectProcedure
    .input(TraceFilterOptions)
    .query(async ({ input, ctx }) => {
      const filterCondition = tableColumnsToSqlFilterAndPrefix(
        input.filter ?? [],
        tracesTableCols,
        "traces",
      );
      const orderByCondition = orderByToPrismaSql(
        input.orderBy,
        tracesTableCols,
      );

      // to improve query performance, add timeseries filter to observation queries as well
      const timeseriesFilter = input.filter?.find(
        (f) => f.column === "Timestamp" && f.type === "datetime",
      );

      const observationTimeseriesFilter =
        timeseriesFilter && timeseriesFilter.type === "datetime"
          ? datetimeFilterToPrismaSql(
              "start_time",
              timeseriesFilter.operator,
              timeseriesFilter.value,
            )
          : Prisma.empty;

      const searchCondition = input.searchQuery
        ? Prisma.sql`AND (
        t."id" ILIKE ${`%${input.searchQuery}%`} OR 
        t."external_id" ILIKE ${`%${input.searchQuery}%`} OR 
        t."user_id" ILIKE ${`%${input.searchQuery}%`} OR 
        t."name" ILIKE ${`%${input.searchQuery}%`}
      )`
        : Prisma.empty;

      const tracesQuery = createTracesQuery(
        Prisma.sql`t.*,
          t."user_id" AS "userId",
          t.session_id AS "sessionId",
          t."bookmarked" AS "bookmarked",
          COALESCE(tm."promptTokens", 0)::bigint AS "promptTokens",
          COALESCE(tm."completionTokens", 0)::bigint AS "completionTokens",
          COALESCE(tm."totalTokens", 0)::bigint AS "totalTokens",
          tl.latency AS "latency",
          tl."observationCount" AS "observationCount",
          COALESCE(tm."calculatedTotalCost", 0)::numeric AS "calculatedTotalCost",
          COALESCE(tm."calculatedInputCost", 0)::numeric AS "calculatedInputCost",
          COALESCE(tm."calculatedOutputCost", 0)::numeric AS "calculatedOutputCost",
          tm."level" AS "level"
          `,

        input.projectId,
        observationTimeseriesFilter,
        input.page,
        input.limit,
        searchCondition,
        filterCondition,
        orderByCondition,
      );

      const traces = await instrumentAsync(
        { name: "get-all-traces" },
        async () =>
          await ctx.prisma.$queryRaw<
            Array<
              Trace & {
                promptTokens: bigint;
                completionTokens: bigint;
                totalTokens: bigint;
                totalCount: number;
                latency: number | null;
                level: ObservationLevel;
                observationCount: number;
                calculatedTotalCost: Decimal | null;
                calculatedInputCost: Decimal | null;
                calculatedOutputCost: Decimal | null;
              }
            >
          >(tracesQuery),
      );

      const countQyery = createTracesQuery(
        Prisma.sql`count(*)`,
        input.projectId,
        observationTimeseriesFilter,
        0,
        1,
        searchCondition,
        filterCondition,
        Prisma.empty,
      );

      const totalTraces =
        await ctx.prisma.$queryRaw<Array<{ count: bigint }>>(countQyery);

      // get scores for each trace individually to increase
      // performance of the query above
      const scores = await ctx.prisma.score.findMany({
        where: {
          projectId: input.projectId,
          traceId: {
            in: traces.map((t) => t.id),
          },
        },
      });
      const validatedScores = filterAndValidateDbScoreList(
        scores,
        Sentry.captureException,
      );

      const totalTraceCount = totalTraces[0]?.count;
      return {
        traces: traces.map(
          // eslint-disable-next-line @typescript-eslint/no-unused-vars
          ({ input, output, metadata, ...trace }) => ({
            ...trace,
            scores: aggregateScores(
              validatedScores.filter((s) => s.traceId === trace.id),
            ),
          }),
        ),
        totalCount: totalTraceCount ? Number(totalTraceCount) : undefined,
      };
    }),
  filterOptions: protectedProjectProcedure
    .input(
      z.object({
        projectId: z.string(),
        timestampFilter: timeFilter.optional(),
      }),
    )
    .query(async ({ input, ctx }) => {
      const { timestampFilter } = input;
      const prismaTimestampFilter =
        timestampFilter?.type === "datetime"
          ? timestampFilter?.operator === ">="
            ? { gte: timestampFilter.value }
            : timestampFilter?.operator === ">"
              ? { gt: timestampFilter.value }
              : timestampFilter?.operator === "<="
                ? { lte: timestampFilter.value }
                : timestampFilter?.operator === "<"
                  ? { lt: timestampFilter.value }
                  : {}
          : {};

      const scores = await ctx.prisma.score.groupBy({
        where: {
          projectId: input.projectId,
          timestamp: prismaTimestampFilter,
          dataType: { in: ["NUMERIC", "BOOLEAN"] },
        },
        take: 1000,
        orderBy: {
          _count: {
            id: "desc",
          },
        },
        by: ["name"],
      });
      const names = await ctx.prisma.trace.groupBy({
        where: {
          projectId: input.projectId,
          timestamp: prismaTimestampFilter,
        },
        by: ["name"],
        // limiting to 1k trace names to avoid performance issues.
        // some users have unique names for large amounts of traces
        // sending all trace names to the FE exceeds the cloud function return size limit
        take: 1000,
        orderBy: {
          _count: {
            id: "desc",
          },
        },
        _count: {
          id: true,
        },
      });

      const rawTimestampFilter =
        timestampFilter && timestampFilter.type === "datetime"
          ? datetimeFilterToPrismaSql(
              "timestamp",
              timestampFilter.operator,
              timestampFilter.value,
            )
          : Prisma.empty;

      const tags: { count: number; value: string }[] = await ctx.prisma
        .$queryRaw`
        SELECT COUNT(*)::integer AS "count", tags.tag as value
        FROM traces, UNNEST(traces.tags) AS tags(tag)
        WHERE traces.project_id = ${input.projectId} ${rawTimestampFilter}
        GROUP BY tags.tag
        LIMIT 1000
      `;
      const res: TraceOptions = {
        scores_avg: scores.map((score) => score.name),
        name: names
          .filter((n) => n.name !== null)
          .map((name) => ({
            value: name.name ?? "undefined",
            count: name._count.id,
          })),
        tags: tags,
      };
      return res;
    }),
  byId: protectedGetTraceProcedure
    .input(
      z.object({
        traceId: z.string(),
      }),
    )
    .query(async ({ input, ctx }) => {
      const trace = await ctx.prisma.trace.findFirstOrThrow({
        where: {
          id: input.traceId,
        },
      });
      const observations = await ctx.prisma.observationView.findMany({
        select: {
          id: true,
          traceId: true,
          projectId: true,
          type: true,
          startTime: true,
          endTime: true,
          name: true,
          parentObservationId: true,
          level: true,
          statusMessage: true,
          version: true,
          createdAt: true,
          model: true,
          modelParameters: true,
          promptTokens: true,
          completionTokens: true,
          totalTokens: true,
          unit: true,
          completionStartTime: true,
          timeToFirstToken: true,
          promptId: true,
          modelId: true,
          inputPrice: true,
          outputPrice: true,
          totalPrice: true,
          calculatedInputCost: true,
          calculatedOutputCost: true,
          calculatedTotalCost: true,
        },
        where: {
          traceId: {
            equals: input.traceId,
            not: null,
          },
          projectId: trace.projectId,
        },
      });
      const scores = await ctx.prisma.score.findMany({
        where: {
          traceId: input.traceId,
          projectId: trace.projectId,
        },
      });
      const validatedScores = filterAndValidateDbScoreList(
        scores,
        Sentry.captureException,
      );

      const obsStartTimes = observations
        .map((o) => o.startTime)
        .sort((a, b) => a.getTime() - b.getTime());
      const obsEndTimes = observations
        .map((o) => o.endTime)
        .filter((t) => t)
        .sort((a, b) => (a as Date).getTime() - (b as Date).getTime());
      const latencyMs =
        obsStartTimes.length > 0
          ? obsEndTimes.length > 0
            ? (obsEndTimes[obsEndTimes.length - 1] as Date).getTime() -
              obsStartTimes[0]!.getTime()
            : obsStartTimes.length > 1
              ? obsStartTimes[obsStartTimes.length - 1]!.getTime() -
                obsStartTimes[0]!.getTime()
              : undefined
          : undefined;

      return {
        ...trace,
        scores: validatedScores,
        latency: latencyMs !== undefined ? latencyMs / 1000 : undefined,
        observations: observations as ObservationReturnType[],
      };
    }),
  deleteMany: protectedProjectProcedure
    .input(
      z.object({
        traceIds: z.array(z.string()).min(1, "Minimum 1 trace_Id is required."),
        projectId: z.string(),
      }),
    )
    .mutation(async ({ input, ctx }) => {
      throwIfNoProjectAccess({
        session: ctx.session,
        projectId: input.projectId,
        scope: "traces:delete",
      });

      for (const traceId of input.traceIds) {
        await auditLog({
          resourceType: "trace",
          resourceId: traceId,
          action: "delete",
          session: ctx.session,
        });
      }

      return ctx.prisma.$transaction([
        ctx.prisma.trace.deleteMany({
          where: {
            id: {
              in: input.traceIds,
            },
            projectId: input.projectId,
          },
        }),
        ctx.prisma.observation.deleteMany({
          where: {
            traceId: {
              in: input.traceIds,
            },
            projectId: input.projectId,
          },
        }),
        ctx.prisma.score.deleteMany({
          where: {
            traceId: {
              in: input.traceIds,
            },
            projectId: input.projectId,
          },
        }),
      ]);
    }),
  bookmark: protectedProjectProcedure
    .input(
      z.object({
        traceId: z.string(),
        projectId: z.string(),
        bookmarked: z.boolean(),
      }),
    )
    .mutation(async ({ input, ctx }) => {
      throwIfNoProjectAccess({
        session: ctx.session,
        projectId: input.projectId,
        scope: "objects:bookmark",
      });
      try {
        await auditLog({
          session: ctx.session,
          resourceType: "trace",
          resourceId: input.traceId,
          action: "bookmark",
          after: input.bookmarked,
        });
        const trace = await ctx.prisma.trace.update({
          where: {
            id: input.traceId,
            projectId: input.projectId,
          },
          data: {
            bookmarked: input.bookmarked,
          },
        });
        return trace;
      } catch (error) {
        console.error(error);
        if (
          error instanceof Prisma.PrismaClientKnownRequestError &&
          error.code === "P2025" // Record to update not found
        ) {
          throw new TRPCError({
            code: "NOT_FOUND",
            message: "Trace not found in project",
          });
        } else {
          throw new TRPCError({
            code: "INTERNAL_SERVER_ERROR",
          });
        }
      }
    }),
  publish: protectedProjectProcedure
    .input(
      z.object({
        projectId: z.string(),
        traceId: z.string(),
        public: z.boolean(),
      }),
    )
    .mutation(async ({ input, ctx }) => {
      throwIfNoProjectAccess({
        session: ctx.session,
        projectId: input.projectId,
        scope: "objects:publish",
      });
      try {
        await auditLog({
          session: ctx.session,
          resourceType: "trace",
          resourceId: input.traceId,
          action: "publish",
          after: input.public,
        });
        const trace = await ctx.prisma.trace.update({
          where: {
            id: input.traceId,
            projectId: input.projectId,
          },
          data: {
            public: input.public,
          },
        });
        return trace;
      } catch (error) {
        console.error(error);
        if (
          error instanceof Prisma.PrismaClientKnownRequestError &&
          error.code === "P2025" // Record to update not found
        ) {
          throw new TRPCError({
            code: "NOT_FOUND",
            message: "Trace not found in project",
          });
        } else {
          throw new TRPCError({
            code: "INTERNAL_SERVER_ERROR",
          });
        }
      }
    }),
  updateTags: protectedProjectProcedure
    .input(
      z.object({
        projectId: z.string(),
        traceId: z.string(),
        tags: z.array(z.string()),
      }),
    )
    .mutation(async ({ input, ctx }) => {
      throwIfNoProjectAccess({
        session: ctx.session,
        projectId: input.projectId,
        scope: "objects:tag",
      });
      try {
        await ctx.prisma.trace.update({
          where: {
            id: input.traceId,
            projectId: input.projectId,
          },
          data: {
            tags: {
              set: input.tags,
            },
          },
        });
        await auditLog({
          session: ctx.session,
          resourceType: "trace",
          resourceId: input.traceId,
          action: "updateTags",
          after: input.tags,
        });
      } catch (error) {
        console.error(error);
      }
    }),
});

function createTracesQuery(
  select: Prisma.Sql,
  projectId: string,
  observationTimeseriesFilter: Prisma.Sql,
  page: number,
  limit: number,
  searchCondition: Prisma.Sql,
  filterCondition: Prisma.Sql,
  orderByCondition: Prisma.Sql,
) {
  return Prisma.sql`
  SELECT
      ${select}
  FROM
    "traces" AS t
  LEFT JOIN LATERAL (
    SELECT
      SUM(prompt_tokens) AS "promptTokens",
      SUM(completion_tokens) AS "completionTokens",
      SUM(total_tokens) AS "totalTokens",
      SUM(calculated_total_cost) AS "calculatedTotalCost",
      SUM(calculated_input_cost) AS "calculatedInputCost",
      SUM(calculated_output_cost) AS "calculatedOutputCost",
      COALESCE(  
        MAX(CASE WHEN level = 'ERROR' THEN 'ERROR' END),  
        MAX(CASE WHEN level = 'WARNING' THEN 'WARNING' END),  
        MAX(CASE WHEN level = 'DEFAULT' THEN 'DEFAULT' END),  
        'DEBUG'  
      ) AS "level"
    FROM
      "observations_view"
    WHERE
      trace_id = t.id
      AND "type" = 'GENERATION'
      AND "project_id" = ${projectId}
      ${observationTimeseriesFilter}
  ) AS tm ON true
  LEFT JOIN LATERAL (
    SELECT
      COUNT(*) AS "observationCount",
      EXTRACT(EPOCH FROM COALESCE(MAX("end_time"), MAX("start_time"))) - EXTRACT(EPOCH FROM MIN("start_time"))::double precision AS "latency"
    FROM
        "observations"
    WHERE
        trace_id = t.id
        AND "project_id" = ${projectId}
         ${observationTimeseriesFilter}
  ) AS tl ON true
  LEFT JOIN LATERAL (
    SELECT
        jsonb_object_agg(name::text, avg_value::double precision) AS "scores_avg"
    FROM (
        SELECT
            name,
            AVG(value) avg_value
        FROM
            scores
        WHERE
            trace_id = t.id
            AND scores."data_type" IN ('NUMERIC', 'BOOLEAN')
        GROUP BY
            name
    ) tmp
  ) AS s_avg ON true
  WHERE 
    t."project_id" = ${projectId}
    ${searchCondition}
    ${filterCondition}
  ${orderByCondition}
  LIMIT ${limit}
  OFFSET ${page * limit}
`;
}<|MERGE_RESOLUTION|>--- conflicted
+++ resolved
@@ -1,7 +1,7 @@
 import { z } from "zod";
 
 import { auditLog } from "@/src/features/audit-logs/auditLog";
-import { throwIfNoAccess } from "@/src/features/rbac/utils/checkAccess";
+import { throwIfNoProjectAccess } from "@/src/features/rbac/utils/checkProjectAccess";
 import { aggregateScores } from "@/src/features/scores/lib/aggregateScores";
 import {
   createTRPCRouter,
@@ -21,18 +21,14 @@
   type TraceOptions,
   tracesTableCols,
 } from "@langfuse/shared";
-<<<<<<< HEAD
 import {
   type ObservationLevel,
   type ObservationView,
   Prisma,
   type Trace,
 } from "@langfuse/shared/src/db";
-=======
-import { throwIfNoProjectAccess } from "@/src/features/rbac/utils/checkProjectAccess";
->>>>>>> 2a2f72cd
+import * as Sentry from "@sentry/node";
 import { TRPCError } from "@trpc/server";
-import * as Sentry from "@sentry/node";
 
 import type Decimal from "decimal.js";
 const TraceFilterOptions = z.object({
