--- conflicted
+++ resolved
@@ -473,17 +473,6 @@
   orderByCondition: Sql,
 ) {
   return Prisma.sql`
-<<<<<<< HEAD
-  WITH trace_metrics AS (
-    SELECT
-      trace_id,
-      sum(prompt_tokens) AS "promptTokens",
-      sum(completion_tokens) AS "completionTokens",
-      sum(total_tokens) AS "totalTokens",
-      sum(calculated_total_cost) AS "calculatedTotalCost",
-      sum(calculated_input_cost) AS "calculatedInputCost",
-      sum(calculated_output_cost) AS "calculatedOutputCost"
-=======
   SELECT
       ${select}
   FROM
@@ -493,10 +482,11 @@
         SUM(prompt_tokens) AS "promptTokens",
         SUM(completion_tokens) AS "completionTokens",
         SUM(total_tokens) AS "totalTokens",
-        SUM(calculated_total_cost) AS "calculatedTotalCost"
->>>>>>> 4a362ee1
+        SUM(calculated_total_cost) AS "calculatedTotalCost",
+        SUM(calculated_input_cost) AS "calculatedInputCost",
+        SUM(calculated_output_cost) AS "calculatedOutputCost"
     FROM
-        "observations_view"
+        "observations"
     WHERE
         trace_id = t.id
         AND "type" = 'GENERATION'
@@ -508,11 +498,7 @@
     SELECT
         EXTRACT(EPOCH FROM COALESCE(MAX("end_time"), MAX("start_time"))) - EXTRACT(EPOCH FROM MIN("start_time"))::double precision AS "latency"
     FROM
-<<<<<<< HEAD
-      "observations_view"
-=======
         "observations"
->>>>>>> 4a362ee1
     WHERE
         trace_id = t.id
         AND "project_id" = ${projectId}
@@ -522,30 +508,6 @@
     SELECT
         jsonb_object_agg(name::text, avg_value::double precision) AS "scores_avg"
     FROM (
-<<<<<<< HEAD
-      SELECT
-        trace_id,
-        name,
-        avg(value) avg_value
-      FROM
-        scores
-      GROUP BY
-        1,
-        2
-      ORDER BY
-        1) tmp
-    GROUP BY
-      1
-  )
-  SELECT
-      ${select}
-  FROM
-    "traces" AS t
-    -- used for filtering
-    LEFT JOIN scores_avg AS s_avg ON s_avg.trace_id = t.id
-    LEFT JOIN trace_latency AS tl ON tl.trace_id = t.id
-    LEFT JOIN trace_metrics AS tm ON tm.trace_id = t.id
-=======
         SELECT
             name,
             AVG(value) avg_value
@@ -557,7 +519,6 @@
             name
     ) tmp
   ) AS s_avg ON true
->>>>>>> 4a362ee1
   WHERE 
     t."project_id" = ${projectId}
     ${searchCondition}
