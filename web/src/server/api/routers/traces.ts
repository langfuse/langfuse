import { z } from "zod";

import {
  createTRPCRouter,
  protectedGetTraceProcedure,
  protectedProjectProcedure,
} from "@/src/server/api/trpc";
import {
  Prisma,
  type Trace,
  type ObservationView,
  type ObservationLevel,
} from "@prisma/client";
import { paginationZod } from "@/src/utils/zod";
import { singleFilter } from "@/src/server/api/interfaces/filters";
import {
  type TraceOptions,
  tracesTableCols,
} from "@/src/server/api/definitions/tracesTable";
import {
  datetimeFilterToPrismaSql,
  tableColumnsToSqlFilterAndPrefix,
} from "@/src/features/filters/server/filterToPrisma";
import { throwIfNoAccess } from "@/src/features/rbac/utils/checkAccess";
import { TRPCError } from "@trpc/server";
import { orderBy } from "@/src/server/api/interfaces/orderBy";
import { orderByToPrismaSql } from "@/src/features/orderBy/server/orderByToPrisma";
import { type Sql } from "@prisma/client/runtime/library";
import { instrumentAsync } from "@/src/utils/instrumentation";
import type Decimal from "decimal.js";
import { auditLog } from "@/src/features/audit-logs/auditLog";

const TraceFilterOptions = z.object({
  projectId: z.string(), // Required for protectedProjectProcedure
  searchQuery: z.string().nullable(),
  filter: z.array(singleFilter).nullable(),
  orderBy: orderBy,
  ...paginationZod,
});

export type ObservationReturnType = Omit<
  ObservationView,
  "input" | "output"
> & {
  traceId: string;
};

export const traceRouter = createTRPCRouter({
  all: protectedProjectProcedure
    .input(TraceFilterOptions)
    .query(async ({ input, ctx }) => {
      const filterCondition = tableColumnsToSqlFilterAndPrefix(
        input.filter ?? [],
        tracesTableCols,
        "traces",
      );
      const orderByCondition = orderByToPrismaSql(
        input.orderBy,
        tracesTableCols,
      );

      // to improve query performance, add timeseries filter to observation queries as well
      const timeseriesFilter = input.filter?.find(
        (f) => f.column === "timestamp" && f.type === "datetime",
      );
      const observationTimeseriesFilter =
        timeseriesFilter && timeseriesFilter.type === "datetime"
          ? datetimeFilterToPrismaSql(
              "start_time",
              timeseriesFilter.operator,
              timeseriesFilter.value,
            )
          : Prisma.empty;

      const searchCondition = input.searchQuery
        ? Prisma.sql`AND (
        t."id" ILIKE ${`%${input.searchQuery}%`} OR 
        t."external_id" ILIKE ${`%${input.searchQuery}%`} OR 
        t."user_id" ILIKE ${`%${input.searchQuery}%`} OR 
        t."name" ILIKE ${`%${input.searchQuery}%`}
      )`
        : Prisma.empty;

      const tracesQuery = createTracesQuery(
        Prisma.sql`t.*,
          t."user_id" AS "userId",
          t."metadata" AS "metadata",
          t.session_id AS "sessionId",
          t."bookmarked" AS "bookmarked",
          COALESCE(u."promptTokens", 0)::int AS "promptTokens",
          COALESCE(u."completionTokens", 0)::int AS "completionTokens",
          COALESCE(u."totalTokens", 0)::int AS "totalTokens",
          tl.latency AS "latency",
          COALESCE(c."calculatedTotalCost", 0)::numeric AS "calculatedTotalCost",
          COALESCE(c."calculatedInputCost", 0)::numeric AS "calculatedInputCost",
          COALESCE(c."calculatedOutputCost", 0)::numeric AS "calculatedOutputCost",
          l.level AS "level"
          `,

        input.projectId,
        observationTimeseriesFilter,
        input.page,
        input.limit,
        searchCondition,
        filterCondition,
        orderByCondition,
      );

      const traces = await instrumentAsync(
        { name: "get-all-traces" },
        async () =>
          await ctx.prisma.$queryRaw<
            Array<
              Trace & {
                promptTokens: number;
                completionTokens: number;
                totalTokens: number;
                totalCount: number;
                latency: number | null;
                calculatedTotalCost: Decimal | null;
                calculatedInputCost: Decimal | null;
                calculatedOutputCost: Decimal | null;
                level: ObservationLevel;
              }
            >
          >(tracesQuery),
      );

      const countQyery = createTracesQuery(
        Prisma.sql`count(*)`,
        input.projectId,
        observationTimeseriesFilter,
        0,
        1,
        searchCondition,
        filterCondition,
        Prisma.empty,
      );

      const totalTraces =
        await ctx.prisma.$queryRaw<Array<{ count: bigint }>>(countQyery);

      // get scores for each trace individually to increase
      // performance of the query above
      const scores = await ctx.prisma.score.findMany({
        where: {
          trace: {
            projectId: input.projectId,
          },
          traceId: {
            in: traces.map((t) => t.id),
          },
        },
      });
      const totalTraceCount = totalTraces[0]?.count;
      return {
        traces: traces.map((trace) => {
          const filteredScores = scores.filter((s) => s.traceId === trace.id);
          return { ...trace, scores: filteredScores };
        }),
        totalCount: totalTraceCount ? Number(totalTraceCount) : undefined,
      };
    }),
  filterOptions: protectedProjectProcedure
    .input(z.object({ projectId: z.string() }))
    .query(async ({ input, ctx }) => {
      const scores = await ctx.prisma.score.groupBy({
        where: {
          trace: {
            projectId: input.projectId,
          },
        },
        by: ["name"],
      });
      const names = await ctx.prisma.trace.groupBy({
        where: {
          projectId: input.projectId,
        },
        by: ["name"],
        // limiting to 1k trace names to avoid performance issues.
        // some users have unique names for large amounts of traces
        // sending all trace names to the FE exceeds the cloud function return size limit
        take: 1000,
        orderBy: {
          _count: {
            id: "desc",
          },
        },
        _count: {
          id: true,
        },
      });
      const tags: { count: number; value: string }[] = await ctx.prisma
        .$queryRaw`
        SELECT COUNT(*)::integer AS "count", tags.tag as value
        FROM traces, UNNEST(traces.tags) AS tags(tag)
        WHERE traces.project_id = ${input.projectId}
        GROUP BY tags.tag;
      `;
      const res: TraceOptions = {
        scores_avg: scores.map((score) => score.name),
        name: names
          .filter((n) => n.name !== null)
          .map((name) => ({
            value: name.name ?? "undefined",
            count: name._count.id,
          })),
        tags: tags,
      };
      return res;
    }),
  byId: protectedGetTraceProcedure
    .input(z.object({ traceId: z.string() }))
    .query(async ({ input, ctx }) => {
      const trace = await ctx.prisma.trace.findFirstOrThrow({
        where: {
          id: input.traceId,
        },
        include: {
          scores: true,
        },
      });
      const observations = await ctx.prisma.observationView.findMany({
        select: {
          id: true,
          traceId: true,
          projectId: true,
          type: true,
          startTime: true,
          endTime: true,
          name: true,
          metadata: true,
          parentObservationId: true,
          level: true,
          statusMessage: true,
          version: true,
          createdAt: true,
          model: true,
          modelParameters: true,
          promptTokens: true,
          completionTokens: true,
          totalTokens: true,
          unit: true,
          completionStartTime: true,
          promptId: true,
          modelId: true,
          inputPrice: true,
          outputPrice: true,
          totalPrice: true,
          calculatedInputCost: true,
          calculatedOutputCost: true,
          calculatedTotalCost: true,
        },
        where: {
          traceId: {
            equals: input.traceId,
            not: null,
          },
        },
      });

      const obsStartTimes = observations
        .map((o) => o.startTime)
        .sort((a, b) => a.getTime() - b.getTime());
      const obsEndTimes = observations
        .map((o) => o.endTime)
        .filter((t) => t)
        .sort((a, b) => (a as Date).getTime() - (b as Date).getTime());
      const latencyMs =
        obsStartTimes.length > 0
          ? obsEndTimes.length > 0
            ? (obsEndTimes[obsEndTimes.length - 1] as Date).getTime() -
              obsStartTimes[0]!.getTime()
            : obsStartTimes.length > 1
              ? obsStartTimes[obsStartTimes.length - 1]!.getTime() -
                obsStartTimes[0]!.getTime()
              : undefined
          : undefined;

      return {
        ...trace,
        latency: latencyMs !== undefined ? latencyMs / 1000 : undefined,
        observations: observations as ObservationReturnType[],
      };
    }),
  deleteMany: protectedProjectProcedure
    .input(
      z.object({
        traceIds: z.array(z.string()).min(1, "Minimum 1 trace_Id is required."),
        projectId: z.string(),
      }),
    )
    .mutation(async ({ input, ctx }) => {
      throwIfNoAccess({
        session: ctx.session,
        projectId: input.projectId,
        scope: "traces:delete",
      });

      for (const traceId of input.traceIds) {
        await auditLog({
          resourceType: "trace",
          resourceId: traceId,
          action: "delete",
          session: ctx.session,
        });
      }

      return ctx.prisma.$transaction([
        ctx.prisma.trace.deleteMany({
          where: {
            id: {
              in: input.traceIds,
            },
            projectId: input.projectId,
          },
        }),
        ctx.prisma.observation.deleteMany({
          where: {
            traceId: {
              in: input.traceIds,
            },
            projectId: input.projectId,
          },
        }),
      ]);
    }),
  bookmark: protectedProjectProcedure
    .input(
      z.object({
        traceId: z.string(),
        projectId: z.string(),
        bookmarked: z.boolean(),
      }),
    )
    .mutation(async ({ input, ctx }) => {
      throwIfNoAccess({
        session: ctx.session,
        projectId: input.projectId,
        scope: "objects:bookmark",
      });
      try {
        await auditLog({
          session: ctx.session,
          resourceType: "trace",
          resourceId: input.traceId,
          action: "bookmark",
          after: input.bookmarked,
        });
        const trace = await ctx.prisma.trace.update({
          where: {
            id: input.traceId,
            projectId: input.projectId,
          },
          data: {
            bookmarked: input.bookmarked,
          },
        });
        return trace;
      } catch (error) {
        console.error(error);
        if (
          error instanceof Prisma.PrismaClientKnownRequestError &&
          error.code === "P2025" // Record to update not found
        ) {
          throw new TRPCError({
            code: "NOT_FOUND",
            message: "Trace not found in project",
          });
        } else {
          throw new TRPCError({
            code: "INTERNAL_SERVER_ERROR",
          });
        }
      }
    }),
  publish: protectedProjectProcedure
    .input(
      z.object({
        projectId: z.string(),
        traceId: z.string(),
        public: z.boolean(),
      }),
    )
    .mutation(async ({ input, ctx }) => {
      throwIfNoAccess({
        session: ctx.session,
        projectId: input.projectId,
        scope: "objects:publish",
      });
      try {
        await auditLog({
          session: ctx.session,
          resourceType: "trace",
          resourceId: input.traceId,
          action: "publish",
          after: input.public,
        });
        const trace = await ctx.prisma.trace.update({
          where: {
            id: input.traceId,
            projectId: input.projectId,
          },
          data: {
            public: input.public,
          },
        });
        return trace;
      } catch (error) {
        console.error(error);
        if (
          error instanceof Prisma.PrismaClientKnownRequestError &&
          error.code === "P2025" // Record to update not found
        ) {
          throw new TRPCError({
            code: "NOT_FOUND",
            message: "Trace not found in project",
          });
        } else {
          throw new TRPCError({
            code: "INTERNAL_SERVER_ERROR",
          });
        }
      }
    }),
  updateTags: protectedProjectProcedure
    .input(
      z.object({
        projectId: z.string(),
        traceId: z.string(),
        tags: z.array(z.string()),
      }),
    )
    .mutation(async ({ input, ctx }) => {
      throwIfNoAccess({
        session: ctx.session,
        projectId: input.projectId,
        scope: "objects:tag",
      });
      try {
        const trace = await ctx.prisma.trace.update({
          where: {
            id: input.traceId,
            projectId: input.projectId,
          },
          data: {
            tags: {
              set: input.tags,
            },
          },
        });
        await auditLog({
          session: ctx.session,
          resourceType: "trace",
          resourceId: input.traceId,
          action: "updateTags",
          after: input.tags,
        });
        return trace;
      } catch (error) {
        console.error(error);
      }
    }),
});

function createTracesQuery(
  select: Sql,
  projectId: string,
  observationTimeseriesFilter: Sql,
  page: number,
  limit: number,
  searchCondition: Sql,
  filterCondition: Sql,
  orderByCondition: Sql,
) {
  return Prisma.sql`
  WITH usage AS (
    SELECT
      trace_id,
      sum(prompt_tokens) AS "promptTokens",
      sum(completion_tokens) AS "completionTokens",
      sum(total_tokens) AS "totalTokens"
    FROM
      "observations_view"
    WHERE
      "trace_id" IS NOT NULL
      AND "type" = 'GENERATION'
      AND "project_id" = ${projectId}
      ${observationTimeseriesFilter}
    GROUP BY
      trace_id
  ),
  cost AS (
    SELECT
      trace_id,
      sum(calculated_total_cost) AS "calculatedTotalCost",
      sum(calculated_input_cost) AS "calculatedInputCost",
      sum(calculated_output_cost) AS "calculatedOutputCost"
    FROM
      "observations_view"
    WHERE
      "trace_id" IS NOT NULL
      AND "type" = 'GENERATION'
      AND "project_id" = ${projectId}
      ${observationTimeseriesFilter}
    GROUP BY
      trace_id
  ),
  trace_latency AS (
    SELECT
      trace_id,
      EXTRACT(EPOCH FROM COALESCE(MAX("end_time"), MAX("start_time"))) - EXTRACT(EPOCH FROM MIN("start_time"))::double precision AS "latency"
    FROM
      "observations_view"
    WHERE
      "trace_id" IS NOT NULL
      AND "project_id" = ${projectId}
      ${observationTimeseriesFilter}
    GROUP BY
      trace_id
  ),
  level AS (
    SELECT
      trace_id,
      level AS "level"
    FROM
      "observations_view"
    WHERE
      "trace_id" IS NOT NULL
      AND "project_id" = ${projectId}
      ${observationTimeseriesFilter}
    GROUP BY
      trace_id, level
  ),
  -- used for filtering
  scores_avg AS (
    SELECT
      trace_id,
      jsonb_object_agg(name::text, avg_value::double precision) AS scores_avg
    FROM (
      SELECT
        trace_id,
        name,
        avg(value) avg_value
      FROM
        scores
      GROUP BY
        1,
        2
      ORDER BY
        1) tmp
    GROUP BY
      1
  )
  SELECT
      ${select}
  FROM
    "traces" AS t
<<<<<<< HEAD
    LEFT JOIN cost AS c ON c.trace_id = t.id
    LEFT JOIN level AS l ON l.trace_id = t.id
=======
    LEFT JOIN trace_latency AS tl ON tl.trace_id = t.id
>>>>>>> 787eb90c
    LEFT JOIN usage AS u ON u.trace_id = t.id
    LEFT JOIN scores_avg AS s_avg ON s_avg.trace_id = t.id
  WHERE 
    t."project_id" = ${projectId}
    ${searchCondition}
    ${filterCondition}
  ${orderByCondition}
  LIMIT ${limit}
  OFFSET ${page * limit}
`;
}<|MERGE_RESOLUTION|>--- conflicted
+++ resolved
@@ -556,12 +556,12 @@
       ${select}
   FROM
     "traces" AS t
-<<<<<<< HEAD
     LEFT JOIN cost AS c ON c.trace_id = t.id
     LEFT JOIN level AS l ON l.trace_id = t.id
-=======
+    LEFT JOIN usage AS u ON u.trace_id = t.id
+    -- used for filtering
+    LEFT JOIN scores_avg AS s_avg ON s_avg.trace_id = t.id
     LEFT JOIN trace_latency AS tl ON tl.trace_id = t.id
->>>>>>> 787eb90c
     LEFT JOIN usage AS u ON u.trace_id = t.id
     LEFT JOIN scores_avg AS s_avg ON s_avg.trace_id = t.id
   WHERE 
