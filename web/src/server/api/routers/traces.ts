import { z } from "zod";

import { auditLog } from "@/src/features/audit-logs/auditLog";
import { throwIfNoProjectAccess } from "@/src/features/rbac/utils/checkProjectAccess";
import { aggregateScores } from "@/src/features/scores/lib/aggregateScores";
import {
  createTRPCRouter,
  protectedGetTraceProcedure,
  protectedProjectProcedure,
} from "@/src/server/api/trpc";
import { instrumentAsync } from "@/src/utils/instrumentation";
import {
  datetimeFilterToPrismaSql,
  filterAndValidateDbScoreList,
  orderBy,
  orderByToPrismaSql,
  paginationZod,
  singleFilter,
  tableColumnsToSqlFilterAndPrefix,
  timeFilter,
  type TraceOptions,
  tracesTableCols,
} from "@langfuse/shared";
import {
  type ObservationLevel,
  type ObservationView,
  Prisma,
  type Trace,
} from "@langfuse/shared/src/db";
import * as Sentry from "@sentry/node";
import { TRPCError } from "@trpc/server";
<<<<<<< HEAD
import { orderBy } from "@langfuse/shared";
import { orderByToPrismaSql } from "@langfuse/shared";
import { instrumentAsync } from "@langfuse/shared/src/server";
import type Decimal from "decimal.js";
import { auditLog } from "@/src/features/audit-logs/auditLog";
import { filterAndValidateDbScoreList } from "@/src/features/public-api/types/scores";
import { aggregateScores } from "@/src/features/scores/lib/aggregateScores";
=======
>>>>>>> d5d570dd

import type Decimal from "decimal.js";
const TraceFilterOptions = z.object({
  projectId: z.string(), // Required for protectedProjectProcedure
  searchQuery: z.string().nullable(),
  filter: z.array(singleFilter).nullable(),
  orderBy: orderBy,
  ...paginationZod,
});

export type ObservationReturnType = Omit<
  ObservationView,
  "input" | "output"
> & {
  traceId: string;
};

export const traceRouter = createTRPCRouter({
  hasAny: protectedProjectProcedure
    .input(z.object({ projectId: z.string() }))
    .query(async ({ input, ctx }) => {
      const hasAny = await ctx.prisma.trace.findFirst({
        where: {
          projectId: input.projectId,
        },
        select: {
          id: true,
        },
      });
      return hasAny !== null;
    }),
  all: protectedProjectProcedure
    .input(TraceFilterOptions)
    .query(async ({ input, ctx }) => {
      const filterCondition = tableColumnsToSqlFilterAndPrefix(
        input.filter ?? [],
        tracesTableCols,
        "traces",
      );
      const orderByCondition = orderByToPrismaSql(
        input.orderBy,
        tracesTableCols,
      );

      // to improve query performance, add timeseries filter to observation queries as well
      const timeseriesFilter = input.filter?.find(
        (f) => f.column === "Timestamp" && f.type === "datetime",
      );

      const observationTimeseriesFilter =
        timeseriesFilter && timeseriesFilter.type === "datetime"
          ? datetimeFilterToPrismaSql(
              "start_time",
              timeseriesFilter.operator,
              timeseriesFilter.value,
            )
          : Prisma.empty;

      const searchCondition = input.searchQuery
        ? Prisma.sql`AND (
        t."id" ILIKE ${`%${input.searchQuery}%`} OR 
        t."external_id" ILIKE ${`%${input.searchQuery}%`} OR 
        t."user_id" ILIKE ${`%${input.searchQuery}%`} OR 
        t."name" ILIKE ${`%${input.searchQuery}%`}
      )`
        : Prisma.empty;

      const tracesQuery = createTracesQuery(
        Prisma.sql`t.*,
          t."user_id" AS "userId",
          t.session_id AS "sessionId",
          t."bookmarked" AS "bookmarked",
          COALESCE(tm."promptTokens", 0)::bigint AS "promptTokens",
          COALESCE(tm."completionTokens", 0)::bigint AS "completionTokens",
          COALESCE(tm."totalTokens", 0)::bigint AS "totalTokens",
          tl.latency AS "latency",
          tl."observationCount" AS "observationCount",
          COALESCE(tm."calculatedTotalCost", 0)::numeric AS "calculatedTotalCost",
          COALESCE(tm."calculatedInputCost", 0)::numeric AS "calculatedInputCost",
          COALESCE(tm."calculatedOutputCost", 0)::numeric AS "calculatedOutputCost",
          tm."level" AS "level"
          `,

        input.projectId,
        observationTimeseriesFilter,
        input.page,
        input.limit,
        searchCondition,
        filterCondition,
        orderByCondition,
      );

      const traces = await instrumentAsync(
        { name: "get-all-traces", traceScope: "trace-router" },
        async () =>
          await ctx.prisma.$queryRaw<
            Array<
              Trace & {
                promptTokens: bigint;
                completionTokens: bigint;
                totalTokens: bigint;
                totalCount: number;
                latency: number | null;
                level: ObservationLevel;
                observationCount: number;
                calculatedTotalCost: Decimal | null;
                calculatedInputCost: Decimal | null;
                calculatedOutputCost: Decimal | null;
              }
            >
          >(tracesQuery),
      );

      const countQyery = createTracesQuery(
        Prisma.sql`count(*)`,
        input.projectId,
        observationTimeseriesFilter,
        0,
        1,
        searchCondition,
        filterCondition,
        Prisma.empty,
      );

      const totalTraces =
        await ctx.prisma.$queryRaw<Array<{ count: bigint }>>(countQyery);

      // get scores for each trace individually to increase
      // performance of the query above
      const scores = await ctx.prisma.score.findMany({
        where: {
          projectId: input.projectId,
          traceId: {
            in: traces.map((t) => t.id),
          },
        },
      });
      const validatedScores = filterAndValidateDbScoreList(
        scores,
        Sentry.captureException,
      );

      const totalTraceCount = totalTraces[0]?.count;
      return {
        traces: traces.map(
          // eslint-disable-next-line @typescript-eslint/no-unused-vars
          ({ input, output, metadata, ...trace }) => ({
            ...trace,
            scores: aggregateScores(
              validatedScores.filter((s) => s.traceId === trace.id),
            ),
          }),
        ),
        totalCount: totalTraceCount ? Number(totalTraceCount) : undefined,
      };
    }),
  filterOptions: protectedProjectProcedure
    .input(
      z.object({
        projectId: z.string(),
        timestampFilter: timeFilter.optional(),
      }),
    )
    .query(async ({ input, ctx }) => {
      const { timestampFilter } = input;
      const prismaTimestampFilter =
        timestampFilter?.type === "datetime"
          ? timestampFilter?.operator === ">="
            ? { gte: timestampFilter.value }
            : timestampFilter?.operator === ">"
              ? { gt: timestampFilter.value }
              : timestampFilter?.operator === "<="
                ? { lte: timestampFilter.value }
                : timestampFilter?.operator === "<"
                  ? { lt: timestampFilter.value }
                  : {}
          : {};

      const scores = await ctx.prisma.score.groupBy({
        where: {
          projectId: input.projectId,
          timestamp: prismaTimestampFilter,
          dataType: { in: ["NUMERIC", "BOOLEAN"] },
        },
        take: 1000,
        orderBy: {
          _count: {
            id: "desc",
          },
        },
        by: ["name"],
      });
      const names = await ctx.prisma.trace.groupBy({
        where: {
          projectId: input.projectId,
          timestamp: prismaTimestampFilter,
        },
        by: ["name"],
        // limiting to 1k trace names to avoid performance issues.
        // some users have unique names for large amounts of traces
        // sending all trace names to the FE exceeds the cloud function return size limit
        take: 1000,
        orderBy: {
          _count: {
            id: "desc",
          },
        },
        _count: {
          id: true,
        },
      });

      const rawTimestampFilter =
        timestampFilter && timestampFilter.type === "datetime"
          ? datetimeFilterToPrismaSql(
              "timestamp",
              timestampFilter.operator,
              timestampFilter.value,
            )
          : Prisma.empty;

      const tags: { count: number; value: string }[] = await ctx.prisma
        .$queryRaw`
        SELECT COUNT(*)::integer AS "count", tags.tag as value
        FROM traces, UNNEST(traces.tags) AS tags(tag)
        WHERE traces.project_id = ${input.projectId} ${rawTimestampFilter}
        GROUP BY tags.tag
        LIMIT 1000
      `;
      const res: TraceOptions = {
        scores_avg: scores.map((score) => score.name),
        name: names
          .filter((n) => n.name !== null)
          .map((name) => ({
            value: name.name ?? "undefined",
            count: name._count.id,
          })),
        tags: tags,
      };
      return res;
    }),
  byId: protectedGetTraceProcedure
    .input(
      z.object({
        traceId: z.string(),
      }),
    )
    .query(async ({ input, ctx }) => {
      const trace = await ctx.prisma.trace.findFirstOrThrow({
        where: {
          id: input.traceId,
        },
      });
      const observations = await ctx.prisma.observationView.findMany({
        select: {
          id: true,
          traceId: true,
          projectId: true,
          type: true,
          startTime: true,
          endTime: true,
          name: true,
          parentObservationId: true,
          level: true,
          statusMessage: true,
          version: true,
          createdAt: true,
          model: true,
          modelParameters: true,
          promptTokens: true,
          completionTokens: true,
          totalTokens: true,
          unit: true,
          completionStartTime: true,
          timeToFirstToken: true,
          promptId: true,
          modelId: true,
          inputPrice: true,
          outputPrice: true,
          totalPrice: true,
          calculatedInputCost: true,
          calculatedOutputCost: true,
          calculatedTotalCost: true,
        },
        where: {
          traceId: {
            equals: input.traceId,
            not: null,
          },
          projectId: trace.projectId,
        },
      });
      const scores = await ctx.prisma.score.findMany({
        where: {
          traceId: input.traceId,
          projectId: trace.projectId,
        },
      });
      const validatedScores = filterAndValidateDbScoreList(
        scores,
        Sentry.captureException,
      );

      const obsStartTimes = observations
        .map((o) => o.startTime)
        .sort((a, b) => a.getTime() - b.getTime());
      const obsEndTimes = observations
        .map((o) => o.endTime)
        .filter((t) => t)
        .sort((a, b) => (a as Date).getTime() - (b as Date).getTime());
      const latencyMs =
        obsStartTimes.length > 0
          ? obsEndTimes.length > 0
            ? (obsEndTimes[obsEndTimes.length - 1] as Date).getTime() -
              obsStartTimes[0]!.getTime()
            : obsStartTimes.length > 1
              ? obsStartTimes[obsStartTimes.length - 1]!.getTime() -
                obsStartTimes[0]!.getTime()
              : undefined
          : undefined;

      return {
        ...trace,
        scores: validatedScores,
        latency: latencyMs !== undefined ? latencyMs / 1000 : undefined,
        observations: observations as ObservationReturnType[],
      };
    }),
  deleteMany: protectedProjectProcedure
    .input(
      z.object({
        traceIds: z.array(z.string()).min(1, "Minimum 1 trace_Id is required."),
        projectId: z.string(),
      }),
    )
    .mutation(async ({ input, ctx }) => {
      throwIfNoProjectAccess({
        session: ctx.session,
        projectId: input.projectId,
        scope: "traces:delete",
      });

      for (const traceId of input.traceIds) {
        await auditLog({
          resourceType: "trace",
          resourceId: traceId,
          action: "delete",
          session: ctx.session,
        });
      }

      return ctx.prisma.$transaction([
        ctx.prisma.trace.deleteMany({
          where: {
            id: {
              in: input.traceIds,
            },
            projectId: input.projectId,
          },
        }),
        ctx.prisma.observation.deleteMany({
          where: {
            traceId: {
              in: input.traceIds,
            },
            projectId: input.projectId,
          },
        }),
        ctx.prisma.score.deleteMany({
          where: {
            traceId: {
              in: input.traceIds,
            },
            projectId: input.projectId,
          },
        }),
      ]);
    }),
  bookmark: protectedProjectProcedure
    .input(
      z.object({
        traceId: z.string(),
        projectId: z.string(),
        bookmarked: z.boolean(),
      }),
    )
    .mutation(async ({ input, ctx }) => {
      throwIfNoProjectAccess({
        session: ctx.session,
        projectId: input.projectId,
        scope: "objects:bookmark",
      });
      try {
        await auditLog({
          session: ctx.session,
          resourceType: "trace",
          resourceId: input.traceId,
          action: "bookmark",
          after: input.bookmarked,
        });
        const trace = await ctx.prisma.trace.update({
          where: {
            id: input.traceId,
            projectId: input.projectId,
          },
          data: {
            bookmarked: input.bookmarked,
          },
        });
        return trace;
      } catch (error) {
        console.error(error);
        if (
          error instanceof Prisma.PrismaClientKnownRequestError &&
          error.code === "P2025" // Record to update not found
        ) {
          throw new TRPCError({
            code: "NOT_FOUND",
            message: "Trace not found in project",
          });
        } else {
          throw new TRPCError({
            code: "INTERNAL_SERVER_ERROR",
          });
        }
      }
    }),
  publish: protectedProjectProcedure
    .input(
      z.object({
        projectId: z.string(),
        traceId: z.string(),
        public: z.boolean(),
      }),
    )
    .mutation(async ({ input, ctx }) => {
      throwIfNoProjectAccess({
        session: ctx.session,
        projectId: input.projectId,
        scope: "objects:publish",
      });
      try {
        await auditLog({
          session: ctx.session,
          resourceType: "trace",
          resourceId: input.traceId,
          action: "publish",
          after: input.public,
        });
        const trace = await ctx.prisma.trace.update({
          where: {
            id: input.traceId,
            projectId: input.projectId,
          },
          data: {
            public: input.public,
          },
        });
        return trace;
      } catch (error) {
        console.error(error);
        if (
          error instanceof Prisma.PrismaClientKnownRequestError &&
          error.code === "P2025" // Record to update not found
        ) {
          throw new TRPCError({
            code: "NOT_FOUND",
            message: "Trace not found in project",
          });
        } else {
          throw new TRPCError({
            code: "INTERNAL_SERVER_ERROR",
          });
        }
      }
    }),
  updateTags: protectedProjectProcedure
    .input(
      z.object({
        projectId: z.string(),
        traceId: z.string(),
        tags: z.array(z.string()),
      }),
    )
    .mutation(async ({ input, ctx }) => {
      throwIfNoProjectAccess({
        session: ctx.session,
        projectId: input.projectId,
        scope: "objects:tag",
      });
      try {
        await ctx.prisma.trace.update({
          where: {
            id: input.traceId,
            projectId: input.projectId,
          },
          data: {
            tags: {
              set: input.tags,
            },
          },
        });
        await auditLog({
          session: ctx.session,
          resourceType: "trace",
          resourceId: input.traceId,
          action: "updateTags",
          after: input.tags,
        });
      } catch (error) {
        console.error(error);
      }
    }),
});

function createTracesQuery(
  select: Prisma.Sql,
  projectId: string,
  observationTimeseriesFilter: Prisma.Sql,
  page: number,
  limit: number,
  searchCondition: Prisma.Sql,
  filterCondition: Prisma.Sql,
  orderByCondition: Prisma.Sql,
) {
  return Prisma.sql`
  SELECT
      ${select}
  FROM
    "traces" AS t
  LEFT JOIN LATERAL (
    SELECT
      SUM(prompt_tokens) AS "promptTokens",
      SUM(completion_tokens) AS "completionTokens",
      SUM(total_tokens) AS "totalTokens",
      SUM(calculated_total_cost) AS "calculatedTotalCost",
      SUM(calculated_input_cost) AS "calculatedInputCost",
      SUM(calculated_output_cost) AS "calculatedOutputCost",
      COALESCE(  
        MAX(CASE WHEN level = 'ERROR' THEN 'ERROR' END),  
        MAX(CASE WHEN level = 'WARNING' THEN 'WARNING' END),  
        MAX(CASE WHEN level = 'DEFAULT' THEN 'DEFAULT' END),  
        'DEBUG'  
      ) AS "level"
    FROM
      "observations_view"
    WHERE
      trace_id = t.id
      AND "type" = 'GENERATION'
      AND "project_id" = ${projectId}
      ${observationTimeseriesFilter}
  ) AS tm ON true
  LEFT JOIN LATERAL (
    SELECT
      COUNT(*) AS "observationCount",
      EXTRACT(EPOCH FROM COALESCE(MAX("end_time"), MAX("start_time"))) - EXTRACT(EPOCH FROM MIN("start_time"))::double precision AS "latency"
    FROM
        "observations"
    WHERE
        trace_id = t.id
        AND "project_id" = ${projectId}
         ${observationTimeseriesFilter}
  ) AS tl ON true
  LEFT JOIN LATERAL (
    SELECT
        jsonb_object_agg(name::text, avg_value::double precision) AS "scores_avg"
    FROM (
        SELECT
            name,
            AVG(value) avg_value
        FROM
            scores
        WHERE
            trace_id = t.id
            AND scores."data_type" IN ('NUMERIC', 'BOOLEAN')
        GROUP BY
            name
    ) tmp
  ) AS s_avg ON true
  WHERE 
    t."project_id" = ${projectId}
    ${searchCondition}
    ${filterCondition}
  ${orderByCondition}
  LIMIT ${limit}
  OFFSET ${page * limit}
`;
}<|MERGE_RESOLUTION|>--- conflicted
+++ resolved
@@ -29,16 +29,6 @@
 } from "@langfuse/shared/src/db";
 import * as Sentry from "@sentry/node";
 import { TRPCError } from "@trpc/server";
-<<<<<<< HEAD
-import { orderBy } from "@langfuse/shared";
-import { orderByToPrismaSql } from "@langfuse/shared";
-import { instrumentAsync } from "@langfuse/shared/src/server";
-import type Decimal from "decimal.js";
-import { auditLog } from "@/src/features/audit-logs/auditLog";
-import { filterAndValidateDbScoreList } from "@/src/features/public-api/types/scores";
-import { aggregateScores } from "@/src/features/scores/lib/aggregateScores";
-=======
->>>>>>> d5d570dd
 
 import type Decimal from "decimal.js";
 const TraceFilterOptions = z.object({
