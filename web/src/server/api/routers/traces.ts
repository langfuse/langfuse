import { z } from "zod";
import { env } from "@/src/env.mjs";
import { auditLog } from "@/src/features/audit-logs/auditLog";
import { throwIfNoProjectAccess } from "@/src/features/rbac/utils/checkProjectAccess";
import { aggregateScores } from "@/src/features/scores/lib/aggregateScores";
import {
  createTRPCRouter,
  protectedGetTraceProcedure,
  protectedProjectProcedure,
} from "@/src/server/api/trpc";
import {
  filterAndValidateDbScoreList,
  orderBy,
  paginationZod,
  singleFilter,
  timeFilter,
  type TraceOptions,
  tracesTableUiColumnDefinitions,
} from "@langfuse/shared";
import {
  type ObservationView,
  Prisma,
  type Trace,
} from "@langfuse/shared/src/db";
import {
  datetimeFilterToPrisma,
  datetimeFilterToPrismaSql,
  traceException,
  createTracesQuery,
  parseTraceAllFilters,
  getTracesTable,
  getTracesTableCount,
  getScoresForTraces,
  getTraceByIdOrThrow,
  getScoresGroupedByName,
  getTracesGroupedByName,
  getTracesGroupedByTags,
  getObservationsViewForTrace,
  deleteTraces,
  deleteScoresByTraceIds,
  deleteObservationsByTraceIds,
  type TracesMetricsReturnType,
  type TracesAllReturnType,
  getTraceById,
  logger,
  upsertTrace,
  convertTraceDomainToClickhouse,
} from "@langfuse/shared/src/server";
import { TRPCError } from "@trpc/server";
import { measureAndReturnApi } from "@/src/server/utils/checkClickhouseAccess";
import Decimal from "decimal.js";

const TraceFilterOptions = z.object({
  projectId: z.string(), // Required for protectedProjectProcedure
  searchQuery: z.string().nullable(),
  filter: z.array(singleFilter).nullable(),
  orderBy: orderBy,
  ...paginationZod,
});
type TraceFilterOptions = z.infer<typeof TraceFilterOptions>;

export type ObservationReturnType = Omit<
  ObservationView,
  "input" | "output"
> & {
  traceId: string;
};

export const traceRouter = createTRPCRouter({
  hasAny: protectedProjectProcedure
    .input(z.object({ projectId: z.string() }))
    .query(async ({ input, ctx }) => {
      const hasAny = await ctx.prisma.trace.findFirst({
        where: {
          projectId: input.projectId,
        },
        select: {
          id: true,
        },
      });
      return hasAny !== null;
    }),
  all: protectedProjectProcedure
    .input(
      TraceFilterOptions.extend({
        queryClickhouse: z.boolean().default(false),
      }),
    )
    .query(async ({ input, ctx }) => {
      return await measureAndReturnApi({
        input,
        operation: "traces.all",
        user: ctx.session.user,
        pgExecution: async () => {
          const {
            filterCondition,
            orderByCondition,
            observationTimeseriesFilter,
            searchCondition,
          } = parseTraceAllFilters(input);

          const tracesQuery = createTracesQuery({
            select: Prisma.sql`
            t.*,
            t."user_id" AS "userId",
            t.session_id AS "sessionId"
            `,
            projectId: input.projectId,
            observationTimeseriesFilter,
            page: input.page,
            limit: input.limit,
            searchCondition,
            filterCondition,
            orderByCondition,
          });

          const traces = await ctx.prisma.$queryRaw<Array<Trace>>(tracesQuery);

          return {
            traces: traces.map<TracesAllReturnType>(
              // eslint-disable-next-line @typescript-eslint/no-unused-vars
              ({ input, output, metadata, ...trace }) => ({
                ...trace,
                name: trace.name,
                release: trace.release,
                version: trace.version,
                externalId: trace.externalId,
                userId: trace.userId,
                sessionId: trace.sessionId,
              }),
            ),
          };
        },
        clickhouseExecution: async () => {
          const res = await getTracesTable(
            ctx.session.projectId,
            input.filter ?? [],
            input.searchQuery ?? undefined,
            input.orderBy,
            input.limit,
            input.page,
          );

          return {
            traces: res,
          };
        },
      });
    }),
  countAll: protectedProjectProcedure
    .input(
      TraceFilterOptions.extend({
        queryClickhouse: z.boolean().default(false),
      }),
    )
    .query(async ({ input, ctx }) => {
      return await measureAndReturnApi({
        input,
        operation: "traces.countAll",
        user: ctx.session.user,
        pgExecution: async () => {
          const {
            filterCondition,
            observationTimeseriesFilter,
            searchCondition,
          } = parseTraceAllFilters(input);

          const countQuery = createTracesQuery({
            select: Prisma.sql`count(*)`,
            projectId: input.projectId,
            observationTimeseriesFilter,
            page: 0,
            limit: 1,
            searchCondition,
            filterCondition,
          });

          const totalTraces =
            await ctx.prisma.$queryRaw<Array<{ count: bigint }>>(countQuery);

          const totalTraceCount = totalTraces[0]?.count;
          return {
            totalCount: totalTraceCount ? Number(totalTraceCount) : undefined,
          };
        },
        clickhouseExecution: async () => {
          const countQuery = await getTracesTableCount({
            projectId: ctx.session.projectId,
            filter: input.filter ?? [],
            searchQuery: input.searchQuery ?? undefined,
            limit: 1,
            offset: 0,
          });

          return {
            totalCount: countQuery,
          };
        },
      });
    }),
  metrics: protectedProjectProcedure
    .input(
      z.object({
        projectId: z.string(),
        traceIds: z.array(z.string()),
        filter: z.array(singleFilter).nullable(),
        queryClickhouse: z.boolean().default(false),
      }),
    )
    .query(async ({ input, ctx }) => {
      if (input.traceIds.length === 0) return [];
      return await measureAndReturnApi({
        input,
        operation: "traces.metrics",
        user: ctx.session.user,
        pgExecution: async () => {
          const tracesQuery = createTracesQuery({
            select: Prisma.sql`
          t.id,
          COALESCE(generation_metrics."promptTokens", 0)::bigint AS "promptTokens",
          COALESCE(generation_metrics."completionTokens", 0)::bigint AS "completionTokens",
          COALESCE(generation_metrics."totalTokens", 0)::bigint AS "totalTokens",
          observation_metrics.latency AS "latency",
          observation_metrics."observationCount" AS "observationCount",
          COALESCE(generation_metrics."calculatedTotalCost", 0)::numeric AS "calculatedTotalCost",
          COALESCE(generation_metrics."calculatedInputCost", 0)::numeric AS "calculatedInputCost",
          COALESCE(generation_metrics."calculatedOutputCost", 0)::numeric AS "calculatedOutputCost",
          observation_metrics."level" AS "level"
        `,
            projectId: input.projectId,
            filterCondition: Prisma.sql`AND t.id IN (${Prisma.join(input.traceIds)})`,
          });

          const [traceMetrics, scores] = await Promise.all([
            // traceMetrics
            ctx.prisma.$queryRaw<Array<TracesMetricsReturnType>>(tracesQuery),
            // scores
            ctx.prisma.score.findMany({
              where: {
                projectId: input.projectId,
                traceId: {
                  in: input.traceIds,
                },
              },
            }),
          ]);

          const validatedScores = filterAndValidateDbScoreList(
            scores,
            traceException,
          );

          return traceMetrics.map((row) => ({
            ...row,
            scores: aggregateScores(
              validatedScores.filter((s) => s.traceId === row.id),
            ),
          }));
        },
        clickhouseExecution: async () => {
          const res = await getTracesTable(ctx.session.projectId, [
            ...(input.filter ?? []),
            {
              type: "stringOptions",
              operator: "any of",
              column: "ID",
              value: input.traceIds,
            },
          ]);

          const scores = await getScoresForTraces(
            ctx.session.projectId,
            res.map((r) => r.id),
            undefined,
            1000,
            0,
          );

          const validatedScores = filterAndValidateDbScoreList(
            scores,
            traceException,
          );

          return res.map((row) => ({
            id: row.id,
            promptTokens: BigInt(row.usageDetails?.input ?? 0),
            completionTokens: BigInt(row.usageDetails?.output ?? 0),
            totalTokens: BigInt(row.usageDetails?.total ?? 0),
            latency: row.latencyMilliseconds
              ? row.latencyMilliseconds / 1000
              : null,
            level: row.level,
            observationCount: BigInt(row.observationCount ?? 0),
            calculatedTotalCost: row.costDetails?.total
              ? new Decimal(row.costDetails.total)
              : null,
            calculatedInputCost: row.costDetails?.input
              ? new Decimal(row.costDetails.input)
              : null,
            calculatedOutputCost: row.costDetails?.output
              ? new Decimal(row.costDetails.output)
              : null,
            scores: aggregateScores(
              validatedScores.filter((s) => s.traceId === row.id),
            ),
          }));
        },
      });
    }),
  filterOptions: protectedProjectProcedure
    .input(
      z.object({
        projectId: z.string(),
        timestampFilter: timeFilter.optional(),
        queryClickhouse: z.boolean().default(false),
      }),
    )
    .query(async ({ input, ctx }) => {
      return await measureAndReturnApi({
        input,
        operation: "traces.filterOptions",
        user: ctx.session.user,
        pgExecution: async () => {
          const { timestampFilter } = input;
          const prismaTimestampFilter = timestampFilter
            ? datetimeFilterToPrisma(timestampFilter)
            : {};

          const rawTimestampFilter =
            timestampFilter && timestampFilter.type === "datetime"
              ? datetimeFilterToPrismaSql(
                  "timestamp",
                  timestampFilter.operator,
                  timestampFilter.value,
                )
              : Prisma.empty;

          const [scores, names, tags] = await Promise.all([
            ctx.prisma.score.groupBy({
              where: {
                projectId: input.projectId,
                timestamp: prismaTimestampFilter,
                dataType: { in: ["NUMERIC", "BOOLEAN"] },
              },
              take: 1000,
              orderBy: { name: "asc" },
              by: ["name"],
            }),
            ctx.prisma.trace.groupBy({
              where: {
                projectId: input.projectId,
                timestamp: prismaTimestampFilter,
              },
              by: ["name"],
              // limiting to 1k trace names to avoid performance issues.
              // some users have unique names for large amounts of traces
              // sending all trace names to the FE exceeds the cloud function return size limit
              take: 1000,
              orderBy: { name: "asc" },
            }),
            ctx.prisma.$queryRaw<{ value: string }[]>`
          SELECT tags.tag as value
          FROM traces, UNNEST(traces.tags) AS tags(tag)
          WHERE traces.project_id = ${input.projectId} ${rawTimestampFilter}
          GROUP BY tags.tag
          ORDER BY tags.tag ASC
          LIMIT 1000
        `,
          ]);
          const res: TraceOptions = {
            scores_avg: scores.map((score) => score.name),
            name: names
              .filter((n) => n.name !== null)
              .map((name) => ({
                value: name.name ?? "undefined",
              })),
            tags: tags,
          };
          return res;
        },
        clickhouseExecution: async () => {
          const { timestampFilter } = input;

          const [scoreNames, traceNames, tags] = await Promise.all([
            getScoresGroupedByName(
              input.projectId,
              timestampFilter ? [timestampFilter] : [],
            ),
            getTracesGroupedByName(
              input.projectId,
              tracesTableUiColumnDefinitions,
              timestampFilter ? [timestampFilter] : [],
            ),
            getTracesGroupedByTags({
              projectId: input.projectId,
              filter: timestampFilter ? [timestampFilter] : [],
            }),
          ]);

          const res: TraceOptions = {
            name: traceNames.map((n) => ({ value: n.name })),
            scores_avg: scoreNames.map((s) => s.name),
            tags: tags,
          };
          return res;
        },
      });
    }),
  byId: protectedGetTraceProcedure
    .input(
      z.object({
        traceId: z.string(), // used for security check
        projectId: z.string(), // used for security check
        timestamp: z.date().nullish(), // timestamp of the trace. Used to query CH more efficiently
        queryClickhouse: z.boolean().default(false),
      }),
    )
    .query(async ({ input, ctx }) => {
      return await measureAndReturnApi({
        input,
        operation: "traces.byId",
        user: ctx.session.user ?? undefined,
        pgExecution: async () => {
          return ctx.prisma.trace.findFirstOrThrow({
            where: {
              id: input.traceId,
              projectId: input.projectId,
            },
          });
        },
        clickhouseExecution: async () => {
          return getTraceByIdOrThrow(
            input.traceId,
            input.projectId,
            input.timestamp ?? undefined,
          );
        },
      });
    }),
  byIdWithObservationsAndScores: protectedGetTraceProcedure
    .input(
      z.object({
        traceId: z.string(), // used for security check
        timestamp: z.date().nullish(), // timestamp of the trace. Used to query CH more efficiently
        projectId: z.string(), // used for security check
        queryClickhouse: z.boolean().default(false),
      }),
    )
    .query(async ({ input, ctx }) => {
      return await measureAndReturnApi({
        input,
        operation: "traces.byIdWithObservationsAndScores",
        user: ctx.session.user ?? undefined,
        pgExecution: async () => {
          const [trace, observations, scores] = await Promise.all([
            ctx.prisma.trace.findFirstOrThrow({
              where: {
                id: input.traceId,
                projectId: input.projectId,
              },
            }),
            ctx.prisma.observationView.findMany({
              select: {
                id: true,
                traceId: true,
                projectId: true,
                type: true,
                startTime: true,
                endTime: true,
                name: true,
                parentObservationId: true,
                level: true,
                statusMessage: true,
                version: true,
                createdAt: true,
                model: true,
                modelParameters: true,
                promptTokens: true,
                completionTokens: true,
                totalTokens: true,
                unit: true,
                completionStartTime: true,
                timeToFirstToken: true,
                promptId: true,
                modelId: true,
                inputPrice: true,
                outputPrice: true,
                totalPrice: true,
                calculatedInputCost: true,
                calculatedOutputCost: true,
                calculatedTotalCost: true,
              },
              where: {
                traceId: {
                  equals: input.traceId,
                  not: null,
                },
                projectId: input.projectId,
              },
            }),
            ctx.prisma.score.findMany({
              where: {
                traceId: input.traceId,
                projectId: input.projectId,
              },
            }),
          ]);
          const validatedScores = filterAndValidateDbScoreList(
            scores,
            traceException,
          );

          const obsStartTimes = observations
            .map((o) => o.startTime)
            .sort((a, b) => a.getTime() - b.getTime());
          const obsEndTimes = observations
            .map((o) => o.endTime)
            .filter((t) => t)
            .sort((a, b) => (a as Date).getTime() - (b as Date).getTime());
          const latencyMs =
            obsStartTimes.length > 0
              ? obsEndTimes.length > 0
                ? (obsEndTimes[obsEndTimes.length - 1] as Date).getTime() -
                  obsStartTimes[0]!.getTime()
                : obsStartTimes.length > 1
                  ? obsStartTimes[obsStartTimes.length - 1]!.getTime() -
                    obsStartTimes[0]!.getTime()
                  : undefined
              : undefined;

          return {
            ...trace,
            scores: validatedScores,
            latency: latencyMs !== undefined ? latencyMs / 1000 : undefined,
            observations: observations as ObservationReturnType[],
          };
        },
        clickhouseExecution: async () => {
          const [trace, observations, scores] = await Promise.all([
            getTraceByIdOrThrow(
              input.traceId,
              input.projectId,
              input.timestamp ?? undefined,
            ),
            getObservationsViewForTrace(
              input.traceId,
              input.projectId,
              input.timestamp ?? undefined,
            ),
            getScoresForTraces(
              input.projectId,
              [input.traceId],
              input.timestamp ?? undefined,
              undefined,
              undefined,
            ),
          ]);

          const validatedScores = filterAndValidateDbScoreList(
            scores,
            traceException,
          );

          const obsStartTimes = observations
            .map((o) => o.startTime)
            .sort((a, b) => a.getTime() - b.getTime());
          const obsEndTimes = observations
            .map((o) => o.endTime)
            .filter((t) => t)
            .sort((a, b) => (a as Date).getTime() - (b as Date).getTime());
          const latencyMs =
            obsStartTimes.length > 0
              ? obsEndTimes.length > 0
                ? (obsEndTimes[obsEndTimes.length - 1] as Date).getTime() -
                  obsStartTimes[0]!.getTime()
                : obsStartTimes.length > 1
                  ? obsStartTimes[obsStartTimes.length - 1]!.getTime() -
                    obsStartTimes[0]!.getTime()
                  : undefined
              : undefined;

          return {
            ...trace,
            scores: validatedScores,
            latency: latencyMs !== undefined ? latencyMs / 1000 : undefined,
            observations: observations as ObservationReturnType[],
          };
        },
      });
    }),
  deleteMany: protectedProjectProcedure
    .input(
      z.object({
        traceIds: z.array(z.string()).min(1, "Minimum 1 trace_Id is required."),
        projectId: z.string(),
      }),
    )
    .mutation(async ({ input, ctx }) => {
      throwIfNoProjectAccess({
        session: ctx.session,
        projectId: input.projectId,
        scope: "traces:delete",
      });

      for (const traceId of input.traceIds) {
        await auditLog({
          resourceType: "trace",
          resourceId: traceId,
          action: "delete",
          session: ctx.session,
        });
      }

      await ctx.prisma.$transaction([
        ctx.prisma.trace.deleteMany({
          where: {
            id: {
              in: input.traceIds,
            },
            projectId: input.projectId,
          },
        }),
        ctx.prisma.observation.deleteMany({
          where: {
            traceId: {
              in: input.traceIds,
            },
            projectId: input.projectId,
          },
        }),
        ctx.prisma.score.deleteMany({
          where: {
            traceId: {
              in: input.traceIds,
            },
            projectId: input.projectId,
          },
        }),
<<<<<<< HEAD
        ctx.prisma.datasetRunItems.deleteMany({
          where: {
            traceId: {
              in: input.traceIds,
            },
            projectId: input.projectId,
          },
=======
        // given traces and observations live in ClickHouse we cannot enforce a fk relationship and onDelete: setNull
        ctx.prisma.jobExecution.updateMany({
          where: {
            jobInputTraceId: { in: input.traceIds },
            projectId: input.projectId,
          },
          data: {
            jobInputTraceId: {
              set: null,
            },
            jobInputObservationId: {
              set: null,
            },
          },
>>>>>>> 8517670a
        }),
      ]);

      if (env.CLICKHOUSE_URL) {
        await Promise.all([
          deleteTraces(input.projectId, input.traceIds),
          deleteObservationsByTraceIds(input.projectId, input.traceIds),
          deleteScoresByTraceIds(input.projectId, input.traceIds),
        ]);
      }
    }),
  bookmark: protectedProjectProcedure
    .input(
      z.object({
        traceId: z.string(),
        projectId: z.string(),
        bookmarked: z.boolean(),
      }),
    )
    .mutation(async ({ input, ctx }) => {
      throwIfNoProjectAccess({
        session: ctx.session,
        projectId: input.projectId,
        scope: "objects:bookmark",
      });
      try {
        await auditLog({
          session: ctx.session,
          resourceType: "trace",
          resourceId: input.traceId,
          action: "bookmark",
          after: input.bookmarked,
        });

        const trace = await ctx.prisma.trace.update({
          where: {
            id: input.traceId,
            projectId: input.projectId,
          },
          data: {
            bookmarked: input.bookmarked,
          },
        });

        if (env.CLICKHOUSE_URL) {
          const clickhouseTrace = await getTraceById(
            input.traceId,
            input.projectId,
          );
          if (!clickhouseTrace) {
            logger.error(
              `Trace not found in Clickhouse: ${input.traceId}. Skipping publishing.`,
            );
            return trace;
          }
          clickhouseTrace.bookmarked = input.bookmarked;
          await upsertTrace(convertTraceDomainToClickhouse(clickhouseTrace));
        }

        return trace;
      } catch (error) {
        console.error(error);
        if (
          error instanceof Prisma.PrismaClientKnownRequestError &&
          error.code === "P2025" // Record to update not found
        ) {
          throw new TRPCError({
            code: "NOT_FOUND",
            message: "Trace not found in project",
          });
        } else {
          throw new TRPCError({
            code: "INTERNAL_SERVER_ERROR",
          });
        }
      }
    }),
  publish: protectedProjectProcedure
    .input(
      z.object({
        projectId: z.string(),
        traceId: z.string(),
        public: z.boolean(),
      }),
    )
    .mutation(async ({ input, ctx }) => {
      throwIfNoProjectAccess({
        session: ctx.session,
        projectId: input.projectId,
        scope: "objects:publish",
      });
      try {
        await auditLog({
          session: ctx.session,
          resourceType: "trace",
          resourceId: input.traceId,
          action: "publish",
          after: input.public,
        });

        const trace = await ctx.prisma.trace.update({
          where: {
            id: input.traceId,
            projectId: input.projectId,
          },
          data: {
            public: input.public,
          },
        });

        if (env.CLICKHOUSE_URL) {
          const clickhouseTrace = await getTraceById(
            input.traceId,
            input.projectId,
          );
          if (!clickhouseTrace) {
            logger.error(
              `Trace not found in Clickhouse: ${input.traceId}. Skipping publishing.`,
            );
            return trace;
          }
          clickhouseTrace.public = input.public;
          await upsertTrace(convertTraceDomainToClickhouse(clickhouseTrace));
        }

        return trace;
      } catch (error) {
        console.error(error);
        if (
          error instanceof Prisma.PrismaClientKnownRequestError &&
          error.code === "P2025" // Record to update not found
        ) {
          throw new TRPCError({
            code: "NOT_FOUND",
            message: "Trace not found in project",
          });
        } else {
          throw new TRPCError({
            code: "INTERNAL_SERVER_ERROR",
          });
        }
      }
    }),
  updateTags: protectedProjectProcedure
    .input(
      z.object({
        projectId: z.string(),
        traceId: z.string(),
        tags: z.array(z.string()),
      }),
    )
    .mutation(async ({ input, ctx }) => {
      throwIfNoProjectAccess({
        session: ctx.session,
        projectId: input.projectId,
        scope: "objects:tag",
      });
      try {
        await auditLog({
          session: ctx.session,
          resourceType: "trace",
          resourceId: input.traceId,
          action: "updateTags",
          after: input.tags,
        });

        await ctx.prisma.trace.update({
          where: {
            id: input.traceId,
            projectId: input.projectId,
          },
          data: {
            tags: {
              set: input.tags,
            },
          },
        });

        if (env.CLICKHOUSE_URL) {
          const clickhouseTrace = await getTraceById(
            input.traceId,
            input.projectId,
          );
          if (!clickhouseTrace) {
            logger.error(
              `Trace not found in Clickhouse: ${input.traceId}. Skipping tag update.`,
            );
            return;
          }
          clickhouseTrace.tags = input.tags;
          await upsertTrace(convertTraceDomainToClickhouse(clickhouseTrace));
        }
      } catch (error) {
        console.error(error);
      }
    }),
});<|MERGE_RESOLUTION|>--- conflicted
+++ resolved
@@ -636,7 +636,7 @@
             projectId: input.projectId,
           },
         }),
-<<<<<<< HEAD
+        // given traces and observations live in ClickHouse we cannot enforce a fk relationship and onDelete: Cascade
         ctx.prisma.datasetRunItems.deleteMany({
           where: {
             traceId: {
@@ -644,7 +644,7 @@
             },
             projectId: input.projectId,
           },
-=======
+        }),
         // given traces and observations live in ClickHouse we cannot enforce a fk relationship and onDelete: setNull
         ctx.prisma.jobExecution.updateMany({
           where: {
@@ -659,7 +659,6 @@
               set: null,
             },
           },
->>>>>>> 8517670a
         }),
       ]);
 
