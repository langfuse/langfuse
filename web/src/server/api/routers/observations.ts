--- conflicted
+++ resolved
@@ -44,16 +44,9 @@
         );
       }
       return {
-<<<<<<< HEAD
-        ...obs,
+        ...toDomainWithStringifiedMetadata(obs),
         input: parseIO(obs.input, input.verbosity) as string,
         output: parseIO(obs.output, input.verbosity) as string,
-        metadata: obs.metadata != null ? JSON.stringify(obs.metadata) : null,
-=======
-        ...toDomainWithStringifiedMetadata(obs),
-        input: obs.input as string,
-        output: obs.output as string,
->>>>>>> 26dae806
         internalModel: obs?.internalModelId,
       };
     }),
