--- conflicted
+++ resolved
@@ -16,106 +16,13 @@
 import { auditLog } from "@/src/features/audit-logs/auditLog";
 import { TRPCError } from "@trpc/server";
 import { validateCommentReferenceObject } from "@/src/features/comments/validateCommentReferenceObject";
-<<<<<<< HEAD
-import {
-  getTracesIdentifierForSession,
-  logger,
-} from "@langfuse/shared/src/server";
+import { getTracesIdentifierForSession } from "@langfuse/shared/src/server";
 import { getUserProjectRoles } from "@/src/features/rbac/utils/userProjectRole";
-=======
-import { getTracesIdentifierForSession } from "@langfuse/shared/src/server";
->>>>>>> 9a2455ac
 
 export const commentsRouter = createTRPCRouter({
   create: protectedProjectProcedure
     .input(CreateCommentData)
     .mutation(async ({ input, ctx }) => {
-<<<<<<< HEAD
-      try {
-        throwIfNoProjectAccess({
-          session: ctx.session,
-          projectId: input.projectId,
-          scope: "comments:CUD",
-        });
-
-        const result = await validateCommentReferenceObject({
-          ctx,
-          input,
-        });
-
-        if (result.errorMessage) {
-          throw new TRPCError({
-            code: "NOT_FOUND",
-            message: result.errorMessage,
-          });
-        }
-
-        // Extract mentions from content (server-side, authoritative)
-        const mentionedUserIds = extractUniqueMentionedUserIds(input.content);
-
-        // Sanitize mentions
-        let sanitizedContent = input.content;
-
-        if (mentionedUserIds.length > 0) {
-          // Check projectMembers:read permission if mentioning users
-          throwIfNoProjectAccess({
-            session: ctx.session,
-            projectId: input.projectId,
-            scope: "projectMembers:read",
-            forbiddenErrorMessage:
-              "You need projectMembers:read permission to mention users in comments",
-          });
-
-          // Fetch only the mentioned users - more efficient than fetching all project members
-          const projectMembers = await getUserProjectRoles({
-            projectId: input.projectId,
-            orgId: ctx.session.orgId,
-            searchFilter: Prisma.empty,
-            filterCondition: [
-              {
-                column: "userId",
-                operator: "any of",
-                value: mentionedUserIds,
-                type: "stringOptions",
-              },
-            ],
-            orderBy: Prisma.empty,
-          });
-
-          // Sanitize content: validate users and normalize display names
-          const sanitizationResult = sanitizeMentions(
-            input.content,
-            projectMembers,
-          );
-          sanitizedContent = sanitizationResult.sanitizedContent;
-        }
-
-        // Create comment with sanitized content
-        const comment = await ctx.prisma.comment.create({
-          data: {
-            projectId: input.projectId,
-            content: sanitizedContent, // Use sanitized content
-            objectId: input.objectId,
-            objectType: input.objectType,
-            authorUserId: ctx.session.user.id,
-          },
-        });
-
-        await auditLog({
-          session: ctx.session,
-          resourceType: "comment",
-          resourceId: comment.id,
-          action: "create",
-          after: comment,
-        });
-
-        return comment;
-      } catch (error) {
-        logger.error("Failed to call comments.create", error);
-        if (error instanceof TRPCError) {
-          throw error;
-        }
-=======
       throwIfNoProjectAccess({
         session: ctx.session,
         projectId: input.projectId,
@@ -128,17 +35,57 @@
       });
 
       if (result.errorMessage) {
->>>>>>> 9a2455ac
         throw new TRPCError({
           code: "NOT_FOUND",
           message: result.errorMessage,
         });
       }
 
+      // Extract mentions from content (server-side, authoritative)
+      const mentionedUserIds = extractUniqueMentionedUserIds(input.content);
+
+      // Sanitize mentions
+      let sanitizedContent = input.content;
+
+      if (mentionedUserIds.length > 0) {
+        // Check projectMembers:read permission if mentioning users
+        throwIfNoProjectAccess({
+          session: ctx.session,
+          projectId: input.projectId,
+          scope: "projectMembers:read",
+          forbiddenErrorMessage:
+            "You need projectMembers:read permission to mention users in comments",
+        });
+
+        // Fetch only the mentioned users - more efficient than fetching all project members
+        const projectMembers = await getUserProjectRoles({
+          projectId: input.projectId,
+          orgId: ctx.session.orgId,
+          searchFilter: Prisma.empty,
+          filterCondition: [
+            {
+              column: "userId",
+              operator: "any of",
+              value: mentionedUserIds,
+              type: "stringOptions",
+            },
+          ],
+          orderBy: Prisma.empty,
+        });
+
+        // Sanitize content: validate users and normalize display names
+        const sanitizationResult = sanitizeMentions(
+          input.content,
+          projectMembers,
+        );
+        sanitizedContent = sanitizationResult.sanitizedContent;
+      }
+
+      // Create comment with sanitized content
       const comment = await ctx.prisma.comment.create({
         data: {
           projectId: input.projectId,
-          content: input.content,
+          content: sanitizedContent, // Use sanitized content
           objectId: input.objectId,
           objectType: input.objectType,
           authorUserId: ctx.session.user.id,
