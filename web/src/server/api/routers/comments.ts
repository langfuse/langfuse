--- conflicted
+++ resolved
@@ -16,7 +16,6 @@
 import { auditLog } from "@/src/features/audit-logs/auditLog";
 import { TRPCError } from "@trpc/server";
 import { validateCommentReferenceObject } from "@/src/features/comments/validateCommentReferenceObject";
-<<<<<<< HEAD
 import {
   getTracesIdentifierForSession,
   logger,
@@ -24,10 +23,6 @@
   QueueJobs,
 } from "@langfuse/shared/src/server";
 import { getUserProjectRoles } from "@langfuse/shared/src/features/rbac";
-=======
-import { getTracesIdentifierForSession } from "@langfuse/shared/src/server";
-import { getUserProjectRoles } from "@/src/features/rbac/utils/userProjectRole";
->>>>>>> aa9e2d7c
 
 export const commentsRouter = createTRPCRouter({
   create: protectedProjectProcedure
@@ -38,7 +33,6 @@
         projectId: input.projectId,
         scope: "comments:CUD",
       });
-<<<<<<< HEAD
 
       const result = await validateCommentReferenceObject({
         ctx,
@@ -138,81 +132,6 @@
           }
         }
       }
-
-=======
-
-      const result = await validateCommentReferenceObject({
-        ctx,
-        input,
-      });
-
-      if (result.errorMessage) {
-        throw new TRPCError({
-          code: "NOT_FOUND",
-          message: result.errorMessage,
-        });
-      }
-
-      // Extract mentions from content (server-side, authoritative)
-      const mentionedUserIds = extractUniqueMentionedUserIds(input.content);
-
-      // Sanitize mentions
-      let sanitizedContent = input.content;
-
-      if (mentionedUserIds.length > 0) {
-        // Check projectMembers:read permission if mentioning users
-        throwIfNoProjectAccess({
-          session: ctx.session,
-          projectId: input.projectId,
-          scope: "projectMembers:read",
-          forbiddenErrorMessage:
-            "You need projectMembers:read permission to mention users in comments",
-        });
-
-        // Fetch only the mentioned users - more efficient than fetching all project members
-        const projectMembers = await getUserProjectRoles({
-          projectId: input.projectId,
-          orgId: ctx.session.orgId,
-          searchFilter: Prisma.empty,
-          filterCondition: [
-            {
-              column: "userId",
-              operator: "any of",
-              value: mentionedUserIds,
-              type: "stringOptions",
-            },
-          ],
-          orderBy: Prisma.empty,
-        });
-
-        // Sanitize content: validate users and normalize display names
-        const sanitizationResult = sanitizeMentions(
-          input.content,
-          projectMembers,
-        );
-        sanitizedContent = sanitizationResult.sanitizedContent;
-      }
-
-      // Create comment with sanitized content
-      const comment = await ctx.prisma.comment.create({
-        data: {
-          projectId: input.projectId,
-          content: sanitizedContent, // Use sanitized content
-          objectId: input.objectId,
-          objectType: input.objectType,
-          authorUserId: ctx.session.user.id,
-        },
-      });
-
-      await auditLog({
-        session: ctx.session,
-        resourceType: "comment",
-        resourceId: comment.id,
-        action: "create",
-        after: comment,
-      });
-
->>>>>>> aa9e2d7c
       return comment;
     }),
   delete: protectedProjectProcedure
@@ -346,7 +265,6 @@
         projectId: input.projectId,
         scope: "comments:read",
       });
-<<<<<<< HEAD
 
       // latency of query to be improved
       const commentCounts = await ctx.prisma.comment.groupBy({
@@ -412,27 +330,6 @@
           message: "Fetching comment counts by object ids failed.",
         });
       }
-=======
-
-      // latency of query to be improved
-      const commentCounts = await ctx.prisma.comment.groupBy({
-        by: ["objectId"],
-        where: {
-          projectId: input.projectId,
-          objectType: input.objectType,
-        },
-        _count: {
-          objectId: true,
-        },
-      });
-
-      return new Map(
-        commentCounts.map(({ objectId, _count }) => [
-          objectId,
-          _count.objectId,
-        ]),
-      );
->>>>>>> aa9e2d7c
     }),
   getTraceCommentCountsBySessionId: protectedProjectProcedure
     .input(
