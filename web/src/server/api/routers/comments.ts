--- conflicted
+++ resolved
@@ -51,6 +51,7 @@
 
       // Sanitize mentions
       let sanitizedContent = input.content;
+      let validMentionedUserIds: string[] = [];
 
       if (mentionedUserIds.length > 0) {
         // Check projectMembers:read permission if mentioning users
@@ -78,26 +79,14 @@
           orderBy: Prisma.empty,
         });
 
-<<<<<<< HEAD
         // Sanitize content: validate users and normalize display names
         const sanitizationResult = sanitizeMentions(
           input.content,
           projectMembers,
         );
         sanitizedContent = sanitizationResult.sanitizedContent;
-      }
-=======
-        if (result.errorMessage) {
-          throw new TRPCError({
-            code: "NOT_FOUND",
-            message: result.errorMessage,
-          });
-        }
-
-        // Extract mentions from content (server-side, authoritative)
-        const mentionedUserIds = extractUniqueMentionedUserIds(input.content);
-        let validMentionedUserIds: string[] = [];
->>>>>>> 08d1f9fc
+        validMentionedUserIds = sanitizationResult.validMentionedUserIds;
+      }
 
       // Create comment with sanitized content
       const comment = await ctx.prisma.comment.create({
@@ -119,7 +108,7 @@
       });
 
       // Enqueue notification job for mentioned users
-      if (mentionedUserIds.length > 0) {
+      if (validMentionedUserIds.length > 0) {
         const notificationQueue = NotificationQueue.getInstance();
         if (notificationQueue) {
           try {
@@ -130,74 +119,16 @@
                 type: "COMMENT_MENTION" as const,
                 commentId: comment.id,
                 projectId: input.projectId,
-                mentionedUserIds: mentionedUserIds,
+                mentionedUserIds: validMentionedUserIds,
               },
-<<<<<<< HEAD
               name: QueueJobs.NotificationJob,
             });
             logger.info(
-              `Notification job enqueued for comment ${comment.id} with ${mentionedUserIds.length} mentions`,
+              `Notification job enqueued for comment ${comment.id} with ${validMentionedUserIds.length} mentions`,
             );
           } catch (error) {
             // Log but don't fail the request if notification queueing fails
             logger.error("Failed to enqueue notification job", error);
-=======
-            ],
-            orderBy: Prisma.empty,
-          });
-
-          // Sanitize content: validate users and normalize display names
-          const sanitizationResult = sanitizeMentions(
-            input.content,
-            projectMembers,
-          );
-          sanitizedContent = sanitizationResult.sanitizedContent;
-          validMentionedUserIds = sanitizationResult.validMentionedUserIds;
-        }
-
-        // Create comment with sanitized content
-        const comment = await ctx.prisma.comment.create({
-          data: {
-            projectId: input.projectId,
-            content: sanitizedContent, // Use sanitized content
-            objectId: input.objectId,
-            objectType: input.objectType,
-            authorUserId: ctx.session.user.id,
-          },
-        });
-
-        await auditLog({
-          session: ctx.session,
-          resourceType: "comment",
-          resourceId: comment.id,
-          action: "create",
-          after: comment,
-        });
-
-        // Enqueue notification job for mentioned users
-        if (validMentionedUserIds.length > 0) {
-          const notificationQueue = NotificationQueue.getInstance();
-          if (notificationQueue) {
-            try {
-              await notificationQueue.add(QueueJobs.NotificationJob, {
-                timestamp: new Date(),
-                id: comment.id,
-                payload: {
-                  type: "COMMENT_MENTION" as const,
-                  commentId: comment.id,
-                  projectId: input.projectId,
-                  mentionedUserIds: validMentionedUserIds,
-                },
-                name: QueueJobs.NotificationJob,
-              });
-              logger.info(
-                `Notification job enqueued for comment ${comment.id} with ${validMentionedUserIds.length} mentions`,
-              );
-            } catch (error) {
-              // Log but don't fail the request if notification queueing fails
-              logger.error("Failed to enqueue notification job", error);
-            }
->>>>>>> 08d1f9fc
           }
         }
       }
