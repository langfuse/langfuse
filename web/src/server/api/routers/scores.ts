import { addMinutes } from "date-fns";
import { z } from "zod";

import { auditLog } from "@/src/features/audit-logs/auditLog";
import { throwIfNoAccess } from "@/src/features/rbac/utils/checkAccess";
import { composeAggregateScoreKey } from "@/src/features/scores/lib/aggregateScores";
import {
  type ScoreOptions,
  scoresTableCols,
} from "@/src/server/api/definitions/scoresTable";
import {
  createTRPCRouter,
  protectedProjectProcedure,
} from "@/src/server/api/trpc";
<<<<<<< HEAD
import { tableDateRangeAggregationSettings } from "@/src/utils/date-range-utils";
=======
import { throwIfNoProjectAccess } from "@/src/features/rbac/utils/checkProjectAccess";
import { Prisma, type Score } from "@langfuse/shared/src/db";
>>>>>>> 2a2f72cd
import {
  CreateAnnotationScoreData,
  orderBy,
  orderByToPrismaSql,
  paginationZod,
  singleFilter,
  tableColumnsToSqlFilterAndPrefix,
  UpdateAnnotationScoreData,
  validateDbScore,
} from "@langfuse/shared";
import { Prisma, type ProjectRole, type Score } from "@langfuse/shared/src/db";

const ScoreFilterOptions = z.object({
  projectId: z.string(), // Required for protectedProjectProcedure
  filter: z.array(singleFilter),
  orderBy: orderBy,
});

const ScoreAllOptions = ScoreFilterOptions.extend({
  ...paginationZod,
});

export const scoresRouter = createTRPCRouter({
  all: protectedProjectProcedure
    .input(ScoreAllOptions)
    .query(async ({ input, ctx }) => {
      const filterCondition = tableColumnsToSqlFilterAndPrefix(
        input.filter,
        scoresTableCols,
        "traces_scores",
      );

      const orderByCondition = orderByToPrismaSql(
        input.orderBy,
        scoresTableCols,
      );

      const scores = await ctx.prisma.$queryRaw<
        Array<
          Score & {
            traceName: string | null;
            traceUserId: string | null;
            jobConfigurationId: string | null;
            authorUserImage: string | null;
            authorUserName: string | null;
          }
        >
      >(
        generateScoresQuery(
          Prisma.sql` 
          s.id,
          s.name,
          s.value,
          s.string_value AS "stringValue",
          s.timestamp,
          s.source,
          s.data_type AS "dataType",
          s.comment,
          s.trace_id AS "traceId",
          s.observation_id AS "observationId",
          s.author_user_id AS "authorUserId",
          t.user_id AS "traceUserId",
          t.name AS "traceName",
          je.job_configuration_id AS "jobConfigurationId",
          u.image AS "authorUserImage", 
          u.name AS "authorUserName"
          `,
          input.projectId,
          filterCondition,
          orderByCondition,
          input.limit,
          input.page,
        ),
      );

      const scoresCount = await ctx.prisma.$queryRaw<
        Array<{ totalCount: bigint }>
      >(
        generateScoresQuery(
          Prisma.sql` count(*) AS "totalCount"`,
          input.projectId,
          filterCondition,
          Prisma.empty,
          1, // limit
          0, // page
        ),
      );

      return {
        scores,
        totalCount:
          scoresCount.length > 0 ? Number(scoresCount[0]?.totalCount) : 0,
      };
    }),
  filterOptions: protectedProjectProcedure
    .input(
      z.object({
        projectId: z.string(),
      }),
    )
    .query(async ({ input, ctx }) => {
      const names = await ctx.prisma.score.groupBy({
        where: {
          projectId: input.projectId,
        },
        by: ["name"],
        _count: {
          _all: true,
        },
        take: 1000,
        orderBy: {
          _count: {
            id: "desc",
          },
        },
      });

      const res: ScoreOptions = {
        name: names.map((i) => ({ value: i.name, count: i._count._all })),
      };

      return res;
    }),
  createAnnotationScore: protectedProjectProcedure
    .input(CreateAnnotationScoreData)
    .mutation(async ({ input, ctx }) => {
      throwIfNoProjectAccess({
        session: ctx.session,
        projectId: input.projectId,
        scope: "scores:CUD",
      });

      const trace = await ctx.prisma.trace.findFirst({
        where: {
          id: input.traceId,
          projectId: input.projectId,
        },
      });
      if (!trace) {
        throw new Error("No trace with this id in this project.");
      }

      const existingScore = await ctx.prisma.score.findFirst({
        where: {
          projectId: input.projectId,
          traceId: input.traceId,
          observationId: input.observationId ?? null,
          source: "ANNOTATION",
          configId: input.configId,
        },
      });

      if (existingScore) {
        const updatedScore = await ctx.prisma.score.update({
          where: {
            id: existingScore.id,
            projectId: input.projectId,
          },
          data: {
            value: input.value,
            stringValue: input.stringValue,
            comment: input.comment,
            authorUserId: ctx.session.user.id,
          },
        });
        await auditLog({
          session: ctx.session,
          resourceType: "score",
          resourceId: updatedScore.id,
          action: "update",
          before: existingScore,
          after: updatedScore,
        });
        return validateDbScore(updatedScore);
      }

      const score = await ctx.prisma.score.create({
        data: {
          projectId: input.projectId,
          traceId: input.traceId,
          observationId: input.observationId,
          value: input.value,
          stringValue: input.stringValue,
          dataType: input.dataType,
          configId: input.configId,
          name: input.name,
          comment: input.comment,
          authorUserId: ctx.session.user.id,
          source: "ANNOTATION",
        },
      });

      await auditLog({
        session: ctx.session,
        resourceType: "score",
        resourceId: score.id,
        action: "create",
        after: score,
      });
      return validateDbScore(score);
    }),
  updateAnnotationScore: protectedProjectProcedure
    .input(UpdateAnnotationScoreData)
    .mutation(async ({ input, ctx }) => {
      throwIfNoProjectAccess({
        session: ctx.session,
        projectId: input.projectId,
        scope: "scores:CUD",
      });
      const score = await ctx.prisma.score.findFirst({
        where: {
          id: input.id,
          projectId: input.projectId,
          source: "ANNOTATION",
        },
      });
      if (!score) {
        throw new Error("No annotation score with this id in this project.");
      }
      const updatedScore = await ctx.prisma.score.update({
        where: {
          id: score.id,
          projectId: input.projectId,
        },
        data: {
          value: input.value,
          stringValue: input.stringValue,
          comment: input.comment,
          authorUserId: ctx.session.user.id,
        },
      });

      await auditLog({
        session: ctx.session,
        resourceType: "score",
        resourceId: score.id,
        action: "update",
        before: score,
        after: updatedScore,
      });

      return validateDbScore(updatedScore);
    }),
  deleteAnnotationScore: protectedProjectProcedure
    .input(z.object({ projectId: z.string(), id: z.string() }))
    .mutation(async ({ input, ctx }) => {
      throwIfNoProjectAccess({
        session: ctx.session,
        projectId: input.projectId,
        scope: "scores:CUD",
      });

      const score = await ctx.prisma.score.findFirst({
        where: {
          id: input.id,
          source: "ANNOTATION",
          projectId: input.projectId,
        },
      });
      if (!score) {
        throw new Error("No annotation score with this id in this project.");
      }

      await auditLog({
        session: ctx.session,
        resourceType: "score",
        resourceId: score.id,
        action: "delete",
        before: score,
      });

      return await ctx.prisma.score.delete({
        where: {
          id: score.id,
          projectId: input.projectId,
        },
      });
    }),
  getScoreKeysAndProps: protectedProjectProcedure
    .input(
      z.object({
        projectId: z.string(),
        selectedTimeOption: z
          .union([
            z.literal("7 days"),
            z.literal("30 min"),
            z.literal("1 hour"),
            z.literal("6 hours"),
            z.literal("24 hours"),
            z.literal("3 days"),
            z.literal("14 days"),
            z.literal("1 month"),
            z.literal("3 months"),
            z.literal("All time"),
          ])
          .optional(),
      }),
    )
    .query(async ({ input, ctx }) => {
      const date =
        !!input.selectedTimeOption && input.selectedTimeOption !== "All time"
          ? addMinutes(
              new Date(),
              -tableDateRangeAggregationSettings[input.selectedTimeOption],
            )
          : undefined;

      const scores = await ctx.prisma.score.groupBy({
        where: {
          projectId: input.projectId,
          ...(date ? { timestamp: { gte: date } } : {}),
        },
        take: 1000,
        orderBy: {
          _count: {
            id: "desc",
          },
        },
        by: ["name", "source", "dataType"],
      });

      if (scores.length === 0) return [];
      return scores.map(({ name, source, dataType }) => ({
        key: composeAggregateScoreKey({ name, source, dataType }),
        name: name,
        source: source,
        dataType: dataType,
      }));
    }),
});

const generateScoresQuery = (
  select: Prisma.Sql,
  projectId: string,
  filterCondition: Prisma.Sql,
  orderCondition: Prisma.Sql,
  limit: number,
  page: number,
) => {
  return Prisma.sql`
  SELECT
   ${select}
  FROM scores s
  LEFT JOIN traces t ON t.id = s.trace_id AND t.project_id = ${projectId}
  LEFT JOIN job_executions je ON je.job_output_score_id = s.id AND je.project_id = ${projectId}
  LEFT JOIN users u ON u.id = s.author_user_id
  WHERE s.project_id = ${projectId}
  ${filterCondition}
  ${orderCondition}
  LIMIT ${limit}
  OFFSET ${page * limit}
`;
};<|MERGE_RESOLUTION|>--- conflicted
+++ resolved
@@ -2,7 +2,7 @@
 import { z } from "zod";
 
 import { auditLog } from "@/src/features/audit-logs/auditLog";
-import { throwIfNoAccess } from "@/src/features/rbac/utils/checkAccess";
+import { throwIfNoProjectAccess } from "@/src/features/rbac/utils/checkProjectAccess";
 import { composeAggregateScoreKey } from "@/src/features/scores/lib/aggregateScores";
 import {
   type ScoreOptions,
@@ -12,12 +12,7 @@
   createTRPCRouter,
   protectedProjectProcedure,
 } from "@/src/server/api/trpc";
-<<<<<<< HEAD
 import { tableDateRangeAggregationSettings } from "@/src/utils/date-range-utils";
-=======
-import { throwIfNoProjectAccess } from "@/src/features/rbac/utils/checkProjectAccess";
-import { Prisma, type Score } from "@langfuse/shared/src/db";
->>>>>>> 2a2f72cd
 import {
   CreateAnnotationScoreData,
   orderBy,
@@ -28,7 +23,7 @@
   UpdateAnnotationScoreData,
   validateDbScore,
 } from "@langfuse/shared";
-import { Prisma, type ProjectRole, type Score } from "@langfuse/shared/src/db";
+import { Prisma, type Score } from "@langfuse/shared/src/db";
 
 const ScoreFilterOptions = z.object({
   projectId: z.string(), // Required for protectedProjectProcedure
