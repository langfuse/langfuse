--- conflicted
+++ resolved
@@ -114,53 +114,7 @@
 
       return res;
     }),
-<<<<<<< HEAD
-  // byId: protectedProjectProcedure
-  //   .input(z.object({ id: z.string(), projectId: z.string() }))
-  //   .query(({ input, ctx }) =>
-  //     ctx.prisma.score.findFirstOrThrow({
-  //       where: {
-  //         id: input,
-  //         ...(ctx.session.user.admin === true
-  //           ? undefined
-  //           : {
-  //               trace: {
-  //                 project: {
-  //                   members: {
-  //                     some: {
-  //                       userId: ctx.session.user.id,
-  //                     },
-  //                   },
-  //                 },
-  //               },
-  //             }),
-  //       },
-  //     }),
-  //   ),
   createReviewScore: protectedProjectProcedure
-=======
-  byId: protectedProcedure.input(z.string()).query(({ input, ctx }) =>
-    ctx.prisma.score.findFirstOrThrow({
-      where: {
-        id: input,
-        ...(ctx.session.user.admin === true
-          ? undefined
-          : {
-              trace: {
-                project: {
-                  projectMembers: {
-                    some: {
-                      userId: ctx.session.user.id,
-                    },
-                  },
-                },
-              },
-            }),
-      },
-    }),
-  ),
-  createReviewScore: protectedProcedure
->>>>>>> a6c033d6
     .input(
       z.object({
         projectId: z.string(),
@@ -172,8 +126,6 @@
       }),
     )
     .mutation(async ({ input, ctx }) => {
-<<<<<<< HEAD
-=======
       const trace = await ctx.prisma.trace.findFirstOrThrow({
         where: {
           id: input.traceId,
@@ -186,7 +138,6 @@
           },
         },
       });
->>>>>>> a6c033d6
       throwIfNoAccess({
         session: ctx.session,
         projectId: input.projectId,
@@ -205,12 +156,8 @@
 
       const score = await ctx.prisma.score.create({
         data: {
-<<<<<<< HEAD
           projectId: input.projectId,
           traceId: input.traceId,
-=======
-          traceId: trace.id,
->>>>>>> a6c033d6
           observationId: input.observationId,
           value: input.value,
           name: input.name,
@@ -251,18 +198,6 @@
           id: input.id,
           projectId: input.projectId,
           source: "REVIEW",
-<<<<<<< HEAD
-=======
-          trace: {
-            project: {
-              projectMembers: {
-                some: {
-                  userId: ctx.session.user.id,
-                },
-              },
-            },
-          },
->>>>>>> a6c033d6
         },
       });
       if (!score) {
@@ -273,13 +208,8 @@
         projectId: input.projectId,
         userId: ctx.session.user.id,
         userProjectRole: ctx.session.user.projects.find(
-<<<<<<< HEAD
           (p) => p.id === input.projectId,
-        )?.role as MembershipRole, // throwIfNoAccess ensures this is defined
-=======
-          (p) => p.id === trace.projectId,
         )?.role as ProjectRole, // throwIfNoAccess ensures this is defined
->>>>>>> a6c033d6
         resourceType: "score",
         resourceId: score.id,
         action: "update",
@@ -300,31 +230,6 @@
   deleteReviewScore: protectedProjectProcedure
     .input(z.object({ projectId: z.string(), id: z.string() }))
     .mutation(async ({ input, ctx }) => {
-<<<<<<< HEAD
-=======
-      const score = await ctx.prisma.score.findFirstOrThrow({
-        where: {
-          id: input,
-          source: "REVIEW",
-          trace: {
-            project: {
-              projectMembers: {
-                some: {
-                  userId: ctx.session.user.id,
-                },
-              },
-            },
-          },
-        },
-        include: {
-          trace: {
-            select: {
-              projectId: true,
-            },
-          },
-        },
-      });
->>>>>>> a6c033d6
       throwIfNoAccess({
         session: ctx.session,
         projectId: input.projectId,
@@ -346,13 +251,8 @@
         projectId: input.projectId,
         userId: ctx.session.user.id,
         userProjectRole: ctx.session.user.projects.find(
-<<<<<<< HEAD
           (p) => p.id === input.projectId,
-        )?.role as MembershipRole, // throwIfNoAccess ensures this is defined
-=======
-          (p) => p.id === trace.projectId,
         )?.role as ProjectRole, // throwIfNoAccess ensures this is defined
->>>>>>> a6c033d6
         resourceType: "score",
         resourceId: score.id,
         action: "delete",
