--- conflicted
+++ resolved
@@ -4,17 +4,10 @@
   createTRPCRouter,
   protectedProjectProcedure,
 } from "@/src/server/api/trpc";
-<<<<<<< HEAD
 import { throwIfNoProjectAccess } from "@/src/features/rbac/utils/checkProjectAccess";
-import { Prisma, type Score } from "@langfuse/shared/src/db";
-import { paginationZod } from "@/src/utils/zod";
-import { singleFilter } from "@langfuse/shared";
-=======
-import { throwIfNoAccess } from "@/src/features/rbac/utils/checkAccess";
 import { type ProjectRole, Prisma, type Score } from "@langfuse/shared/src/db";
 import { paginationZod } from "@langfuse/shared";
 import { ScoreDataType, singleFilter } from "@langfuse/shared";
->>>>>>> 0396525f
 import { tableColumnsToSqlFilterAndPrefix } from "@langfuse/shared";
 import {
   type ScoreOptions,
@@ -208,30 +201,7 @@
           },
         });
         await auditLog({
-          projectId: input.projectId,
-<<<<<<< HEAD
-          traceId: input.traceId,
-          observationId: input.observationId,
-          value: input.value,
-          name: input.name,
-          comment: input.comment,
-          authorUserId: ctx.session.user.id,
-          source: "ANNOTATION",
-        },
-      });
-      await auditLog({
-        session: ctx.session,
-        resourceType: "score",
-        resourceId: score.id,
-        action: "create",
-        after: score,
-      });
-      return score;
-=======
-          userId: ctx.session.user.id,
-          userProjectRole: ctx.session.user.projects.find(
-            (p) => p.id === input.projectId,
-          )?.role as ProjectRole, // throwIfNoAccess ensures this is defined
+          session: ctx.session,
           resourceType: "score",
           resourceId: score.id,
           action: "create",
@@ -242,7 +212,6 @@
         console.log(error);
         throw error;
       }
->>>>>>> 0396525f
     }),
   updateAnnotationScore: protectedProjectProcedure
     .input(
@@ -273,27 +242,9 @@
         throw new Error("No annotation score with this id in this project.");
       }
 
-<<<<<<< HEAD
-      await auditLog({
-        session: ctx.session,
-        resourceType: "score",
-        resourceId: score.id,
-        action: "update",
-        after: score,
-      });
-
-      return ctx.prisma.score.update({
-        where: {
-          id: score.id,
-=======
       try {
         await auditLog({
->>>>>>> 0396525f
-          projectId: input.projectId,
-          userId: ctx.session.user.id,
-          userProjectRole: ctx.session.user.projects.find(
-            (p) => p.id === input.projectId,
-          )?.role as ProjectRole, // throwIfNoAccess ensures this is defined
+          session: ctx.session,
           resourceType: "score",
           resourceId: score.id,
           action: "update",
