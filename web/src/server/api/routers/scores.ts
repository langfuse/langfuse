--- conflicted
+++ resolved
@@ -43,19 +43,12 @@
   hasAnyScore,
   ScoreDeleteQueue,
   QueueJobs,
-<<<<<<< HEAD
-  TraceDeleteQueue,
-=======
->>>>>>> 31da4bc5
 } from "@langfuse/shared/src/server";
 import { v4 } from "uuid";
+import { throwIfNoEntitlement } from "@/src/features/entitlements/server/hasEntitlement";
+import { createBatchActionJob } from "@/src/features/table/server/createBatchActionJob";
 import { TRPCError } from "@trpc/server";
 import { randomUUID } from "crypto";
-<<<<<<< HEAD
-import { throwIfNoEntitlement } from "@/src/features/entitlements/server/hasEntitlement";
-import { createBatchActionJob } from "@/src/features/table/server/createBatchActionJob";
-=======
->>>>>>> 31da4bc5
 
 const ScoreFilterOptions = z.object({
   projectId: z.string(), // Required for protectedProjectProcedure
