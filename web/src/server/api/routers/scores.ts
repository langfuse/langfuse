--- conflicted
+++ resolved
@@ -368,11 +368,7 @@
           dataType: dataType,
         }));
       } else {
-<<<<<<< HEAD
-        if (!isClickhouseEligible(ctx.session.user.admin === true)) {
-=======
         if (!isClickhouseEligible(ctx.session.user)) {
->>>>>>> b9d8b502
           throw new TRPCError({
             code: "UNAUTHORIZED",
             message: "Not eligible to query clickhouse",
