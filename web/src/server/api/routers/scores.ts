--- conflicted
+++ resolved
@@ -60,11 +60,7 @@
 const ScoreAllOptions = ScoreFilterOptions.extend({
   ...paginationZod,
 });
-<<<<<<< HEAD
-type AllScoresReturnType = Omit<Score, "metadata"> & {
-=======
-type AllScoresReturnType = ScoreDomain & {
->>>>>>> b65b0e25
+type AllScoresReturnType = Omit<ScoreDomain, "metadata"> & {
   traceName: string | null;
   traceUserId: string | null;
   traceTags: Array<string> | null;
