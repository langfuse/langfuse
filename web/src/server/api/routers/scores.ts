--- conflicted
+++ resolved
@@ -24,11 +24,7 @@
   BatchActionQuerySchema,
   BatchActionType,
   BatchExportTableName,
-<<<<<<< HEAD
-  CreateAnnotationScoreData,
-=======
   type ScoreDomain,
->>>>>>> b65b0e25
 } from "@langfuse/shared";
 import {
   getScoresGroupedByNameSourceType,
