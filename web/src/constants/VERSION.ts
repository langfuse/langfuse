--- conflicted
+++ resolved
@@ -1,5 +1 @@
-<<<<<<< HEAD
-export const VERSION = "v3.67.1-2";
-=======
-export const VERSION = "v3.68.0";
->>>>>>> 4260dc2c
+export const VERSION = "v3.68.0";