import { z } from "zod/v4";
import {
  createTRPCRouter,
<<<<<<< HEAD
  protectedProcedure,
  adminProcedure,
=======
  authenticatedProcedure,
>>>>>>> a6960922
} from "@/src/server/api/trpc";
import { TRPCError } from "@trpc/server";
import { env } from "@/src/env.mjs";

const denyOnLangfuseCloud = () => {
  if (env.NEXT_PUBLIC_LANGFUSE_CLOUD_REGION) {
    throw new TRPCError({
      code: "FORBIDDEN",
      message: "Background migrations are not available in Langfuse Cloud",
    });
  }
};

export const backgroundMigrationsRouter = createTRPCRouter({
  all: authenticatedProcedure.query(async ({ ctx }) => {
    denyOnLangfuseCloud();
    const backgroundMigrations = await ctx.prisma.backgroundMigration.findMany({
      orderBy: {
        name: "asc",
      },
    });

    return { migrations: backgroundMigrations };
  }),
  status: authenticatedProcedure.query(async ({ ctx }) => {
    denyOnLangfuseCloud();
    const backgroundMigrations = await ctx.prisma.backgroundMigration.findMany({
      orderBy: {
        name: "asc",
      },
    });

    if (backgroundMigrations.some((m) => m.failedAt !== null)) {
      return { status: "FAILED" };
    }

    if (
      backgroundMigrations.some(
        (m) => m.finishedAt === null && m.failedAt === null,
      )
    ) {
      return { status: "ACTIVE" };
    }

    return { status: "FINISHED" };
  }),
<<<<<<< HEAD
  retry: adminProcedure
    .input(z.object({ name: z.string(), adminApiKey: z.string() }))
=======
  retry: authenticatedProcedure
    .input(z.object({ name: z.string() }))
>>>>>>> a6960922
    .mutation(async ({ input, ctx }) => {
      denyOnLangfuseCloud();

      const backgroundMigration =
        await ctx.prisma.backgroundMigration.findUnique({
          where: {
            name: input.name,
          },
        });

      if (!backgroundMigration) {
        throw new TRPCError({
          code: "NOT_FOUND",
          message: "Background migration not found",
        });
      }

      await ctx.prisma.backgroundMigration.update({
        where: {
          name: input.name,
        },
        data: {
          state: {},
          failedAt: null,
          failedReason: null,
          finishedAt: null,
        },
      });

      return { backgroundMigration };
    }),
});<|MERGE_RESOLUTION|>--- conflicted
+++ resolved
@@ -1,12 +1,8 @@
 import { z } from "zod/v4";
 import {
   createTRPCRouter,
-<<<<<<< HEAD
   protectedProcedure,
   adminProcedure,
-=======
-  authenticatedProcedure,
->>>>>>> a6960922
 } from "@/src/server/api/trpc";
 import { TRPCError } from "@trpc/server";
 import { env } from "@/src/env.mjs";
@@ -53,13 +49,8 @@
 
     return { status: "FINISHED" };
   }),
-<<<<<<< HEAD
   retry: adminProcedure
     .input(z.object({ name: z.string(), adminApiKey: z.string() }))
-=======
-  retry: authenticatedProcedure
-    .input(z.object({ name: z.string() }))
->>>>>>> a6960922
     .mutation(async ({ input, ctx }) => {
       denyOnLangfuseCloud();
 
