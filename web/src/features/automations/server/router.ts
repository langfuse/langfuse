--- conflicted
+++ resolved
@@ -16,16 +16,11 @@
   getConsecutiveAutomationFailures,
   logger,
 } from "@langfuse/shared/src/server";
-<<<<<<< HEAD
-import { generateWebhookSecret } from "@langfuse/shared/encryption";
+import { generateWebhookSecret, encrypt } from "@langfuse/shared/encryption";
 import {
   processWebhookActionConfig,
   convertToSafeWebhookConfig,
 } from "./webhookHelpers";
-=======
-import { generateWebhookSecret, encrypt } from "@langfuse/shared/encryption";
-import { processWebhookActionConfig } from "./webhookHelpers";
->>>>>>> 85774535
 import { TRPCError } from "@trpc/server";
 import { auditLog } from "@/src/features/audit-logs/auditLog";
 
