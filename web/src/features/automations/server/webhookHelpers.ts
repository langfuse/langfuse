import {
  decrypt,
  encrypt,
  generateWebhookSecret,
} from "@langfuse/shared/encryption";
import {
  type ActionCreate,
  type ActionConfig,
<<<<<<< HEAD
  type WebhookActionConfigWithSecrets,
} from "@langfuse/shared";
import { getActionByIdWithSecrets } from "@langfuse/shared/src/server";
=======
  type SafeWebhookActionConfig,
  type WebhookActionConfigWithSecrets,
} from "@langfuse/shared";
import {
  getActionByIdWithSecrets,
  mergeHeaders,
  createDisplayHeaders,
  encryptSecretHeaders,
} from "@langfuse/shared/src/server";
import { TRPCError } from "@trpc/server";
>>>>>>> 98774cbd

interface WebhookConfigOptions {
  actionConfig: ActionCreate;
  actionId?: string;
  projectId: string;
}

/**
 * Processes webhook action configuration by:
 * 1. Merging legacy headers with new requestHeaders
 * 2. Handling header removal (headers not in input are removed)
 * 3. Preserving existing values when empty values are submitted
 * 4. Encrypting secret headers based on secret flag
 * 5. Generating display values for secret headers
 * 6. Generating or preserving webhook secrets
 * 7. Encrypting secrets for storage
 */
export async function processWebhookActionConfig({
  actionConfig,
  actionId,
  projectId,
}: WebhookConfigOptions): Promise<{
  finalActionConfig: ActionConfig;
  newUnencryptedWebhookSecret?: string; // For one-time display
}> {
  if (actionConfig.type !== "WEBHOOK") {
    throw new Error("Action type is not WEBHOOK");
  }

  const existingAction = actionId
    ? ((await getActionByIdWithSecrets({
        projectId: projectId!,
        actionId,
      })) ?? undefined)
    : undefined;

  const { secretKey: newSecretKey, displaySecretKey: newDisplaySecretKey } =
    generateWebhookSecret();

<<<<<<< HEAD
  const existingActionConfig =
    existingAction?.config as WebhookActionConfigWithSecrets;
  const finalActionConfig = {
    ...actionConfig,
    headers: {
      ...actionConfig.headers,
    },
    secretKey: existingActionConfig.secretKey ?? encrypt(newSecretKey),
    displaySecretKey:
      existingActionConfig.displaySecretKey ?? newDisplaySecretKey,
  };

  return {
    finalActionConfig,
    newUnencryptedWebhookSecret: existingActionConfig.secretKey
=======
  // Process headers and generate final action config
  const finalActionConfig = processWebhookHeaders(
    actionConfig,
    existingAction?.config as WebhookActionConfigWithSecrets | undefined,
  );

  return {
    finalActionConfig: {
      ...finalActionConfig,
      secretKey: existingAction?.config.secretKey ?? encrypt(newSecretKey),
      displaySecretKey:
        existingAction?.config.displaySecretKey ?? newDisplaySecretKey,
    },
    newUnencryptedWebhookSecret: existingAction?.config.secretKey
>>>>>>> 98774cbd
      ? undefined
      : newSecretKey,
  };
}

/**
 * Processes webhook headers by:
 * 1. Merging legacy headers with new requestHeaders
 * 2. Handling header removal (headers not in input are removed)
 * 3. Preserving existing values when empty values are submitted
 * 4. Encrypting secret headers based on secret flag
 * 5. Generating display values for secret headers
 */
function processWebhookHeaders(
  actionConfig: ActionCreate,
  existingConfig: WebhookActionConfigWithSecrets | undefined,
): ActionConfig {
  // Get existing headers for comparison
  const existingLegacyHeaders = existingConfig?.headers ?? {}; // legacy headers
  const existingRequestHeaders = existingConfig?.requestHeaders ?? {}; // new headers
  const mergedExistingHeaders = mergeHeaders(
    existingLegacyHeaders,
    existingRequestHeaders,
  );

  // Process new headers from input
  const inputRequestHeaders = actionConfig.requestHeaders || {};

  // Start with empty headers - only include what's in the input
  const finalRequestHeaders: Record<
    string,
    { secret: boolean; value: string }
  > = {};

  // If no headers are provided in input, preserve all existing headers
  // This allows URL-only updates without requiring all headers to be resent
  if (Object.keys(inputRequestHeaders).length === 0) {
    for (const [key, headerObj] of Object.entries(mergedExistingHeaders)) {
      finalRequestHeaders[key] = headerObj;
    }
  } else {
    // Process each header from input
    for (const [key, headerObj] of Object.entries(inputRequestHeaders)) {
      const existingHeader = mergedExistingHeaders[key];

      // Validate secret toggle: can only change secret status when providing a value
      if (
        headerObj.secret &&
        headerObj.value.trim() === "" &&
        !existingHeader
      ) {
        throw new TRPCError({
          code: "BAD_REQUEST",
          message: `Header "${key}" cannot be made secret without providing a value`,
        });
      }

      // If changing secret status, ensure a value is provided
      if (
        existingHeader &&
        headerObj.secret !== existingHeader.secret &&
        headerObj.value.trim() === ""
      ) {
        throw new TRPCError({
          code: "BAD_REQUEST",
          message: `Header "${key}" secret status can only be changed when providing a value`,
        });
      }

      // If value is empty, preserve existing value if it exists
      if (headerObj.value.trim() === "" && existingHeader) {
        finalRequestHeaders[key] = existingHeader;
      } else if (headerObj.value.trim() !== "") {
        // Only process non-empty values
        finalRequestHeaders[key] = headerObj;
      }
      // If value is empty and no existing header, skip it (effectively removing it)
    }
  }

  return {
    ...actionConfig,
    headers: {}, // remove legacy headers on write
    requestHeaders: encryptSecretHeaders(finalRequestHeaders),
    displayHeaders: createDisplayHeaders(finalRequestHeaders),
    secretKey: "", // will be overwritten by the caller
    displaySecretKey: "", // will be overwritten by the caller
  };
}

/**
 * Extracts webhook secret for one-time display after creation
 */
export function extractWebhookSecret(
  actionConfig: ActionConfig,
): string | undefined {
  if (actionConfig.type !== "WEBHOOK" || !actionConfig.secretKey) {
    return undefined;
  }

  try {
    return decrypt(actionConfig.secretKey);
  } catch (error) {
    console.error("Failed to decrypt webhook secret for display:", error);
    return undefined;
  }
}

/**
 * Converts webhook config with secrets to safe config by only including allowed fields
 */
export function convertToSafeWebhookConfig(
  webhookConfig: WebhookActionConfigWithSecrets,
): SafeWebhookActionConfig {
  return {
    type: webhookConfig.type,
    url: webhookConfig.url,
    displayHeaders: webhookConfig.displayHeaders,
    apiVersion: webhookConfig.apiVersion,
    displaySecretKey: webhookConfig.displaySecretKey,
  };
}<|MERGE_RESOLUTION|>--- conflicted
+++ resolved
@@ -6,11 +6,6 @@
 import {
   type ActionCreate,
   type ActionConfig,
-<<<<<<< HEAD
-  type WebhookActionConfigWithSecrets,
-} from "@langfuse/shared";
-import { getActionByIdWithSecrets } from "@langfuse/shared/src/server";
-=======
   type SafeWebhookActionConfig,
   type WebhookActionConfigWithSecrets,
 } from "@langfuse/shared";
@@ -21,7 +16,6 @@
   encryptSecretHeaders,
 } from "@langfuse/shared/src/server";
 import { TRPCError } from "@trpc/server";
->>>>>>> 98774cbd
 
 interface WebhookConfigOptions {
   actionConfig: ActionCreate;
@@ -61,23 +55,6 @@
   const { secretKey: newSecretKey, displaySecretKey: newDisplaySecretKey } =
     generateWebhookSecret();
 
-<<<<<<< HEAD
-  const existingActionConfig =
-    existingAction?.config as WebhookActionConfigWithSecrets;
-  const finalActionConfig = {
-    ...actionConfig,
-    headers: {
-      ...actionConfig.headers,
-    },
-    secretKey: existingActionConfig.secretKey ?? encrypt(newSecretKey),
-    displaySecretKey:
-      existingActionConfig.displaySecretKey ?? newDisplaySecretKey,
-  };
-
-  return {
-    finalActionConfig,
-    newUnencryptedWebhookSecret: existingActionConfig.secretKey
-=======
   // Process headers and generate final action config
   const finalActionConfig = processWebhookHeaders(
     actionConfig,
@@ -92,7 +69,6 @@
         existingAction?.config.displaySecretKey ?? newDisplaySecretKey,
     },
     newUnencryptedWebhookSecret: existingAction?.config.secretKey
->>>>>>> 98774cbd
       ? undefined
       : newSecretKey,
   };
