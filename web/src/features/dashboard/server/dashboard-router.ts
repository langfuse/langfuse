--- conflicted
+++ resolved
@@ -25,10 +25,9 @@
   getModelUsageByUser,
   getObservationLatencies,
   getTracesLatencies,
-<<<<<<< HEAD
   getModelLatenciesOverTime,
-=======
->>>>>>> 84323271
+  getObservationLatencies,
+  getTracesLatencies,
 } from "@langfuse/shared/src/server";
 import { type DatabaseRow } from "@/src/server/api/services/queryBuilder";
 import { dashboardColumnDefinitions } from "@langfuse/shared";
@@ -54,10 +53,9 @@
             "traces-grouped-by-user",
             "observation-latencies-aggregated",
             "traces-latencies-aggregated",
-<<<<<<< HEAD
             "model-latencies-over-time",
-=======
->>>>>>> 84323271
+            "observation-latencies-aggregated",
+            "traces-latencies-aggregated",
           ])
           .nullish(),
       }),
@@ -219,7 +217,6 @@
             percentile95Duration: row.p95,
             percentile99Duration: row.p99,
           })) as DatabaseRow[];
-<<<<<<< HEAD
         case "model-latencies-over-time":
           const dateTruncModels = extractTimeSeries(input.groupBy);
           if (!dateTruncModels) {
@@ -240,8 +237,32 @@
             percentile95Duration: row.p95,
             percentile99Duration: row.p99,
           })) as DatabaseRow[];
-=======
->>>>>>> 84323271
+        case "observation-latencies-aggregated":
+          const latencies = await getObservationLatencies(
+            input.projectId,
+            input.filter ?? [],
+          );
+
+          return latencies.map((row) => ({
+            name: row.name,
+            percentile50Duration: row.p50,
+            percentile90Duration: row.p90,
+            percentile95Duration: row.p95,
+            percentile99Duration: row.p99,
+          })) as DatabaseRow[];
+        case "traces-latencies-aggregated":
+          const traceLatencies = await getTracesLatencies(
+            input.projectId,
+            input.filter ?? [],
+          );
+
+          return traceLatencies.map((row) => ({
+            traceName: row.name,
+            percentile50Duration: row.p50,
+            percentile90Duration: row.p90,
+            percentile95Duration: row.p95,
+            percentile99Duration: row.p99,
+          })) as DatabaseRow[];
 
         default:
           throw new TRPCError({
