--- conflicted
+++ resolved
@@ -24,19 +24,10 @@
   type QueryType,
   query as customQuery,
 } from "@/src/features/query/types";
-<<<<<<< HEAD
 import { InvalidRequestError } from "@langfuse/shared/errors";
 import { orderBy } from "@langfuse/shared/interfaces";
 import { paginationZod, StringNoHTML } from "@langfuse/shared/utils";
-=======
-import {
-  paginationZod,
-  orderBy,
-  StringNoHTML,
-  InvalidRequestError,
-  singleFilter,
-} from "@langfuse/shared";
->>>>>>> dd41a219
+import { singleFilter } from "@langfuse/shared/interfaces";
 import { throwIfNoProjectAccess } from "@/src/features/rbac/utils/checkProjectAccess";
 import { executeQuery } from "@/src/features/query/server/queryExecutor";
 
