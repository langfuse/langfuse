--- conflicted
+++ resolved
@@ -14,7 +14,6 @@
   TopicGroups,
 } from "../formConstants";
 import { buildPlainEventSupportRequestMetadataComponents } from "../plain/plainEventSupportRequestMetadata";
-
 import { env } from "@/src/env.mjs";
 import { VERSION } from "@/src/constants";
 
@@ -571,12 +570,8 @@
         title,
         customerIdentifier: { emailAddress: email },
         components,
-<<<<<<< HEAD
-        threadFields: all,
-=======
         threadFields,
         // Plain's API accepts attachment IDs when creating a thread.
->>>>>>> 19a9b15f
         attachmentIds: attachmentIds.length ? attachmentIds : undefined,
       });
 
@@ -634,11 +629,11 @@
             buildPlainEventSupportRequestMetadataComponents({
               userEmail: email,
               url: input.url,
-              organizationId: derivedOrgId,
+              organizationId: derivedOrganization?.id,
               projectId: input.projectId,
-              version: input.version,
-              plan: input.plan,
-              cloudRegion: region ?? undefined,
+              version: VERSION,
+              plan: derivedOrganization?.plan,
+              cloudRegion: region,
               browserMetadata: input.browserMetadata,
             });
 
