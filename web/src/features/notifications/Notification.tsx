import { usePostHogClientCapture } from "@/src/features/posthog-analytics/usePostHogClientCapture";
import { X } from "lucide-react";

export interface TNotification {
  id: number;
  releaseDate: Date;
  message: string | JSX.Element;
  description?: JSX.Element | string;
}

interface NotificationProps {
  notification: TNotification;
  setLastSeenId: (id: number) => void;
  dismissToast: (t?: string | number | undefined) => void;
  toast: string | number;
}

const Notification: React.FC<NotificationProps> = ({
  notification,
  setLastSeenId,
  dismissToast,
  toast,
<<<<<<< HEAD
}) => (
  <div className="flex justify-between">
    <div className="flex min-w-[300px] flex-1 flex-col justify-center">
      <div className="m-0 text-sm font-medium leading-tight text-primary">
        {notification.message}
      </div>
      {notification.description && (
        <div className="mt-2 flex-1 text-sm leading-tight text-primary">
          {notification.description}
=======
}) => {
  const capture = usePostHogClientCapture();
  return (
    <div className="flex justify-between">
      <div className="flex min-w-[300px] flex-1 flex-col justify-center">
        <div className="m-0 text-sm font-medium leading-tight text-gray-800">
          {notification.message}
>>>>>>> b0982566
        </div>
        {notification.description && (
          <div className="mt-2 flex-1 text-sm leading-tight text-gray-800">
            {notification.description}
          </div>
        )}
      </div>
      <button
        className="flex h-6 w-6 cursor-pointer items-start justify-end border-none bg-transparent p-0 text-gray-800 transition-colors duration-200"
        onClick={() => {
          capture("notification:dismiss_notification", {
            notificationId: notification.id,
          });
          setLastSeenId(notification.id);
          dismissToast(toast);
        }}
        aria-label="Close"
      >
        <X size={14} />
      </button>
    </div>
<<<<<<< HEAD
    <button
      className="flex h-6 w-6 cursor-pointer items-start justify-end border-none bg-transparent p-0 text-primary transition-colors duration-200"
      onClick={() => {
        setLastSeenId(notification.id);
        dismissToast(toast);
      }}
      aria-label="Close"
    >
      <X size={14} />
    </button>
  </div>
);
=======
  );
};
>>>>>>> b0982566

export default Notification;<|MERGE_RESOLUTION|>--- conflicted
+++ resolved
@@ -20,34 +20,22 @@
   setLastSeenId,
   dismissToast,
   toast,
-<<<<<<< HEAD
-}) => (
-  <div className="flex justify-between">
-    <div className="flex min-w-[300px] flex-1 flex-col justify-center">
-      <div className="m-0 text-sm font-medium leading-tight text-primary">
-        {notification.message}
-      </div>
-      {notification.description && (
-        <div className="mt-2 flex-1 text-sm leading-tight text-primary">
-          {notification.description}
-=======
 }) => {
   const capture = usePostHogClientCapture();
   return (
     <div className="flex justify-between">
       <div className="flex min-w-[300px] flex-1 flex-col justify-center">
-        <div className="m-0 text-sm font-medium leading-tight text-gray-800">
+        <div className="m-0 text-sm font-medium leading-tight text-primary">
           {notification.message}
->>>>>>> b0982566
         </div>
         {notification.description && (
-          <div className="mt-2 flex-1 text-sm leading-tight text-gray-800">
+          <div className="mt-2 flex-1 text-sm leading-tight text-primary">
             {notification.description}
           </div>
         )}
       </div>
       <button
-        className="flex h-6 w-6 cursor-pointer items-start justify-end border-none bg-transparent p-0 text-gray-800 transition-colors duration-200"
+        className="flex h-6 w-6 cursor-pointer items-start justify-end border-none bg-transparent p-0 text-primary transition-colors duration-200"
         onClick={() => {
           capture("notification:dismiss_notification", {
             notificationId: notification.id,
@@ -60,22 +48,7 @@
         <X size={14} />
       </button>
     </div>
-<<<<<<< HEAD
-    <button
-      className="flex h-6 w-6 cursor-pointer items-start justify-end border-none bg-transparent p-0 text-primary transition-colors duration-200"
-      onClick={() => {
-        setLastSeenId(notification.id);
-        dismissToast(toast);
-      }}
-      aria-label="Close"
-    >
-      <X size={14} />
-    </button>
-  </div>
-);
-=======
   );
 };
->>>>>>> b0982566
 
 export default Notification;