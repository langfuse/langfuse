--- conflicted
+++ resolved
@@ -22,15 +22,12 @@
 import { extractVariables } from "@/src/utils/string";
 import { type Prompt } from "@langfuse/shared/src/db";
 import { ScrollArea } from "@radix-ui/react-scroll-area";
-<<<<<<< HEAD
 import { useQueryParam, NumberParam } from "use-query-params";
 import router from "next/router";
 import { JSONView } from "@/src/components/ui/code";
 import { DeletePromptVersion } from "@/src/features/prompts/components/delete-prompt-version";
 import { jsonSchema } from "@/src/utils/zod";
 import { TagPromptDetailsPopover } from "@/src/features/tag/components/TagPromptDetailsPopover";
-=======
->>>>>>> 9d698a95
 
 import { PromptHistoryNode } from "./prompt-history";
 import useIsFeatureEnabled from "@/src/features/feature-flags/hooks/useIsFeatureEnabled";
@@ -102,16 +99,6 @@
                   disabled={prompt.isActive}
                   variant="outline"
                 />
-<<<<<<< HEAD
-                <CreatePromptDialog
-                  projectId={props.projectId}
-                  title="Update Prompt"
-                  subtitle="We do not update prompts, instead we create a new version of the prompt."
-                  promptName={prompt.name}
-                  promptText={prompt.prompt}
-                  promptConfig={jsonSchema.parse(prompt.config)}
-                  promptTags={prompt.tags}
-=======
 
                 {isPlaygroundEnabled ? (
                   <Link
@@ -129,7 +116,6 @@
 
                 <Link
                   href={`/project/${projectId}/prompts/new?promptId=${encodeURIComponent(prompt.id)}`}
->>>>>>> 9d698a95
                 >
                   <Button variant="outline" size="icon">
                     <Pencil className="h-5 w-5" />
