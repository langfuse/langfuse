import { capitalize } from "lodash";
import { LockIcon, PlusIcon } from "lucide-react";
import Link from "next/link";
import { useEffect } from "react";

import { DataTable } from "@/src/components/table/data-table";
import TableLink from "@/src/components/table/table-link";
import { type LangfuseColumnDef } from "@/src/components/table/types";
import { Button } from "@/src/components/ui/button";
import { useDetailPageLists } from "@/src/features/navigate-detail-pages/context";
import { DeletePrompt } from "@/src/features/prompts/components/delete-prompt";
import { useHasAccess } from "@/src/features/rbac/utils/checkAccess";
import useProjectIdFromURL from "@/src/hooks/useProjectIdFromURL";
import { api } from "@/src/utils/api";
import { type RouterOutput } from "@/src/utils/types";
<<<<<<< HEAD
import { LockIcon, PlusIcon } from "lucide-react";
import { useEffect } from "react";
import { TagPromptPopver } from "@/src/features/tag/components/TagPromptPopover";
import { DataTableToolbar } from "@/src/components/table/data-table-toolbar";
import { useQueryFilterState } from "@/src/features/filters/hooks/useFilterState";
import { useOrderByState } from "@/src/features/orderBy/hooks/useOrderByState";
import { promptsTableColsWithOptions } from "@/src/server/api/definitions/promptsTable";
import { NumberParam, useQueryParams, withDefault } from "use-query-params";
=======
>>>>>>> 9d698a95

type RowData = {
  name: string;
  version: number;
  id: string;
  createdAt: Date;
  isActive: boolean;
  type: string;
  numberOfObservations: number;
  tags: string[];
};

export function PromptTable() {
  const projectId = useProjectIdFromURL();
  const { setDetailPageList } = useDetailPageLists();

<<<<<<< HEAD
=======
  const prompts = api.prompts.all.useQuery({
    projectId,
  });
>>>>>>> 9d698a95
  const hasCUDAccess = useHasAccess({
    projectId,
    scope: "prompts:CUD",
  });

  const [filterState, setFilterState] = useQueryFilterState([], "prompts");

  const [orderByState, setOrderByState] = useOrderByState({
    column: "createdAt",
    order: "DESC",
  });
  const [paginationState, setPaginationState] = useQueryParams({
    pageIndex: withDefault(NumberParam, 0),
    pageSize: withDefault(NumberParam, 50),
  });

  const prompts = api.prompts.all.useQuery({
    page: paginationState.pageIndex,
    limit: paginationState.pageSize,
    projectId: props.projectId,
    filter: filterState,
    orderBy: orderByState,
  });
  const promptFilterOptions = api.prompts.filterOptions.useQuery(
    {
      projectId: props.projectId,
    },
    {
      trpc: {
        context: {
          skipBatch: true,
        },
      },
    },
  );

  const totalCount = prompts.data?.totalCount ?? 0;

  useEffect(() => {
    if (prompts.isSuccess) {
      setDetailPageList(
        "prompts",
        prompts.data.prompts.map((t) => encodeURIComponent(t.name)),
      );
    }
    // eslint-disable-next-line react-hooks/exhaustive-deps
  }, [prompts.isSuccess, prompts.data]);

  const columns: LangfuseColumnDef<RowData>[] = [
    {
      accessorKey: "name",
      id: "name",
      header: "Name",
      cell: ({ row }) => {
        const name: string = row.getValue("name");
        return name ? (
          <TableLink
            path={`/project/${projectId}/prompts/${encodeURIComponent(name)}`}
            value={name}
            truncateAt={50}
          />
        ) : undefined;
      },
      enableSorting: true,
    },
    {
      accessorKey: "version",
      id: "version",
      header: "Latest Version",
      cell: ({ row }) => {
        const version = row.getValue("version");
        return version;
      },
      enableSorting: true,
    },
    {
      accessorKey: "type",
      header: "Type",
      cell: ({ row }) => {
        return capitalize(row.getValue("type"));
      },
    },
    {
      accessorKey: "createdAt",
      id: "createdAt",
      header: "Latest Version Created At",
      cell: ({ row }) => {
        const createdAt: Date = row.getValue("createdAt");
        return createdAt.toLocaleString();
      },
      enableSorting: true,
    },
    {
      accessorKey: "numberOfObservations",
      id: "numberOfObservations",
      header: "Number of Generations",
      cell: ({ row }) => {
        const numberOfObservations: number = row.getValue(
          "numberOfObservations",
        );
        const name: string = row.getValue("name");
        const filter = encodeURIComponent(
          `Prompt Name;stringOptions;;any of;${name}`,
        );
        return (
          <TableLink
            path={`/project/${projectId}/generations?filter=${numberOfObservations ? filter : ""}`}
            value={numberOfObservations.toLocaleString()}
          />
        );
      },
    },
    {
      accessorKey: "tags",
      id: "tags",
      header: "Tags",
      cell: ({ row }) => {
        const tags: string[] = row.getValue("tags");
        const promptName: string = row.original.name;
        const filterOptionTags = promptFilterOptions.data?.tags ?? [];
        const allTags = filterOptionTags.map((t) => t.value);
        const projectId = props.projectId;
        return (
          <TagPromptPopver
            tags={tags}
            availableTags={allTags}
            projectId={props.projectId}
            promptName={promptName}
            promptsFilter={{
              ...filterOptionTags,
              projectId,
              filter: filterState,
              orderBy: orderByState,
            }}
          />
        );
      },
      enableHiding: true,
    },
    {
      accessorKey: "actions",
      header: "Actions",
      cell: ({ row }) => {
        return (
          <DeletePrompt
            projectId={projectId}
            promptName={row.getValue("name")}
          />
        );
      },
    },
  ];

  const convertToTableRow = (
    item: RouterOutput["prompts"]["all"]["prompts"][number],
  ): RowData => {
    return {
      id: item.id,
      name: item.name,
      version: item.version,
      createdAt: item.createdAt,
      type: item.type,
      isActive: item.isActive,
      numberOfObservations: Number(item.observationCount),
      tags: item.tags,
    };
  };

  return (
    <div>
      <DataTableToolbar
        columns={columns}
        filterColumnDefinition={promptsTableColsWithOptions(
          promptFilterOptions.data,
        )}
        filterState={filterState}
        setFilterState={setFilterState}
      />
      <DataTable
        columns={columns}
        data={
          prompts.isLoading
            ? { isLoading: true, isError: false }
            : prompts.isError
              ? {
                  isLoading: false,
                  isError: true,
                  error: prompts.error.message,
                }
              : {
                  isLoading: false,
                  isError: false,
                  data: prompts.data.prompts.map((t) => convertToTableRow(t)),
                }
        }
        orderBy={orderByState}
        setOrderBy={setOrderByState}
        pagination={{
          pageCount: Math.ceil(totalCount / paginationState.pageSize),
          onChange: setPaginationState,
          state: paginationState,
        }}
      />
      <Link href={`/project/${projectId}/prompts/new`}>
        <Button
          variant="secondary"
          className="mt-4"
          disabled={!hasCUDAccess}
          aria-label="Promote Prompt to Production"
        >
          {hasCUDAccess ? (
            <PlusIcon className="-ml-0.5 mr-1.5" aria-hidden="true" />
          ) : (
            <LockIcon className="-ml-0.5 mr-1.5 h-3 w-3" aria-hidden="true" />
          )}
          New prompt
        </Button>
      </Link>
    </div>
  );
}<|MERGE_RESOLUTION|>--- conflicted
+++ resolved
@@ -13,7 +13,6 @@
 import useProjectIdFromURL from "@/src/hooks/useProjectIdFromURL";
 import { api } from "@/src/utils/api";
 import { type RouterOutput } from "@/src/utils/types";
-<<<<<<< HEAD
 import { LockIcon, PlusIcon } from "lucide-react";
 import { useEffect } from "react";
 import { TagPromptPopver } from "@/src/features/tag/components/TagPromptPopover";
@@ -22,8 +21,6 @@
 import { useOrderByState } from "@/src/features/orderBy/hooks/useOrderByState";
 import { promptsTableColsWithOptions } from "@/src/server/api/definitions/promptsTable";
 import { NumberParam, useQueryParams, withDefault } from "use-query-params";
-=======
->>>>>>> 9d698a95
 
 type RowData = {
   name: string;
@@ -40,12 +37,9 @@
   const projectId = useProjectIdFromURL();
   const { setDetailPageList } = useDetailPageLists();
 
-<<<<<<< HEAD
-=======
   const prompts = api.prompts.all.useQuery({
     projectId,
   });
->>>>>>> 9d698a95
   const hasCUDAccess = useHasAccess({
     projectId,
     scope: "prompts:CUD",
