--- conflicted
+++ resolved
@@ -1,4 +1,3 @@
-import { capitalize } from "lodash";
 import { LockIcon, PlusIcon } from "lucide-react";
 import Link from "next/link";
 import { useEffect } from "react";
@@ -13,16 +12,13 @@
 import useProjectIdFromURL from "@/src/hooks/useProjectIdFromURL";
 import { api } from "@/src/utils/api";
 import { type RouterOutput } from "@/src/utils/types";
-<<<<<<< HEAD
 import { TagPromptPopover } from "@/src/features/tag/components/TagPromptPopover";
 import { DataTableToolbar } from "@/src/components/table/data-table-toolbar";
 import { useQueryFilterState } from "@/src/features/filters/hooks/useFilterState";
 import { useOrderByState } from "@/src/features/orderBy/hooks/useOrderByState";
 import { promptsTableColsWithOptions } from "@/src/server/api/definitions/promptsTable";
 import { NumberParam, useQueryParams, withDefault } from "use-query-params";
-=======
 import { createColumnHelper } from "@tanstack/react-table";
->>>>>>> de30c90b
 
 type PromptTableRow = {
   name: string;
@@ -38,16 +34,7 @@
 export function PromptTable() {
   const projectId = useProjectIdFromURL();
   const { setDetailPageList } = useDetailPageLists();
-<<<<<<< HEAD
-=======
-
-  const prompts = api.prompts.all.useQuery(
-    {
-      projectId: projectId as string, // Typecast as query is enabled only when projectId is present
-    },
-    { enabled: Boolean(projectId) },
-  );
->>>>>>> de30c90b
+
   const hasCUDAccess = useHasAccess({
     projectId,
     scope: "prompts:CUD",
@@ -64,16 +51,19 @@
     pageSize: withDefault(NumberParam, 50),
   });
 
-  const prompts = api.prompts.all.useQuery({
-    page: paginationState.pageIndex,
-    limit: paginationState.pageSize,
-    projectId: projectId,
-    filter: filterState,
-    orderBy: orderByState,
-  });
+  const prompts = api.prompts.all.useQuery(
+    {
+      page: paginationState.pageIndex,
+      limit: paginationState.pageSize,
+      projectId: projectId as string, // Typecast as query is enabled only when projectId is present
+      filter: filterState,
+      orderBy: orderByState,
+    },
+    { enabled: Boolean(projectId) },
+  );
   const promptFilterOptions = api.prompts.filterOptions.useQuery(
     {
-      projectId: projectId,
+      projectId: projectId as string,
     },
     {
       trpc: {
@@ -98,16 +88,9 @@
     // eslint-disable-next-line react-hooks/exhaustive-deps
   }, [prompts.isSuccess, prompts.data]);
 
-<<<<<<< HEAD
-  const columns: LangfuseColumnDef<RowData>[] = [
-    {
-      accessorKey: "name",
-      id: "name",
-=======
   const columnHelper = createColumnHelper<PromptTableRow>();
   const promptColumns = [
     columnHelper.accessor("name", {
->>>>>>> de30c90b
       header: "Name",
       cell: (row) => {
         const name = row.getValue();
@@ -119,59 +102,27 @@
           />
         ) : undefined;
       },
-<<<<<<< HEAD
-      enableSorting: true,
-    },
-    {
-      accessorKey: "version",
-      id: "version",
-=======
     }),
     columnHelper.accessor("version", {
->>>>>>> de30c90b
       header: "Latest Version",
       cell: (row) => {
         return row.getValue();
       },
-<<<<<<< HEAD
-      enableSorting: true,
-    },
-    {
-      accessorKey: "type",
-      id: "type",
-=======
     }),
     columnHelper.accessor("type", {
->>>>>>> de30c90b
       header: "Type",
       cell: (row) => {
         return row.getValue();
       },
-<<<<<<< HEAD
-      enableSorting: true,
-    },
-    {
-      accessorKey: "createdAt",
-      id: "createdAt",
-=======
     }),
     columnHelper.accessor("createdAt", {
->>>>>>> de30c90b
       header: "Latest Version Created At",
       cell: (row) => {
         const createdAt = row.getValue();
         return createdAt.toLocaleString();
       },
-<<<<<<< HEAD
-      enableSorting: true,
-    },
-    {
-      accessorKey: "numberOfObservations",
-      id: "numberOfObservations",
-=======
     }),
     columnHelper.accessor("numberOfObservations", {
->>>>>>> de30c90b
       header: "Number of Generations",
       cell: (row) => {
         const numberOfObservations = row.getValue();
@@ -186,24 +137,21 @@
           />
         );
       },
-<<<<<<< HEAD
-    },
-    {
-      accessorKey: "tags",
-      id: "tags",
+    }),
+    columnHelper.accessor("tags", {
       header: "Tags",
-      cell: ({ row }) => {
-        const tags: string[] = row.getValue("tags");
-        const promptName: string = row.original.name;
+      cell: (row) => {
+        const tags = row.getValue();
+        const promptName: string = row.row.original.name;
         return (
           <TagPromptPopover
             tags={tags}
             availableTags={allTags}
-            projectId={projectId}
+            projectId={projectId as string}
             promptName={promptName}
             promptsFilter={{
               ...filterOptionTags,
-              projectId,
+              projectId: projectId as string,
               filter: filterState,
               orderBy: orderByState,
             }}
@@ -211,14 +159,9 @@
         );
       },
       enableHiding: true,
-    },
-    {
-      accessorKey: "actions",
-=======
     }),
     columnHelper.display({
       id: "actions",
->>>>>>> de30c90b
       header: "Actions",
       cell: (row) => {
         const name = row.row.original.name;
@@ -228,13 +171,8 @@
   ] as LangfuseColumnDef<PromptTableRow>[];
 
   const convertToTableRow = (
-<<<<<<< HEAD
     item: RouterOutput["prompts"]["all"]["prompts"][number],
-  ): RowData => {
-=======
-    item: RouterOutput["prompts"]["all"][number],
   ): PromptTableRow => {
->>>>>>> de30c90b
     return {
       id: item.id,
       name: item.name,
@@ -250,7 +188,7 @@
   return (
     <div>
       <DataTableToolbar
-        columns={columns}
+        columns={promptColumns}
         filterColumnDefinition={promptsTableColsWithOptions(
           promptFilterOptions.data,
         )}
