import { capitalize } from "lodash";
import { LockIcon, PlusIcon } from "lucide-react";
import Link from "next/link";
import { useEffect } from "react";

import { DataTable } from "@/src/components/table/data-table";
import TableLink from "@/src/components/table/table-link";
import { type LangfuseColumnDef } from "@/src/components/table/types";
import { Button } from "@/src/components/ui/button";
import { useDetailPageLists } from "@/src/features/navigate-detail-pages/context";
import { DeletePrompt } from "@/src/features/prompts/components/delete-prompt";
import { useHasAccess } from "@/src/features/rbac/utils/checkAccess";
import useProjectIdFromURL from "@/src/hooks/useProjectIdFromURL";
import { api } from "@/src/utils/api";
import { type RouterOutput } from "@/src/utils/types";
import { createColumnHelper } from "@tanstack/react-table";

type PromptTableRow = {
  name: string;
  version: number;
  id: string;
  createdAt: Date;
  isActive: boolean;
  type: string;
  numberOfObservations: number;
};

export function PromptTable() {
  const projectId = useProjectIdFromURL();
  const { setDetailPageList } = useDetailPageLists();

  const prompts = api.prompts.all.useQuery(
    {
      projectId: projectId as string, // Typecast as query is enabled only when projectId is present
    },
    { enabled: Boolean(projectId) },
  );
  const hasCUDAccess = useHasAccess({
    projectId,
    scope: "prompts:CUD",
  });

  useEffect(() => {
    if (prompts.isSuccess) {
      setDetailPageList(
        "prompts",
        prompts.data.map((t) => encodeURIComponent(t.name)),
      );
    }
    // eslint-disable-next-line react-hooks/exhaustive-deps
  }, [prompts.isSuccess, prompts.data]);

  const columnHelper = createColumnHelper<PromptTableRow>();
  const promptColumns = [
    columnHelper.accessor("name", {
      header: "Name",
      cell: (row) => {
        const name = row.getValue();
        return name ? (
          <TableLink
            path={`/project/${projectId}/prompts/${encodeURIComponent(name)}`}
            value={name}
            truncateAt={50}
          />
        ) : undefined;
      },
    }),
    columnHelper.accessor("version", {
      header: "Latest Version",
      cell: (row) => {
        return row.getValue();
      },
    }),
    columnHelper.accessor("type", {
      header: "Type",
      cell: (row) => {
        return row.getValue();
      },
    }),
    columnHelper.accessor("createdAt", {
      header: "Latest Version Created At",
      cell: (row) => {
        const createdAt = row.getValue();
        return createdAt.toLocaleString();
      },
    }),
    columnHelper.accessor("numberOfObservations", {
      header: "Number of Generations",
      cell: (row) => {
        const numberOfObservations = row.getValue();
        const name = row.row.original.name;
        const filter = encodeURIComponent(
          `promptName;stringOptions;;any of;${name}`,
        );
        return (
          <TableLink
            path={`/project/${projectId}/generations?filter=${numberOfObservations ? filter : ""}`}
            value={numberOfObservations.toLocaleString()}
          />
        );
      },
    }),
    columnHelper.display({
      id: "actions",
      header: "Actions",
<<<<<<< HEAD
      cell: ({ row }) => {
        return <DeletePrompt promptName={row.getValue("name")} />;
=======
      cell: (row) => {
        const name = row.row.original.name;
        return <DeletePrompt projectId={projectId} promptName={name} />;
>>>>>>> a80f7ee6
      },
    }),
  ] as LangfuseColumnDef<PromptTableRow>[];

  const convertToTableRow = (
    item: RouterOutput["prompts"]["all"][number],
  ): PromptTableRow => {
    return {
      id: item.id,
      name: item.name,
      version: item.version,
      createdAt: item.createdAt,
      type: item.type,
      isActive: item.isActive,
      numberOfObservations: Number(item.observationCount),
    };
  };

  return (
    <div>
      <DataTable
        columns={promptColumns}
        data={
          prompts.isLoading
            ? { isLoading: true, isError: false }
            : prompts.isError
              ? {
                  isLoading: false,
                  isError: true,
                  error: prompts.error.message,
                }
              : {
                  isLoading: false,
                  isError: false,
                  data: prompts.data.map((t) => convertToTableRow(t)),
                }
        }
      />
      <Link href={`/project/${projectId}/prompts/new`}>
        <Button
          variant="secondary"
          className="mt-4"
          disabled={!hasCUDAccess}
          aria-label="Promote Prompt to Production"
        >
          {hasCUDAccess ? (
            <PlusIcon className="-ml-0.5 mr-1.5" aria-hidden="true" />
          ) : (
            <LockIcon className="-ml-0.5 mr-1.5 h-3 w-3" aria-hidden="true" />
          )}
          New prompt
        </Button>
      </Link>
    </div>
  );
}<|MERGE_RESOLUTION|>--- conflicted
+++ resolved
@@ -103,14 +103,9 @@
     columnHelper.display({
       id: "actions",
       header: "Actions",
-<<<<<<< HEAD
-      cell: ({ row }) => {
-        return <DeletePrompt promptName={row.getValue("name")} />;
-=======
       cell: (row) => {
         const name = row.row.original.name;
-        return <DeletePrompt projectId={projectId} promptName={name} />;
->>>>>>> a80f7ee6
+        return <DeletePrompt promptName={name} />;
       },
     }),
   ] as LangfuseColumnDef<PromptTableRow>[];
