--- conflicted
+++ resolved
@@ -22,9 +22,7 @@
 import { Skeleton } from "@/src/components/ui/skeleton";
 import { useDebounce } from "@/src/hooks/useDebounce";
 import { LocalIsoDate } from "@/src/components/LocalIsoDate";
-<<<<<<< HEAD
 import { promptsTableColsWithOptions } from "@langfuse/shared";
-=======
 import {
   Breadcrumb,
   BreadcrumbItem,
@@ -34,7 +32,6 @@
   BreadcrumbSeparator,
 } from "@/src/components/ui/breadcrumb";
 import { Slash, Folder, Home } from "lucide-react";
->>>>>>> d6b0e66a
 import { useFullTextSearch } from "@/src/components/table/use-cases/useFullTextSearch";
 import { useFolderPagination } from "@/src/features/folders/hooks/useFolderPagination";
 import { buildFullPath } from "@/src/features/folders/utils";
@@ -376,74 +373,6 @@
   ] as LangfuseColumnDef<PromptTableRow>[];
 
   return (
-<<<<<<< HEAD
-    <>
-      {currentFolderPath && (
-        <FolderBreadcrumb
-          currentFolderPath={currentFolderPath}
-          navigateToFolder={navigateToFolder}
-        />
-      )}
-      <DataTableToolbar
-        columns={promptColumns}
-        filterColumnDefinition={promptsTableColsWithOptions(
-          promptFilterOptions.data,
-        )}
-        filterState={filterState}
-        setFilterState={useDebounce(setFilterState)}
-        columnsWithCustomSelect={["labels", "tags"]}
-        searchConfig={{
-          metadataSearchFields: ["Name", "Tags", "Content"],
-          updateQuery: useDebounce(setSearchQuery, 300),
-          currentQuery: searchQuery ?? undefined,
-          tableAllowsFullTextSearch: true,
-          setSearchType,
-          searchType,
-          customDropdownLabels: {
-            metadata: "Names, Tags",
-            fullText: "Full Text",
-          },
-          hidePerformanceWarning: true,
-        }}
-      />
-      <DataTable
-        tableName={"prompts"}
-        columns={promptColumns}
-        data={
-          prompts.isLoading
-            ? { isLoading: true, isError: false }
-            : prompts.isError
-              ? {
-                  isLoading: false,
-                  isError: true,
-                  error: prompts.error.message,
-                }
-              : {
-                  isLoading: false,
-                  isError: false,
-                  data: processedRowData.rows?.map((item) => ({
-                    id: item.id,
-                    name: item.name,
-                    fullPath: item.fullPath,
-                    version: item.version,
-                    createdAt: item.createdAt,
-                    type: item.type,
-                    labels: item.labels,
-                    numberOfObservations: item.numberOfObservations,
-                    tags: item.tags,
-                  })),
-                }
-        }
-        orderBy={orderByState}
-        setOrderBy={setOrderByState}
-        pagination={{
-          totalCount,
-          onChange: setPaginationAndFolderState,
-          state: paginationState,
-        }}
-      />
-    </>
-=======
     <DataTableControlsProvider
       tableName={promptFilterConfig.tableName}
       defaultSidebarCollapsed={promptFilterConfig.defaultSidebarCollapsed}
@@ -451,53 +380,10 @@
       <div className="flex h-full w-full flex-col">
         {/* Toolbar spanning full width */}
         {currentFolderPath && (
-          <div className="ml-2 pt-2">
-            <Breadcrumb>
-              <BreadcrumbList>
-                <BreadcrumbItem>
-                  <BreadcrumbLink
-                    className="cursor-pointer hover:underline"
-                    onClick={() => {
-                      setQueryParams({
-                        folder: undefined,
-                        pageIndex: 0,
-                        pageSize: queryParams.pageSize,
-                      });
-                    }}
-                  >
-                    <Home className="h-4 w-4" />
-                  </BreadcrumbLink>
-                </BreadcrumbItem>
-                {createBreadcrumbItems(currentFolderPath).flatMap(
-                  (item, index, array) => [
-                    index > 0 && (
-                      <BreadcrumbSeparator key={`sep-${item.folderPath}`}>
-                        <Slash />
-                      </BreadcrumbSeparator>
-                    ),
-                    <BreadcrumbItem key={item.folderPath}>
-                      {index === array.length - 1 ? (
-                        <BreadcrumbPage>{item.name}</BreadcrumbPage>
-                      ) : (
-                        <BreadcrumbLink
-                          className="cursor-pointer hover:underline"
-                          onClick={() => {
-                            setQueryParams({
-                              folder: item.folderPath,
-                              pageIndex: 0,
-                              pageSize: queryParams.pageSize,
-                            });
-                          }}
-                        >
-                          {item.name}
-                        </BreadcrumbLink>
-                      )}
-                    </BreadcrumbItem>,
-                  ],
-                )}
-              </BreadcrumbList>
-            </Breadcrumb>
-          </div>
+          <FolderBreadcrumb
+            currentFolderPath={currentFolderPath}
+            navigateToFolder={navigateToFolder}
+          />
         )}
         <DataTableToolbar
           columns={promptColumns}
@@ -555,7 +441,7 @@
               setOrderBy={setOrderByState}
               pagination={{
                 totalCount,
-                onChange: setQueryParams,
+                onChange: setPaginationAndFolderState,
                 state: paginationState,
               }}
             />
@@ -563,6 +449,5 @@
         </div>
       </div>
     </DataTableControlsProvider>
->>>>>>> d6b0e66a
   );
 }