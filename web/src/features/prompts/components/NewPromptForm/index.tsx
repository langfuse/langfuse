import { capitalize } from "lodash";
import router from "next/router";
import { usePostHog } from "posthog-js/react";
import { useState, useEffect } from "react";
import { useForm } from "react-hook-form";
import JsonView from "react18-json-view";

import { Badge } from "@/src/components/ui/badge";
import { Button } from "@/src/components/ui/button";
import { Checkbox } from "@/src/components/ui/checkbox";
import {
  Form,
  FormControl,
  FormDescription,
  FormField,
  FormItem,
  FormLabel,
  FormMessage,
} from "@/src/components/ui/form";
import {
  Tabs,
  TabsContent,
  TabsList,
  TabsTrigger,
} from "@/src/components/ui/tabs";
import { Textarea } from "@/src/components/ui/textarea";
import {
  type CreatePromptTRPCType,
  PromptType,
} from "@/src/features/prompts/server/validation";
import useProjectIdFromURL from "@/src/hooks/useProjectIdFromURL";
import { api } from "@/src/utils/api";
import { extractVariables } from "@/src/utils/string";
import { jsonSchema } from "@/src/utils/zod";
import { zodResolver } from "@hookform/resolvers/zod";
import type { Prompt } from "@langfuse/shared/src/db";

import { PromptChatMessages } from "./PromptChatMessages";
import {
  NewPromptFormSchema,
  type NewPromptFormSchemaType,
  PromptContentSchema,
  type PromptContentType,
} from "./validation";
import { Input } from "@/src/components/ui/input";
import Link from "next/link";
import { ArrowTopRightIcon } from "@radix-ui/react-icons";

type NewPromptFormProps = {
  initialPrompt?: Prompt | null;
  onFormSuccess?: () => void;
};

export const NewPromptForm: React.FC<NewPromptFormProps> = (props) => {
  const { onFormSuccess, initialPrompt } = props;
  const projectId = useProjectIdFromURL();
  const [formError, setFormError] = useState<string | null>(null);
  const utils = api.useUtils();
  const posthog = usePostHog();

  let initialPromptContent: PromptContentType | null;
  try {
    initialPromptContent = PromptContentSchema.parse({
      type: initialPrompt?.type,
      prompt: initialPrompt?.prompt?.valueOf(),
    });
  } catch (err) {
    initialPromptContent = null;
  }

  const defaultValues: NewPromptFormSchemaType = {
    type: initialPromptContent?.type ?? PromptType.Text,
    chatPrompt:
      initialPromptContent?.type === PromptType.Chat
        ? initialPromptContent?.prompt
        : [],
    textPrompt:
      initialPromptContent?.type === PromptType.Text
        ? initialPromptContent?.prompt
        : "",
    name: initialPrompt?.name ?? "",
    config: JSON.stringify(initialPrompt?.config?.valueOf()) || "{}",
    isActive: false,
  };

  const form = useForm<NewPromptFormSchemaType>({
    resolver: zodResolver(NewPromptFormSchema),
    defaultValues,
  });

  const currentName = form.watch("name");
  const currentType = form.watch("type");
  const currentIsActive = form.watch("isActive");
  const currentExtractedVariables = extractVariables(
    currentType === PromptType.Text
      ? form.watch("textPrompt")
      : JSON.stringify(form.watch("chatPrompt"), null, 2),
  );

  const createPromptMutation = api.prompts.create.useMutation({
    onSuccess: () => utils.prompts.invalidate(),
    onError: (error) => setFormError(error.message),
  });

<<<<<<< HEAD
  const allPrompts = api.prompts.filterOptions.useQuery({
    projectId,
  }).data?.name;
=======
  const allPrompts = api.prompts.all.useQuery(
    {
      projectId: projectId as string, // Typecast as query is enabled only when projectId is present
    },
    { enabled: Boolean(projectId) },
  ).data;
>>>>>>> de30c90b

  function onSubmit(values: NewPromptFormSchemaType) {
    posthog.capture("prompts:new_prompt_form_submit");

    if (!projectId) throw Error("Project ID is not defined.");

    const { type, textPrompt, chatPrompt } = values;

    // TS does not narrow down type of 'prompt' property given the type of 'type' property in ternary operator
    let newPrompt: CreatePromptTRPCType;
    if (type === PromptType.Chat) {
      newPrompt = {
        ...values,
        projectId,
        type,
        prompt: chatPrompt,
        config: JSON.parse(values.config),
      };
    } else {
      newPrompt = {
        ...values,
        projectId,
        type,
        prompt: textPrompt,
        config: JSON.parse(values.config),
      };
    }

    createPromptMutation
      .mutateAsync(newPrompt)
      .then((newPrompt) => {
        onFormSuccess?.();
        form.reset();
        void router.push(
          `/project/${projectId}/prompts/${encodeURIComponent(newPrompt.name)}`,
        );
      })
      .catch((error) => {
        console.error(error);
      });
  }

  useEffect(() => {
    const isNewPrompt = !allPrompts
      ?.map((prompt) => prompt.value)
      .includes(currentName);

    if (!isNewPrompt) {
      form.setError("name", { message: "Prompt name already exist." });
    } else {
      form.clearErrors("name");
    }
  }, [currentName, allPrompts, form]);

  return (
    <Form {...form}>
      <form
        onSubmit={form.handleSubmit(onSubmit)}
        className="flex flex-col gap-6"
      >
        {/* Prompt name field - text vs. chat only for new prompts */}
        {!initialPrompt ? (
          <FormField
            control={form.control}
            name="name"
            render={({ field }) => {
              const errorMessage = form.getFieldState("name").error?.message;

              return (
                <div>
                  <FormItem>
                    <FormLabel>Name</FormLabel>
                    <FormControl>
                      <Input placeholder="Select a prompt name" {...field} />
                    </FormControl>
                    {/* Custom form message to include a link to the already existing prompt */}
                    {form.getFieldState("name").error ? (
                      <div className="flex flex-row space-x-1 text-sm font-medium text-destructive">
                        <p className="text-sm font-medium text-destructive">
                          {errorMessage}
                        </p>
                        {errorMessage?.includes("already exist") ? (
                          <Link
                            href={`/project/${projectId}/prompts/${currentName.trim()}`}
                            className="flex flex-row"
                          >
                            Create a new version for it here.{" "}
                            <ArrowTopRightIcon />
                          </Link>
                        ) : null}
                      </div>
                    ) : null}
                  </FormItem>
                </div>
              );
            }}
          />
        ) : null}

        {/* Prompt content field - text vs. chat */}
        <>
          <FormItem>
            <FormLabel>Prompt</FormLabel>
            <Tabs
              value={form.watch("type")}
              onValueChange={(e) => {
                form.setValue("type", e as PromptType);
              }}
            >
              {!initialPrompt ? (
                <TabsList className="flex w-full">
                  <TabsTrigger
                    disabled={
                      Boolean(initialPromptContent) &&
                      initialPromptContent?.type !== PromptType.Text
                    }
                    className="flex-1"
                    value={PromptType.Text}
                  >
                    {capitalize(PromptType.Text)}
                  </TabsTrigger>
                  <TabsTrigger
                    disabled={
                      Boolean(initialPromptContent) &&
                      initialPromptContent?.type !== PromptType.Chat
                    }
                    className="flex-1"
                    value={PromptType.Chat}
                  >
                    {capitalize(PromptType.Chat)}
                  </TabsTrigger>
                </TabsList>
              ) : null}
              <TabsContent value={PromptType.Text}>
                <FormField
                  control={form.control}
                  name="textPrompt"
                  render={({ field }) => (
                    <>
                      <FormControl>
                        <Textarea
                          {...field}
                          className="min-h-[200px] flex-1 font-mono text-xs"
                        />
                      </FormControl>
                      <FormMessage />
                    </>
                  )}
                />
              </TabsContent>
              <TabsContent value={PromptType.Chat}>
                <FormField
                  control={form.control}
                  name="chatPrompt"
                  render={({ field }) => (
                    <>
                      <PromptChatMessages {...field} />
                      <FormMessage />
                    </>
                  )}
                />
              </TabsContent>
            </Tabs>
          </FormItem>
          <p className="text-sm text-gray-500">
            You can use <code className="text-xs">{"{{variable}}"}</code> to
            insert variables into your prompt.
            {currentExtractedVariables.length > 0
              ? " The following variables are available:"
              : ""}
          </p>
          <div className="flex min-h-6 flex-wrap gap-2">
            {currentExtractedVariables.map((variable) => (
              <Badge key={variable} variant="outline">
                {variable}
              </Badge>
            ))}
          </div>
        </>

        {/* Prompt Config field */}
        <FormField
          control={form.control}
          name="config"
          render={({ field }) => (
            <FormItem>
              <FormLabel>Config</FormLabel>
              <JsonView
                src={jsonSchema.parse(JSON.parse(field.value))}
                onEdit={(edit) => {
                  field.onChange(JSON.stringify(edit.src));
                }}
                editable
                className="rounded-md border border-gray-200 p-2 text-sm"
              />
              <FormDescription>
                Track configs for LLM API calls such as function definitions or
                LLM parameters.
              </FormDescription>
              <FormMessage />
            </FormItem>
          )}
        />

        {/* Activate prompt field */}
        <FormField
          control={form.control}
          name="isActive"
          render={({ field }) => (
            <FormItem className="flex flex-row items-center space-x-3 space-y-0 rounded-md border p-4">
              <FormControl>
                <Checkbox
                  checked={field.value}
                  onCheckedChange={field.onChange}
                />
              </FormControl>
              <div className="space-y-1 leading-none">
                <FormLabel>Activate prompt</FormLabel>
              </div>
              {currentIsActive ? (
                <div className="text-xs text-gray-500">
                  Activating the prompt will make it available to the SDKs
                  immediately.
                </div>
              ) : null}
            </FormItem>
          )}
        />
        <Button
          type="submit"
          loading={createPromptMutation.isLoading}
          className="w-full"
          disabled={Boolean(
            !initialPrompt && form.formState.errors.name?.message,
          )} // Disable button if prompt name already exists. Check is dynamic and not part of zod schema
        >
          Create prompt
        </Button>
      </form>
      {formError && (
        <p className="text-red text-center">
          <span className="font-bold">Error:</span> {formError}
        </p>
      )}
    </Form>
  );
};<|MERGE_RESOLUTION|>--- conflicted
+++ resolved
@@ -102,18 +102,12 @@
     onError: (error) => setFormError(error.message),
   });
 
-<<<<<<< HEAD
-  const allPrompts = api.prompts.filterOptions.useQuery({
-    projectId,
-  }).data?.name;
-=======
-  const allPrompts = api.prompts.all.useQuery(
+  const allPrompts = api.prompts.filterOptions.useQuery(
     {
       projectId: projectId as string, // Typecast as query is enabled only when projectId is present
     },
     { enabled: Boolean(projectId) },
-  ).data;
->>>>>>> de30c90b
+  ).data?.name;
 
   function onSubmit(values: NewPromptFormSchemaType) {
     posthog.capture("prompts:new_prompt_form_submit");
