--- conflicted
+++ resolved
@@ -3,15 +3,10 @@
   ChatMessageType,
   PlaceholderMessageSchema,
   PromptChatMessageListSchema,
-<<<<<<< HEAD
   PromptNameSchema,
-  TextPromptSchema,
-=======
   TextPromptContentSchema,
-  PromptNameSchema,
   COMMIT_MESSAGE_MAX_LENGTH,
   PromptType,
->>>>>>> a73156bb
 } from "@langfuse/shared";
 
 const NewPromptBaseSchema = z.object({
