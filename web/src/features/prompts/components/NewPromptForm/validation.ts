import { z } from "zod/v4";
import {
  PromptChatMessageListSchema,
  TextPromptContentSchema,
  PromptNameSchema,
<<<<<<< HEAD
=======
  COMMIT_MESSAGE_MAX_LENGTH,
>>>>>>> f5a0c7cf
  PromptType,
} from "@langfuse/shared";

const NewPromptBaseSchema = z.object({
  name: PromptNameSchema,
  isActive: z.boolean({
    error: "Enter whether the prompt should go live",
  }),
  config: z.string().refine(validateJson, "Config needs to be valid JSON"),
  commitMessage: z
    .string()
    .trim()
    .min(1)
    .max(COMMIT_MESSAGE_MAX_LENGTH)
    .optional(),
});

const NewChatPromptSchema = NewPromptBaseSchema.extend({
  type: z.literal(PromptType.Chat),
  chatPrompt: PromptChatMessageListSchema.refine(
    (messages) => messages.every((message) => message.content.length > 0),
    "Enter a chat message or remove the empty message",
  ),
  textPrompt: z.string(),
});

const NewTextPromptSchema = NewPromptBaseSchema.extend({
  type: z.literal(PromptType.Text),
  chatPrompt: z.array(z.any()),
  textPrompt: TextPromptContentSchema,
});

export const NewPromptFormSchema = z.discriminatedUnion("type", [
  NewChatPromptSchema,
  NewTextPromptSchema,
]);
export type NewPromptFormSchemaType = z.infer<typeof NewPromptFormSchema>;

export const PromptVariantSchema = z.union([
  z.object({
    type: z.literal(PromptType.Chat),
    prompt: PromptChatMessageListSchema,
  }),
  z.object({
    type: z.literal(PromptType.Text),
    prompt: z.string(),
  }),
]);
export type PromptVariant = z.infer<typeof PromptVariantSchema>;

function validateJson(content: string): boolean {
  try {
    JSON.parse(content);

    return true;
  } catch (e) {
    return false;
  }
}<|MERGE_RESOLUTION|>--- conflicted
+++ resolved
@@ -3,10 +3,7 @@
   PromptChatMessageListSchema,
   TextPromptContentSchema,
   PromptNameSchema,
-<<<<<<< HEAD
-=======
   COMMIT_MESSAGE_MAX_LENGTH,
->>>>>>> f5a0c7cf
   PromptType,
 } from "@langfuse/shared";
 
