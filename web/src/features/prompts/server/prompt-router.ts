--- conflicted
+++ resolved
@@ -7,43 +7,10 @@
   createTRPCRouter,
   protectedProjectProcedure,
 } from "@/src/server/api/trpc";
-<<<<<<< HEAD
-import { throwIfNoAccess } from "@/src/features/rbac/utils/checkAccess";
-import {
-  type Prompt,
-  type PrismaClient,
-  Prisma,
-} from "@langfuse/shared/src/db";
-import { jsonSchema, paginationZod } from "@/src/utils/zod";
-import { auditLog } from "@/src/features/audit-logs/auditLog";
-import { DB } from "@/src/server/db";
-import { singleFilter } from "@/src/server/api/interfaces/filters";
-import { orderBy } from "@/src/server/api/interfaces/orderBy";
-import { tableColumnsToSqlFilterAndPrefix } from "@/src/features/filters/server/filterToPrisma";
-import { promptsTableCols } from "@/src/server/api/definitions/promptsTable";
-import { orderByToPrismaSql } from "@/src/features/orderBy/server/orderByToPrisma";
-
-export const CreatePrompt = z.object({
-  projectId: z.string(),
-  name: z.string(),
-  isActive: z.boolean(),
-  prompt: z.string(),
-  config: jsonSchema,
-  tags: z.array(z.string()),
-});
-
-const PromptFilterOptions = z.object({
-  projectId: z.string(), // Required for protectedProjectProcedure
-  filter: z.array(singleFilter),
-  orderBy: orderBy,
-  ...paginationZod,
-});
-=======
 import { DB } from "@/src/server/db";
 import { type Prompt } from "@langfuse/shared/src/db";
 
 import { createPrompt } from "./createPrompt";
->>>>>>> 9d698a95
 
 export const promptRouter = createTRPCRouter({
   all: protectedProjectProcedure
@@ -55,38 +22,6 @@
         scope: "prompts:read",
       });
 
-<<<<<<< HEAD
-      const filterCondition = tableColumnsToSqlFilterAndPrefix(
-        input.filter,
-        promptsTableCols,
-        "prompts",
-      );
-
-      const orderByCondition = orderByToPrismaSql(
-        input.orderBy,
-        promptsTableCols,
-      );
-
-      const prompts = await ctx.prisma.$queryRaw<Array<Prompt>>(
-        generatePromptQuery(
-          Prisma.sql` 
-          p.id,
-          p.name,
-          p.version,
-          p.project_id as "projectId",
-          p.prompt,
-          p.updated_at as "updatedAt",
-          p.created_at as "createdAt",
-          p.is_active as "isActive",
-          p.tags`,
-          input.projectId,
-          filterCondition,
-          orderByCondition,
-          input.limit,
-          input.page,
-        ),
-      );
-=======
       const prompts = await ctx.prisma.$queryRaw<Array<Prompt>>`
         SELECT 
           id, 
@@ -107,7 +42,31 @@
         )
         AND "project_id" = ${input.projectId}
         ORDER BY name ASC`;
->>>>>>> 9d698a95
+
+      const orderByCondition = orderByToPrismaSql(
+        input.orderBy,
+        promptsTableCols,
+      );
+
+      const prompts = await ctx.prisma.$queryRaw<Array<Prompt>>(
+        generatePromptQuery(
+          Prisma.sql` 
+          p.id,
+          p.name,
+          p.version,
+          p.project_id as "projectId",
+          p.prompt,
+          p.updated_at as "updatedAt",
+          p.created_at as "createdAt",
+          p.is_active as "isActive",
+          p.tags`,
+          input.projectId,
+          filterCondition,
+          orderByCondition,
+          input.limit,
+          input.page,
+        ),
+      );
 
       const promptCount = await ctx.prisma.$queryRaw<
         Array<{ totalCount: bigint }>
@@ -186,17 +145,7 @@
         });
 
         const prompt = await createPrompt({
-<<<<<<< HEAD
-          projectId: input.projectId,
-          name: input.name,
-          prompt: input.prompt,
-          isActive: input.isActive,
-          createdBy: ctx.session.user.id,
-          tags: input.tags,
-          config: jsonSchema.parse(input.config),
-=======
           ...input,
->>>>>>> 9d698a95
           prisma: ctx.prisma,
           createdBy: ctx.session.user.id,
         });
@@ -505,7 +454,6 @@
       });
       return joinedPromptAndUsers;
     }),
-<<<<<<< HEAD
 });
 
 export const createPrompt = async ({
@@ -599,7 +547,4 @@
   ${orderCondition}
   LIMIT ${limit} OFFSET ${page * limit};
 `;
-};
-=======
-});
->>>>>>> 9d698a95
+};