--- conflicted
+++ resolved
@@ -1,10 +1,5 @@
-<<<<<<< HEAD
-import { z } from "zod";
+import { z } from "zod/v4";
 import { jsonSchema, PromptNameSchema } from "@langfuse/shared";
-=======
-import { z } from "zod/v4";
-import { jsonSchema } from "@langfuse/shared";
->>>>>>> c8b282dc
 import type { Prompt } from "@langfuse/shared";
 import { COMMIT_MESSAGE_MAX_LENGTH } from "@/src/features/prompts/constants";
 
