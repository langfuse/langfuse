import { v4 as uuidv4 } from "uuid";
<<<<<<< HEAD
import { type CreatePromptTRPCType } from "@/src/features/prompts/server/utils/validation";
=======
>>>>>>> f5a0c7cf
import {
  InvalidRequestError,
  parsePromptDependencyTags,
  jsonSchema,
  type PromptDependency,
  type Prompt,
<<<<<<< HEAD
=======
  type CreatePromptTRPCType,
  LATEST_PROMPT_LABEL,
>>>>>>> f5a0c7cf
  PromptType,
} from "@langfuse/shared";
import { type PrismaClient } from "@langfuse/shared/src/db";
import { removeLabelsFromPreviousPromptVersions } from "@/src/features/prompts/server/utils/updatePromptLabels";
import { updatePromptTagsOnAllVersions } from "@/src/features/prompts/server/utils/updatePromptTags";
import {
  PromptContentSchema,
  PromptService,
  redis,
} from "@langfuse/shared/src/server";
import { promptChangeEventSourcing } from "@/src/features/prompts/server/promptChangeProcessor";

export type CreatePromptParams = CreatePromptTRPCType & {
  createdBy: string;
  prisma: PrismaClient;
};

type DuplicatePromptParams = {
  projectId: string;
  promptId: string;
  name: string;
  isSingleVersion: boolean;
  createdBy: string;
  prisma: PrismaClient;
};

export const createPrompt = async ({
  projectId,
  name,
  prompt,
  type = PromptType.Text,
  labels = [],
  config,
  createdBy,
  prisma,
  tags,
  commitMessage,
}: CreatePromptParams) => {
  const latestPrompt = await prisma.prompt.findFirst({
    where: { projectId, name },
    orderBy: [{ version: "desc" }],
  });

  if (latestPrompt && latestPrompt.type !== type) {
    throw new InvalidRequestError(
      "Previous versions have different prompt type. Create a new prompt with a different name.",
    );
  }

  const finalLabels = [...labels, LATEST_PROMPT_LABEL]; // Newly created prompts are always labeled as 'latest'

  // If tags are undefined, use the tags from the latest prompt version
  const finalTags = [...new Set(tags ?? latestPrompt?.tags ?? [])];
  const newPromptId = uuidv4();

  const promptService = new PromptService(prisma, redis);
  const promptDependencies = parsePromptDependencyTags(prompt);

  const touchedPromptIds: string[] = [];

  try {
    await promptService.buildAndResolvePromptGraph({
      projectId,
      parentPrompt: {
        id: newPromptId,
        prompt,
        version: latestPrompt?.version ? latestPrompt.version + 1 : 1,
        name,
        labels,
      },
      dependencies: promptDependencies,
    });
  } catch (err) {
    console.error(`Error in prompt ${name}:`, err);

    throw new InvalidRequestError(
      err instanceof Error ? err.message : "Failed to resolve dependency graph",
    );
  }

  const create = [
    prisma.prompt.create({
      data: {
        id: newPromptId,
        prompt,
        name,
        createdBy,
        labels: [...new Set(finalLabels)], // Ensure labels are unique
        type,
        tags: finalTags,
        version: latestPrompt?.version ? latestPrompt.version + 1 : 1,
        project: { connect: { id: projectId } },
        config: jsonSchema.parse(config),
        commitMessage,
      },
    }),
    ...promptDependencies.map((dep) =>
      prisma.promptDependency.create({
        data: {
          projectId,
          parentId: newPromptId,
          childName: dep.name,
          ...(dep.type === "version"
            ? { childVersion: dep.version }
            : { childLabel: dep.label }),
        },
      }),
    ),
  ];

  if (finalLabels.length > 0) {
    // If we're creating a new labeled prompt, we must remove those labels on previous prompts since labels are unique
    const {
      touchedPromptIds: touchedPromptIdsPrevPrompts,
      updates: updatesPrevPrompts,
    } = await removeLabelsFromPreviousPromptVersions({
      prisma,
      projectId,
      promptName: name,
      labelsToRemove: finalLabels,
    });
    touchedPromptIds.push(...touchedPromptIdsPrevPrompts);
    create.push(...updatesPrevPrompts);
  }

  const haveTagsChanged =
    JSON.stringify([...new Set(finalTags)].sort()) !==
    JSON.stringify([...new Set(latestPrompt?.tags)].sort());
  if (haveTagsChanged) {
    // If we're creating a new prompt with tags, we must update those tags on previous prompts since tags are consistent across versions
    const { touchedPromptIds: touchedPromptIdsTags, updates: updatesTags } =
      await updatePromptTagsOnAllVersions({
        prisma,
        projectId,
        promptName: name,
        tags: finalTags,
      });
    touchedPromptIds.push(...touchedPromptIdsTags);
    create.push(...updatesTags);
  }

  // Lock and invalidate cache for _all_ versions and labels of the prompt name
  await promptService.lockCache({ projectId, promptName: name });
  await promptService.invalidateCache({ projectId, promptName: name });

  // Create prompt and update previous prompt versions
  const [createdPrompt] = (await prisma.$transaction(create)) as [
    Prompt,
    ...PromptDependency[],
  ];

  // Unlock cache
  await promptService.unlockCache({ projectId, promptName: name });

  const updatedPrompts = await prisma.prompt.findMany({
    where: {
      id: { in: touchedPromptIds },
      projectId,
    },
  });

  for (const prompt of updatedPrompts) {
    await promptChangeEventSourcing(prompt, "updated");
  }

  await promptChangeEventSourcing(createdPrompt, "created");

  return createdPrompt;
};

export const duplicatePrompt = async ({
  projectId,
  promptId,
  name,
  isSingleVersion,
  createdBy,
  prisma,
}: DuplicatePromptParams) => {
  // validate that name is unique in project, uniqueness constraint too permissive as it includes version
  const promptNameExists = await prisma.prompt.findFirst({
    where: {
      projectId,
      name,
    },
  });

  if (promptNameExists) {
    throw new InvalidRequestError(
      `Prompt name ${name} already exists in project ${projectId}`,
    );
  }

  const existingPrompt = await prisma.prompt.findUnique({
    where: {
      id: promptId,
      projectId: projectId,
    },
  });

  if (!existingPrompt) {
    throw new Error(`Existing prompt not found: ${promptId}`);
  }

  // if defined as single version, duplicate current prompt as new prompt v1
  // else duplicate the entire prompt, should be all or nothing operation.
  const promptsDb = await prisma.prompt.findMany({
    where: {
      projectId: projectId,
      name: existingPrompt.name,
      version: isSingleVersion ? existingPrompt.version : undefined,
    },
    include: {
      PromptDependency: {
        select: {
          childName: true,
          childLabel: true,
          childVersion: true,
        },
      },
    },
  });

  // prepare createMany prompt records
  const oldToNewIdMap: Record<string, string> = {};

  const promptsToCreate = promptsDb.map((prompt) => {
    const newPromptId = uuidv4();

    oldToNewIdMap[prompt.id] = newPromptId;

    return {
      id: newPromptId,
      name,
      version: isSingleVersion ? 1 : prompt.version,
      labels: isSingleVersion
        ? [...new Set([LATEST_PROMPT_LABEL, ...prompt.labels])]
        : prompt.labels,
      type: prompt.type,
      prompt: PromptContentSchema.parse(prompt.prompt),
      config: jsonSchema.parse(prompt.config),
      tags: prompt.tags,
      projectId,
      createdBy,
      commitMessage: prompt.commitMessage,
      createdAt: new Date(),
      updatedAt: new Date(),
      isActive: true,
    };
  });

  // Create all prompts in a single operation
  const result = await prisma.$transaction(async (tx) => {
    const promptResult = await tx.prompt.createMany({
      data: promptsToCreate,
    });

    await tx.promptDependency.createMany({
      data: promptsDb.flatMap((prompt) =>
        prompt.PromptDependency.map((dep) => ({
          projectId,
          parentId: oldToNewIdMap[prompt.id],
          childName: dep.childName,
          childVersion: dep.childVersion,
          childLabel: dep.childLabel,
        })),
      ),
    });

    return promptResult;
  });

  // If you need the created prompt, fetch it separately since createMany doesn't return created records
  const createdPrompt = await prisma.prompt.findFirst({
    where: {
      name,
      projectId,
      version: isSingleVersion ? 1 : result.count,
    },
  });

  promptsToCreate.forEach(async (prompt) => {
    await promptChangeEventSourcing(prompt, "created");
  });

  return createdPrompt;
};<|MERGE_RESOLUTION|>--- conflicted
+++ resolved
@@ -1,19 +1,12 @@
 import { v4 as uuidv4 } from "uuid";
-<<<<<<< HEAD
-import { type CreatePromptTRPCType } from "@/src/features/prompts/server/utils/validation";
-=======
->>>>>>> f5a0c7cf
 import {
   InvalidRequestError,
   parsePromptDependencyTags,
   jsonSchema,
   type PromptDependency,
   type Prompt,
-<<<<<<< HEAD
-=======
   type CreatePromptTRPCType,
   LATEST_PROMPT_LABEL,
->>>>>>> f5a0c7cf
   PromptType,
 } from "@langfuse/shared";
 import { type PrismaClient } from "@langfuse/shared/src/db";
