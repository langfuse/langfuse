import { z } from "zod";

import { auditLog } from "@/src/features/audit-logs/auditLog";
import { CreatePromptTRPCSchema } from "@/src/features/prompts/server/utils/validation";
import { throwIfNoAccess } from "@/src/features/rbac/utils/checkAccess";
import {
  createTRPCRouter,
  protectedProjectProcedure,
} from "@/src/server/api/trpc";
import { type Prompt, Prisma } from "@langfuse/shared/src/db";

import { createPrompt } from "../actions/createPrompt";
import { observationsTableCols, orderByToPrismaSql } from "@langfuse/shared";
import { promptsTableCols } from "@/src/server/api/definitions/promptsTable";
import { optionalPaginationZod, paginationZod } from "@langfuse/shared";
import {
  orderBy,
  singleFilter,
  tableColumnsToSqlFilterAndPrefix,
} from "@langfuse/shared";
import { LATEST_PROMPT_LABEL } from "@/src/features/prompts/constants";
import { PromptService, redis } from "@langfuse/shared/src/server";
import {
  type ScoreSimplified,
  aggregateScores,
} from "@/src/features/manual-scoring/lib/aggregateScores";

const PromptFilterOptions = z.object({
  projectId: z.string(), // Required for protectedProjectProcedure
  filter: z.array(singleFilter),
  orderBy: orderBy,
  ...paginationZod,
});

export const promptRouter = createTRPCRouter({
  all: protectedProjectProcedure
    .input(PromptFilterOptions)
    .query(async ({ input, ctx }) => {
      throwIfNoAccess({
        session: ctx.session,
        projectId: input.projectId,
        scope: "prompts:read",
      });

      const orderByCondition = orderByToPrismaSql(
        input.orderBy,
        promptsTableCols,
      );

      const filterCondition = tableColumnsToSqlFilterAndPrefix(
        input.filter,
        promptsTableCols,
        "prompts",
      );

      const prompts = await ctx.prisma.$queryRaw<Array<Prompt>>(
        generatePromptQuery(
          Prisma.sql` 
          p.id,
          p.name,
          p.version,
          p.project_id as "projectId",
          p.prompt,
          p.type,
          p.updated_at as "updatedAt",
          p.created_at as "createdAt",
          p.labels,
          p.tags`,
          input.projectId,
          filterCondition,
          orderByCondition,
          input.limit,
          input.page,
        ),
      );

      const promptCount = await ctx.prisma.$queryRaw<
        Array<{ totalCount: bigint }>
      >(
        generatePromptQuery(
          Prisma.sql` count(*) AS "totalCount"`,
          input.projectId,
          filterCondition,
          Prisma.empty,
          1, // limit
          0, // page
        ),
      );

      return {
        prompts: prompts,
        totalCount:
          promptCount.length > 0 ? Number(promptCount[0]?.totalCount) : 0,
      };
    }),
  metrics: protectedProjectProcedure
    .input(
      z.object({
        projectId: z.string(),
        promptNames: z.array(z.string()),
      }),
    )
    .query(async ({ input, ctx }) => {
      if (input.promptNames.length === 0) return [];
      const promptCounts = await ctx.prisma.$queryRaw<
        {
          promptName: string;
          observationCount: bigint;
        }[]
      >(
        Prisma.sql`
              WITH prompt_ids AS (
                SELECT
                  p.id,
                  p.name
                FROM
                  prompts p
                WHERE
                  p.project_id = ${input.projectId}
                  AND p.name IN (${Prisma.join(input.promptNames)})
              )
              SELECT
                p.name AS "promptName", SUM(oc.observation_count) AS "observationCount"
              FROM
                prompt_ids p
                LEFT JOIN LATERAL (
                  SELECT
                    COUNT(*) AS observation_count
                  FROM
                    observations o
                  WHERE
                    o.project_id = ${input.projectId}
                    AND o.prompt_id = p.id) oc ON TRUE
              GROUP BY
                p.name
        `,
      );
      return promptCounts.map(({ promptName, observationCount }) => ({
        promptName,
        observationCount: Number(observationCount),
      }));
    }),
  byId: protectedProjectProcedure
    .input(
      z.object({
        projectId: z.string(),
        id: z.string(),
      }),
    )
    .query(async ({ input, ctx }) => {
      throwIfNoAccess({
        session: ctx.session,
        projectId: input.projectId,
        scope: "prompts:read",
      });
      return ctx.prisma.prompt.findFirst({
        where: {
          id: input.id,
          projectId: input.projectId,
        },
      });
    }),
  create: protectedProjectProcedure
    .input(CreatePromptTRPCSchema)
    .mutation(async ({ input, ctx }) => {
      try {
        throwIfNoAccess({
          session: ctx.session,
          projectId: input.projectId,
          scope: "prompts:CUD",
        });

        const prompt = await createPrompt({
          ...input,
          prisma: ctx.prisma,
          createdBy: ctx.session.user.id,
        });

        if (!prompt) {
          throw new Error("Failed to create prompt");
        }

        await auditLog(
          {
            session: ctx.session,
            resourceType: "prompt",
            resourceId: prompt.id,
            action: "create",
            after: prompt,
          },
          ctx.prisma,
        );

        return prompt;
      } catch (e) {
        console.log(e);
        throw e;
      }
    }),
  filterOptions: protectedProjectProcedure
    .input(z.object({ projectId: z.string() }))
    .query(async ({ input, ctx }) => {
      const names = await ctx.prisma.prompt.groupBy({
        where: {
          projectId: input.projectId,
        },
        by: ["name"],
        // limiting to 1k prompt names to avoid performance issues.
        // some users have unique names for large amounts of prompts
        // sending all prompt names to the FE exceeds the cloud function return size limit
        take: 1000,
        orderBy: {
          _count: {
            id: "desc",
          },
        },
        _count: {
          id: true,
        },
      });
      const tags: { count: number; value: string }[] = await ctx.prisma
        .$queryRaw`
        SELECT COUNT(*)::integer AS "count", tags.tag as value
        FROM prompts, UNNEST(prompts.tags) AS tags(tag)
        WHERE prompts.project_id = ${input.projectId}
        GROUP BY tags.tag;
      `;
      const labels: { count: number; value: string }[] = await ctx.prisma
        .$queryRaw`
      SELECT COUNT(*)::integer AS "count", labels.label as value
      FROM prompts, UNNEST(prompts.labels) AS labels(label)
      WHERE prompts.project_id = ${input.projectId}
      GROUP BY labels.label;
    `;
      const res = {
        name: names
          .filter((n) => n.name !== null)
          .map((name) => ({
            value: name.name ?? "undefined",
            count: name._count.id,
          })),
        labels: labels,
        tags: tags,
      };
      return res;
    }),
  delete: protectedProjectProcedure
    .input(
      z.object({
        projectId: z.string(),
        promptName: z.string(),
      }),
    )
    .mutation(async ({ input, ctx }) => {
      try {
        const { projectId, promptName } = input;

        throwIfNoAccess({
          session: ctx.session,
          projectId,
          scope: "prompts:CUD",
        });

        // fetch prompts before deletion to enable audit logging
        const prompts = await ctx.prisma.prompt.findMany({
          where: {
            projectId,
            name: input.promptName,
          },
        });

        for (const prompt of prompts) {
          await auditLog(
            {
              session: ctx.session,
              resourceType: "prompt",
              resourceId: prompt.id,
              action: "delete",
              before: prompt,
            },
            ctx.prisma,
          );
        }

        // Lock and invalidate cache for _all_ versions and labels of the prompt
        const promptService = new PromptService(ctx.prisma, redis);
        await promptService.lockCache({ projectId, promptName });
        await promptService.invalidateCache({ projectId, promptName });

        // Delete all prompts with the given name
        await ctx.prisma.prompt.deleteMany({
          where: {
            projectId,
            id: {
              in: prompts.map((p) => p.id),
            },
          },
        });

        // Unlock cache
        await promptService.unlockCache({ projectId, promptName });
      } catch (e) {
        console.log(e);
        throw e;
      }
    }),
  deleteVersion: protectedProjectProcedure
    .input(
      z.object({
        promptVersionId: z.string(),
        projectId: z.string(),
      }),
    )
    .mutation(async ({ input, ctx }) => {
      const { projectId } = input;

      try {
        throwIfNoAccess({
          session: ctx.session,
          projectId,
          scope: "prompts:CUD",
        });

        const promptVersion = await ctx.prisma.prompt.findFirstOrThrow({
          where: {
            id: input.promptVersionId,
            projectId,
          },
        });
        const { name: promptName } = promptVersion;

        await auditLog(
          {
            session: ctx.session,
            resourceType: "prompt",
            resourceId: input.promptVersionId,
            action: "delete",
            before: promptVersion,
          },
          ctx.prisma,
        );

        const transaction = [
          ctx.prisma.prompt.delete({
            where: {
              id: input.promptVersionId,
              projectId,
            },
          }),
        ];

        // If the deleted prompt was the latest version, update the latest prompt
        if (promptVersion.labels.includes(LATEST_PROMPT_LABEL)) {
          const newLatestPrompt = await ctx.prisma.prompt.findFirst({
            where: {
              projectId,
              name: promptName,
              id: { not: input.promptVersionId },
            },
            orderBy: [{ version: "desc" }],
          });

          if (newLatestPrompt) {
            transaction.push(
              ctx.prisma.prompt.update({
                where: {
                  id: newLatestPrompt.id,
                  projectId: input.projectId,
                },
                data: {
                  labels: {
                    push: LATEST_PROMPT_LABEL,
                  },
                },
              }),
            );
          }
        }

        // Lock and invalidate cache for _all_ versions and labels of the prompt
        const promptService = new PromptService(ctx.prisma, redis);
        await promptService.lockCache({ projectId, promptName });
        await promptService.invalidateCache({ projectId, promptName });

        // Execute transaction
        await ctx.prisma.$transaction(transaction);

        // Unlock cache
        await promptService.unlockCache({ projectId, promptName });
      } catch (e) {
        console.log(e);
        throw e;
      }
    }),
  setLabels: protectedProjectProcedure
    .input(
      z.object({
        promptId: z.string(),
        projectId: z.string(),
        labels: z.array(z.string()),
      }),
    )
    .mutation(async ({ input, ctx }) => {
      try {
        const { projectId } = input;

        throwIfNoAccess({
          session: ctx.session,
          projectId,
          scope: "prompts:CUD",
        });

        const toBeLabeledPrompt = await ctx.prisma.prompt.findUniqueOrThrow({
          where: {
            id: input.promptId,
            projectId,
          },
        });

        const { name: promptName } = toBeLabeledPrompt;
        const newLabels = [...new Set(input.labels)];

        await auditLog(
          {
            session: ctx.session,
            resourceType: "prompt",
            resourceId: toBeLabeledPrompt.id,
            action: "setLabel",
            after: {
              ...toBeLabeledPrompt,
              labels: newLabels,
            },
          },
          ctx.prisma,
        );

        const previousLabeledPrompts = await ctx.prisma.prompt.findMany({
          where: {
            projectId,
            name: promptName,
            labels: { hasSome: newLabels },
            id: { not: input.promptId },
          },
          orderBy: [{ version: "desc" }],
        });

        const toBeExecuted = [
          ctx.prisma.prompt.update({
            where: {
              id: toBeLabeledPrompt.id,
              projectId,
            },
            data: {
              labels: newLabels,
            },
          }),
        ];

        // Remove label from previous labeled prompts
        previousLabeledPrompts.forEach((prevPrompt) => {
          toBeExecuted.push(
            ctx.prisma.prompt.update({
              where: {
                id: prevPrompt.id,
                projectId,
              },
              data: {
                labels: prevPrompt.labels.filter((l) => !newLabels.includes(l)),
              },
            }),
          );
        });

        // Lock and invalidate cache for _all_ versions and labels of the prompt
        const promptService = new PromptService(ctx.prisma, redis);
        await promptService.lockCache({ projectId, promptName });
        await promptService.invalidateCache({ projectId, promptName });

        // Execute transaction
        await ctx.prisma.$transaction(toBeExecuted);

        // Unlock cache
        await promptService.unlockCache({ projectId, promptName });
      } catch (e) {
        console.log(e);
        throw e;
      }
    }),
  allLabels: protectedProjectProcedure
    .input(z.object({ projectId: z.string() }))
    .query(async ({ input, ctx }) => {
      throwIfNoAccess({
        session: ctx.session,
        projectId: input.projectId,
        scope: "prompts:read",
      });

      const labels = await ctx.prisma.$queryRaw<{ label: string }[]>`
        SELECT DISTINCT UNNEST(labels) AS label
        FROM prompts
        WHERE project_id = ${input.projectId}      
        AND labels IS NOT NULL;
      `;

      return labels.map((l) => l.label);
    }),
  updateTags: protectedProjectProcedure
    .input(
      z.object({
        projectId: z.string(),
        name: z.string(),
        tags: z.array(z.string()),
      }),
    )
    .mutation(async ({ input, ctx }) => {
      const { projectId, name: promptName } = input;

      throwIfNoAccess({
        session: ctx.session,
        projectId,
        scope: "objects:tag",
      });

      try {
        await auditLog({
          session: ctx.session,
          resourceType: "prompt",
          resourceId: promptName,
          action: "updateTags",
          after: input.tags,
        });

        // Lock and invalidate cache for _all_ versions and labels of the prompt
        const promptService = new PromptService(ctx.prisma, redis);
        await promptService.lockCache({ projectId, promptName });
        await promptService.invalidateCache({ projectId, promptName });

        await ctx.prisma.prompt.updateMany({
          where: {
            name: promptName,
            projectId,
          },
          data: {
            tags: {
              set: input.tags,
            },
          },
        });

        // Unlock cache
        await promptService.unlockCache({ projectId, promptName });
      } catch (error) {
        console.error(error);
      }
    }),
  allVersions: protectedProjectProcedure
    .input(
      z.object({
        projectId: z.string(),
        name: z.string(),
        ...optionalPaginationZod,
      }),
    )
    .query(async ({ input, ctx }) => {
      throwIfNoAccess({
        session: ctx.session,
        projectId: input.projectId,
        scope: "prompts:read",
      });
      const prompts = await ctx.prisma.prompt.findMany({
        where: {
          projectId: input.projectId,
          name: input.name,
        },
        ...(input.limit !== undefined && input.page !== undefined
          ? { take: input.limit, skip: input.page * input.limit }
          : undefined),
        orderBy: [{ version: "desc" }],
      });

      const totalCount = await ctx.prisma.prompt.count({
        where: {
          projectId: input.projectId,
          name: input.name,
        },
      });

      const userIds = prompts
        .map((p) => p.createdBy)
        .filter((id) => id !== "API");
      const users = await ctx.prisma.user.findMany({
        select: {
          // never select passwords as they should never be returned to the FE
          id: true,
          name: true,
        },
        where: {
          id: {
            in: userIds,
          },
          projectMemberships: {
            some: {
              projectId: input.projectId,
            },
          },
        },
      });

      const joinedPromptAndUsers = prompts.map((p) => {
        const user = users.find((u) => u.id === p.createdBy);
        if (!user && p.createdBy === "API") {
          return { ...p, creator: "API" };
        }
        return {
          ...p,
          creator: user?.name,
        };
      });
      return { promptVersions: joinedPromptAndUsers, totalCount };
    }),
  versionMetrics: protectedProjectProcedure
    .input(
      z.object({
        projectId: z.string(),
        promptIds: z.array(z.string()),
        filter: z.array(singleFilter).nullish(),
      }),
    )
    .query(async ({ input, ctx }) => {
      throwIfNoAccess({
        session: ctx.session,
        projectId: input.projectId,
        scope: "prompts:read",
      });

      if (input.promptIds.length === 0) return [];
      const filterCondition = tableColumnsToSqlFilterAndPrefix(
        input.filter ?? [],
        observationsTableCols,
        "prompts",
      );
      const metrics = await ctx.prisma.$queryRaw<
        Array<{
          id: string;
          observationCount: number;
          firstUsed: Date | null;
          lastUsed: Date | null;
          medianOutputTokens: number | null;
          medianInputTokens: number | null;
          medianTotalCost: number | null;
          medianLatency: number | null;
        }>
      >(
        Prisma.sql`
        select p.id, p.version, observation_metrics.* from prompts p
        LEFT JOIN LATERAL (
          SELECT
            count(*) AS "observationCount",
            MIN(o.start_time) AS "firstUsed",
            MAX(o.start_time) AS "lastUsed",
            PERCENTILE_CONT(0.5) WITHIN GROUP(ORDER BY o.completion_tokens) AS "medianOutputTokens",
            PERCENTILE_CONT(0.5) WITHIN GROUP(ORDER BY o.prompt_tokens) AS "medianInputTokens",
            PERCENTILE_CONT(0.5) WITHIN GROUP(ORDER BY o.calculated_total_cost) AS "medianTotalCost",
            PERCENTILE_CONT(0.5) WITHIN GROUP(ORDER BY o.latency) AS "medianLatency"
          FROM
            "observations_view" o
          WHERE
            o.prompt_id = p.id
            AND "type" = 'GENERATION'
            AND "project_id" = ${input.projectId}
            ${filterCondition}
        ) AS observation_metrics ON true
        WHERE "project_id" = ${input.projectId}
        AND p.id in (${Prisma.join(input.promptIds)})
        ORDER BY version DESC
    `,
      );

      const generationScores = await ctx.prisma.$queryRaw<
        Array<{
          promptId: string;
          scores: Array<ScoreSimplified>;
        }>
<<<<<<< HEAD
      >(Prisma.sql`
      SELECT
        p.id AS "promptId",
        array_agg(s.score) AS "scores"
      FROM
        prompts p
        LEFT JOIN LATERAL (
=======
      >(
        Prisma.sql` 
        WITH avg_scores_by_prompt AS (
          SELECT
              o.prompt_id AS prompt_id,
              s.name AS score_name,
              AVG(s.value) AS average_score_value
          FROM observations AS o
          JOIN prompts AS p ON o.prompt_id = p.id AND p.project_id = ${input.projectId}
          LEFT JOIN scores s ON o.trace_id = s.trace_id AND s.observation_id = o.id AND s.project_id = ${input.projectId}
          WHERE
              o.type = 'GENERATION'
              AND s.data_type != 'CATEGORICAL'
              AND s.value IS NOT NULL
              AND o.prompt_id IS NOT NULL
              AND o.project_id = ${input.projectId}
              AND p.id IN (${Prisma.join(input.promptIds)})
              ${filterCondition}
          GROUP BY 1,2
          ORDER BY 1,2
        ),
        json_avg_scores_by_prompt_id AS (
          SELECT
            prompt_id,
            jsonb_object_agg(score_name,
            average_score_value) AS scores
          FROM
          avg_scores_by_prompt AS avgs
          WHERE 
            avgs.score_name IS NOT NULL 
            AND avgs.average_score_value IS NOT NULL
          GROUP BY prompt_id
          ORDER BY prompt_id
        )
        SELECT * 
        FROM json_avg_scores_by_prompt_id`,
      );

      const averageTraceScores = await ctx.prisma.$queryRaw<
        Array<{
          prompt_id: string;
          scores: Record<string, number>;
        }>
      >(
        Prisma.sql`
        WITH traces_by_prompt_id AS (
>>>>>>> 45c17ca2
          SELECT
            jsonb_build_object ('name', s.name, 'stringValue', s.string_value, 'value', s.value, 'source', s."source", 'dataType', s.data_type, 'comment', s.comment) AS "score"
          FROM
            observations AS o
            LEFT JOIN scores s ON o.trace_id = s.trace_id
              AND s.observation_id = o.id
              AND s.project_id = ${input.projectId}
          WHERE
            o.type = 'GENERATION'
            AND o.prompt_id = p.id
            AND o.project_id = ${input.projectId}
<<<<<<< HEAD
            AND s.name IS NOT NULL
          ) s ON TRUE
      WHERE
        p.project_id = ${input.projectId}
        AND s.score IS NOT NULL
        AND p.id IN (${Prisma.join(input.promptIds)})
        GROUP BY
          p.id
      `);

      const traceScores = await ctx.prisma.$queryRaw<
        Array<{
          promptId: string;
          scores: Array<ScoreSimplified>;
        }>
      >(Prisma.sql`
        SELECT
          p.id AS "promptId",
          array_agg(s.score) AS "scores"
        FROM
          prompts p
          LEFT JOIN LATERAL (
            SELECT
              jsonb_build_object ('name', s.name, 'stringValue', s.string_value, 'value', s.value, 'source', s."source", 'dataType', s.data_type, 'comment', s.comment) AS "score"
              FROM
              scores s
            WHERE
              s.trace_id IN (
                SELECT o.trace_id
                FROM observations o
                WHERE
                  o.prompt_id = p.id
                  AND o.type = 'GENERATION'
                  AND o.project_id = ${input.projectId}
              )
              AND s.observation_id IS NULL
              AND s.project_id = ${input.projectId}
            ) s ON TRUE
        WHERE
          p.project_id = ${input.projectId}
          AND s.score IS NOT NULL
          AND p.id IN (${Prisma.join(input.promptIds)})
=======
            AND o.prompt_id IN (${Prisma.join(input.promptIds)})
            ${filterCondition}
          GROUP BY
            o.prompt_id,
            o.trace_id
        ), scores_by_trace AS (
          SELECT
              tp.prompt_id,
              tp.trace_id,
              p.version,
              s.name AS score_name,
              s.value AS score_value
          FROM
            traces_by_prompt_id tp
          JOIN prompts AS p ON tp.prompt_id = p.id AND p.project_id = ${input.projectId}
          LEFT JOIN scores s ON tp.trace_id = s.trace_id AND s.observation_id IS NULL AND s.project_id = ${input.projectId}
          WHERE 
              s.data_type != 'CATEGORICAL'
              AND s.value IS NOT NULL
        ), average_scores_by_prompt AS (
          SELECT 
              prompt_id,
              score_name,
              AVG(score_value) AS average_score_value
          FROM 
              scores_by_trace
          GROUP BY 1,2
        ), json_avg_scores_by_prompt_id AS (
          SELECT
            prompt_id,
            jsonb_object_agg(score_name,
            average_score_value) AS scores
          FROM
            average_scores_by_prompt
          WHERE 
            score_name IS NOT NULL 
            AND average_score_value IS NOT NULL
>>>>>>> 45c17ca2
          GROUP BY
            p.id
      `);

      return metrics.map((metric) => ({
        ...metric,
        observationScores: aggregateScores(
          generationScores.find((score) => score.promptId === metric.id)
            ?.scores ?? [],
          "Generation",
        ),
        traceScores: aggregateScores(
          traceScores.find((score) => score.promptId === metric.id)?.scores ??
            [],
          "Trace",
        ),
      }));
    }),
});

const generatePromptQuery = (
  select: Prisma.Sql,
  projectId: string,
  filterCondition: Prisma.Sql,
  orderCondition: Prisma.Sql,
  limit: number,
  page: number,
) => {
  return Prisma.sql`
  SELECT
   ${select}
   FROM prompts p
   WHERE (name, version) IN (
    SELECT name, MAX(version)
     FROM prompts p
     WHERE "project_id" = ${projectId}
     ${filterCondition}
          GROUP BY name
        )
    AND "project_id" = ${projectId}
  ${filterCondition}
  ${orderCondition}
  LIMIT ${limit} OFFSET ${page * limit};
`;
};<|MERGE_RESOLUTION|>--- conflicted
+++ resolved
@@ -681,7 +681,6 @@
           promptId: string;
           scores: Array<ScoreSimplified>;
         }>
-<<<<<<< HEAD
       >(Prisma.sql`
       SELECT
         p.id AS "promptId",
@@ -689,54 +688,6 @@
       FROM
         prompts p
         LEFT JOIN LATERAL (
-=======
-      >(
-        Prisma.sql` 
-        WITH avg_scores_by_prompt AS (
-          SELECT
-              o.prompt_id AS prompt_id,
-              s.name AS score_name,
-              AVG(s.value) AS average_score_value
-          FROM observations AS o
-          JOIN prompts AS p ON o.prompt_id = p.id AND p.project_id = ${input.projectId}
-          LEFT JOIN scores s ON o.trace_id = s.trace_id AND s.observation_id = o.id AND s.project_id = ${input.projectId}
-          WHERE
-              o.type = 'GENERATION'
-              AND s.data_type != 'CATEGORICAL'
-              AND s.value IS NOT NULL
-              AND o.prompt_id IS NOT NULL
-              AND o.project_id = ${input.projectId}
-              AND p.id IN (${Prisma.join(input.promptIds)})
-              ${filterCondition}
-          GROUP BY 1,2
-          ORDER BY 1,2
-        ),
-        json_avg_scores_by_prompt_id AS (
-          SELECT
-            prompt_id,
-            jsonb_object_agg(score_name,
-            average_score_value) AS scores
-          FROM
-          avg_scores_by_prompt AS avgs
-          WHERE 
-            avgs.score_name IS NOT NULL 
-            AND avgs.average_score_value IS NOT NULL
-          GROUP BY prompt_id
-          ORDER BY prompt_id
-        )
-        SELECT * 
-        FROM json_avg_scores_by_prompt_id`,
-      );
-
-      const averageTraceScores = await ctx.prisma.$queryRaw<
-        Array<{
-          prompt_id: string;
-          scores: Record<string, number>;
-        }>
-      >(
-        Prisma.sql`
-        WITH traces_by_prompt_id AS (
->>>>>>> 45c17ca2
           SELECT
             jsonb_build_object ('name', s.name, 'stringValue', s.string_value, 'value', s.value, 'source', s."source", 'dataType', s.data_type, 'comment', s.comment) AS "score"
           FROM
@@ -748,13 +699,13 @@
             o.type = 'GENERATION'
             AND o.prompt_id = p.id
             AND o.project_id = ${input.projectId}
-<<<<<<< HEAD
             AND s.name IS NOT NULL
           ) s ON TRUE
       WHERE
         p.project_id = ${input.projectId}
         AND s.score IS NOT NULL
         AND p.id IN (${Prisma.join(input.promptIds)})
+        ${filterCondition}
         GROUP BY
           p.id
       `);
@@ -791,45 +742,7 @@
           p.project_id = ${input.projectId}
           AND s.score IS NOT NULL
           AND p.id IN (${Prisma.join(input.promptIds)})
-=======
-            AND o.prompt_id IN (${Prisma.join(input.promptIds)})
-            ${filterCondition}
-          GROUP BY
-            o.prompt_id,
-            o.trace_id
-        ), scores_by_trace AS (
-          SELECT
-              tp.prompt_id,
-              tp.trace_id,
-              p.version,
-              s.name AS score_name,
-              s.value AS score_value
-          FROM
-            traces_by_prompt_id tp
-          JOIN prompts AS p ON tp.prompt_id = p.id AND p.project_id = ${input.projectId}
-          LEFT JOIN scores s ON tp.trace_id = s.trace_id AND s.observation_id IS NULL AND s.project_id = ${input.projectId}
-          WHERE 
-              s.data_type != 'CATEGORICAL'
-              AND s.value IS NOT NULL
-        ), average_scores_by_prompt AS (
-          SELECT 
-              prompt_id,
-              score_name,
-              AVG(score_value) AS average_score_value
-          FROM 
-              scores_by_trace
-          GROUP BY 1,2
-        ), json_avg_scores_by_prompt_id AS (
-          SELECT
-            prompt_id,
-            jsonb_object_agg(score_name,
-            average_score_value) AS scores
-          FROM
-            average_scores_by_prompt
-          WHERE 
-            score_name IS NOT NULL 
-            AND average_score_value IS NOT NULL
->>>>>>> 45c17ca2
+          ${filterCondition}
           GROUP BY
             p.id
       `);
