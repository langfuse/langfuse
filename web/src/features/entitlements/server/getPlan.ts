import { mapStripeProductIdToPlan } from "@/src/ee/features/billing/utils/stripeProducts";
import { env } from "@/src/env.mjs";
import { type Plan } from "@langfuse/shared";
import { type CloudConfigSchema } from "@langfuse/shared";

/**
 * Get the plan of the organization based on the cloud configuration. Used to add this plan to the organization object in JWT via NextAuth.
 */
export function getOrganizationPlanServerSide(
  cloudConfig?: CloudConfigSchema,
): Plan {
  if (process.env.NEXT_PUBLIC_LANGFUSE_CLOUD_REGION) {
    // in dev, grant team plan to all organizations
    // if (process.env.NEXT_PUBLIC_LANGFUSE_CLOUD_REGION === "DEV") {
    //   return "cloud:team";
    // }
    if (cloudConfig) {
      // manual plan override
      if (cloudConfig.plan) {
        switch (cloudConfig.plan) {
          case "Hobby":
            return "cloud:hobby";
          case "Core":
            return "cloud:core";
          case "Pro":
            return "cloud:pro";
          case "Team":
            return "cloud:team";
<<<<<<< HEAD
          default:
            const exhaustiveCheck: never = cloudConfig.plan;
            throw new Error(`Unhandled plan case: ${exhaustiveCheck}`);
=======
          case "Enterprise":
            return "cloud:enterprise";
>>>>>>> 062a7f27
        }
      }
      // stripe plan via product id
      if (cloudConfig.stripe?.activeProductId) {
        const stripePlan = mapStripeProductIdToPlan(
          cloudConfig.stripe.activeProductId,
        );
        if (stripePlan) {
          return stripePlan;
        }
      }
    }
    return "cloud:hobby";
  }

  const selfHostedPlan = getSelfHostedInstancePlanServerSide();
  if (selfHostedPlan) {
    return selfHostedPlan;
  }

  return "oss";
}

export function getSelfHostedInstancePlanServerSide(): Plan | null {
  const licenseKey = env.LANGFUSE_EE_LICENSE_KEY;
  if (!licenseKey) return null;
  if (licenseKey.startsWith("langfuse_ee_")) {
    return "self-hosted:enterprise";
  }
  if (licenseKey.startsWith("langfuse_pro_")) {
    return "self-hosted:pro";
  }
  return null;
}<|MERGE_RESOLUTION|>--- conflicted
+++ resolved
@@ -26,14 +26,11 @@
             return "cloud:pro";
           case "Team":
             return "cloud:team";
-<<<<<<< HEAD
+          case "Enterprise":
+            return "cloud:enterprise";
           default:
             const exhaustiveCheck: never = cloudConfig.plan;
             throw new Error(`Unhandled plan case: ${exhaustiveCheck}`);
-=======
-          case "Enterprise":
-            return "cloud:enterprise";
->>>>>>> 062a7f27
         }
       }
       // stripe plan via product id
