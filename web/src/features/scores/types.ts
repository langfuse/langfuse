import { type AnnotationScoreDataSchema } from "@/src/features/scores/schema";
import { type AnnotateFormSchema } from "@/src/features/scores/schema";
import { type WithStringifiedMetadata } from "@/src/utils/clientSideDomainTypes";
import {
  type ScoreSourceType,
  type ScoreDataTypeType,
  type ScoreAggregate,
  type ScoreConfigDomain,
  type ScoreDomain,
  type AggregatableScoreDataType,
  ScoreConfigDataType,
} from "@langfuse/shared";
import { type z } from "zod/v4";

export type HistogramBin = { binLabel: string; count: number };
export type CategoryCounts = Record<string, number>;
export type ChartBin = { binLabel: string } & CategoryCounts;

export type TimeseriesChartProps = {
  chartData: ChartBin[];
  chartLabels: string[];
  title: string;
  type: "numeric" | "categorical";
  index?: string;
  maxFractionDigits?: number;
};

export type ChartData = {
  chartData: ChartBin[];
  chartLabels: string[];
};

export type ScoreData = {
  key: string;
  name: string;
  dataType: ScoreDataTypeType;
  source: string;
};

// Adapter interface to standardize data transformation
export interface TimeseriesDataTransformer {
  toChartData(): ChartData;
}

export type SessionScoreTarget = {
  type: "session";
  sessionId: string;
};

export type TraceScoreTarget = {
  type: "trace";
  traceId: string;
  observationId?: string;
};

export type ScoreTarget = SessionScoreTarget | TraceScoreTarget;

export type AnnotationScore = {
  id: string | null;
  name: string;
<<<<<<< HEAD
  dataType: ScoreConfigDataType;
=======
  dataType: ScoreDataTypeType;
>>>>>>> 223f4571
  source: ScoreSourceType;
  value?: number | null;
  stringValue?: string | null;
  configId: string;
  traceId?: string | null;
  observationId?: string | null;
  sessionId?: string | null;
  comment?: string | null;
  timestamp?: Date | null;
};

type AnalyticsData = {
  type: "trace" | "session";
  source:
    | "TraceDetail"
    | "SessionDetail"
    | "AnnotationQueue"
    | "DatasetCompare";
};

export type AnnotateDrawerProps<Target extends ScoreTarget> = {
  projectId: string;
  scoreTarget: Target;
  scores: WithStringifiedMetadata<ScoreDomain>[];
  analyticsData?: AnalyticsData;
  scoreMetadata: {
    projectId: string;
    queueId?: string;
    environment?: string;
  };
  buttonVariant?: "secondary" | "outline";
};

export type AnnotateFormSchemaType = z.infer<typeof AnnotateFormSchema>;
export type AnnotationScoreSchemaType = z.infer<
  typeof AnnotationScoreDataSchema
>;

export type AnnotationScoreDataType = ScoreConfigDataType;
export const ANNOTATION_SCORE_DATA_TYPES_ARRAY =
  Object.values(ScoreConfigDataType);

export type ScoreColumn = {
  key: string;
  name: string;
  source: ScoreSourceType;
<<<<<<< HEAD
  dataType: AggregatableScoreDataType;
=======
  dataType: ScoreDataTypeType;
>>>>>>> 223f4571
};

export type ScoreConfigSelection =
  | { mode: "fixed"; configs: ScoreConfigDomain[] }
  | { mode: "selectable" };

export type AnnotationForm<Target extends ScoreTarget> = {
  scoreTarget: Target;
  serverScores: WithStringifiedMetadata<ScoreDomain>[] | ScoreAggregate;
  scoreMetadata: {
    projectId: string;
    queueId?: string;
    environment?: string;
  };
  configSelection?: ScoreConfigSelection;
  analyticsData?: AnalyticsData;
  actionButtons?: React.ReactNode;
};

export type AnnotationScoreFormData = {
  id: string | null;
  configId: string;
  name: string;
<<<<<<< HEAD
  dataType: AnnotationScoreDataType;
=======
  dataType: ScoreDataTypeType;
>>>>>>> 223f4571
  value?: number | null;
  stringValue?: string | null;
  comment?: string | null;
  timestamp?: Date | null;
};

export type InnerAnnotationFormProps<Target extends ScoreTarget> = {
  scoreTarget: Target;
  initialFormData: AnnotationScoreFormData[];
  configControl: {
    configs: ScoreConfigDomain[];
    allowManualSelection: boolean;
  };
  scoreMetadata: {
    projectId: string;
    queueId?: string;
    environment?: string;
  };
  analyticsData?: AnalyticsData;
  actionButtons?: React.ReactNode;
};<|MERGE_RESOLUTION|>--- conflicted
+++ resolved
@@ -58,11 +58,7 @@
 export type AnnotationScore = {
   id: string | null;
   name: string;
-<<<<<<< HEAD
-  dataType: ScoreConfigDataType;
-=======
-  dataType: ScoreDataTypeType;
->>>>>>> 223f4571
+  dataType: AnnotationScoreDataType;
   source: ScoreSourceType;
   value?: number | null;
   stringValue?: string | null;
@@ -109,11 +105,7 @@
   key: string;
   name: string;
   source: ScoreSourceType;
-<<<<<<< HEAD
   dataType: AggregatableScoreDataType;
-=======
-  dataType: ScoreDataTypeType;
->>>>>>> 223f4571
 };
 
 export type ScoreConfigSelection =
@@ -137,11 +129,7 @@
   id: string | null;
   configId: string;
   name: string;
-<<<<<<< HEAD
   dataType: AnnotationScoreDataType;
-=======
-  dataType: ScoreDataTypeType;
->>>>>>> 223f4571
   value?: number | null;
   stringValue?: string | null;
   comment?: string | null;
