--- conflicted
+++ resolved
@@ -189,29 +189,8 @@
   isSelectHidden = false,
   queueId,
   actionButtons,
-<<<<<<< HEAD
+  environment,
 }: AnnotateDrawerContentProps<Target>) {
-=======
-  environment,
-}: {
-  traceId: string;
-  scores: APIScore[];
-  configs: ValidatedScoreConfig[];
-  emptySelectedConfigIds: string[];
-  setEmptySelectedConfigIds: (ids: string[]) => void;
-  observationId?: string;
-  projectId: string;
-  showSaving: boolean;
-  setShowSaving: (showSaving: boolean) => void;
-  isDrawerOpen?: boolean;
-  type?: "trace" | "observation" | "session";
-  source?: "TraceDetail" | "SessionDetail";
-  isSelectHidden?: boolean;
-  queueId?: string;
-  actionButtons?: React.ReactNode;
-  environment?: string;
-}) {
->>>>>>> a01d12c0
   const capture = usePostHogClientCapture();
   const router = useRouter();
 
