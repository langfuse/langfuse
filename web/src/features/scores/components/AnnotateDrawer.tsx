--- conflicted
+++ resolved
@@ -34,24 +34,8 @@
   variant = "button",
   buttonVariant = "secondary",
   hasGroupedButton = false,
-<<<<<<< HEAD
+  environment,
 }: AnnotateDrawerProps<Target>) {
-=======
-  environment,
-}: {
-  traceId: string;
-  scores: APIScore[];
-  emptySelectedConfigIds: string[];
-  setEmptySelectedConfigIds: (ids: string[]) => void;
-  observationId?: string;
-  projectId: string;
-  variant?: "button" | "badge";
-  type?: "trace" | "observation" | "session";
-  source?: "TraceDetail" | "SessionDetail";
-  hasGroupedButton?: boolean;
-  environment?: string;
-}) {
->>>>>>> a01d12c0
   const [isDrawerOpen, setIsDrawerOpen] = useState(false);
   const [showSaving, setShowSaving] = useState(false);
   const capture = usePostHogClientCapture();
