--- conflicted
+++ resolved
@@ -70,11 +70,7 @@
 import { useRouter } from "next/router";
 import { usePostHogClientCapture } from "@/src/features/posthog-analytics/usePostHogClientCapture";
 import { cn } from "@/src/utils/tailwind";
-<<<<<<< HEAD
-=======
 import { useHasProjectAccess } from "@/src/features/rbac/utils/checkProjectAccess";
-import { isPresent } from "@/src/utils/typeChecks";
->>>>>>> 2a2f72cd
 
 const AnnotationScoreDataSchema = z.object({
   name: z.string(),
