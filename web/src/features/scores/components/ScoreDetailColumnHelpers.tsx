import { ScoresTableCell } from "@/src/components/scores-table-cell";
import { type LangfuseColumnDef } from "@/src/components/table/types";
import { type GenerationsTableRow } from "@/src/components/table/use-cases/generations";
import { type TracesTableRow } from "@/src/components/table/use-cases/traces";
import { Skeleton } from "@/src/components/ui/skeleton";
import { type DatasetRunItemRowData } from "@/src/features/datasets/components/DatasetRunItemsTable";
import { type DatasetRunRowData } from "@/src/features/datasets/components/DatasetRunsTable";
import {
  type CategoricalAggregate,
  type NumericAggregate,
  type ScoreAggregate,
} from "@langfuse/shared";
import { type PromptVersionTableRow } from "@/src/pages/project/[projectId]/prompts/[promptName]/metrics";
import { type ScoreDataType } from "@langfuse/shared";
import { type Row } from "@tanstack/react-table";
import React from "react";
<<<<<<< HEAD
import { type TableRowTypesWithIndividualScoreColumns } from "@/src/features/scores/lib/types";
import { type ScoreData } from "@/src/features/scores/types";
=======
import {
  type ScoreData,
  type TableRowTypesWithIndividualScoreColumns,
} from "@/src/features/scores/lib/types";
>>>>>>> 76cfaf10

const prefixScoreColKey = (
  key: string,
  prefix: "Trace" | "Generation",
): string => `${prefix}-${key}`;

export const getScoreDataTypeIcon = (dataType: ScoreDataType): string => {
  switch (dataType) {
    case "NUMERIC":
    default:
      return "#";
    case "CATEGORICAL":
      return "Ⓒ";
    case "BOOLEAN":
      return "Ⓑ";
  }
};

const parseScoreColumn = <
  T extends
    | TracesTableRow
    | GenerationsTableRow
    | DatasetRunRowData
    | DatasetRunItemRowData
    | PromptVersionTableRow,
>(
  col: ScoreData,
  prefix?: "Trace" | "Generation",
): LangfuseColumnDef<T> => {
  const { key, name, source, dataType } = col;

  if (!!prefix) {
    return {
      header: `${prefix}: ${getScoreDataTypeIcon(dataType)} ${name} (${source.toLowerCase()})`,
      accessorKey: prefixScoreColKey(key, prefix),
      id: prefixScoreColKey(key, prefix),
      enableHiding: true,
      size: 150,
    };
  }

  return {
    header: `${getScoreDataTypeIcon(dataType)} ${name} (${source.toLowerCase()})`,
    accessorKey: key,
    id: key,
    enableHiding: true,
    size: 150,
  };
};

export function verifyAndPrefixScoreDataAgainstKeys(
  scoreKeys: ScoreData[],
  scoreData: ScoreAggregate,
  prefix?: "Trace" | "Generation",
): ScoreAggregate {
  if (!Boolean(scoreKeys.length)) return {};
  let filteredScores: ScoreAggregate = {};

  const getScoreKey = (key: string) =>
    !!prefix ? prefixScoreColKey(key, prefix) : key;

  for (const key in scoreData) {
    if (scoreKeys.some((column) => column.key === key)) {
      filteredScores[getScoreKey(key)] = scoreData[key];
    }
  }

  return filteredScores;
}

export const constructIndividualScoreColumns = <
  T extends TableRowTypesWithIndividualScoreColumns,
>({
  scoreColumnProps,
  scoreColumnKey,
  showAggregateViewOnly = false,
  scoreColumnPrefix,
  cellsLoading = false,
}: {
  scoreColumnProps: ScoreData[];
  scoreColumnKey: keyof T & string;
  showAggregateViewOnly?: boolean;
  scoreColumnPrefix?: "Trace" | "Generation";
  cellsLoading?: boolean;
}): LangfuseColumnDef<T>[] => {
  return scoreColumnProps.map((col) => {
    const { accessorKey, header, size, enableHiding } = parseScoreColumn<T>(
      col,
      scoreColumnPrefix,
    );

    return {
      accessorKey,
      header,
      size,
      enableHiding,
      cell: ({ row }: { row: Row<T> }) => {
        const scoresData: ScoreAggregate = row.getValue(scoreColumnKey) ?? {};

        if (cellsLoading) return <Skeleton className="h-3 w-1/2" />;

        if (!Boolean(Object.keys(scoresData).length)) return null;
        if (!scoresData.hasOwnProperty(accessorKey)) return null;

        const value: CategoricalAggregate | NumericAggregate | undefined =
          scoresData[accessorKey];

        if (!value) return null;
        return (
          <ScoresTableCell
            aggregate={value}
            showSingleValue={!showAggregateViewOnly}
          />
        );
      },
    };
  });
};

export const getScoreGroupColumnProps = (isLoading: boolean) => ({
  accessorKey: "scores",
  header: "Scores",
  id: "scores",
  enableHiding: true,
  hideByDefault: true,
  cell: () => {
    return isLoading ? <Skeleton className="h-3 w-1/2" /> : null;
  },
});<|MERGE_RESOLUTION|>--- conflicted
+++ resolved
@@ -14,15 +14,10 @@
 import { type ScoreDataType } from "@langfuse/shared";
 import { type Row } from "@tanstack/react-table";
 import React from "react";
-<<<<<<< HEAD
-import { type TableRowTypesWithIndividualScoreColumns } from "@/src/features/scores/lib/types";
-import { type ScoreData } from "@/src/features/scores/types";
-=======
 import {
   type ScoreData,
   type TableRowTypesWithIndividualScoreColumns,
 } from "@/src/features/scores/lib/types";
->>>>>>> 76cfaf10
 
 const prefixScoreColKey = (
   key: string,
