import { useMemo, useState, useCallback } from "react";
import { Bar, BarChart, XAxis, YAxis, Legend } from "recharts";
import {
  ChartContainer,
  ChartTooltip,
  type ChartConfig,
} from "@/src/components/ui/chart";
<<<<<<< HEAD
import { ScoreChartLegendContent } from "./ScoreChartLegendContent";
=======
import { ScoreChartTooltip } from "../../libs/ScoreChartTooltip";
>>>>>>> f496386c

interface BooleanChartProps {
  distribution1: Array<{ binIndex: number; count: number }>;
  distribution2?: Array<{ binIndex: number; count: number }>;
  categories: string[]; // Should always be ["False", "True"]
  score1Name: string;
  score2Name?: string;
  colors: Record<string, string>;
}

/**
 * Boolean distribution chart component
 * Renders bar charts for boolean score distributions
 * - Single score: One bar per value (False/True)
 * - Two scores: Grouped bars for comparison
 */
export function ScoreDistributionBooleanChart({
  distribution1,
  distribution2,
  categories,
  score1Name,
  score2Name,
  colors,
}: BooleanChartProps) {
  const isComparisonMode = Boolean(distribution2 && score2Name);

  // Detect if we have namespaced category keys (e.g., "Color (annotation): True")
  // This happens in "all" and "matched" tabs when comparing scores
  const namespacedKeys = useMemo(() => {
    const colorKeys = Object.keys(colors);
    // Check if any key contains ":" which indicates namespacing
    const hasNamespacing = colorKeys.some((key) => key.includes(":"));

    if (!hasNamespacing) {
      return null;
    }

    // Extract namespaced keys for each category
    const keys: Record<string, string[]> = {};
    categories.forEach((category) => {
      keys[category] = colorKeys.filter((key) => key.endsWith(`: ${category}`));
    });

    return keys;
  }, [colors, categories]);

  // Transform data for Recharts - grouped bars
  const chartData = useMemo(() => {
    const dist2Map = distribution2
      ? new Map(distribution2.map((d) => [d.binIndex, d.count]))
      : null;

    return [...distribution1]
      .sort((a, b) => a.binIndex - b.binIndex)
      .map((item) => {
        const label = categories[item.binIndex] ?? `Value ${item.binIndex}`;

        if (isComparisonMode && dist2Map) {
          // Use namespaced keys if available, otherwise fall back to pv/uv
          if (namespacedKeys && namespacedKeys[label]) {
            const keys = namespacedKeys[label];
            const score1Key = keys[0] ?? "pv";
            const score2Key = keys[1] ?? "uv";

            return {
              name: label,
              [score1Key]: item.count,
              [score2Key]: dist2Map.get(item.binIndex) ?? 0,
            };
          }

          return {
            name: label,
            pv: item.count,
            uv: dist2Map.get(item.binIndex) ?? 0,
          };
        } else {
          return {
            name: label,
            pv: item.count,
          };
        }
      });
  }, [
    distribution1,
    distribution2,
    categories,
    isComparisonMode,
    namespacedKeys,
  ]);

  // Extract actual dataKeys being used in the chart
  const dataKeys = useMemo(() => {
    if (!isComparisonMode) {
      return { score1Key: "pv", score2Key: null };
    }

    // If we have namespaced keys, use the first category's keys as representative
    if (namespacedKeys && categories.length > 0) {
      const firstCategory = categories[0];
      const keys = namespacedKeys[firstCategory];
      if (keys && keys.length >= 2) {
        return { score1Key: keys[0], score2Key: keys[1] };
      }
    }

    // Fall back to pv/uv
    return { score1Key: "pv", score2Key: "uv" };
  }, [isComparisonMode, namespacedKeys, categories]);

  // Visibility state for interactive legend (comparison mode only)
  const [hiddenKeys, setHiddenKeys] = useState<Set<string>>(new Set());

  // Create visibility state object for legend
  const visibilityState = useMemo(() => {
    if (!isComparisonMode) return undefined;
    return {
      [dataKeys.score1Key]: !hiddenKeys.has(dataKeys.score1Key),
      ...(dataKeys.score2Key && {
        [dataKeys.score2Key]: !hiddenKeys.has(dataKeys.score2Key),
      }),
    };
  }, [hiddenKeys, isComparisonMode, dataKeys]);

  // Toggle handler
  const handleVisibilityToggle = useCallback(
    (key: string, visible: boolean) => {
      setHiddenKeys((prev) => {
        const next = new Set(prev);
        if (visible) {
          next.delete(key);
        } else {
          next.add(key);
        }
        return next;
      });
    },
    [],
  );

  // Build chart config
  const config: ChartConfig = useMemo(() => {
    // If we have namespaced keys, use them with their colors
    if (namespacedKeys && isComparisonMode) {
      const cfg: ChartConfig = {};

      // Add config for score1Key
      cfg[dataKeys.score1Key] = {
        label: dataKeys.score1Key,
        color: colors[dataKeys.score1Key] || Object.values(colors)[0],
      };

      // Add config for score2Key if it exists
      if (dataKeys.score2Key) {
        cfg[dataKeys.score2Key] = {
          label: dataKeys.score2Key,
          color: colors[dataKeys.score2Key] || Object.values(colors)[1],
        };
      }

      return cfg;
    }

    // Fall back to original logic without namespacing
    const firstColor =
      colors["True"] || colors["False"] || Object.values(colors)[0];

    const cfg: ChartConfig = {
      pv: {
        label: score1Name,
        color: firstColor,
      },
    };

    if (isComparisonMode && score2Name) {
      cfg.uv = {
        label: score2Name,
        color:
          colors["__score2_True"] ||
          colors["__score2_False"] ||
          Object.values(colors)[1] ||
          firstColor,
      };
    }

    return cfg;
  }, [
    isComparisonMode,
    score1Name,
    score2Name,
    colors,
    namespacedKeys,
    dataKeys,
  ]);

  return (
    <ChartContainer
      config={config}
      className="[&_.recharts-rectangle.recharts-tooltip-cursor]:fill-transparent"
    >
      <BarChart accessibilityLayer data={chartData} margin={{ bottom: 20 }}>
        <XAxis
          dataKey="name"
          stroke="hsl(var(--chart-grid))"
          fontSize={12}
          tickLine={false}
          axisLine={false}
          interval={0}
        />
        <YAxis
          stroke="hsl(var(--chart-grid))"
          fontSize={12}
          tickLine={false}
          axisLine={false}
          tickFormatter={(value) => value.toLocaleString()}
        />
        <ChartTooltip
          content={
            <ScoreChartTooltip
              valueFormatter={(value) => value.toLocaleString()}
              labelFormatter={(label) => String(label)}
            />
          }
        />
        <Bar
          dataKey={dataKeys.score1Key}
          fill={config[dataKeys.score1Key]?.color}
          fillOpacity={hiddenKeys.has(dataKeys.score1Key) ? 0 : 1}
          radius={[4, 4, 0, 0]}
        />
        {isComparisonMode && dataKeys.score2Key && (
          <Bar
            dataKey={dataKeys.score2Key}
            fill={config[dataKeys.score2Key]?.color}
            fillOpacity={hiddenKeys.has(dataKeys.score2Key) ? 0 : 1}
            radius={[4, 4, 0, 0]}
          />
        )}

        <Legend
          content={
            <ScoreChartLegendContent
              interactive={isComparisonMode}
              visibilityState={visibilityState}
              onVisibilityChange={handleVisibilityToggle}
            />
          }
        />
      </BarChart>
    </ChartContainer>
  );
}<|MERGE_RESOLUTION|>--- conflicted
+++ resolved
@@ -5,11 +5,8 @@
   ChartTooltip,
   type ChartConfig,
 } from "@/src/components/ui/chart";
-<<<<<<< HEAD
 import { ScoreChartLegendContent } from "./ScoreChartLegendContent";
-=======
 import { ScoreChartTooltip } from "../../libs/ScoreChartTooltip";
->>>>>>> f496386c
 
 interface BooleanChartProps {
   distribution1: Array<{ binIndex: number; count: number }>;
