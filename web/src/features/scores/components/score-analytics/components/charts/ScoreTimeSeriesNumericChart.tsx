--- conflicted
+++ resolved
@@ -5,10 +5,6 @@
   ChartTooltip,
   type ChartConfig,
 } from "@/src/components/ui/chart";
-<<<<<<< HEAD
-import { type IntervalConfig } from "@/src/utils/date-range-utils";
-import { ScoreChartLegendContent } from "./ScoreChartLegendContent";
-=======
 import {
   type IntervalConfig,
   type TimeRange,
@@ -16,7 +12,7 @@
 import { compactNumberFormatter } from "@/src/utils/numbers";
 import { formatChartTimestamp } from "../../libs/chart-formatters";
 import { ScoreChartTooltip } from "../../libs/ScoreChartTooltip";
->>>>>>> f496386c
+import { ScoreChartLegendContent } from "./ScoreChartLegendContent";
 
 export interface NumericTimeSeriesChartProps {
   data: Array<{
