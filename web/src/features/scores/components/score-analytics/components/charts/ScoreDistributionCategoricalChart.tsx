--- conflicted
+++ resolved
@@ -5,11 +5,8 @@
   ChartTooltip,
   type ChartConfig,
 } from "@/src/components/ui/chart";
-<<<<<<< HEAD
 import { ScoreChartLegendContent } from "./ScoreChartLegendContent";
-=======
 import { ScoreChartTooltip } from "../../libs/ScoreChartTooltip";
->>>>>>> f496386c
 
 interface CategoricalChartProps {
   distribution1: Array<{ binIndex: number; count: number }>;
@@ -118,9 +115,6 @@
     allStackKeys,
   ]);
 
-<<<<<<< HEAD
-  const hasManyCategories = chartData.length > 10;
-
   // Visibility state for interactive legend (stacked mode only)
   const [hiddenKeys, setHiddenKeys] = useState<Set<string>>(new Set());
 
@@ -150,8 +144,6 @@
     [],
   );
 
-=======
->>>>>>> f496386c
   // Configure chart colors and config using provided colors
   const config: ChartConfig = useMemo(() => {
     if (hasStackedData && allStackKeys.length > 0) {
