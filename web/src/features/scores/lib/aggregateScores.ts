--- conflicted
+++ resolved
@@ -20,15 +20,11 @@
   return `${formattedName}-${source}-${dataType}`;
 };
 
-<<<<<<< HEAD
-export const aggregateScores = <T extends APIScoreV2 | ScoreSimplified>(
-=======
-type ScoreToAggregate = (APIScore | ScoreSimplified) & {
+type ScoreToAggregate = (APIScoreV2 | ScoreSimplified) & {
   hasMetadata?: boolean;
 };
 
 export const aggregateScores = <T extends ScoreToAggregate>(
->>>>>>> b9cf01dd
   scores: T[],
 ): ScoreAggregate => {
   const groupedScores: Record<string, T[]> = scores.reduce(
