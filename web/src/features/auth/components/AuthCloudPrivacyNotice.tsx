import { env } from "@/src/env.mjs";

export const CloudPrivacyNotice = ({ action }: { action: string }) =>
  env.NEXT_PUBLIC_LANGFUSE_CLOUD_REGION !== undefined ? (
<<<<<<< HEAD
    <div className="mt-5 text-center text-xs text-muted-foreground">
=======
    <div className="mx-auto mt-10 max-w-lg text-center text-xs text-gray-500">
>>>>>>> 6435ce1a
      By {action} you are agreeing to our{" "}
      <a
        href="https://langfuse.com/terms"
        target="_blank"
        rel="noopener noreferrer"
        className="italic"
      >
        Terms and Conditions
      </a>
      ,{" "}
      <a
        href="https://langfuse.com/privacy"
        rel="noopener noreferrer"
        className="italic"
      >
        Privacy Policy
      </a>
      , and{" "}
      <a
        href="https://langfuse.com/cookie-policy"
        rel="noopener noreferrer"
        className="italic"
      >
        Cookie Policy
      </a>
      . You also confirm that the entered data is accurate.
    </div>
  ) : null;<|MERGE_RESOLUTION|>--- conflicted
+++ resolved
@@ -2,11 +2,7 @@
 
 export const CloudPrivacyNotice = ({ action }: { action: string }) =>
   env.NEXT_PUBLIC_LANGFUSE_CLOUD_REGION !== undefined ? (
-<<<<<<< HEAD
-    <div className="mt-5 text-center text-xs text-muted-foreground">
-=======
-    <div className="mx-auto mt-10 max-w-lg text-center text-xs text-gray-500">
->>>>>>> 6435ce1a
+    <div className="mx-auto mt-10 max-w-lg text-center text-xs text-muted-foreground">
       By {action} you are agreeing to our{" "}
       <a
         href="https://langfuse.com/terms"
