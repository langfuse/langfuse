--- conflicted
+++ resolved
@@ -62,25 +62,13 @@
     <div>
       <div className="mb-6 flex w-full flex-col gap-3">
         <div>
-<<<<<<< HEAD
-          <span className="text-sm font-medium leading-none">Data Region</span>
-          <p className="text-xs text-muted-foreground">
-            Regions are strictly separated.
-          </p>
-          {isSignUpPage ? (
-            <p className="text-xs text-muted-foreground">
-              {env.NEXT_PUBLIC_LANGFUSE_CLOUD_REGION === "EU"
-                ? "✅ Demo project available"
-                : "❌ Choose EU for demo project access"}
-=======
           <span className="text-sm font-medium leading-none">
             Data Region
             <DataRegionInfo />
           </span>
           {isSignUpPage && env.NEXT_PUBLIC_LANGFUSE_CLOUD_REGION === "US" ? (
-            <p className="text-xs text-gray-500">
+            <p className="text-xs text-muted-foreground">
               Demo project is only available in the EU region.
->>>>>>> 6435ce1a
             </p>
           ) : null}
         </div>
@@ -116,10 +104,6 @@
           </SelectContent>
         </Select>
       </div>
-<<<<<<< HEAD
-      <Divider className="text-muted-foreground" />
-=======
->>>>>>> 6435ce1a
     </div>
   );
 }
