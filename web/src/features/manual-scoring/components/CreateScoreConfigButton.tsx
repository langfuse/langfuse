import React, { useState } from "react";
import { Button } from "@/src/components/ui/button";
<<<<<<< HEAD
import { z } from "zod";
=======
import { useHasAccess } from "@/src/features/rbac/utils/checkAccess";
>>>>>>> 4c681773
import {
  Dialog,
  DialogContent,
  DialogHeader,
  DialogTitle,
  DialogTrigger,
} from "@/src/components/ui/dialog";
import { PlusIcon, Trash } from "lucide-react";
import { useFieldArray, useForm } from "react-hook-form";
import { zodResolver } from "@hookform/resolvers/zod";
import {
  Form,
  FormControl,
  FormField,
  FormItem,
  FormLabel,
  FormMessage,
} from "@/src/components/ui/form";
import { Input } from "@/src/components/ui/input";
import { ScoreDataType, availableDataTypes } from "@langfuse/shared";
import {
  Select,
  SelectContent,
  SelectItem,
  SelectTrigger,
  SelectValue,
} from "@/src/components/ui/select";
import { api } from "@/src/utils/api";
import { Textarea } from "@/src/components/ui/textarea";
import {
  isBooleanDataType,
  isCategoricalDataType,
  isNumericDataType,
} from "@/src/features/manual-scoring/lib/helpers";
import { isPresent } from "@/src/utils/typeChecks";
import DocPopup from "@/src/components/layouts/doc-popup";
import { usePostHogClientCapture } from "@/src/features/posthog-analytics/usePostHogClientCapture";
<<<<<<< HEAD
import { useHasProjectAccess } from "@/src/features/rbac/utils/checkProjectAccess";
=======
import { z } from "zod";
>>>>>>> 4c681773

const Category = z.object({
  label: z.string().min(1),
  value: z.number(),
});

const createConfigSchema = z.object({
  name: z.string().min(1).max(35),
  dataType: z.enum(availableDataTypes),
  minValue: z.coerce.number().optional(),
  maxValue: z.coerce.number().optional(),
  categories: z.array(Category).optional(),
  description: z.string().optional(),
});

type CreateConfig = z.infer<typeof createConfigSchema>;

const validateScoreConfig = (values: CreateConfig): string | null => {
  const { dataType, maxValue, minValue, categories } = values;

  if (isNumericDataType(dataType)) {
    if (isPresent(maxValue) && isPresent(minValue) && maxValue <= minValue) {
      return "Maximum value must be greater than Minimum value.";
    }
  } else if (isCategoricalDataType(dataType)) {
    if (!categories || categories.length === 0) {
      return "At least one category is required for categorical data types.";
    }
  } else if (isBooleanDataType(dataType)) {
    if (categories?.length !== 2)
      return "Boolean data type must have exactly 2 categories.";
    const isBooleanCategoryInvalid = categories?.some(
      (category) => category.value !== 0 && category.value !== 1,
    );
    if (isBooleanCategoryInvalid)
      return "Boolean data type must have categories with values 0 and 1.";
  }

  const uniqueNames = new Set<string>();
  const uniqueValues = new Set<number>();

  for (const category of categories || []) {
    if (uniqueNames.has(category.label)) {
      return "Category names must be unique.";
    }
    uniqueNames.add(category.label);

    if (uniqueValues.has(category.value)) {
      return "Category values must be unique.";
    }
    uniqueValues.add(category.value);
  }

  return null;
};

export function CreateScoreConfigButton({ projectId }: { projectId: string }) {
  const [open, setOpen] = useState(false);
  const [formError, setFormError] = useState<string | null>(null);
  const capture = usePostHogClientCapture();

  const hasAccess = useHasProjectAccess({
    projectId: projectId,
    scope: "scoreConfigs:CUD",
  });

  const utils = api.useUtils();
  const createScoreConfig = api.scoreConfigs.create.useMutation({
    onSuccess: () => utils.scoreConfigs.invalidate(),
    onError: (error) =>
      setFormError(error.message ?? "An error occurred while creating config."),
  });

  const form = useForm<CreateConfig>({
    resolver: zodResolver(createConfigSchema),
    defaultValues: {
      dataType: ScoreDataType.NUMERIC,
      minValue: undefined,
      maxValue: undefined,
      name: "",
    },
  });

  const { fields, append, remove, replace } = useFieldArray({
    control: form.control,
    name: "categories",
  });

  if (!hasAccess) return null;

  function onSubmit(values: CreateConfig) {
    const error = validateScoreConfig(values);
    setFormError(error);
    if (error) return;

    return createScoreConfig
      .mutateAsync({
        projectId,
        ...values,
      })
      .then(() => {
        capture("score_configs:create_form_submit", {
          dataType: values.dataType,
        });
        form.reset();
        setOpen(false);
      })
      .catch((error) => {
        console.error(error);
      });
  }

  return (
    <>
      <Dialog
        open={open}
        onOpenChange={(v) => {
          setOpen(v);
          form.reset();
        }}
      >
        <DialogTrigger asChild>
          <Button variant="secondary" loading={createScoreConfig.isLoading}>
            <PlusIcon className="-ml-0.5 mr-1.5 h-5 w-5" aria-hidden="true" />
            Add new score config
          </Button>
        </DialogTrigger>
        <DialogContent className="max-h-[90vh] overflow-y-auto">
          <DialogHeader>
            <DialogTitle>Add new score config</DialogTitle>
          </DialogHeader>
          <Form {...form}>
            <form
              className="space-y-6"
              // eslint-disable-next-line @typescript-eslint/no-misused-promises
              onSubmit={form.handleSubmit(onSubmit)}
            >
              <FormField
                control={form.control}
                name="name"
                render={({ field }) => (
                  <FormItem>
                    <FormLabel>Name</FormLabel>
                    <FormControl>
                      <Input
                        {...field}
                        type="text"
                        onBlur={(e) => field.onChange(e.target.value.trimEnd())}
                      />
                    </FormControl>
                    <FormMessage />
                  </FormItem>
                )}
              />
              <FormField
                control={form.control}
                name="dataType"
                render={({ field }) => (
                  <FormItem>
                    <FormLabel>Data type</FormLabel>
                    <Select
                      defaultValue={field.value}
                      onValueChange={(value) => {
                        field.onChange(
                          value as (typeof availableDataTypes)[number],
                        );
                        form.clearErrors();
                        if (isNumericDataType(value as ScoreDataType)) {
                          form.setValue("categories", undefined);
                        } else {
                          form.setValue("minValue", undefined);
                          form.setValue("maxValue", undefined);
                          if (isBooleanDataType(value as ScoreDataType)) {
                            replace([
                              { label: "True", value: 1 },
                              { label: "False", value: 0 },
                            ]);
                          } else {
                            replace([{ label: "", value: 0 }]);
                          }
                        }
                      }}
                    >
                      <FormControl>
                        <SelectTrigger>
                          <SelectValue placeholder="Select a data type" />
                        </SelectTrigger>
                      </FormControl>
                      <SelectContent>
                        {availableDataTypes.map((role) => (
                          <SelectItem value={role} key={role}>
                            {role}
                          </SelectItem>
                        ))}
                      </SelectContent>
                    </Select>
                    <FormMessage />
                  </FormItem>
                )}
              />
              {isNumericDataType(form.getValues("dataType")) ? (
                <>
                  <FormField
                    control={form.control}
                    name="minValue"
                    render={({ field }) => (
                      <FormItem>
                        <FormLabel>Minimum (optional)</FormLabel>
                        <FormControl>
                          <Input {...field} type="number" />
                        </FormControl>
                        <FormMessage />
                      </FormItem>
                    )}
                  />
                  <FormField
                    control={form.control}
                    name="maxValue"
                    render={({ field }) => (
                      <FormItem>
                        <FormLabel>Maximum (optional)</FormLabel>
                        <FormControl>
                          <Input {...field} type="number" />
                        </FormControl>
                        <FormMessage />
                      </FormItem>
                    )}
                  />
                </>
              ) : (
                <div className="grid grid-flow-row gap-2">
                  <FormField
                    control={form.control}
                    name="categories"
                    render={() => (
                      <>
                        {fields.length > 0 && (
                          <div className="mb-2 grid grid-cols-[1fr,3fr] items-center gap-2 text-left sm:grid-cols-[1fr,7fr]">
                            <FormLabel className="grid grid-flow-col">
                              Value
                              <DocPopup
                                description={`This is how the ${
                                  isCategoricalDataType(
                                    form.getValues("dataType"),
                                  )
                                    ? "category"
                                    : "boolean"
                                } label is mapped to an integer value internally.`}
                                size="xs"
                              ></DocPopup>
                            </FormLabel>
                            <FormLabel>Label</FormLabel>
                          </div>
                        )}
                        {fields.map((category, index) => (
                          <div
                            key={`${category.id}-langfuseObject`}
                            className="items-top mb-2 grid grid-cols-[1fr,3fr] gap-2 text-left sm:grid-cols-[1fr,7fr]"
                          >
                            <FormField
                              control={form.control}
                              name={`categories.${index}.value`}
                              render={({ field }) => (
                                <FormItem>
                                  <FormControl>
                                    <Input
                                      {...field}
                                      readOnly
                                      disabled
                                      inputMode="numeric"
                                      className="text-center"
                                    />
                                  </FormControl>
                                  <FormMessage />
                                </FormItem>
                              )}
                            />
                            <div className="grid grid-cols-[1fr,auto] gap-2">
                              <FormField
                                control={form.control}
                                name={`categories.${index}.label`}
                                render={({ field }) => (
                                  <FormItem>
                                    <FormControl>
                                      <Input
                                        {...field}
                                        type="text"
                                        onBlur={(e) =>
                                          field.onChange(
                                            e.target.value.trimEnd(),
                                          )
                                        }
                                        readOnly={isBooleanDataType(
                                          form.getValues("dataType"),
                                        )}
                                      />
                                    </FormControl>
                                    <FormMessage />
                                  </FormItem>
                                )}
                              />
                              {isCategoricalDataType(
                                form.getValues("dataType"),
                              ) && (
                                <Button
                                  onClick={() => remove(index)}
                                  variant="outline"
                                  size="icon"
                                  disabled={
                                    index === 0 || index !== fields.length - 1
                                  }
                                >
                                  <Trash className="h-4 w-4" />
                                </Button>
                              )}
                            </div>
                          </div>
                        ))}
                        {isCategoricalDataType(form.getValues("dataType")) && (
                          <div className="grid-cols-auto grid">
                            <Button
                              type="button"
                              variant="secondary"
                              disabled={
                                isBooleanDataType(form.getValues("dataType")) &&
                                fields.length === 2
                              }
                              onClick={() =>
                                append({ label: "", value: fields.length })
                              }
                            >
                              Add category
                            </Button>
                          </div>
                        )}
                      </>
                    )}
                  />
                </div>
              )}
              <FormField
                control={form.control}
                name="description"
                render={({ field }) => (
                  <>
                    <FormItem>
                      <FormLabel>Description (optional)</FormLabel>
                      <FormControl>
                        <Textarea
                          {...field}
                          placeholder="Provide an optional description of the score config..."
                        />
                      </FormControl>
                      <FormMessage />
                    </FormItem>
                  </>
                )}
              />
              <Button
                type="submit"
                className="w-full"
                loading={form.formState.isSubmitting}
              >
                Submit
              </Button>
            </form>
            {formError ? (
              <p className="text-red text-center">
                <span className="font-bold">Error:</span> {formError}
              </p>
            ) : null}
          </Form>
        </DialogContent>
      </Dialog>
    </>
  );
}<|MERGE_RESOLUTION|>--- conflicted
+++ resolved
@@ -1,10 +1,5 @@
 import React, { useState } from "react";
 import { Button } from "@/src/components/ui/button";
-<<<<<<< HEAD
-import { z } from "zod";
-=======
-import { useHasAccess } from "@/src/features/rbac/utils/checkAccess";
->>>>>>> 4c681773
 import {
   Dialog,
   DialogContent,
@@ -42,11 +37,8 @@
 import { isPresent } from "@/src/utils/typeChecks";
 import DocPopup from "@/src/components/layouts/doc-popup";
 import { usePostHogClientCapture } from "@/src/features/posthog-analytics/usePostHogClientCapture";
-<<<<<<< HEAD
 import { useHasProjectAccess } from "@/src/features/rbac/utils/checkProjectAccess";
-=======
 import { z } from "zod";
->>>>>>> 4c681773
 
 const Category = z.object({
   label: z.string().min(1),
