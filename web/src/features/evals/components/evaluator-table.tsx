--- conflicted
+++ resolved
@@ -10,7 +10,6 @@
 import useColumnVisibility from "@/src/features/column-visibility/hooks/useColumnVisibility";
 import { InlineFilterState } from "@/src/features/filters/components/filter-builder";
 import { useDetailPageLists } from "@/src/features/navigate-detail-pages/context";
-import { useQueryFilterState } from "@/src/features/filters/hooks/useFilterState";
 import { useSidebarFilterState } from "@/src/features/filters/hooks/useSidebarFilterState";
 import { evaluatorFilterConfig } from "@/src/features/filters/config/evaluators-config";
 import { type RouterOutputs, api } from "@/src/utils/api";
@@ -94,8 +93,6 @@
   const [editConfigId, setEditConfigId] = useState<string | null>(null);
   const utils = api.useUtils();
 
-  const [filterState] = useQueryFilterState([], "eval_configs", projectId);
-
   const [orderByState, setOrderByState] = useOrderByState({
     column: "createdAt",
     order: "DESC",
@@ -115,7 +112,7 @@
     page: paginationState.pageIndex,
     limit: paginationState.pageSize,
     projectId,
-    filter: filterState,
+    filter: queryFilter.filterState,
     orderBy: orderByState,
     searchQuery: searchQuery,
   });
@@ -396,7 +393,6 @@
   };
 
   return (
-<<<<<<< HEAD
     <DataTableControlsProvider>
       <div className="flex h-full w-full flex-col">
         {/* Toolbar spanning full width */}
@@ -431,7 +427,10 @@
                     "[aria-label='edit'], [aria-label='actions'], [aria-label='view-logs'], [aria-label='delete']",
                   ],
                 },
-                tableDataUpdatedAt: evaluators.dataUpdatedAt,
+                tableDataUpdatedAt: Math.max(
+                  evaluators.dataUpdatedAt,
+                  costs.dataUpdatedAt,
+                ),
                 children: (
                   <PeekViewEvaluatorConfigDetail projectId={projectId} />
                 ),
@@ -453,69 +452,20 @@
                           (evaluator) => convertToTableRow(evaluator),
                         ),
                       }
-=======
-    <>
-      <DataTableToolbar
-        columns={columns}
-        filterColumnDefinition={evalConfigFilterColumns}
-        filterState={filterState}
-        setFilterState={setFilterState}
-        columnVisibility={columnVisibility}
-        setColumnVisibility={setColumnVisibility}
-        searchConfig={{
-          metadataSearchFields: ["Name"],
-          updateQuery: setSearchQuery,
-          currentQuery: searchQuery ?? undefined,
-          tableAllowsFullTextSearch: false,
-          setSearchType: undefined,
-          searchType: undefined,
-        }}
-      />
-      <DataTable
-        tableName={"evalConfigs"}
-        columns={columns}
-        peekView={{
-          itemType: "RUNNING_EVALUATOR",
-          detailNavigationKey: "evals",
-          peekEventOptions: {
-            ignoredSelectors: [
-              "[aria-label='edit'], [aria-label='actions'], [aria-label='view-logs'], [aria-label='delete']",
-            ],
-          },
-          tableDataUpdatedAt: Math.max(
-            evaluators.dataUpdatedAt,
-            costs.dataUpdatedAt,
-          ),
-          children: <PeekViewEvaluatorConfigDetail projectId={projectId} />,
-          ...peekNavigationProps,
-        }}
-        data={
-          evaluators.isLoading
-            ? { isLoading: true, isError: false }
-            : evaluators.isError
-              ? {
-                  isLoading: false,
-                  isError: true,
-                  error: evaluators.error.message,
-                }
-              : {
-                  isLoading: false,
-                  isError: false,
-                  data: safeExtract(evaluators.data, "configs", []).map(
-                    (evaluator) => convertToTableRow(evaluator),
-                  ),
-                }
-        }
-        pagination={{
-          totalCount,
-          onChange: setPaginationState,
-          state: paginationState,
-        }}
-        orderBy={orderByState}
-        setOrderBy={setOrderByState}
-        columnVisibility={columnVisibility}
-        onColumnVisibilityChange={setColumnVisibility}
-      />
+              }
+              pagination={{
+                totalCount,
+                onChange: setPaginationState,
+                state: paginationState,
+              }}
+              orderBy={orderByState}
+              setOrderBy={setOrderByState}
+              columnVisibility={columnVisibility}
+              onColumnVisibilityChange={setColumnVisibility}
+            />
+          </div>
+        </div>
+      </div>
       <Dialog
         open={!!editConfigId && existingEvaluator.isSuccess}
         onOpenChange={(open) => {
@@ -543,66 +493,23 @@
                       },
                     }
                   : undefined
->>>>>>> c3b5d002
               }
-              pagination={{
-                totalCount,
-                onChange: setPaginationState,
-                state: paginationState,
+              shouldWrapVariables={true}
+              useDialog={true}
+              mode="edit"
+              onFormSuccess={() => {
+                setEditConfigId(null);
+                void utils.evals.allConfigs.invalidate();
+                showSuccessToast({
+                  title: "Evaluator updated successfully",
+                  description:
+                    "Changes will automatically be reflected future evaluator runs",
+                });
               }}
-              orderBy={orderByState}
-              setOrderBy={setOrderByState}
-              columnVisibility={columnVisibility}
-              onColumnVisibilityChange={setColumnVisibility}
             />
-            <Dialog
-              open={!!editConfigId && existingEvaluator.isSuccess}
-              onOpenChange={(open) => {
-                if (!open) setEditConfigId(null);
-              }}
-            >
-              <DialogContent className="max-h-[90vh] max-w-screen-xl overflow-y-auto">
-                <DialogHeader>
-                  <DialogTitle>Edit configuration</DialogTitle>
-                </DialogHeader>
-                {existingEvaluator.isLoading ? (
-                  <div className="flex items-center justify-center p-4">
-                    <Loader2 className="h-6 w-6 animate-spin" />
-                  </div>
-                ) : (
-                  <EvaluatorForm
-                    projectId={projectId}
-                    evalTemplates={[]}
-                    existingEvaluator={
-                      existingEvaluator.data &&
-                      existingEvaluator.data.evalTemplate
-                        ? {
-                            ...existingEvaluator.data,
-                            evalTemplate: {
-                              ...existingEvaluator.data.evalTemplate,
-                            },
-                          }
-                        : undefined
-                    }
-                    shouldWrapVariables={true}
-                    useDialog={true}
-                    mode="edit"
-                    onFormSuccess={() => {
-                      setEditConfigId(null);
-                      void utils.evals.allConfigs.invalidate();
-                      showSuccessToast({
-                        title: "Evaluator updated successfully",
-                        description:
-                          "Changes will automatically be reflected future evaluator runs",
-                      });
-                    }}
-                  />
-                )}
-              </DialogContent>
-            </Dialog>
-          </div>
-        </div>
-      </div>
+          )}
+        </DialogContent>
+      </Dialog>
     </DataTableControlsProvider>
   );
 }