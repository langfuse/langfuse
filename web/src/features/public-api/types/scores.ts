--- conflicted
+++ resolved
@@ -64,29 +64,6 @@
   comment: z.string().nullish(),
 });
 
-<<<<<<< HEAD
-=======
-const GetScoresDataBase = z.object({
-  id: z.string(),
-  timestamp: z.coerce.date(),
-  name: z.string(),
-  source: z.enum(ScoreSource),
-  comment: z.string().nullish(),
-  traceId: z.string(),
-  observationId: z.string().nullish(),
-  trace: z.object({
-    userId: z.string().nullish(),
-  }),
-  configId: z.string().nullish(),
-});
-
-export const GetScoresData = z.discriminatedUnion("dataType", [
-  GetScoresDataBase.merge(NumericData),
-  GetScoresDataBase.merge(CategoricalData),
-  GetScoresDataBase.merge(BooleanData),
-]);
-
->>>>>>> 05a4935a
 const ValidatedScoreSchema = z.discriminatedUnion("dataType", [
   ScoreBase.merge(NumericData),
   ScoreBase.merge(CategoricalData),
@@ -185,6 +162,7 @@
     if (result.success) {
       acc.push(result.data);
     } else {
+      console.error("Score parsing error: ", result.error);
       Sentry.captureException(result.error);
     }
     return acc;
@@ -311,6 +289,7 @@
       if (result.success) {
         acc.push(result.data);
       } else {
+        console.error("Score parsing error: ", result.error);
         Sentry.captureException(result.error);
       }
       return acc;
