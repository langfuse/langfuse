--- conflicted
+++ resolved
@@ -17,13 +17,10 @@
 import { usePostHogClientCapture } from "@/src/features/posthog-analytics/usePostHogClientCapture";
 import { useUiCustomization } from "@/src/ee/features/ui-customization/useUiCustomization";
 import { env } from "@/src/env.mjs";
-<<<<<<< HEAD
 import { Input } from "@/src/components/ui/input";
 import { Label } from "@/src/components/ui/label";
-=======
 import { cn } from "@/src/utils/tailwind";
 import { SubHeader } from "@/src/components/layouts/header";
->>>>>>> 51e10e46
 
 type ApiKeyScope = "project" | "organization";
 
@@ -122,20 +119,8 @@
           </DialogTitle>
         </DialogHeader>
         <DialogBody>
-<<<<<<< HEAD
           {generatedKeys ? (
-            <>
-              <ApiKeyRender scope={props.scope} generatedKeys={generatedKeys} />
-              {props.scope === "project" && (
-                <div className="mt-4 max-w-full">
-                  <div className="text-md my-2 font-semibold">Usage</div>
-                  <QuickstartExamples
-                    secretKey={generatedKeys.secretKey}
-                    publicKey={generatedKeys.publicKey}
-                  />
-                </div>
-              )}
-            </>
+            <ApiKeyRender scope={props.scope} generatedKeys={generatedKeys} />
           ) : (
             <div className="space-y-4">
               <div>
@@ -155,12 +140,6 @@
               </div>
             </div>
           )}
-=======
-          <ApiKeyRender
-            scope={props.scope}
-            generatedKeys={generatedKeys ?? undefined}
-          />
->>>>>>> 51e10e46
         </DialogBody>
         {!generatedKeys && (
           <DialogFooter>
