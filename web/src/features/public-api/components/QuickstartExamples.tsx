--- conflicted
+++ resolved
@@ -15,206 +15,6 @@
   secretKey: string;
   publicKey: string;
   host: string;
-<<<<<<< HEAD
-}) => (
-  <Tabs defaultValue="python" className="relative max-w-full">
-    <div className="overflow-x-scroll">
-      <TabsList>
-        <TabsTrigger value="python">Python</TabsTrigger>
-        <TabsTrigger value="js">JS/TS</TabsTrigger>
-        <TabsTrigger value="openai">OpenAI</TabsTrigger>
-        <TabsTrigger value="langchain">Langchain</TabsTrigger>
-        <TabsTrigger value="langchain-js">Langchain JS</TabsTrigger>
-        <TabsTrigger value="llamaindex">LlamaIndex</TabsTrigger>
-        <TabsTrigger value="other">Other</TabsTrigger>
-      </TabsList>
-    </div>
-    <TabsContent value="python">
-      <CodeView content="pip install langfuse" className="mb-2 bg-muted" />
-      <CodeView
-        className="bg-muted"
-        content={`from langfuse import Langfuse\n\nlangfuse = Langfuse(\n  secret_key="${secretKey}",\n  public_key="${publicKey}",\n  host="${host}"\n)`}
-      />
-      <p className="mt-3 text-xs text-muted-foreground">
-        See{" "}
-        <a
-          href="https://langfuse.com/docs/get-started"
-          className="underline"
-          target="_blank"
-          rel="noopener noreferrer"
-        >
-          Quickstart
-        </a>{" "}
-        and{" "}
-        <a
-          href="https://langfuse.com/docs/sdk/python"
-          className="underline"
-          target="_blank"
-          rel="noopener noreferrer"
-        >
-          Python docs
-        </a>{" "}
-        for more details and an end-to-end example.
-      </p>
-    </TabsContent>
-    <TabsContent value="js">
-      <CodeView content="npm install langfuse" className="mb-2 bg-muted" />
-      <CodeView
-        className="bg-muted"
-        content={`import { Langfuse } from "langfuse";\n\nconst langfuse = new Langfuse({\n  secretKey: "${secretKey}",\n  publicKey: "${publicKey}",\n  baseUrl: "${host}"\n});`}
-      />
-      <p className="mt-3 text-xs text-muted-foreground">
-        See{" "}
-        <a
-          href="https://langfuse.com/docs/get-started"
-          className="underline"
-          target="_blank"
-          rel="noopener noreferrer"
-        >
-          Quickstart
-        </a>{" "}
-        and{" "}
-        <a
-          href="https://langfuse.com/docs/sdk/typescript"
-          className="underline"
-          target="_blank"
-          rel="noopener noreferrer"
-        >
-          JS/TS docs
-        </a>{" "}
-        for more details and an end-to-end example.
-      </p>
-    </TabsContent>
-    <TabsContent value="openai">
-      <p className="mt-2 text-xs text-muted-foreground">
-        The integration is a drop-in replacement for the OpenAI Python SDK. By
-        changing the import, Langfuse will capture all LLM calls and send them
-        to Langfuse asynchronously.
-      </p>
-      <CodeView content="pip install langfuse" className="my-2 bg-muted" />
-      <CodeView
-        title=".env"
-        content={`LANGFUSE_SECRET_KEY=${secretKey}\nLANGFUSE_PUBLIC_KEY=${publicKey}\nLANGFUSE_HOST="${host}"`}
-        className="my-2 bg-muted"
-      />
-      <CodeView
-        content={`# remove: import openai\n\nfrom langfuse.openai import openai`}
-        className="my-2 bg-muted"
-      />
-      <p className="mt-2 text-xs text-muted-foreground">
-        Use the OpenAI SDK as you would normally. See the{" "}
-        <a
-          href="https://langfuse.com/docs/integrations/openai"
-          className="underline"
-          target="_blank"
-          rel="noopener noreferrer"
-        >
-          OpenAI Integration docs
-        </a>{" "}
-        for more details and an end-to-end example.
-      </p>
-    </TabsContent>
-    <TabsContent value="langchain">
-      <p className="mt-2 text-xs text-muted-foreground">
-        The integration uses the Langchain callback system to automatically
-        capture detailed traces of your Langchain executions.
-      </p>
-      <CodeView content="pip install langfuse" className="my-2 bg-muted" />
-      <CodeView
-        content={LANGCHAIN_PYTHON_CODE({ publicKey, secretKey, host })}
-        className="my-2 bg-muted"
-      />
-      <p className="mt-2 text-xs text-muted-foreground">
-        See the{" "}
-        <a
-          href="https://langfuse.com/docs/integrations/langchain/python"
-          className="underline"
-          target="_blank"
-          rel="noopener noreferrer"
-        >
-          Langchain Integration docs
-        </a>{" "}
-        for more details and an end-to-end example.
-      </p>
-    </TabsContent>
-    <TabsContent value="langchain-js">
-      <p className="mt-2 text-xs text-muted-foreground">
-        The integration uses the Langchain callback system to automatically
-        capture detailed traces of your Langchain executions.
-      </p>
-      <CodeView
-        content="npm install langfuse-langchain"
-        className="my-2 bg-muted"
-      />
-      <CodeView
-        content={LANGCHAIN_JS_CODE({ publicKey, secretKey, host })}
-        className="my-2 bg-muted"
-      />
-      <p className="mt-2 text-xs text-muted-foreground">
-        See the{" "}
-        <a
-          href="https://langfuse.com/docs/integrations/langchain/typescript"
-          className="underline"
-          target="_blank"
-          rel="noopener noreferrer"
-        >
-          Langchain Integration docs
-        </a>{" "}
-        for more details and an end-to-end example.
-      </p>
-    </TabsContent>
-    <TabsContent value="llamaindex">
-      <p className="mt-2 text-xs text-muted-foreground">
-        The integration uses the LlamaIndex callback system to automatically
-        capture detailed traces of your LlamaIndex executions.
-      </p>
-      <CodeView
-        content="pip install langfuse llama-index"
-        className="my-2 bg-muted"
-      />
-      <CodeView
-        content={LLAMA_INDEX_CODE({ publicKey, secretKey, host })}
-        className="my-2 bg-muted"
-      />
-      <p className="mt-2 text-xs text-muted-foreground">
-        See the{" "}
-        <a
-          href="https://langfuse.com/docs/integrations/llama-index"
-          className="underline"
-          target="_blank"
-          rel="noopener noreferrer"
-        >
-          LlamaIndex Integration docs
-        </a>{" "}
-        for more details and an end-to-end example.
-      </p>
-    </TabsContent>
-    <TabsContent value="other">
-      <p className="mt-2 text-xs text-muted-foreground">
-        Use the{" "}
-        <a
-          href="https://api.reference.langfuse.com/"
-          className="underline"
-          target="_blank"
-          rel="noopener noreferrer"
-        >
-          API
-        </a>{" "}
-        or one of the{" "}
-        <a
-          href="https://langfuse.com/docs/integrations"
-          className="underline"
-          target="_blank"
-          rel="noopener noreferrer"
-        >
-          native integrations
-        </a>{" "}
-        (e.g. LiteLLM, Flowise, and Langflow) to integrate with Langfuse.
-      </p>
-    </TabsContent>
-  </Tabs>
-);
-=======
 }) => {
   const capture = usePostHogClientCapture();
   const tabs = [
@@ -226,7 +26,6 @@
     { value: "llamaindex", label: "LlamaIndex" },
     { value: "other", label: "Other" },
   ];
->>>>>>> b0982566
 
   return (
     <Tabs defaultValue="python" className="relative max-w-full">
@@ -248,12 +47,12 @@
         </TabsList>
       </div>
       <TabsContent value="python">
-        <CodeView content="pip install langfuse" className="mb-2 bg-blue-50" />
-        <CodeView
-          className="bg-blue-50"
+        <CodeView content="pip install langfuse" className="mb-2 bg-muted" />
+        <CodeView
+          className="bg-muted"
           content={`from langfuse import Langfuse\n\nlangfuse = Langfuse(\n  secret_key="${secretKey}",\n  public_key="${publicKey}",\n  host="${host}"\n)`}
         />
-        <p className="mt-3 text-xs text-gray-600">
+        <p className="mt-3 text-xs text-muted-foreground">
           See{" "}
           <a
             href="https://langfuse.com/docs/get-started"
@@ -276,12 +75,12 @@
         </p>
       </TabsContent>
       <TabsContent value="js">
-        <CodeView content="npm install langfuse" className="mb-2 bg-blue-50" />
-        <CodeView
-          className="bg-blue-50"
+        <CodeView content="npm install langfuse" className="mb-2 bg-muted" />
+        <CodeView
+          className="bg-muted"
           content={`import { Langfuse } from "langfuse";\n\nconst langfuse = new Langfuse({\n  secretKey: "${secretKey}",\n  publicKey: "${publicKey}",\n  baseUrl: "${host}"\n});`}
         />
-        <p className="mt-3 text-xs text-gray-600">
+        <p className="mt-3 text-xs text-muted-foreground">
           See{" "}
           <a
             href="https://langfuse.com/docs/get-started"
@@ -304,22 +103,22 @@
         </p>
       </TabsContent>
       <TabsContent value="openai">
-        <p className="mt-2 text-xs text-gray-600">
+        <p className="mt-2 text-xs text-muted-foreground">
           The integration is a drop-in replacement for the OpenAI Python SDK. By
           changing the import, Langfuse will capture all LLM calls and send them
           to Langfuse asynchronously.
         </p>
-        <CodeView content="pip install langfuse" className="my-2 bg-blue-50" />
+        <CodeView content="pip install langfuse" className="my-2 bg-muted" />
         <CodeView
           title=".env"
           content={`LANGFUSE_SECRET_KEY=${secretKey}\nLANGFUSE_PUBLIC_KEY=${publicKey}\nLANGFUSE_HOST="${host}"`}
-          className="my-2 bg-blue-50"
+          className="my-2 bg-muted"
         />
         <CodeView
           content={`# remove: import openai\n\nfrom langfuse.openai import openai`}
-          className="my-2 bg-blue-50"
-        />
-        <p className="mt-2 text-xs text-gray-600">
+          className="my-2 bg-muted"
+        />
+        <p className="mt-2 text-xs text-muted-foreground">
           Use the OpenAI SDK as you would normally. See the{" "}
           <a
             href="https://langfuse.com/docs/integrations/openai"
@@ -333,16 +132,16 @@
         </p>
       </TabsContent>
       <TabsContent value="langchain">
-        <p className="mt-2 text-xs text-gray-600">
+        <p className="mt-2 text-xs text-muted-foreground">
           The integration uses the Langchain callback system to automatically
           capture detailed traces of your Langchain executions.
         </p>
-        <CodeView content="pip install langfuse" className="my-2 bg-blue-50" />
+        <CodeView content="pip install langfuse" className="my-2 bg-muted" />
         <CodeView
           content={LANGCHAIN_PYTHON_CODE({ publicKey, secretKey, host })}
-          className="my-2 bg-blue-50"
-        />
-        <p className="mt-2 text-xs text-gray-600">
+          className="my-2 bg-muted"
+        />
+        <p className="mt-2 text-xs text-muted-foreground">
           See the{" "}
           <a
             href="https://langfuse.com/docs/integrations/langchain/python"
@@ -356,19 +155,19 @@
         </p>
       </TabsContent>
       <TabsContent value="langchain-js">
-        <p className="mt-2 text-xs text-gray-600">
+        <p className="mt-2 text-xs text-muted-foreground">
           The integration uses the Langchain callback system to automatically
           capture detailed traces of your Langchain executions.
         </p>
         <CodeView
           content="npm install langfuse-langchain"
-          className="my-2 bg-blue-50"
+          className="my-2 bg-muted"
         />
         <CodeView
           content={LANGCHAIN_JS_CODE({ publicKey, secretKey, host })}
-          className="my-2 bg-blue-50"
-        />
-        <p className="mt-2 text-xs text-gray-600">
+          className="my-2 bg-muted"
+        />
+        <p className="mt-2 text-xs text-muted-foreground">
           See the{" "}
           <a
             href="https://langfuse.com/docs/integrations/langchain/typescript"
@@ -382,19 +181,19 @@
         </p>
       </TabsContent>
       <TabsContent value="llamaindex">
-        <p className="mt-2 text-xs text-gray-600">
+        <p className="mt-2 text-xs text-muted-foreground">
           The integration uses the LlamaIndex callback system to automatically
           capture detailed traces of your LlamaIndex executions.
         </p>
         <CodeView
           content="pip install langfuse llama-index"
-          className="my-2 bg-blue-50"
+          className="my-2 bg-muted"
         />
         <CodeView
           content={LLAMA_INDEX_CODE({ publicKey, secretKey, host })}
-          className="my-2 bg-blue-50"
-        />
-        <p className="mt-2 text-xs text-gray-600">
+          className="my-2 bg-muted"
+        />
+        <p className="mt-2 text-xs text-muted-foreground">
           See the{" "}
           <a
             href="https://langfuse.com/docs/integrations/llama-index"
@@ -408,7 +207,7 @@
         </p>
       </TabsContent>
       <TabsContent value="other">
-        <p className="mt-2 text-xs text-gray-600">
+        <p className="mt-2 text-xs text-muted-foreground">
           Use the{" "}
           <a
             href="https://api.reference.langfuse.com/"
