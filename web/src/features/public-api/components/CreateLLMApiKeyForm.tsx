import { useFieldArray, useForm } from "react-hook-form";
import { zodResolver } from "@hookform/resolvers/zod";
import {
  type BedrockConfig,
  type BedrockCredential,
  LLMAdapter,
  type LlmApiKeys,
} from "@langfuse/shared";
import { PlusIcon, TrashIcon } from "lucide-react";
import { z } from "zod/v4";
import { Button } from "@/src/components/ui/button";
import {
  Form,
  FormControl,
  FormDescription,
  FormField,
  FormItem,
  FormLabel,
  FormMessage,
} from "@/src/components/ui/form";
import { Input } from "@/src/components/ui/input";
import {
  Select,
  SelectContent,
  SelectItem,
  SelectTrigger,
  SelectValue,
} from "@/src/components/ui/select";
import { Switch } from "@/src/components/ui/switch";
import { api } from "@/src/utils/api";
import { cn } from "@/src/utils/tailwind";
import { usePostHogClientCapture } from "@/src/features/posthog-analytics/usePostHogClientCapture";
import { type useUiCustomization } from "@/src/ee/features/ui-customization/useUiCustomization";
import { DialogFooter } from "@/src/components/ui/dialog";
import { DialogBody } from "@/src/components/ui/dialog";

<<<<<<< HEAD
const formSchema = z
  .object({
    secretKey: z.string().optional(),
    provider: z
      .string()
      .min(1, "Please add a provider name that identifies this connection."),
    adapter: z.enum(LLMAdapter),
    baseURL: z.union([z.literal(""), z.string().url()]),
    withDefaultModels: z.boolean(),
    customModels: z.array(z.object({ value: z.string().min(1) })),
    awsAccessKeyId: z.string().optional(),
    awsSecretAccessKey: z.string().optional(),
    awsRegion: z.string().optional(),
    extraHeaders: z.array(
      z.object({ key: z.string().min(1), value: z.string().min(1) }),
    ),
  })
  .refine((data) => data.withDefaultModels || data.customModels.length > 0, {
    message:
      "At least one custom model name is required when default models are disabled.",
    path: ["withDefaultModels"],
  })
  .refine(
    (data) =>
      data.adapter !== LLMAdapter.Bedrock ||
      (data.awsAccessKeyId && data.awsSecretAccessKey && data.awsRegion),
    {
      message: "AWS credentials are required when using Bedrock adapter.",
      path: ["adapter"],
    },
  )
  .refine((data) => data.adapter === LLMAdapter.Bedrock || data.secretKey, {
    message: "Secret key is required.",
    path: ["secretKey"],
  });
=======
const createFormSchema = (mode: "create" | "update") =>
  z
    .object({
      secretKey: z.string().optional(),
      provider: z
        .string()
        .min(1, "Please add a provider name that identifies this connection."),
      adapter: z.nativeEnum(LLMAdapter),
      baseURL: z.union([z.literal(""), z.string().url()]),
      withDefaultModels: z.boolean(),
      customModels: z.array(z.object({ value: z.string().min(1) })),
      awsAccessKeyId: z.string().optional(),
      awsSecretAccessKey: z.string().optional(),
      awsRegion: z.string().optional(),
      extraHeaders: z.array(
        z.object({
          key: z.string().min(1),
          value: mode === "create" ? z.string().min(1) : z.string().optional(),
        }),
      ),
    })
    .refine((data) => data.withDefaultModels || data.customModels.length > 0, {
      message:
        "At least one custom model name is required when default models are disabled.",
      path: ["withDefaultModels"],
    })
    .refine(
      (data) =>
        data.adapter !== LLMAdapter.Bedrock ||
        (data.awsAccessKeyId && data.awsSecretAccessKey && data.awsRegion),
      {
        message: "AWS credentials are required when using Bedrock adapter.",
        path: ["adapter"],
      },
    )
    .refine(
      (data) =>
        data.adapter === LLMAdapter.Bedrock ||
        mode === "update" ||
        data.secretKey,
      {
        message: "Secret key is required.",
        path: ["secretKey"],
      },
    );

interface CreateLLMApiKeyFormProps {
  projectId?: string;
  onSuccess: () => void;
  customization: ReturnType<typeof useUiCustomization>;
  mode?: "create" | "update";
  existingKey?: LlmApiKeys;
}
>>>>>>> a121e24b

export function CreateLLMApiKeyForm({
  projectId,
  onSuccess,
  customization,
  mode = "create",
  existingKey,
}: CreateLLMApiKeyFormProps) {
  const utils = api.useUtils();
  const capture = usePostHogClientCapture();

  const existingKeys = api.llmApiKey.all.useQuery(
    {
      projectId: projectId as string,
    },
    { enabled: Boolean(projectId) },
  );

  const mutCreateLlmApiKey = api.llmApiKey.create.useMutation({
    onSuccess: () => utils.llmApiKey.invalidate(),
  });

  const mutUpdateLlmApiKey = api.llmApiKey.update.useMutation({
    onSuccess: () => utils.llmApiKey.invalidate(),
  });

  const mutTestLLMApiKey = api.llmApiKey.test.useMutation();
  const mutTestUpdateLLMApiKey = api.llmApiKey.testUpdate.useMutation();

  const defaultAdapter: LLMAdapter = customization?.defaultModelAdapter
    ? LLMAdapter[customization.defaultModelAdapter]
    : LLMAdapter.OpenAI;

  const getCustomizedBaseURL = (adapter: LLMAdapter) => {
    switch (adapter) {
      case LLMAdapter.OpenAI:
        return customization?.defaultBaseUrlOpenAI ?? "";
      case LLMAdapter.Azure:
        return customization?.defaultBaseUrlAzure ?? "";
      case LLMAdapter.Anthropic:
        return customization?.defaultBaseUrlAnthropic ?? "";
      case LLMAdapter.Atla:
        return "https://api.atla-ai.com/v1/integrations/langfuse";
      default:
        return "";
    }
  };

<<<<<<< HEAD
  const form = useForm({
=======
  const formSchema = createFormSchema(mode);

  const form = useForm<z.infer<typeof formSchema>>({
>>>>>>> a121e24b
    resolver: zodResolver(formSchema),
    defaultValues:
      mode === "update" && existingKey
        ? {
            adapter: existingKey.adapter as LLMAdapter,
            provider: existingKey.provider,
            secretKey: "",
            baseURL:
              existingKey.baseURL ??
              getCustomizedBaseURL(existingKey.adapter as LLMAdapter),
            withDefaultModels: existingKey.withDefaultModels,
            customModels: existingKey.customModels.map((value) => ({ value })),
            extraHeaders:
              existingKey.extraHeaderKeys?.map((key) => ({ key, value: "" })) ??
              [],
          }
        : {
            adapter: defaultAdapter,
            provider: "",
            secretKey: "",
            baseURL: getCustomizedBaseURL(defaultAdapter),
            withDefaultModels: true,
            customModels: [],
            extraHeaders: [],
          },
  });

  const currentAdapter = form.watch("adapter");

  const { fields, append, remove } = useFieldArray({
    control: form.control,
    name: "customModels",
  });

  const {
    fields: headerFields,
    append: appendHeader,
    remove: removeHeader,
  } = useFieldArray({
    control: form.control,
    name: "extraHeaders",
  });

  // Disable provider and adapter fields in update mode
  const isFieldDisabled = (fieldName: string) => {
    if (mode !== "update") return false;
    return ["provider", "adapter"].includes(fieldName);
  };

  async function onSubmit(values: z.infer<typeof formSchema>) {
    if (!projectId) return console.error("No project ID found.");

    if (mode === "create") {
      if (
        existingKeys?.data?.data
          .map((k) => k.provider)
          .includes(values.provider)
      ) {
        form.setError("provider", {
          type: "manual",
          message: "There already exists an API key for this provider.",
        });
        return;
      }
      capture("project_settings:llm_api_key_create", {
        provider: values.provider,
      });
    } else {
      capture("project_settings:llm_api_key_update", {
        provider: values.provider,
      });
    }

    let secretKey = values.secretKey;
    let config: BedrockConfig | undefined;

    if (currentAdapter === LLMAdapter.Bedrock) {
      const credentials: BedrockCredential = {
        accessKeyId: values.awsAccessKeyId ?? "",
        secretAccessKey: values.awsSecretAccessKey ?? "",
      };
      secretKey = JSON.stringify(credentials);

      config = {
        region: values.awsRegion ?? "",
      };
    }

    const extraHeaders =
      values.extraHeaders.length > 0
        ? values.extraHeaders.reduce(
            (acc, header) => {
              acc[header.key] = header.value ?? "";
              return acc;
            },
            {} as Record<string, string>,
          )
        : undefined;

    const newKey = {
      id: existingKey?.id ?? "",
      projectId,
      secretKey: secretKey ?? "",
      provider: values.provider,
      adapter: values.adapter,
      baseURL: values.baseURL || undefined,
      withDefaultModels: values.withDefaultModels,
      config,
      customModels: values.customModels
        .map((m) => m.value.trim())
        .filter(Boolean),
      extraHeaders,
    };

    try {
      const testResult =
        mode === "create"
          ? await mutTestLLMApiKey.mutateAsync(newKey)
          : await mutTestUpdateLLMApiKey.mutateAsync(newKey);

      if (!testResult.success) throw new Error(testResult.error);
    } catch (error) {
      console.error(error);
      form.setError("root", {
        type: "manual",
        message:
          error instanceof Error
            ? error.message
            : "Could not verify the API key.",
      });

      return;
    }

    return (mode === "create" ? mutCreateLlmApiKey : mutUpdateLlmApiKey)
      .mutateAsync(newKey)
      .then(() => {
        form.reset();
        onSuccess();
      })
      .catch((error) => {
        console.error(error);
      });
  }

  return (
    <Form {...form}>
      <form
        className={cn("flex flex-col gap-4 overflow-auto")}
        onSubmit={form.handleSubmit(onSubmit)}
      >
        <DialogBody>
          {/* Provider name */}
          <FormField
            control={form.control}
            name="provider"
            render={({ field }) => (
              <FormItem>
                <FormLabel>Provider name</FormLabel>
                <FormDescription>
                  Name to identify the key within Langfuse.
                </FormDescription>
                <FormControl>
                  <Input {...field} disabled={isFieldDisabled("provider")} />
                </FormControl>
                <FormMessage />
              </FormItem>
            )}
          />

          {/* LLM adapter */}
          <FormField
            control={form.control}
            name="adapter"
            render={({ field }) => (
              <FormItem>
                <FormLabel>LLM adapter</FormLabel>
                <FormDescription>
                  Schema that is accepted at that provider endpoint.
                </FormDescription>
                <Select
                  defaultValue={field.value}
                  onValueChange={(value) => {
                    field.onChange(value as LLMAdapter);
                    form.setValue(
                      "baseURL",
                      getCustomizedBaseURL(value as LLMAdapter),
                    );
                  }}
                  disabled={isFieldDisabled("adapter")}
                >
                  <FormControl>
                    <SelectTrigger>
                      <SelectValue placeholder="Select a LLM provider" />
                    </SelectTrigger>
                  </FormControl>
                  <SelectContent>
                    {Object.values(LLMAdapter).map((provider) => (
                      <SelectItem value={provider} key={provider}>
                        {provider}
                      </SelectItem>
                    ))}
                  </SelectContent>
                </Select>
                <FormMessage />
              </FormItem>
            )}
          />

          {/* baseURL */}
          {currentAdapter !== LLMAdapter.Bedrock && (
            <FormField
              control={form.control}
              name="baseURL"
              render={({ field }) => (
                <FormItem>
                  <FormLabel>API Base URL</FormLabel>
                  <FormDescription>
                    Leave blank to use the default base URL for the given LLM
                    adapter.{" "}
                    {currentAdapter === LLMAdapter.OpenAI && (
                      <span>OpenAI default: https://api.openai.com/v1</span>
                    )}
                    {currentAdapter === LLMAdapter.Azure && (
                      <span>
                        Please add the base URL in the following format (or
                        compatible API):
                        https://&#123;instanceName&#125;.openai.azure.com/openai/deployments
                      </span>
                    )}
                    {currentAdapter === LLMAdapter.Anthropic && (
                      <span>
                        Anthropic default: https://api.anthropic.com (excluding
                        /v1/messages)
                      </span>
                    )}
                    {currentAdapter === LLMAdapter.Atla && (
                      <span className="text-dark-yellow">
                        <br />
                        Please use the Atla default base URL:
                        https://api.atla-ai.com/v1/integrations/langfuse
                      </span>
                    )}
                  </FormDescription>

                  <FormControl>
                    <Input {...field} placeholder="default" />
                  </FormControl>

                  <FormMessage />
                </FormItem>
              )}
            />
          )}

          {currentAdapter === LLMAdapter.Bedrock ? (
            <>
              <FormField
                control={form.control}
                name="awsRegion"
                render={({ field }) => (
                  <FormItem>
                    <FormLabel>AWS Region</FormLabel>
                    <FormControl>
                      <Input {...field} />
                    </FormControl>
                    <FormMessage />
                  </FormItem>
                )}
              />
              <FormField
                control={form.control}
                name="awsAccessKeyId"
                render={({ field }) => (
                  <FormItem>
                    <FormLabel>AWS Access Key ID</FormLabel>
                    <FormDescription>
                      These should be long-lived credentials for an AWS user
                      with `bedrock:InvokeModel` permission.
                    </FormDescription>
                    <FormControl>
                      <Input {...field} />
                    </FormControl>
                    <FormMessage />
                  </FormItem>
                )}
              />
              <FormField
                control={form.control}
                name="awsSecretAccessKey"
                render={({ field }) => (
                  <FormItem>
                    <FormLabel>AWS Secret Access Key</FormLabel>
                    <FormControl>
                      <Input {...field} type="password" />
                    </FormControl>
                    <FormMessage />
                  </FormItem>
                )}
              />
            </>
          ) : (
            <FormField
              control={form.control}
              name="secretKey"
              render={({ field }) => (
                <FormItem>
                  <FormLabel>API Key</FormLabel>
                  <FormDescription>
                    Your API keys are stored encrypted on our servers.
                  </FormDescription>
                  {currentAdapter === LLMAdapter.VertexAI && (
                    <FormDescription className="text-dark-yellow">
                      Paste your GCP service account JSON key here. The service
                      account must have `Vertex AI User` role permissions.
                      Example JSON:
                      <pre className="text-xs">
                        {`{
  "type": "service_account",
  "project_id": "<project_id>",
  "private_key_id": "<private_key_id>",
  "private_key": "<private_key>",
  "client_email": "<client_email>",
  "client_id": "<client_id>",
  "auth_uri": "<auth_uri>",
  "token_uri": "<token_uri>",
  "auth_provider_x509_cert_url": "<auth_provider_x509_cert_url>",
  "client_x509_cert_url": "<client_x509_cert_url>",
}`}
                      </pre>
                    </FormDescription>
                  )}
                  <FormControl>
                    <Input
                      {...field}
                      placeholder={
                        mode === "update"
                          ? existingKey?.displaySecretKey
                          : undefined
                      }
                    />
                  </FormControl>
                  <FormMessage />
                </FormItem>
              )}
            />
          )}

          {/* Extra Headers */}
          {currentAdapter === LLMAdapter.OpenAI ||
          currentAdapter === LLMAdapter.Azure ? (
            <FormField
              control={form.control}
              name="extraHeaders"
              render={() => (
                <FormItem>
                  <FormLabel>Extra Headers</FormLabel>
                  <FormDescription>
                    Optional additional HTTP headers to include with requests
                    towards LLM provider. All header values stored encrypted on
                    our servers.
                  </FormDescription>

                  {headerFields.map((header, index) => (
                    <div key={header.id} className="flex flex-row space-x-2">
                      <Input
                        {...form.register(`extraHeaders.${index}.key`)}
                        placeholder="Header name"
                      />
                      <Input
                        {...form.register(`extraHeaders.${index}.value`)}
                        placeholder={
                          mode === "update" &&
                          existingKey?.extraHeaderKeys &&
                          existingKey.extraHeaderKeys[index]
                            ? "***"
                            : "Header value"
                        }
                      />
                      <Button
                        type="button"
                        variant="ghost"
                        onClick={() => removeHeader(index)}
                      >
                        <TrashIcon className="h-4 w-4" />
                      </Button>
                    </div>
                  ))}

                  <Button
                    type="button"
                    variant="ghost"
                    onClick={() => appendHeader({ key: "", value: "" })}
                    className="w-full"
                  >
                    <PlusIcon
                      className="-ml-0.5 mr-1.5 h-5 w-5"
                      aria-hidden="true"
                    />
                    Add Header
                  </Button>
                </FormItem>
              )}
            />
          ) : null}

          {/* With default models */}
          <FormField
            control={form.control}
            name="withDefaultModels"
            render={({ field }) => (
              <FormItem>
                <span className="row flex">
                  <span className="flex-1">
                    <FormLabel>Enable default models</FormLabel>
                    <FormDescription>
                      Default models for the selected adapter will be available
                      in Langfuse features.
                    </FormDescription>
                    {currentAdapter === LLMAdapter.Azure && (
                      <FormDescription className="text-dark-yellow">
                        Azure LLM adapter does not support default model names
                        maintained by Langfuse. Instead, please add a custom
                        model below that is the same as your deployment name.
                      </FormDescription>
                    )}
                    {currentAdapter === LLMAdapter.Bedrock && (
                      <FormDescription className="text-dark-yellow">
                        Bedrock LLM adapter does not support default model names
                        maintained by Langfuse. Instead, please add the Bedrock
                        model IDs you have enabled in the AWS console.
                      </FormDescription>
                    )}
                  </span>

                  <FormControl>
                    <Switch
                      disabled={
                        currentAdapter === LLMAdapter.Azure ||
                        currentAdapter === LLMAdapter.Bedrock
                      }
                      checked={
                        currentAdapter === LLMAdapter.Azure ||
                        currentAdapter === LLMAdapter.Bedrock
                          ? false
                          : field.value
                      }
                      onCheckedChange={field.onChange}
                    />
                  </FormControl>
                </span>

                <FormMessage />
              </FormItem>
            )}
          />

          {/* Custom model names */}
          <FormField
            control={form.control}
            name="customModels"
            render={() => (
              <FormItem>
                <FormLabel>Custom models</FormLabel>
                <FormDescription>
                  Custom model names accepted by given endpoint.
                </FormDescription>
                {currentAdapter === LLMAdapter.Azure && (
                  <FormDescription className="text-dark-yellow">
                    {
                      "For Azure, the model name should be the same as the deployment name in Azure. For evals, choose a model with function calling capabilities."
                    }
                  </FormDescription>
                )}

                {currentAdapter === LLMAdapter.Bedrock && (
                  <FormDescription className="text-dark-yellow">
                    {
                      "For Bedrock, the model name is the Bedrock Inference Profile ID, e.g. 'eu.anthropic.claude-3-5-sonnet-20240620-v1:0'"
                    }
                  </FormDescription>
                )}

                {fields.map((customModel, index) => (
                  <span
                    key={customModel.id}
                    className="flex flex-row space-x-2"
                  >
                    <Input
                      {...form.register(`customModels.${index}.value`)}
                      placeholder={`Custom model name ${index + 1}`}
                    />
                    <Button
                      type="button"
                      variant="ghost"
                      onClick={() => remove(index)}
                    >
                      <TrashIcon className="h-4 w-4" />
                    </Button>
                  </span>
                ))}
                <Button
                  type="button"
                  variant="ghost"
                  onClick={() => append({ value: "" })}
                  className="w-full"
                >
                  <PlusIcon
                    className="-ml-0.5 mr-1.5 h-5 w-5"
                    aria-hidden="true"
                  />
                  Add custom model name
                </Button>
              </FormItem>
            )}
          />
        </DialogBody>

        <DialogFooter>
          <Button
            type="submit"
            className="w-full"
            loading={form.formState.isSubmitting}
          >
            {mode === "create" ? "Save new LLM API key" : "Update LLM API key"}
          </Button>

          {form.formState.errors.root && (
            <FormMessage>{form.formState.errors.root.message}</FormMessage>
          )}
        </DialogFooter>
      </form>
    </Form>
  );
}<|MERGE_RESOLUTION|>--- conflicted
+++ resolved
@@ -7,7 +7,7 @@
   type LlmApiKeys,
 } from "@langfuse/shared";
 import { PlusIcon, TrashIcon } from "lucide-react";
-import { z } from "zod/v4";
+import { z } from "zod";
 import { Button } from "@/src/components/ui/button";
 import {
   Form,
@@ -34,43 +34,6 @@
 import { DialogFooter } from "@/src/components/ui/dialog";
 import { DialogBody } from "@/src/components/ui/dialog";
 
-<<<<<<< HEAD
-const formSchema = z
-  .object({
-    secretKey: z.string().optional(),
-    provider: z
-      .string()
-      .min(1, "Please add a provider name that identifies this connection."),
-    adapter: z.enum(LLMAdapter),
-    baseURL: z.union([z.literal(""), z.string().url()]),
-    withDefaultModels: z.boolean(),
-    customModels: z.array(z.object({ value: z.string().min(1) })),
-    awsAccessKeyId: z.string().optional(),
-    awsSecretAccessKey: z.string().optional(),
-    awsRegion: z.string().optional(),
-    extraHeaders: z.array(
-      z.object({ key: z.string().min(1), value: z.string().min(1) }),
-    ),
-  })
-  .refine((data) => data.withDefaultModels || data.customModels.length > 0, {
-    message:
-      "At least one custom model name is required when default models are disabled.",
-    path: ["withDefaultModels"],
-  })
-  .refine(
-    (data) =>
-      data.adapter !== LLMAdapter.Bedrock ||
-      (data.awsAccessKeyId && data.awsSecretAccessKey && data.awsRegion),
-    {
-      message: "AWS credentials are required when using Bedrock adapter.",
-      path: ["adapter"],
-    },
-  )
-  .refine((data) => data.adapter === LLMAdapter.Bedrock || data.secretKey, {
-    message: "Secret key is required.",
-    path: ["secretKey"],
-  });
-=======
 const createFormSchema = (mode: "create" | "update") =>
   z
     .object({
@@ -124,7 +87,6 @@
   mode?: "create" | "update";
   existingKey?: LlmApiKeys;
 }
->>>>>>> a121e24b
 
 export function CreateLLMApiKeyForm({
   projectId,
@@ -173,13 +135,9 @@
     }
   };
 
-<<<<<<< HEAD
+  const formSchema = createFormSchema(mode);
+
   const form = useForm({
-=======
-  const formSchema = createFormSchema(mode);
-
-  const form = useForm<z.infer<typeof formSchema>>({
->>>>>>> a121e24b
     resolver: zodResolver(formSchema),
     defaultValues:
       mode === "update" && existingKey
