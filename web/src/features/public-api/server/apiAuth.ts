import { env } from "@/src/env.mjs";
import {
<<<<<<< HEAD
  addUserToSpan,
  createShaHash,
  recordCount,
  verifySecretKey,
} from "@langfuse/shared/src/server";
import { type ApiAccessScope } from "@/src/features/public-api/server/types";
=======
  createShaHash,
  verifySecretKey,
  type AuthHeaderVerificationResult,
} from "@langfuse/shared/src/server";
>>>>>>> 7464059c
import { type PrismaClient, type ApiKey } from "@langfuse/shared/src/db";
import { isPrismaException } from "@/src/utils/exceptions";
import { type Redis } from "ioredis";
import { z } from "zod";

export const ApiKeyZod = z.object({
  id: z.string(),
  note: z.string().nullable(),
  publicKey: z.string(),
  hashedSecretKey: z.string(),
  fastHashedSecretKey: z.string().nullable(),
  displaySecretKey: z.string(),
  createdAt: z.string().datetime().nullable(),
  lastUsedAt: z.string().datetime().nullable(),
  expiresAt: z.string().datetime().nullable(),
  projectId: z.string(),
});

const API_KEY_NON_EXISTENT = "api-key-non-existent";

export const CachedApiKey = z.union([
  ApiKeyZod,
  z.literal(API_KEY_NON_EXISTENT),
]);

export class ApiAuthService {
  prisma: PrismaClient;
  redis: Redis | null;

  constructor(prisma: PrismaClient, redis: Redis | null) {
    this.prisma = prisma;
    this.redis = redis;
  }

  async deleteApiKey(id: string, projectId: string) {
    // Make sure the API key exists and belongs to the project the user has access to
    const apiKey = await this.prisma.apiKey.findFirstOrThrow({
      where: {
        id: id,
        projectId: projectId,
      },
    });
    if (!apiKey) {
      return false;
    }

    // if redis is available, delete the key from there as well
    // delete from redis even if caching is disabled via env for consistency
    if (this.redis && apiKey.fastHashedSecretKey) {
      await this.redis.del(this.createRedisKey(apiKey.fastHashedSecretKey));
    }

    await this.prisma.apiKey.delete({
      where: {
        id: apiKey.id,
      },
    });
    return true;
  }

  async verifyAuthHeaderAndReturnScope(
    authHeader: string | undefined,
  ): Promise<AuthHeaderVerificationResult> {
    if (!authHeader) {
      console.error("No authorization header");
      return {
        validKey: false,
        error: "No authorization header",
      };
    }

    try {
      // Basic auth, full scope, needs secret key and public key
      if (authHeader.startsWith("Basic ")) {
        const { username: publicKey, password: secretKey } =
          this.extractBasicAuthCredentials(authHeader);

        const salt = env.SALT;
        const hashFromProvidedKey = createShaHash(secretKey, salt);

        // fetches by redis if available, fallback to postgres
        const apiKey = await this.fetchApiKeyAndAddToRedis(hashFromProvidedKey);

        let projectId = apiKey?.projectId;

        if (!apiKey || !apiKey.fastHashedSecretKey) {
          const dbKey = await this.prisma.apiKey.findUnique({
            where: { publicKey },
          });

          if (!dbKey) {
            console.error("No key found for public key", publicKey);
            if (this.redis) {
              console.log(
                `No key found, storing ${API_KEY_NON_EXISTENT} in redis`,
              );
              await this.addApiKeyToRedis(
                hashFromProvidedKey,
                API_KEY_NON_EXISTENT,
              );
            }
            throw new Error("Invalid credentials");
          }

          const isValid = await verifySecretKey(
            secretKey,
            dbKey.hashedSecretKey,
          );

          if (!isValid) {
            console.log("Old key is invalid", publicKey);
            throw new Error("Invalid credentials");
          }

          const shaKey = createShaHash(secretKey, salt);

          await this.prisma.apiKey.update({
            where: { publicKey },
            data: {
              fastHashedSecretKey: shaKey,
            },
          });
          projectId = dbKey.projectId;
        }

        if (!projectId) {
          console.log("No project id found for key", publicKey);
          throw new Error("Invalid credentials");
        }

        addUserToSpan({ projectId });

        return {
          validKey: true,
          scope: {
            projectId: projectId,
            accessLevel: "all",
          },
        };
      }
      // Bearer auth, limited scope, only needs public key
      if (authHeader.startsWith("Bearer ")) {
        const publicKey = authHeader.replace("Bearer ", "");

        const dbKey = await this.findDbKeyOrThrow(publicKey);

        addUserToSpan({ projectId: dbKey.projectId });

        return {
          validKey: true,
          scope: {
            projectId: dbKey.projectId,
            accessLevel: "scores",
          },
        };
      }
    } catch (error: unknown) {
      console.error(
        `Error verifying auth header: ${error instanceof Error ? error.message : null}`,
      );

      if (isPrismaException(error)) {
        throw error;
      }

      return {
        validKey: false,
        error:
          (error instanceof Error ? error.message : "Authorization error") +
          ". Confirm that you've configured the correct host.",
      };
    }
    return {
      validKey: false,
      error: "Invalid authorization header",
    };
  }

  extractBasicAuthCredentials(basicAuthHeader: string): {
    username: string;
    password: string;
  } {
    const authValue = basicAuthHeader.split(" ")[1];
    if (!authValue) throw new Error("Invalid authorization header");

    const [username, password] = atob(authValue).split(":");
    if (!username || !password) throw new Error("Invalid authorization header");
    return { username, password };
  }

  async findDbKeyOrThrow(publicKey: string) {
    const dbKey = await this.prisma.apiKey.findUnique({
      where: { publicKey },
    });
    if (!dbKey) {
      console.log("No api key found for public key:", publicKey);
      throw new Error("Invalid public key");
    }
    return dbKey;
  }

  async fetchApiKeyAndAddToRedis(hash: string) {
    // first get the API key from redis, this does not throw
    const redisApiKey = await this.fetchApiKeyFromRedis(hash);

    if (redisApiKey === API_KEY_NON_EXISTENT) {
      recordCount("api_key_cache_hit", 1);
      throw new Error("Invalid credentials");
    }

    // if we found something, return the object.
    if (redisApiKey) {
      recordCount("api_key_cache_hit", 1);
      return redisApiKey;
    }

    recordCount("api_key_cache_miss", 1);

    // if redis not available or object not found, try the database
    const apiKey = await this.prisma.apiKey.findUnique({
      where: { fastHashedSecretKey: hash },
    });

    // add the key to redis for future use if available, this does not throw
    // only do so if the new hashkey exists already.
    if (apiKey && apiKey.fastHashedSecretKey) {
      await this.addApiKeyToRedis(hash, apiKey);
    }
    return apiKey;
  }

  async addApiKeyToRedis(
    hash: string,
    apiKey: ApiKey | typeof API_KEY_NON_EXISTENT,
  ) {
    if (!this.redis || env.LANGFUSE_CACHE_API_KEY_ENABLED !== "true") {
      return;
    }

    try {
      await this.redis.set(
        this.createRedisKey(hash),
        JSON.stringify(apiKey),
        "EX",
        env.LANGFUSE_CACHE_API_KEY_TTL_SECONDS, // redis API is in seconds
      );
    } catch (error: unknown) {
      console.error("Error adding key to redis", error);
    }
  }

  async fetchApiKeyFromRedis(hash: string) {
    if (!this.redis || env.LANGFUSE_CACHE_API_KEY_ENABLED !== "true") {
      return null;
    }

    try {
      const redisApiKey = await this.redis.getex(
        this.createRedisKey(hash),
        "EX",
        env.LANGFUSE_CACHE_API_KEY_TTL_SECONDS, // redis API is in seconds
      );

      if (!redisApiKey) {
        return null;
      }

      const parsedApiKey = CachedApiKey.safeParse(JSON.parse(redisApiKey));

      if (parsedApiKey.success) {
        return parsedApiKey.data;
      }

      if (!parsedApiKey.success) {
        console.error(
          "Failed to parse API key from Redis:",
          parsedApiKey.error,
        );
      }
      return null;
    } catch (error: unknown) {
      console.error("Error fetching key from redis", error);
      return null;
    }
  }

  createRedisKey(hash: string) {
    return `api-key:${hash}`;
  }
}<|MERGE_RESOLUTION|>--- conflicted
+++ resolved
@@ -1,18 +1,9 @@
 import { env } from "@/src/env.mjs";
 import {
-<<<<<<< HEAD
-  addUserToSpan,
-  createShaHash,
-  recordCount,
-  verifySecretKey,
-} from "@langfuse/shared/src/server";
-import { type ApiAccessScope } from "@/src/features/public-api/server/types";
-=======
   createShaHash,
   verifySecretKey,
   type AuthHeaderVerificationResult,
 } from "@langfuse/shared/src/server";
->>>>>>> 7464059c
 import { type PrismaClient, type ApiKey } from "@langfuse/shared/src/db";
 import { isPrismaException } from "@/src/utils/exceptions";
 import { type Redis } from "ioredis";
