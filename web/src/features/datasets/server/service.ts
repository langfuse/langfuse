--- conflicted
+++ resolved
@@ -1,16 +1,7 @@
-import {
-  Prisma,
-  type PrismaClient,
-  type DatasetRunItems,
-<<<<<<< HEAD
-=======
-  optionalPaginationZod,
-  type FilterState,
-  datasetItemFilterColumns,
-  type DatasetItem,
-  type TracingSearchType,
->>>>>>> dd41a219
-} from "@langfuse/shared";
+import { Prisma, type PrismaClient, type DatasetRunItems, type DatasetItem } from "@langfuse/shared";
+import { TracingSearchType } from "@langfuse/shared/interfaces";
+import { datasetItemFilterColumns } from "@langfuse/shared/tableDefinitions";
+import { FilterState } from "@langfuse/shared/types";
 import { filterAndValidateDbScoreList } from "@langfuse/shared/features/scores";
 
 import { optionalPaginationZod } from "@langfuse/shared/utils";
