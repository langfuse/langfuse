import { z } from "zod";
import {
  createTRPCRouter,
  protectedProjectProcedure,
} from "@/src/server/api/trpc";
import { Prisma, type Dataset } from "@langfuse/shared/src/db";
import { throwIfNoProjectAccess } from "@/src/features/rbac/utils/checkProjectAccess";
import { auditLog } from "@/src/features/audit-logs/auditLog";
import { DB } from "@/src/server/db";
<<<<<<< HEAD
import {
  DatasetStatus,
  type PrismaClient,
  type ScoreAggregate,
  type ScoreSimplified,
  filterAndValidateDbScoreList,
  paginationZod,
} from "@langfuse/shared";
import { aggregateScores } from "@/src/features/scores/lib/aggregateScores";
import { measureAndReturnApi } from "@/src/server/utils/checkClickhouseAccess";
=======
import { paginationZod } from "@langfuse/shared";
>>>>>>> f87af4f6
import {
  createDatasetRunsTable,
  createDatasetRunsTableWithoutMetrics,
  datasetRunsTableSchema,
  fetchDatasetItems,
  getRunItemsByRunIdOrItemId,
} from "@/src/features/datasets/server/service";
<<<<<<< HEAD
import { logger, traceException } from "@langfuse/shared/src/server";

const formatDatasetItemData = (data: string | null | undefined) => {
  if (data === "") return Prisma.DbNull;
  try {
    return !!data ? (JSON.parse(data) as Prisma.InputJsonObject) : undefined;
  } catch (e) {
    logger.info(
      "[trpc.datasets.formatDatasetItemData] failed to parse dataset item data",
      e,
    );
    return undefined;
  }
};
=======
>>>>>>> f87af4f6

export const datasetRouter = createTRPCRouter({
  allDatasetMeta: protectedProjectProcedure
    .input(z.object({ projectId: z.string() }))
    .query(async ({ input, ctx }) => {
      return ctx.prisma.dataset.findMany({
        where: {
          projectId: input.projectId,
        },
        select: {
          id: true,
          name: true,
        },
      });
    }),
  allDatasets: protectedProjectProcedure
    .input(
      z.object({
        projectId: z.string(),
        ...paginationZod,
      }),
    )
    .query(async ({ input, ctx }) => {
      const query = DB.selectFrom("datasets")
        .leftJoin("dataset_items", (join) =>
          join
            .onRef("datasets.id", "=", "dataset_items.dataset_id")
            .on("dataset_items.project_id", "=", input.projectId),
        )
        .leftJoin("dataset_runs", (join) =>
          join
            .onRef("datasets.id", "=", "dataset_runs.dataset_id")
            .on("dataset_runs.project_id", "=", input.projectId),
        )
        .select(({ eb }) => [
          "datasets.id",
          "datasets.name",
          "datasets.description",
          "datasets.metadata",
          "datasets.created_at as createdAt",
          "datasets.updated_at as updatedAt",
          eb.fn.count("dataset_items.id").distinct().as("countDatasetItems"),
          eb.fn.count("dataset_runs.id").distinct().as("countDatasetRuns"),
          eb.fn.max("dataset_runs.created_at").as("lastRunAt"),
        ])
        .where("datasets.project_id", "=", input.projectId)
        .groupBy([
          "datasets.id",
          "datasets.name",
          "datasets.description",
          "datasets.metadata",
          "datasets.created_at",
          "datasets.updated_at",
        ])
        .orderBy("datasets.created_at", "desc")
        .limit(input.limit)
        .offset(input.page * input.limit);

      const compiledQuery = query.compile();

      const datasets = await ctx.prisma.$queryRawUnsafe<
        Array<
          Dataset & {
            countDatasetItems: number;
            countDatasetRuns: number;
            lastRunAt: Date | null;
          }
        >
      >(compiledQuery.sql, ...compiledQuery.parameters);

      const totalDatasets = await ctx.prisma.dataset.count({
        where: {
          projectId: input.projectId,
        },
      });

      return {
        totalDatasets,
        datasets,
      };
    }),
  byId: protectedProjectProcedure
    .input(
      z.object({
        projectId: z.string(),
        datasetId: z.string(),
      }),
    )
    .query(async ({ input, ctx }) => {
      return ctx.prisma.dataset.findUnique({
        where: {
          id_projectId: {
            id: input.datasetId,
            projectId: input.projectId,
          },
        },
      });
    }),
  runById: protectedProjectProcedure
    .input(
      z.object({
        projectId: z.string(),
        datasetId: z.string(),
        runId: z.string(),
      }),
    )
    .query(async ({ input, ctx }) => {
      return ctx.prisma.datasetRuns.findUnique({
        where: {
          id_projectId: {
            id: input.runId,
            projectId: input.projectId,
          },
          datasetId: input.datasetId,
        },
      });
    }),
  baseRunDataByDatasetId: protectedProjectProcedure
    .input(z.object({ projectId: z.string(), datasetId: z.string() }))
    .query(async ({ input, ctx }) => {
      return ctx.prisma.datasetRuns.findMany({
        where: { datasetId: input.datasetId, projectId: input.projectId },
        select: {
          name: true,
          id: true,
          metadata: true,
          description: true,
          createdAt: true,
        },
      });
    }),
  runsByDatasetId: protectedProjectProcedure
    .input(datasetRunsTableSchema)
    .query(async ({ input, ctx }) => {
      // we cannot easily join all the tracing data with the dataset run items
      // hence, we pull the trace_ids and observation_ids separately for all run items
      // afterwards, we aggregate them per run
      const runs = await createDatasetRunsTableWithoutMetrics(input);

      const totalRuns = await ctx.prisma.datasetRuns.count({
        where: {
          datasetId: input.datasetId,
          projectId: input.projectId,
        },
      });

      return {
        totalRuns,
        runs,
      };
    }),
  runsByDatasetIdMetrics: protectedProjectProcedure
    .input(datasetRunsTableSchema)
    .query(async ({ input, ctx }) => {
      // we cannot easily join all the tracing data with the dataset run items
      // hence, we pull the trace_ids and observation_ids separately for all run items
      // afterwards, we aggregate them per run
      const runs = await createDatasetRunsTable(input);

      const totalRuns = await ctx.prisma.datasetRuns.count({
        where: {
          datasetId: input.datasetId,
          projectId: input.projectId,
        },
      });

      return {
        totalRuns,
        runs,
      };
    }),
  itemById: protectedProjectProcedure
    .input(
      z.object({
        projectId: z.string(),
        datasetId: z.string(),
        datasetItemId: z.string(),
      }),
    )
    .query(async ({ input, ctx }) => {
      return ctx.prisma.datasetItem.findUnique({
        where: {
          id_projectId: { id: input.datasetItemId, projectId: input.projectId },
          datasetId: input.datasetId,
        },
      });
    }),
  itemsByDatasetId: protectedProjectProcedure
    .input(
      z.object({
        projectId: z.string(),
        datasetId: z.string(),
        ...paginationZod,
      }),
    )
    .query(async ({ input, ctx }) => {
      return fetchDatasetItems({
        projectId: input.projectId,
        datasetId: input.datasetId,
        limit: input.limit,
        page: input.page,
        prisma: ctx.prisma,
      });
    }),
  baseDatasetItemByDatasetId: protectedProjectProcedure
    .input(
      z.object({
        projectId: z.string(),
        datasetId: z.string(),
        ...paginationZod,
      }),
    )
    .query(async ({ input, ctx }) => {
      const datasetItems = await ctx.prisma.datasetItem.findMany({
        where: { datasetId: input.datasetId, projectId: input.projectId },
        select: {
          id: true,
          input: true,
          expectedOutput: true,
          metadata: true,
        },
        orderBy: { createdAt: "desc" },
        take: input.limit,
        skip: input.page * input.limit,
      });

      const count = await ctx.prisma.datasetItem.count({
        where: {
          datasetId: input.datasetId,
          projectId: input.projectId,
        },
      });

      return {
        datasetItems,
        totalCount: count,
      };
    }),
  updateDatasetItem: protectedProjectProcedure
    .input(
      z.object({
        projectId: z.string(),
        datasetId: z.string(),
        datasetItemId: z.string(),
        input: z.string().optional(),
        expectedOutput: z.string().optional(),
        metadata: z.string().optional(),
        sourceTraceId: z.string().optional(),
        sourceObservationId: z.string().optional(),
        status: z.enum(["ACTIVE", "ARCHIVED"]).optional(),
      }),
    )
    .mutation(async ({ input, ctx }) => {
      throwIfNoProjectAccess({
        session: ctx.session,
        projectId: input.projectId,
        scope: "datasets:CUD",
      });
      const datasetItem = await ctx.prisma.datasetItem.update({
        where: {
          id_projectId: {
            id: input.datasetItemId,
            projectId: input.projectId,
          },
          datasetId: input.datasetId,
        },
        data: {
          input:
            input.input === ""
              ? Prisma.DbNull
              : input.input !== undefined
                ? (JSON.parse(input.input) as Prisma.InputJsonObject)
                : undefined,
          expectedOutput:
            input.expectedOutput === ""
              ? Prisma.DbNull
              : input.expectedOutput !== undefined
                ? (JSON.parse(input.expectedOutput) as Prisma.InputJsonObject)
                : undefined,
          metadata:
            input.metadata === ""
              ? Prisma.DbNull
              : input.metadata !== undefined
                ? (JSON.parse(input.metadata) as Prisma.InputJsonObject)
                : undefined,
          sourceTraceId: input.sourceTraceId,
          sourceObservationId: input.sourceObservationId,
          status: input.status,
        },
      });
      await auditLog({
        session: ctx.session,
        resourceType: "datasetItem",
        resourceId: input.datasetItemId,
        action: "update",
        after: datasetItem,
      });
      return datasetItem;
    }),
  createDataset: protectedProjectProcedure
    .input(
      z.object({
        projectId: z.string(),
        name: z.string(),
        description: z.string().nullish(),
        metadata: z.string().nullish(),
      }),
    )
    .mutation(async ({ input, ctx }) => {
      throwIfNoProjectAccess({
        session: ctx.session,
        projectId: input.projectId,
        scope: "datasets:CUD",
      });
      const dataset = await ctx.prisma.dataset.create({
        data: {
          name: input.name,
          description: input.description ?? undefined,
          projectId: input.projectId,
          metadata:
            input.metadata === ""
              ? Prisma.DbNull
              : !!input.metadata
                ? (JSON.parse(input.metadata) as Prisma.InputJsonObject)
                : undefined,
        },
      });

      await auditLog({
        session: ctx.session,
        resourceType: "dataset",
        resourceId: dataset.id,
        action: "create",
        after: dataset,
      });

      return dataset;
    }),
  updateDataset: protectedProjectProcedure
    .input(
      z.object({
        projectId: z.string(),
        datasetId: z.string(),
        name: z.string().nullish(),
        description: z.string().nullish(),
        metadata: z.string().nullish(),
      }),
    )
    .mutation(async ({ input, ctx }) => {
      throwIfNoProjectAccess({
        session: ctx.session,
        projectId: input.projectId,
        scope: "datasets:CUD",
      });
      const dataset = await ctx.prisma.dataset.update({
        where: {
          id_projectId: {
            id: input.datasetId,
            projectId: input.projectId,
          },
        },
        data: {
          name: input.name ?? undefined,
          description: input.description,
          metadata:
            input.metadata === ""
              ? Prisma.DbNull
              : !!input.metadata
                ? (JSON.parse(input.metadata) as Prisma.InputJsonObject)
                : undefined,
        },
      });
      await auditLog({
        session: ctx.session,
        resourceType: "dataset",
        resourceId: dataset.id,
        action: "update",
        after: dataset,
      });

      return dataset;
    }),
  deleteDataset: protectedProjectProcedure
    .input(z.object({ projectId: z.string(), datasetId: z.string() }))
    .mutation(async ({ input, ctx }) => {
      throwIfNoProjectAccess({
        session: ctx.session,
        projectId: input.projectId,
        scope: "datasets:CUD",
      });
      const deletedDataset = await ctx.prisma.dataset.delete({
        where: {
          id_projectId: {
            id: input.datasetId,
            projectId: input.projectId,
          },
        },
      });
      await auditLog({
        session: ctx.session,
        resourceType: "dataset",
        resourceId: deletedDataset.id,
        action: "delete",
        before: deletedDataset,
      });
      return deletedDataset;
    }),
  duplicateDataset: protectedProjectProcedure
    .input(
      z.object({
        projectId: z.string(),
        datasetId: z.string(),
      }),
    )
    .mutation(async ({ input, ctx }) => {
      throwIfNoProjectAccess({
        session: ctx.session,
        projectId: input.projectId,
        scope: "datasets:CUD",
      });
      const dataset = await ctx.prisma.dataset.findUnique({
        where: {
          id_projectId: {
            id: input.datasetId,
            projectId: input.projectId,
          },
        },
        include: {
          datasetItems: {
            orderBy: {
              createdAt: "asc",
            },
          },
        },
      });
      if (!dataset) {
        throw new Error("Dataset not found");
      }

      // find a unique name for the new dataset
      // by appending a counter to the name in case of the name already exists
      // e.g. "Copy of dataset" -> "Copy of dataset (1)"
      const existingDatasetNames = (
        await ctx.prisma.dataset.findMany({
          select: {
            name: true,
          },
          where: {
            projectId: input.projectId,
            name: {
              startsWith: "Copy of " + dataset.name,
            },
          },
        })
      ).map((d) => d.name);
      let counter: number = 0;
      const duplicateDatasetName = (pCounter: number) =>
        pCounter === 0
          ? `Copy of ${dataset.name}`
          : `Copy of ${dataset.name} (${counter})`;
      while (true) {
        if (!existingDatasetNames.includes(duplicateDatasetName(counter))) {
          break;
        }
        counter++;
      }

      const newDataset = await ctx.prisma.dataset.create({
        data: {
          name: duplicateDatasetName(counter),
          description: dataset.description,
          projectId: input.projectId,
          metadata: dataset.metadata ?? undefined,
          datasetItems: {
            createMany: {
              data: dataset.datasetItems.map((item) => ({
                // the items get new ids as they need to be unique on project level
                input: item.input ?? undefined,
                expectedOutput: item.expectedOutput ?? undefined,
                metadata: item.metadata ?? undefined,
                sourceTraceId: item.sourceTraceId,
                sourceObservationId: item.sourceObservationId,
                status: item.status,
              })),
            },
          },
        },
      });

      await auditLog({
        session: ctx.session,
        resourceType: "dataset",
        resourceId: newDataset.id,
        action: "create",
        after: newDataset,
      });

      return { id: newDataset.id };
    }),

  createDatasetItem: protectedProjectProcedure
    .input(
      z.object({
        projectId: z.string(),
        datasetId: z.string(),
        input: z.string().nullish(),
        expectedOutput: z.string().nullish(),
        metadata: z.string().nullish(),
        sourceTraceId: z.string().optional(),
        sourceObservationId: z.string().optional(),
      }),
    )
    .mutation(async ({ input, ctx }) => {
      throwIfNoProjectAccess({
        session: ctx.session,
        projectId: input.projectId,
        scope: "datasets:CUD",
      });
      const dataset = await ctx.prisma.dataset.findUnique({
        where: {
          id_projectId: {
            id: input.datasetId,
            projectId: input.projectId,
          },
        },
      });
      if (!dataset) {
        throw new Error("Dataset not found");
      }

      const datasetItem = await ctx.prisma.datasetItem.create({
        data: {
          input: formatDatasetItemData(input.input),
          expectedOutput: formatDatasetItemData(input.expectedOutput),
          metadata: formatDatasetItemData(input.metadata),
          datasetId: input.datasetId,
          sourceTraceId: input.sourceTraceId,
          sourceObservationId: input.sourceObservationId,
          projectId: input.projectId,
        },
      });
      await auditLog({
        session: ctx.session,
        resourceType: "datasetItem",
        resourceId: datasetItem.id,
        action: "create",
        after: datasetItem,
      });
      return datasetItem;
    }),

  createManyDatasetItems: protectedProjectProcedure
    .input(
      z.object({
        projectId: z.string(),
        datasetId: z.string(),
        items: z.array(
          z.object({
            input: z.string().nullish(),
            expectedOutput: z.string().nullish(),
            metadata: z.string().nullish(),
          }),
        ),
      }),
    )
    .mutation(async ({ input, ctx }) => {
      throwIfNoProjectAccess({
        session: ctx.session,
        projectId: input.projectId,
        scope: "datasets:CUD",
      });

      const dataset = await ctx.prisma.dataset.findUnique({
        where: {
          id_projectId: {
            id: input.datasetId,
            projectId: input.projectId,
          },
        },
      });

      if (!dataset) {
        throw new Error("Dataset not found");
      }

      const datasetItems = input.items.map((item) => ({
        input: formatDatasetItemData(item.input),
        expectedOutput: formatDatasetItemData(item.expectedOutput),
        metadata: formatDatasetItemData(item.metadata),
        datasetId: input.datasetId,
        projectId: input.projectId,
        status: DatasetStatus.ACTIVE,
      }));

      return await ctx.prisma.datasetItem.createMany({
        data: datasetItems,
      });
    }),

  runitemsByRunIdOrItemId: protectedProjectProcedure
    .input(
      z
        .object({
          projectId: z.string(),
          datasetRunId: z.string().optional(),
          datasetItemId: z.string().optional(),
          queryClickhouse: z.boolean().optional().default(false),
          ...paginationZod,
        })
        .refine(
          (input) => input.datasetRunId || input.datasetItemId,
          "Must provide either datasetRunId or datasetItemId",
        ),
    )
    .query(async ({ input, ctx }) => {
      const filterQuery =
        input.datasetRunId && input.datasetItemId
          ? Prisma.sql`AND (dri.dataset_run_id = ${input.datasetRunId} OR dri.dataset_item_id = ${input.datasetItemId})`
          : input.datasetRunId
            ? Prisma.sql`AND dri.dataset_run_id = ${input.datasetRunId}`
            : input.datasetItemId
              ? Prisma.sql`AND dri.dataset_item_id = ${input.datasetItemId}`
              : Prisma.sql``;

      const runItems = await ctx.prisma.$queryRaw<
        Array<{
          id: string;
          traceId: string;
          observationId: string | null;
          createdAt: Date;
          updatedAt: Date;
          datasetItemCreatedAt: Date;
          datasetItemId: string;
          projectId: string;
          datasetRunId: string;
        }>
      >`
        SELECT 
          di.id AS "datasetItemId",
          di.created_at AS "datasetItemCreatedAt",
          dri.id,
          dri.trace_id AS "traceId",
          dri.observation_id AS "observationId",
          dri.created_at AS "createdAt",
          dri.updated_at AS "updatedAt",
          dri.project_id AS "projectId",
          dri.dataset_run_id AS "datasetRunId"
        FROM dataset_run_items dri
        INNER JOIN dataset_items di
          ON dri.dataset_item_id = di.id 
          AND dri.project_id = di.project_id
        WHERE 
          dri.project_id = ${input.projectId}
          ${filterQuery}
        ORDER BY 
          di.created_at DESC
        LIMIT ${input.limit}
        OFFSET ${input.page * input.limit}
      `;

      if (runItems.length === 0) return { totalRunItems: 0, runItems: [] };

      const totalRunItems = await ctx.prisma.datasetRunItems.count({
        where: {
          projectId: input.projectId,
          datasetRunId: input.datasetRunId,
          datasetItemId: input.datasetItemId,
        },
      });

      // Note: We early return in case of no run items, when adding parameters here, make sure to update the early return above
      return {
        totalRunItems,
        runItems: await getRunItemsByRunIdOrItemId(input.projectId, runItems),
      };
    }),
  datasetItemsBasedOnTraceOrObservation: protectedProjectProcedure
    .input(
      z.object({
        projectId: z.string(),
        traceId: z.string(),
        observationId: z.string().optional(),
      }),
    )
    .query(async ({ input, ctx }) => {
      return ctx.prisma.datasetItem.findMany({
        where: {
          projectId: input.projectId,
          sourceTraceId: input.traceId,
          sourceObservationId: input.observationId ?? null, // null as it should not include observations from the same trace
        },
        select: {
          dataset: {
            select: {
              id: true,
              name: true,
            },
          },
          id: true,
        },
        orderBy: {
          dataset: {
            name: "asc",
          },
        },
      });
    }),
  deleteDatasetRun: protectedProjectProcedure
    .input(
      z.object({
        projectId: z.string(),
        datasetRunId: z.string(),
      }),
    )
    .mutation(async ({ input, ctx }) => {
      throwIfNoProjectAccess({
        session: ctx.session,
        projectId: input.projectId,
        scope: "datasets:CUD",
      });

      const deletedDatasetRun = await ctx.prisma.datasetRuns.delete({
        where: {
          id_projectId: {
            id: input.datasetRunId,
            projectId: input.projectId,
          },
        },
      });
      await auditLog({
        session: ctx.session,
        resourceType: "datasetRun",
        resourceId: deletedDatasetRun.id,
        action: "delete",
        before: deletedDatasetRun,
      });
      return deletedDatasetRun;
    }),
});<|MERGE_RESOLUTION|>--- conflicted
+++ resolved
@@ -7,20 +7,7 @@
 import { throwIfNoProjectAccess } from "@/src/features/rbac/utils/checkProjectAccess";
 import { auditLog } from "@/src/features/audit-logs/auditLog";
 import { DB } from "@/src/server/db";
-<<<<<<< HEAD
-import {
-  DatasetStatus,
-  type PrismaClient,
-  type ScoreAggregate,
-  type ScoreSimplified,
-  filterAndValidateDbScoreList,
-  paginationZod,
-} from "@langfuse/shared";
-import { aggregateScores } from "@/src/features/scores/lib/aggregateScores";
-import { measureAndReturnApi } from "@/src/server/utils/checkClickhouseAccess";
-=======
-import { paginationZod } from "@langfuse/shared";
->>>>>>> f87af4f6
+import { paginationZod, DatasetStatus } from "@langfuse/shared";
 import {
   createDatasetRunsTable,
   createDatasetRunsTableWithoutMetrics,
@@ -28,8 +15,7 @@
   fetchDatasetItems,
   getRunItemsByRunIdOrItemId,
 } from "@/src/features/datasets/server/service";
-<<<<<<< HEAD
-import { logger, traceException } from "@langfuse/shared/src/server";
+import { logger } from "@langfuse/shared/src/server";
 
 const formatDatasetItemData = (data: string | null | undefined) => {
   if (data === "") return Prisma.DbNull;
@@ -43,8 +29,6 @@
     return undefined;
   }
 };
-=======
->>>>>>> f87af4f6
 
 export const datasetRouter = createTRPCRouter({
   allDatasetMeta: protectedProjectProcedure
