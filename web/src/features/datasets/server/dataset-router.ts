import { z } from "zod/v4";
import {
  createTRPCRouter,
  protectedProjectProcedure,
} from "@/src/server/api/trpc";
import { Prisma, type Dataset } from "@langfuse/shared/src/db";
import { throwIfNoProjectAccess } from "@/src/features/rbac/utils/checkProjectAccess";
import { auditLog } from "@/src/features/audit-logs/auditLog";
import { DB } from "@/src/server/db";
import {
  paginationZod,
  singleFilter,
  StringNoHTML,
  StringNoHTMLNonEmpty,
  type FilterState,
  isPresent,
  TracingSearchType,
  timeFilter,
  isClickhouseFilterColumn,
  optionalPaginationZod,
  LangfuseConflictError,
  LangfuseNotFoundError,
} from "@langfuse/shared";
import { TRPCError } from "@trpc/server";
import {
  datasetRunsTableSchema,
  datasetRunTableMetricsSchema,
  enrichAndMapToDatasetItemId,
  fetchDatasetItems,
  getRunItemsByRunIdOrItemId,
} from "@/src/features/datasets/server/service";
import {
  logger,
  addToDeleteDatasetQueue,
  getDatasetRunItemsByDatasetIdCh,
  getDatasetRunItemsCountByDatasetIdCh,
  getDatasetRunsTableMetricsCh,
  getScoresForDatasetRuns,
  getTraceScoresForDatasetRuns,
  getDatasetRunItemsCountCh,
  getNumericScoresGroupedByName,
  getCategoricalScoresGroupedByName,
  getDatasetRunsTableRowsCh,
  getDatasetRunsTableCountCh,
  validateWebhookURL,
  getDatasetRunItemsWithoutIOByItemIds,
  getDatasetItemsWithRunDataCount,
  getDatasetItemIdsWithRunData,
  createDatasetItem,
  upsertDatasetItem,
  deleteDatasetItem,
  createManyDatasetItems,
  validateAllDatasetItems,
  DatasetJSONSchema,
  type DatasetMutationResult,
  executeWithDatasetServiceStrategy,
  toPostgresDatasetItem,
  OperationType,
  Implementation,
} from "@langfuse/shared/src/server";
import { aggregateScores } from "@/src/features/scores/lib/aggregateScores";
import {
  updateDataset,
  upsertDataset,
} from "@/src/features/datasets/server/actions/createDataset";
import { type BulkDatasetItemValidationError } from "@langfuse/shared";
import { v4 } from "uuid";

// Batch size kept small (100) as items may have large input/output/metadata JSON
const DUPLICATE_DATASET_ITEMS_BATCH_SIZE = 100;

/**
 * Adds a case-insensitive search condition to a Kysely query
 * @param searchQuery The search term (optional)
 * @returns The search condition
 */
const resolveSearchCondition = (searchQuery?: string | null) => {
  if (!searchQuery || searchQuery.trim() === "") return Prisma.empty;

  // Add case-insensitive search condition
  return Prisma.sql`AND d.name ILIKE ${`%${searchQuery}%`}`;
};

/**
 * Determines whether the given filters require Dataset Run Items (DRI) metrics from ClickHouse.
 *
 * @param filters - Array of filter conditions to evaluate
 * @returns true if any filter requires DRI metrics, false if using basic dataset run data is sufficient
 */
export const requiresClickhouseLookups = (filters: FilterState): boolean => {
  if (filters.length === 0) {
    return false;
  }

  return filters.some((filter) => {
    return isClickhouseFilterColumn(filter.column);
  });
};

const resolveMetadata = (metadata: string | null | undefined) => {
  if (metadata === "") return Prisma.DbNull;
  try {
    return !!metadata
      ? (JSON.parse(metadata) as Prisma.InputJsonObject)
      : undefined;
  } catch (e) {
    logger.info(
      "[trpc.datasets.resolveMetadata] failed to parse dataset metadata",
      e,
    );
    return undefined;
  }
};

type GenerateDatasetQueryInput = {
  select: Prisma.Sql;
  projectId: string;
  pathFilter: Prisma.Sql;
  searchFilter: Prisma.Sql;
  orderCondition?: Prisma.Sql;
  limit?: number;
  page?: number;
  pathPrefix?: string;
};

const generateDatasetQuery = ({
  select,
  projectId,
  pathFilter,
  orderCondition = Prisma.empty,
  searchFilter = Prisma.empty,
  pathPrefix = "",
  limit = 1,
  page = 0,
}: GenerateDatasetQueryInput) => {
  // CTE to get datasets for given project (same for root and folder queries)
  const datasetsCTE = Prisma.sql`
  filtered_datasets AS (
   SELECT d.*
   FROM datasets d
   WHERE d.project_id = ${projectId}
     ${pathFilter}
     ${searchFilter}
  )`;

  // Common ORDER BY and LIMIT clauses
  const orderAndLimit = Prisma.sql`
   ${orderCondition.sql ? Prisma.sql`ORDER BY datasets.sort_priority, ${Prisma.raw(orderCondition.sql.replace(/ORDER BY /i, ""))}` : Prisma.empty}
   LIMIT ${limit} OFFSET ${page * limit}`;

  if (pathPrefix) {
    // When we're inside a folder, show individual datasets within that folder
    // and folder representatives for subfolders

    return Prisma.sql`
    WITH ${datasetsCTE},
    individual_datasets_in_folder AS (
      /* Individual datasets exactly at this folder level (no deeper slashes) */
      SELECT
        d.id,
        SUBSTRING(d.name, CHAR_LENGTH(${pathPrefix}) + 2) as name, -- Remove prefix, show relative name
        d.description,
        d.metadata,
        d.project_id,
        d.updated_at,
        d.created_at,
        d.input_schema,
        d.expected_output_schema,
        2 as sort_priority, -- Individual datasets second
        'dataset'::text as row_type  -- Mark as individual dataset
      FROM filtered_datasets d 
      WHERE SUBSTRING(d.name, CHAR_LENGTH(${pathPrefix}) + 2) NOT LIKE '%/%'
        AND SUBSTRING(d.name, CHAR_LENGTH(${pathPrefix}) + 2) != ''  -- Exclude datasets that match prefix exactly
        AND d.name != ${pathPrefix}  -- Additional safety check
    ),
    subfolder_representatives AS (
      /* Folder representatives for deeper nested datasets */
      SELECT
        d.id,
        SPLIT_PART(SUBSTRING(d.name, CHAR_LENGTH(${pathPrefix}) + 2), '/', 1) as name, -- First segment after prefix
        d.description,
        d.metadata,
        d.project_id,
        d.updated_at,
        d.created_at,
        d.input_schema,
        d.expected_output_schema,
        1 as sort_priority, -- Folders first
        'folder'::text as row_type, -- Mark as folder representative
        ROW_NUMBER() OVER (
          PARTITION BY SPLIT_PART(SUBSTRING(d.name, CHAR_LENGTH(${pathPrefix}) + 2), '/', 1)
          ORDER BY LENGTH(d.name) - LENGTH(REPLACE(d.name, '/', '')) ASC, d.created_at DESC
        ) AS rn
      FROM filtered_datasets d
      WHERE SUBSTRING(d.name, CHAR_LENGTH(${pathPrefix}) + 2) LIKE '%/%'
    ),
    combined AS (
      SELECT
        id, name, description, metadata, project_id, updated_at, created_at, sort_priority, row_type, input_schema, expected_output_schema
      FROM individual_datasets_in_folder
      UNION ALL
      SELECT
        id, name, description, metadata, project_id, updated_at, created_at, sort_priority, row_type, input_schema, expected_output_schema
      FROM subfolder_representatives WHERE rn = 1
    )
    SELECT
      ${select}
    FROM combined d
    ${orderAndLimit}
    `;
  } else {
    const baseColumns = Prisma.sql`id, name, description, metadata, project_id, updated_at, created_at, input_schema, expected_output_schema`;

    // When we're at the root level, show all individual datasets that don't have folders
    // and one representative per folder for datasets that do have folders
    return Prisma.sql`
    WITH ${datasetsCTE},
    individual_datasets AS (
      /* Individual datasets without folders */
      SELECT d.id, d.name, d.description, d.metadata, d.project_id, d.updated_at, d.created_at, d.input_schema, d.expected_output_schema, 'dataset'::text as row_type
      FROM filtered_datasets d
      WHERE d.name NOT LIKE '%/%'
    ),
    folder_representatives AS (
      /* One representative per folder - return folder name, not full dataset name */
      SELECT
        d.id,
        SPLIT_PART(d.name, '/', 1) as name,  -- Return folder segment name instead of full name
        d.description,
        d.metadata,
        d.project_id,
        d.updated_at,
        d.created_at,
        d.input_schema,
        d.expected_output_schema,
        'folder'::text as row_type, -- Mark as folder representative
        ROW_NUMBER() OVER (PARTITION BY SPLIT_PART(d.name, '/', 1) ORDER BY LENGTH(d.name) ASC, d.updated_at DESC) AS rn
      FROM filtered_datasets d
      WHERE d.name LIKE '%/%'
    ),
    combined AS (
      SELECT ${baseColumns}, row_type, 1 as sort_priority  -- Folders first
      FROM folder_representatives WHERE rn = 1
      UNION ALL
      SELECT ${baseColumns}, row_type, 2 as sort_priority  -- Individual datasets second
      FROM individual_datasets
    )
    SELECT
      ${select}
    FROM combined d
    ${orderAndLimit}
    `;
  }
};

export const datasetRouter = createTRPCRouter({
  hasAny: protectedProjectProcedure
    .input(
      z.object({
        projectId: z.string(),
      }),
    )
    .query(async ({ input, ctx }) => {
      const dataset = await ctx.prisma.dataset.findFirst({
        where: {
          projectId: input.projectId,
        },
        select: { id: true },
        take: 1,
      });

      return dataset !== null;
    }),
  allDatasetMeta: protectedProjectProcedure
    .input(z.object({ projectId: z.string() }))
    .query(async ({ input, ctx }) => {
      return ctx.prisma.dataset.findMany({
        where: {
          projectId: input.projectId,
        },
        select: {
          id: true,
          name: true,
          inputSchema: true,
          expectedOutputSchema: true,
        },
      });
    }),
  allDatasets: protectedProjectProcedure
    .input(
      z.object({
        projectId: z.string(),
        searchQuery: z.string().nullable(),
        pathPrefix: z.string().optional(),
        ...paginationZod,
      }),
    )
    .query(async ({ input, ctx }) => {
      // pathFilter: SQL WHERE clause to filter datasets by folder (e.g., "AND d.name LIKE 'folder/%'")
      const pathFilter = input.pathPrefix
        ? (() => {
            const prefix = input.pathPrefix;
            // Escape backslashes and other LIKE special characters for pattern matching
            const escapedPrefix = prefix
              .replace(/\\/g, "\\\\")
              .replace(/%/g, "\\%")
              .replace(/_/g, "\\_");
            return Prisma.sql` AND (d.name LIKE ${`${escapedPrefix}/%`} OR d.name = ${escapedPrefix})`;
          })()
        : Prisma.empty;

      const searchFilter = resolveSearchCondition(input.searchQuery);

      // Query for dataset and count
      const [datasets, datasetCount] = await Promise.all([
        // datasets
        ctx.prisma.$queryRaw<
          Array<
            Omit<Dataset, "remoteExperimentUrl" | "remoteExperimentPayload"> & {
              row_type: "folder" | "dataset";
            }
          >
        >(
          generateDatasetQuery({
            select: Prisma.sql`
            d.id,
            d.name,
            d.description,
            d.project_id as "projectId",
            d.created_at as "createdAt",
            d.updated_at as "updatedAt",
            d.metadata,
            d.input_schema as "inputSchema",
            d.expected_output_schema as "expectedOutputSchema",
            d.row_type`,
            projectId: input.projectId,
            limit: input.limit,
            page: input.page,
            pathFilter, // SQL WHERE clause: filters DB to only datasets in current folder, derived from prefix.
            pathPrefix: input.pathPrefix, // Raw folder path: used for segment splitting & folder detection logic
            searchFilter,
          }),
        ),
        // datasetCount
        ctx.prisma.$queryRaw<Array<{ totalCount: bigint }>>(
          generateDatasetQuery({
            select: Prisma.sql`count(*) AS "totalCount"`,
            searchFilter,
            projectId: input.projectId,
            pathFilter,
            pathPrefix: input.pathPrefix,
          }),
        ),
      ]);

      return {
        datasets,
        totalDatasets:
          datasetCount.length > 0 ? Number(datasetCount[0]?.totalCount) : 0,
      };
    }),
  allDatasetsMetrics: protectedProjectProcedure
    .input(z.object({ projectId: z.string(), datasetIds: z.array(z.string()) }))
    .query(async ({ input, ctx }) => {
      if (input.datasetIds.length === 0) return { metrics: [] };

      const query = DB.selectFrom("datasets")
        .leftJoin("dataset_items", (join) =>
          join
            .onRef("datasets.id", "=", "dataset_items.dataset_id")
            .on("dataset_items.project_id", "=", input.projectId),
        )
        .leftJoin("dataset_runs", (join) =>
          join
            .onRef("datasets.id", "=", "dataset_runs.dataset_id")
            .on("dataset_runs.project_id", "=", input.projectId),
        )
        .select(({ eb }) => [
          "datasets.id",
          eb.fn.count("dataset_items.id").distinct().as("countDatasetItems"),
          eb.fn.count("dataset_runs.id").distinct().as("countDatasetRuns"),
          eb.fn.max("dataset_runs.created_at").as("lastRunAt"),
        ])
        .where("datasets.project_id", "=", input.projectId)
        .where("datasets.id", "in", input.datasetIds)
        .groupBy("datasets.id");

      const compiledQuery = query.compile();

      const metrics = await ctx.prisma.$queryRawUnsafe<
        Array<{
          id: string;
          countDatasetItems: number;
          countDatasetRuns: number;
          lastRunAt: Date | null;
        }>
      >(compiledQuery.sql, ...compiledQuery.parameters);

      return { metrics };
    }),
  // counts all dataset run items that match the filter
  countAllDatasetItems: protectedProjectProcedure
    .input(
      z.object({
        projectId: z.string(), // Required for protectedProjectProcedure
        filter: z.array(singleFilter).nullable(),
      }),
    )
    .query(async ({ input }) => {
      const count = await getDatasetRunItemsCountCh({
        projectId: input.projectId,
        filter: input.filter ?? [],
      });
      return { totalCount: count };
    }),
  byId: protectedProjectProcedure
    .input(
      z.object({
        projectId: z.string(),
        datasetId: z.string(),
      }),
    )
    .query(async ({ input, ctx }) => {
      return ctx.prisma.dataset.findUnique({
        where: {
          id_projectId: {
            id: input.datasetId,
            projectId: input.projectId,
          },
        },
      });
    }),
  runById: protectedProjectProcedure
    .input(
      z.object({
        projectId: z.string(),
        datasetId: z.string(),
        runId: z.string(),
      }),
    )
    .query(async ({ input, ctx }) => {
      return ctx.prisma.datasetRuns.findUnique({
        where: {
          id_projectId: {
            id: input.runId,
            projectId: input.projectId,
          },
          datasetId: input.datasetId,
        },
      });
    }),
  baseRunDataByDatasetId: protectedProjectProcedure
    .input(z.object({ projectId: z.string(), datasetId: z.string() }))
    .query(async ({ input, ctx }) => {
      return ctx.prisma.datasetRuns.findMany({
        where: { datasetId: input.datasetId, projectId: input.projectId },
        select: {
          name: true,
          id: true,
          metadata: true,
          description: true,
          createdAt: true,
        },
      });
    }),
  runsByDatasetId: protectedProjectProcedure
    .input(datasetRunsTableSchema)
    .query(async ({ input, ctx }) => {
      // Use helper function to determine if we need DRI metrics
      if (!requiresClickhouseLookups(input.filter ?? [])) {
        const [runs, totalRuns] = await Promise.all([
          await ctx.prisma.datasetRuns.findMany({
            where: {
              datasetId: input.datasetId,
              projectId: input.projectId,
            },
            orderBy: {
              createdAt: "desc",
            },
            take: input.limit,
            skip:
              isPresent(input.page) && isPresent(input.limit)
                ? input.page * input.limit
                : undefined,
          }),
          // dataset run items will continue to be stored in postgres
          await ctx.prisma.datasetRuns.count({
            where: {
              datasetId: input.datasetId,
              projectId: input.projectId,
            },
          }),
        ]);

        return {
          totalRuns,
          runs,
        };
      } else {
        const [runs, totalRuns] = await Promise.all([
          getDatasetRunsTableRowsCh({
            projectId: input.projectId,
            datasetId: input.datasetId,
            filter: input.filter ?? [],
            limit: isPresent(input.limit) ? input.limit : undefined,
            offset:
              isPresent(input.page) && isPresent(input.limit)
                ? input.page * input.limit
                : undefined,
          }),
          getDatasetRunsTableCountCh({
            projectId: input.projectId,
            datasetId: input.datasetId,
            filter: input.filter ?? [],
          }),
        ]);

        return {
          totalRuns,
          runs,
        };
      }
    }),

  runsByDatasetIdMetrics: protectedProjectProcedure
    .input(datasetRunTableMetricsSchema)
    .query(async ({ input }) => {
      // Get runs that have metrics (only runs with dataset_run_items_rmt)
      const runsWithMetrics = await getDatasetRunsTableMetricsCh({
        projectId: input.projectId,
        datasetId: input.datasetId,
        runIds: input.runIds ?? [],
        filter: input.filter ?? [],
      });

      // Only fetch scores for runs that have metrics (runs without dataset_run_items_rmt won't have trace scores)
      const runsWithMetricsIds = runsWithMetrics.map((run) => run.id);
      const [traceScores, runScores] = await Promise.all([
        runsWithMetricsIds.length > 0
          ? getTraceScoresForDatasetRuns(input.projectId, runsWithMetricsIds)
          : [],
        getScoresForDatasetRuns({
          projectId: input.projectId,
          runIds: runsWithMetrics.map((run) => run.id),
          includeHasMetadata: true,
          excludeMetadata: true,
        }),
      ]);

      // Merge all runs: use metrics where available, defaults otherwise
      const allRuns = runsWithMetrics.map((run) => {
        return {
          id: run.id,
          name: run.name,
          // Use ClickHouse metrics if available, otherwise use defaults for runs without dataset_run_items_rmt
          countRunItems: run.countRunItems ?? 0,
          avgTotalCost: run.avgTotalCost ?? null,
          totalCost: run.totalCost ?? null,
          avgLatency: run.avgLatency ?? null,
          scores: aggregateScores(
            traceScores.filter((s) => s.datasetRunId === run.id),
          ),
          runScores: aggregateScores(
            runScores.filter((s) => s.datasetRunId === run.id),
          ),
        };
      });

      return {
        runs: allRuns,
      };
    }),

  runFilterOptions: protectedProjectProcedure
    .input(
      z.object({
        projectId: z.string(),
        datasetId: z.string(),
        timestampFilter: timeFilter.optional(),
      }),
    )
    .query(async ({ input }) => {
      const { timestampFilter } = input;

      const [numericScoreNames, categoricalScoreNames] = await Promise.all([
        getNumericScoresGroupedByName(
          input.projectId,
          timestampFilter ? [timestampFilter] : [],
        ),
        getCategoricalScoresGroupedByName(
          input.projectId,
          timestampFilter ? [timestampFilter] : [],
        ),
      ]);

      return {
        agg_scores_avg: numericScoreNames.map((s) => s.name),
        agg_score_categories: categoricalScoreNames,
      };
    }),

  // TODO LFE-6512: only return score options present on the given dataset run
  runItemFilterOptions: protectedProjectProcedure
    .input(
      z.object({
        projectId: z.string(),
        datasetId: z.string(),
        datasetRunId: z.string().optional(),
        // TODO: make required
        datasetRunIds: z.array(z.string()).optional(),
        timestampFilter: timeFilter.optional(),
      }),
    )
    .query(async ({ input }) => {
      const { projectId, timestampFilter } = input;

      const [numericScoreNames, categoricalScoreNames] = await Promise.all([
        getNumericScoresGroupedByName(
          projectId,
          timestampFilter ? [timestampFilter] : [],
        ),
        getCategoricalScoresGroupedByName(
          projectId,
          timestampFilter ? [timestampFilter] : [],
        ),
      ]);

      return {
        agg_scores_avg: numericScoreNames.map((s) => s.name),
        agg_score_categories: categoricalScoreNames,
      };
    }),

  itemById: protectedProjectProcedure
    .input(
      z.object({
        projectId: z.string(),
        datasetId: z.string(),
        datasetItemId: z.string(),
      }),
    )
    .query(async ({ input }) => {
      const item = await DatasetItemManager.getItemById({
        projectId: input.projectId,
        datasetItemId: input.datasetItemId,
        datasetId: input.datasetId,
        status: "ALL",
      });
      if (!item) {
        throw new LangfuseNotFoundError("Dataset item not found");
      }
      return item;
    }),
  countItemsByDatasetId: protectedProjectProcedure
    .input(z.object({ projectId: z.string(), datasetId: z.string() }))
    .query(async ({ input }) => {
      return await DatasetItemManager.getItemCountByLatest({
        projectId: input.projectId,
        filters: {
          datasetId: input.datasetId,
        },
      });
    }),
  itemsByDatasetId: protectedProjectProcedure
    .input(
      z.object({
        projectId: z.string(),
        datasetId: z.string(),
        filter: z.array(singleFilter).nullish(),
        searchQuery: z.string().optional(),
        searchType: z.array(TracingSearchType).optional(),
        ...paginationZod,
      }),
    )
    .query(async ({ input, ctx }) => {
      return await fetchDatasetItems({
        projectId: input.projectId,
        datasetId: input.datasetId,
        filter: input.filter ?? [],
        limit: input.limit,
        page: input.page,
        prisma: ctx.prisma,
        searchQuery: input.searchQuery,
        searchType: input.searchType,
      });
    }),

  updateDatasetItem: protectedProjectProcedure
    .input(
      z.object({
        projectId: z.string(),
        datasetId: z.string(),
        datasetItemId: z.string(),
        input: z.string().optional(),
        expectedOutput: z.string().optional(),
        metadata: z.string().optional(),
        sourceTraceId: z.string().optional(),
        sourceObservationId: z.string().optional(),
        status: z.enum(["ACTIVE", "ARCHIVED"]).optional(),
      }),
    )
    .mutation(async ({ input, ctx }) => {
      throwIfNoProjectAccess({
        session: ctx.session,
        projectId: input.projectId,
        scope: "datasets:CUD",
      });

      const datasetItem = await upsertDatasetItem({
        projectId: input.projectId,
        datasetId: input.datasetId,
        datasetItemId: input.datasetItemId,
        input: input.input,
        expectedOutput: input.expectedOutput,
        metadata: input.metadata,
        sourceTraceId: input.sourceTraceId,
        sourceObservationId: input.sourceObservationId,
        status: input.status,
        validateOpts: { normalizeUndefinedToNull: false }, // For UPDATE, undefined means "don't update"
      });

      await auditLog({
        session: ctx.session,
        resourceType: "datasetItem",
        resourceId: input.datasetItemId,
        action: "update",
        after: datasetItem,
      });

      return datasetItem;
    }),
  createDataset: protectedProjectProcedure
    .input(
      z.object({
        projectId: z.string(),
        name: StringNoHTMLNonEmpty,
        description: StringNoHTML.nullish(),
        metadata: z.string().nullish(),
        inputSchema: DatasetJSONSchema.nullish(),
        expectedOutputSchema: DatasetJSONSchema.nullish(),
      }),
    )
    .mutation(async ({ input, ctx }): Promise<DatasetMutationResult> => {
      throwIfNoProjectAccess({
        session: ctx.session,
        projectId: input.projectId,
        scope: "datasets:CUD",
      });

      try {
        const dataset = await upsertDataset({
          input: {
            name: input.name,
            description: input.description ?? undefined,
            metadata: resolveMetadata(input.metadata),
            inputSchema: input.inputSchema,
            expectedOutputSchema: input.expectedOutputSchema,
          },
          projectId: input.projectId,
        });

        await auditLog({
          session: ctx.session,
          resourceType: "dataset",
          resourceId: dataset.id,
          action: "create",
          after: dataset,
        });

        return { success: true, dataset };
      } catch (error) {
        // Check if this is a validation error from upsertDataset
        if (
          error instanceof Error &&
          error.message.includes("Schema validation failed")
        ) {
          // Parse validation errors from message
          const match = error.message.match(/Details: (\[.*\])$/);
          if (match) {
            try {
              const validationErrors = JSON.parse(match[1]);
              return { success: false, validationErrors };
            } catch (e) {
              // Failed to parse, rethrow original error
              throw error;
            }
          }
        }
        // Re-throw non-validation errors
        throw error;
      }
    }),
  updateDataset: protectedProjectProcedure
    .input(
      z.object({
        projectId: z.string(),
        datasetId: z.string(),
        name: StringNoHTMLNonEmpty.nullish(),
        description: StringNoHTML.nullish(),
        metadata: z.string().nullish(),
        inputSchema: DatasetJSONSchema.nullish(),
        expectedOutputSchema: DatasetJSONSchema.nullish(),
      }),
    )
    .mutation(async ({ input, ctx }): Promise<DatasetMutationResult> => {
      throwIfNoProjectAccess({
        session: ctx.session,
        projectId: input.projectId,
        scope: "datasets:CUD",
      });

      // If schemas are being updated, validate all existing items
      // Fast validation (10K items in <1s) means we can always validate
      if (
        input.inputSchema !== undefined ||
        input.expectedOutputSchema !== undefined
      ) {
        const existingDataset = await ctx.prisma.dataset.findUnique({
          where: {
            id_projectId: {
              id: input.datasetId,
              projectId: input.projectId,
            },
          },
          select: { inputSchema: true, expectedOutputSchema: true },
        });

        if (existingDataset) {
          // Determine the final schemas after update
          const finalInputSchema =
            input.inputSchema !== undefined
              ? input.inputSchema
              : existingDataset.inputSchema;
          const finalExpectedOutputSchema =
            input.expectedOutputSchema !== undefined
              ? input.expectedOutputSchema
              : existingDataset.expectedOutputSchema;

          // Validate all items if at least one schema is being set (not null)
          if (finalInputSchema !== null || finalExpectedOutputSchema !== null) {
            const validationResult = await validateAllDatasetItems({
              datasetId: input.datasetId,
              projectId: input.projectId,
              inputSchema: finalInputSchema as Record<string, unknown> | null,
              expectedOutputSchema: finalExpectedOutputSchema as Record<
                string,
                unknown
              > | null,
              prisma: ctx.prisma,
            });

            if (!validationResult.isValid) {
              // Return validation errors instead of throwing
              return {
                success: false,
                validationErrors: validationResult.errors,
              };
            }
          }
        }
      }

      const dataset = await updateDataset({
        input: {
          id: input.datasetId,
          name: input.name ?? undefined,
          description: input.description ?? undefined,
          metadata: resolveMetadata(input.metadata),
          inputSchema: input.inputSchema,
          expectedOutputSchema: input.expectedOutputSchema,
        },
        projectId: input.projectId,
      });

      await auditLog({
        session: ctx.session,
        resourceType: "dataset",
        resourceId: dataset.id,
        action: "update",
        after: dataset,
      });

      return { success: true, dataset };
    }),
  deleteDataset: protectedProjectProcedure
    .input(z.object({ projectId: z.string(), datasetId: z.string() }))
    .mutation(async ({ input, ctx }) => {
      throwIfNoProjectAccess({
        session: ctx.session,
        projectId: input.projectId,
        scope: "datasets:CUD",
      });

      try {
        const deletedDataset = await ctx.prisma.dataset.delete({
          where: {
            id_projectId: {
              id: input.datasetId,
              projectId: input.projectId,
            },
          },
        });

        await addToDeleteDatasetQueue({
          deletionType: "dataset",
          projectId: input.projectId,
          datasetId: deletedDataset.id,
        });

        await auditLog({
          session: ctx.session,
          resourceType: "dataset",
          resourceId: deletedDataset.id,
          action: "delete",
          before: deletedDataset,
        });

        return deletedDataset;
      } catch (error) {
        if (
          error instanceof Prisma.PrismaClientKnownRequestError &&
          error.code === "P2025"
        ) {
          throw new LangfuseConflictError(
            "The dataset you are trying to delete has likely been deleted",
          );
        }
        throw error;
      }
    }),

  deleteDatasetItem: protectedProjectProcedure
    .input(
      z.object({
        projectId: z.string(),
        datasetId: z.string(),
        datasetItemId: z.string(),
      }),
    )
    .mutation(async ({ input, ctx }) => {
      throwIfNoProjectAccess({
        session: ctx.session,
        projectId: input.projectId,
        scope: "datasets:CUD",
      });

      const result = await deleteDatasetItem({
        projectId: input.projectId,
        datasetId: input.datasetId,
        datasetItemId: input.datasetItemId,
      });

      await auditLog({
        session: ctx.session,
        resourceType: "datasetItem",
        resourceId: result.deletedItem.id,
        action: "delete",
        before: result.deletedItem,
      });

      return result.deletedItem;
    }),
  duplicateDataset: protectedProjectProcedure
    .input(
      z.object({
        projectId: z.string(),
        datasetId: z.string(),
      }),
    )
    .mutation(async ({ input, ctx }) => {
      throwIfNoProjectAccess({
        session: ctx.session,
        projectId: input.projectId,
        scope: "datasets:CUD",
      });
      const dataset = await ctx.prisma.dataset.findUnique({
        where: {
          id_projectId: {
            id: input.datasetId,
            projectId: input.projectId,
          },
        },
      });
      if (!dataset) {
        throw new TRPCError({
          code: "NOT_FOUND",
          message: "Dataset not found",
        });
      }

      // find a unique name for the new dataset
      // by appending a counter to the name in case of the name already exists
      // e.g. "Copy of dataset" -> "Copy of dataset (1)"
      const existingDatasetNames = (
        await ctx.prisma.dataset.findMany({
          select: {
            name: true,
          },
          where: {
            projectId: input.projectId,
            name: {
              startsWith: "Copy of " + dataset.name,
            },
          },
        })
      ).map((d) => d.name);
      let counter: number = 0;
      const duplicateDatasetName = (pCounter: number) =>
        pCounter === 0
          ? `Copy of ${dataset.name}`
          : `Copy of ${dataset.name} (${counter})`;
      while (true) {
        if (!existingDatasetNames.includes(duplicateDatasetName(counter))) {
          break;
        }
        counter++;
      }

      const newDataset = await upsertDataset({
        input: {
          name: duplicateDatasetName(counter),
          description: dataset.description ?? undefined,
          metadata: dataset.metadata ?? undefined,
          inputSchema: dataset.inputSchema,
          expectedOutputSchema: dataset.expectedOutputSchema,
        },
        projectId: input.projectId,
      });

      // Copy items in batches to avoid 256MB JSONB limit
<<<<<<< HEAD
      let page = 0;
      const version = new Date();
=======
      let offset = 0;
      const createdAt = new Date();
>>>>>>> e7fc1c94

      while (true) {
        const itemsBatch = await DatasetItemManager.getItemsByVersion({
          projectId: input.projectId,
          version,
          filters: {
            datasetId: input.datasetId,
          },
          limit: DUPLICATE_DATASET_ITEMS_BATCH_SIZE,
          page,
        });

        if (itemsBatch.length === 0) break;

        const preparedItems = itemsBatch.map((item) => ({
          itemId: v4(),
          input: item.input ?? undefined,
          expectedOutput: item.expectedOutput ?? undefined,
          metadata: item.metadata ?? undefined,
          sourceTraceId: item.sourceTraceId,
          sourceObservationId: item.sourceObservationId,
          status: item.status,
          projectId: input.projectId,
          datasetId: newDataset.id,
<<<<<<< HEAD
          createdAt: new Date(),
=======
          createdAt: createdAt,
>>>>>>> e7fc1c94
        }));

        await executeWithDatasetServiceStrategy(OperationType.WRITE, {
          [Implementation.STATEFUL]: async () => {
            await ctx.prisma.datasetItem.createMany({
              data: preparedItems.map((item) => toPostgresDatasetItem(item)),
            });
          },
          [Implementation.VERSIONED]: async () => {
            await ctx.prisma.datasetItemEvent.createMany({
              data: preparedItems,
            });
          },
        });

        if (itemsBatch.length < DUPLICATE_DATASET_ITEMS_BATCH_SIZE) break; // Last batch
        page++;
      }

      await auditLog({
        session: ctx.session,
        resourceType: "dataset",
        resourceId: newDataset.id,
        action: "create",
        after: newDataset,
      });

      return { id: newDataset.id };
    }),

  createDatasetItem: protectedProjectProcedure
    .input(
      z.object({
        projectId: z.string(),
        datasetId: z.string(),
        input: z.string().nullish(),
        expectedOutput: z.string().nullish(),
        metadata: z.string().nullish(),
        sourceTraceId: z.string().optional(),
        sourceObservationId: z.string().optional(),
      }),
    )
    .mutation(async ({ input, ctx }) => {
      throwIfNoProjectAccess({
        session: ctx.session,
        projectId: input.projectId,
        scope: "datasets:CUD",
      });

      const result = await createDatasetItem({
        projectId: input.projectId,
        datasetId: input.datasetId,
        input: input.input,
        expectedOutput: input.expectedOutput,
        metadata: input.metadata,
        sourceTraceId: input.sourceTraceId,
        sourceObservationId: input.sourceObservationId,
        normalizeOpts: { sanitizeControlChars: true },
        validateOpts: {
          normalizeUndefinedToNull: true, // For CREATE, undefined becomes null in DB
        },
      });

      if (!result.success) {
        throw new TRPCError({
          code: "BAD_REQUEST",
          message: result.message,
          cause: result.cause,
        });
      }

      await auditLog({
        session: ctx.session,
        resourceType: "datasetItem",
        resourceId: result.datasetItem.id,
        action: "create",
        after: result.datasetItem,
      });

      return result.datasetItem;
    }),

  createManyDatasetItems: protectedProjectProcedure
    .input(
      z.object({
        projectId: z.string(),
        items: z.array(
          z.object({
            datasetId: z.string(),
            input: z.string().nullish(),
            expectedOutput: z.string().nullish(),
            metadata: z.string().nullish(),
            sourceTraceId: z.string().optional(),
            sourceObservationId: z.string().optional(),
          }),
        ),
      }),
    )
    .mutation(
      async ({
        input,
        ctx,
      }): Promise<
        | { success: true }
        | {
            success: false;
            validationErrors: BulkDatasetItemValidationError[];
          }
      > => {
        throwIfNoProjectAccess({
          session: ctx.session,
          projectId: input.projectId,
          scope: "datasets:CUD",
        });

        const result = await createManyDatasetItems({
          projectId: input.projectId,
          items: input.items,
          normalizeOpts: { sanitizeControlChars: true },
          validateOpts: { normalizeUndefinedToNull: true },
        });

        if (!result.success) return result;

        await Promise.all(
          result.datasetItems.map(async (item) =>
            auditLog({
              session: ctx.session,
              resourceType: "datasetItem",
              resourceId: item.itemId,
              action: "create",
              after: item,
            }),
          ),
        );

        return { success: true };
      },
    ),
  runItemsByItemId: protectedProjectProcedure
    .input(
      z.object({
        projectId: z.string(),
        datasetId: z.string(),
        datasetItemId: z.string(),
        datasetRunIds: z.array(z.string()).optional(),
        ...optionalPaginationZod,
      }),
    )
    .query(async ({ input }) => {
      const { datasetItemId, datasetId } = input;

      const filter = [
        {
          column: "datasetItemId",
          operator: "any of",
          value: [datasetItemId],
          type: "stringOptions" as const,
        },
        ...(input.datasetRunIds && input.datasetRunIds.length > 0
          ? [
              {
                column: "datasetRunId",
                operator: "any of",
                value: input.datasetRunIds,
                type: "stringOptions" as const,
              },
            ]
          : []),
      ] as FilterState;

      // Verify item exists
      const datasetItem = await DatasetItemManager.getItemById({
        projectId: input.projectId,
        datasetItemId: datasetItemId,
        datasetId: datasetId,
        status: "ALL",
      });
      if (!datasetItem) {
        throw new TRPCError({
          code: "NOT_FOUND",
          message: "Dataset item not found",
        });
      }

      const [runItems, totalRunItems] = await Promise.all([
        getDatasetRunItemsByDatasetIdCh({
          projectId: input.projectId,
          datasetId: datasetId,
          filter,
          // ensure consistent ordering with datasets.baseDatasetItemByDatasetId
          // CH run items are created in reverse order as postgres execution path
          // can be refactored once we switch to CH only implementation
          orderBy: [
            {
              column: "createdAt",
              order: "ASC",
            },
            { column: "datasetItemId", order: "DESC" },
          ],
          limit: input.limit ?? undefined,
          offset:
            input.page !== undefined && input.limit !== undefined
              ? input.page * input.limit
              : undefined,
        }),
        getDatasetRunItemsCountByDatasetIdCh({
          projectId: input.projectId,
          datasetId: datasetId,
          filter,
        }),
      ]);

      const enrichedRunItems = await getRunItemsByRunIdOrItemId(
        input.projectId,
        runItems,
      );

      // Note: We early return in case of no run items, when adding parameters here, make sure to update the early return above
      return {
        totalRunItems,
        runItems: enrichedRunItems,
      };
    }),

  runItemsByRunId: protectedProjectProcedure
    .input(
      z.object({
        projectId: z.string(),
        datasetId: z.string(),
        datasetRunId: z.string(),
        datasetItemIds: z.array(z.string()).optional(),
        filter: z.array(singleFilter),
        ...optionalPaginationZod,
      }),
    )
    .query(async ({ input, ctx }) => {
      const {
        datasetRunId,
        datasetItemIds,
        datasetId,
        filter: userFilter,
      } = input;

      const datasetRun = await ctx.prisma.datasetRuns.findFirst({
        where: {
          id: datasetRunId,
          projectId: input.projectId,
        },
      });

      if (!datasetRun) {
        throw new TRPCError({
          code: "NOT_FOUND",
          message: "Dataset run not found",
        });
      }

      const combinedFilter = [
        ...userFilter,
        {
          column: "datasetRunId",
          operator: "any of",
          value: [datasetRunId],
          type: "stringOptions" as const,
        },
        ...(datasetItemIds && datasetItemIds.length > 0
          ? [
              {
                column: "datasetItemId",
                operator: "any of",
                value: datasetItemIds,
                type: "stringOptions" as const,
              },
            ]
          : []),
      ] as FilterState;

      const [runItems, totalRunItems] = await Promise.all([
        getDatasetRunItemsByDatasetIdCh({
          projectId: input.projectId,
          datasetId: datasetId,
          filter: combinedFilter,
          // ensure consistent ordering with datasets.baseDatasetItemByDatasetId
          // CH run items are created in reverse order as postgres execution path
          // can be refactored once we switch to CH only implementation
          orderBy: [
            {
              column: "createdAt",
              order: "ASC",
            },
            { column: "datasetItemId", order: "DESC" },
          ],
          limit: input.limit ?? undefined,
          offset:
            input.page !== undefined && input.limit !== undefined
              ? input.page * input.limit
              : undefined,
        }),
        getDatasetRunItemsCountByDatasetIdCh({
          projectId: input.projectId,
          datasetId: datasetId,
          filter: combinedFilter,
        }),
      ]);

      const enrichedRunItems = await getRunItemsByRunIdOrItemId(
        input.projectId,
        runItems,
      );

      // Note: We early return in case of no run items, when adding parameters here, make sure to update the early return above
      return {
        totalRunItems,
        runItems: enrichedRunItems,
      };
    }),

  datasetItemsWithRunData: protectedProjectProcedure
    .input(
      z.object({
        projectId: z.string(),
        datasetId: z.string(),
        runIds: z.array(z.string()),
        filterByRun: z
          .array(
            z.object({ runId: z.string(), filters: z.array(singleFilter) }),
          )
          .nullish(),
        ...paginationZod,
      }),
    )
    .query(async ({ input, ctx }) => {
      const { filterByRun, datasetId, projectId, runIds, limit, page } = input;

      if (runIds.length === 0) {
        return {
          data: [],
          totalCount: 0,
        };
      }

      // Step 1: Return dataset item ids for which the run items match the filters
      const datasetItemIds = await getDatasetItemIdsWithRunData({
        projectId: input.projectId,
        datasetId: datasetId,
        runIds,
        filterByRun: filterByRun ?? [],
        limit: limit,
        offset: page * limit,
      });

      // Step 2: Given dataset item ids, lookup dataset run items in clickhouse
      // Note: for each unique dataset item id and dataset run id combination, we will retrieve a dataset run item
      const datasetRunItems = await getDatasetRunItemsWithoutIOByItemIds({
        projectId: input.projectId,
        datasetId: datasetId,
        runIds,
        datasetItemIds,
      });

      const [runData, itemResult] = await Promise.all([
        enrichAndMapToDatasetItemId(projectId, datasetRunItems),
        DatasetItemManager.getItemsByLatest({
          projectId: input.projectId,
          filters: {
            datasetId: datasetId,
            itemIds: datasetItemIds,
          },
        }),
      ]);

      return {
        data: itemResult.items.map((item) => ({
          id: item.id,
          input: item.input,
          expectedOutput: item.expectedOutput,
          metadata: item.metadata,
          runData: runData.get(item.id) ?? {},
        })),
      };
    }),

  runItemCompareCount: protectedProjectProcedure
    .input(
      z.object({
        projectId: z.string(),
        datasetId: z.string(),
        runIds: z.array(z.string()),
        filterByRun: z
          .array(
            z.object({ runId: z.string(), filters: z.array(singleFilter) }),
          )
          .nullish(),
      }),
    )
    .query(async ({ input }) => {
      const { filterByRun, datasetId, projectId, runIds } = input;
      // Rely on clickhouse to return only dataset item count that match the filters
      const datasetItemCount = await getDatasetItemsWithRunDataCount({
        projectId,
        datasetId,
        runIds,
        filterByRun: filterByRun ?? [],
      });

      return {
        totalCount: datasetItemCount,
      };
    }),

  datasetItemsBasedOnTraceOrObservation: protectedProjectProcedure
    .input(
      z.object({
        projectId: z.string(),
        traceId: z.string(),
        observationId: z.string().optional(),
      }),
    )
    .query(async ({ input }) => {
      const res = await DatasetItemManager.getItemsByLatest({
        projectId: input.projectId,
        filters: {
          sourceTraceId: input.traceId,
          sourceObservationId: input.observationId ?? null, // null -> should not include observations from the same trace
        },
        includeDatasetName: true,
      });

      return res.items;
    }),
  deleteDatasetRuns: protectedProjectProcedure
    .input(
      z.object({
        projectId: z.string(),
        // temporary: make optional to not break existing contracts
        datasetId: z.string().optional(),
        datasetRunIds: z.array(z.string()),
      }),
    )
    .mutation(async ({ input, ctx }) => {
      throwIfNoProjectAccess({
        session: ctx.session,
        projectId: input.projectId,
        scope: "datasets:CUD",
      });

      // Get all dataset runs first for audit logging
      const datasetRuns = await ctx.prisma.datasetRuns.findMany({
        where: {
          id: { in: input.datasetRunIds },
          projectId: input.projectId,
        },
      });

      // Delete all dataset runs
      await ctx.prisma.datasetRuns.deleteMany({
        where: {
          id: { in: input.datasetRunIds },
          projectId: input.projectId,
        },
      });

      // Trigger async delete of dataset run items
      await addToDeleteDatasetQueue({
        deletionType: "dataset-runs",
        projectId: input.projectId,
        // temporary: while dataset id is optional, we can pull it from the first run
        // users can only use this on pages in UI that are pre-filtered by dataset id
        datasetId: input.datasetId ?? datasetRuns[0].datasetId,
        datasetRunIds: input.datasetRunIds,
      });

      // Log audit entries for each deleted run
      await Promise.all(
        datasetRuns.map((run) =>
          auditLog({
            session: ctx.session,
            resourceType: "datasetRun",
            resourceId: run.id,
            action: "delete",
            before: run,
          }),
        ),
      );

      return datasetRuns;
    }),
  upsertRemoteExperiment: protectedProjectProcedure
    .input(
      z.object({
        projectId: z.string(),
        datasetId: z.string(),
        url: z.string(),
        defaultPayload: z.string(),
      }),
    )
    .mutation(async ({ input, ctx }) => {
      throwIfNoProjectAccess({
        session: ctx.session,
        projectId: input.projectId,
        scope: "datasets:CUD",
      });

      const dataset = await ctx.prisma.dataset.findUnique({
        where: {
          id_projectId: {
            id: input.datasetId,
            projectId: input.projectId,
          },
        },
      });

      if (!dataset) {
        throw new TRPCError({
          code: "NOT_FOUND",
          message: "Dataset not found",
        });
      }

      const updatedDataset = await updateDataset({
        input: {
          id: input.datasetId,
          remoteExperimentUrl: input.url,
          remoteExperimentPayload: input.defaultPayload ?? {},
        },
        projectId: input.projectId,
      });

      await auditLog({
        session: ctx.session,
        resourceType: "dataset",
        resourceId: updatedDataset.id,
        action: "update",
        after: updatedDataset,
      });

      return updatedDataset;
    }),
  getRemoteExperiment: protectedProjectProcedure
    .input(z.object({ projectId: z.string(), datasetId: z.string() }))
    .query(async ({ input, ctx }) => {
      const dataset = await ctx.prisma.dataset.findUnique({
        where: {
          id_projectId: { id: input.datasetId, projectId: input.projectId },
        },
        select: {
          remoteExperimentUrl: true,
          remoteExperimentPayload: true,
        },
      });

      if (!dataset || !dataset.remoteExperimentUrl) return null;

      return {
        url: dataset.remoteExperimentUrl,
        payload: dataset.remoteExperimentPayload,
      };
    }),
  triggerRemoteExperiment: protectedProjectProcedure
    .input(
      z.object({
        projectId: z.string(),
        datasetId: z.string(),
        payload: z.string().optional(),
      }),
    )
    .mutation(async ({ input, ctx }) => {
      throwIfNoProjectAccess({
        session: ctx.session,
        projectId: input.projectId,
        scope: "datasets:CUD",
      });

      const dataset = await ctx.prisma.dataset.findUnique({
        where: {
          id_projectId: {
            id: input.datasetId,
            projectId: input.projectId,
          },
        },
        select: {
          id: true,
          name: true,
          remoteExperimentUrl: true,
          remoteExperimentPayload: true,
        },
      });

      if (!dataset) {
        throw new TRPCError({
          code: "NOT_FOUND",
          message: "Dataset not found",
        });
      }

      if (!dataset.remoteExperimentUrl) {
        throw new TRPCError({
          code: "BAD_REQUEST",
          message: "No remote run URL configured for this dataset",
        });
      }

      try {
        await validateWebhookURL(dataset.remoteExperimentUrl);
      } catch (error) {
        throw new TRPCError({
          code: "BAD_REQUEST",
          message: `Invalid remote run URL: ${error instanceof Error ? error.message : "Unknown error"}`,
        });
      }

      try {
        const response = await fetch(dataset.remoteExperimentUrl, {
          method: "POST",
          headers: {
            "Content-Type": "application/json",
          },
          body: JSON.stringify({
            projectId: input.projectId,
            datasetId: input.datasetId,
            datasetName: dataset.name,
            payload: input.payload ?? dataset.remoteExperimentPayload,
          }),
          signal: AbortSignal.timeout(10000), // 10 second timeout
        });

        if (!response.ok) {
          return {
            success: false,
          };
        }

        return {
          success: true,
        };
      } catch (error) {
        if (error instanceof Error) {
          return {
            success: false,
          };
        }
        return {
          success: false,
        };
      }
    }),
  deleteRemoteExperiment: protectedProjectProcedure
    .input(z.object({ projectId: z.string(), datasetId: z.string() }))
    .mutation(async ({ input, ctx }) => {
      throwIfNoProjectAccess({
        session: ctx.session,
        projectId: input.projectId,
        scope: "datasets:CUD",
      });

      const dataset = await ctx.prisma.dataset.findUnique({
        where: {
          id_projectId: {
            id: input.datasetId,
            projectId: input.projectId,
          },
        },
      });

      if (!dataset) {
        throw new TRPCError({
          code: "NOT_FOUND",
          message: "Dataset not found",
        });
      }

      const updatedDataset = await updateDataset({
        input: {
          id: input.datasetId,
          remoteExperimentUrl: null,
          remoteExperimentPayload: Prisma.DbNull,
        },
        projectId: input.projectId,
      });

      await auditLog({
        session: ctx.session,
        resourceType: "dataset",
        resourceId: updatedDataset.id,
        action: "update",
        after: updatedDataset,
      });

      return updatedDataset;
    }),

  validateDatasetSchema: protectedProjectProcedure
    .input(
      z.object({
        projectId: z.string(),
        datasetId: z.string(),
        inputSchema: DatasetJSONSchema.nullable(),
        expectedOutputSchema: DatasetJSONSchema.nullable(),
      }),
    )
    .mutation(async ({ input, ctx }) => {
      throwIfNoProjectAccess({
        session: ctx.session,
        projectId: input.projectId,
        scope: "datasets:CUD",
      });

      const dataset = await ctx.prisma.dataset.findUnique({
        where: {
          id_projectId: {
            id: input.datasetId,
            projectId: input.projectId,
          },
        },
      });

      if (!dataset) {
        throw new TRPCError({
          code: "NOT_FOUND",
          message: "Dataset not found",
        });
      }

      const validationResult = await validateAllDatasetItems({
        datasetId: input.datasetId,
        projectId: input.projectId,
        inputSchema: input.inputSchema,
        expectedOutputSchema: input.expectedOutputSchema,
        prisma: ctx.prisma,
      });

      return validationResult;
    }),

  setDatasetSchema: protectedProjectProcedure
    .input(
      z.object({
        projectId: z.string(),
        datasetId: z.string(),
        inputSchema: DatasetJSONSchema.nullable(),
        expectedOutputSchema: DatasetJSONSchema.nullable(),
      }),
    )
    .mutation(async ({ input, ctx }) => {
      throwIfNoProjectAccess({
        session: ctx.session,
        projectId: input.projectId,
        scope: "datasets:CUD",
      });

      const dataset = await ctx.prisma.dataset.findUnique({
        where: {
          id_projectId: {
            id: input.datasetId,
            projectId: input.projectId,
          },
        },
      });

      if (!dataset) {
        throw new TRPCError({
          code: "NOT_FOUND",
          message: "Dataset not found",
        });
      }

      // Validate all existing items before applying schema
      const validationResult = await validateAllDatasetItems({
        datasetId: input.datasetId,
        projectId: input.projectId,
        inputSchema: input.inputSchema,
        expectedOutputSchema: input.expectedOutputSchema,
        prisma: ctx.prisma,
      });

      if (!validationResult.isValid) {
        throw new TRPCError({
          code: "BAD_REQUEST",
          message: `Schema validation failed for ${validationResult.errors.length} item(s)`,
          cause: validationResult.errors,
        });
      }

      // Update dataset with new schemas
      const updatedDataset = await ctx.prisma.dataset.update({
        where: {
          id_projectId: {
            id: input.datasetId,
            projectId: input.projectId,
          },
        },
        data: {
          inputSchema: input.inputSchema ?? Prisma.DbNull,
          expectedOutputSchema: input.expectedOutputSchema ?? Prisma.DbNull,
        },
      });

      // Audit log
      await auditLog({
        session: ctx.session,
        resourceType: "dataset",
        resourceId: input.datasetId,
        action: "updateSchema",
        before: {
          inputSchema: dataset.inputSchema,
          expectedOutputSchema: dataset.expectedOutputSchema,
        },
        after: {
          inputSchema: updatedDataset.inputSchema,
          expectedOutputSchema: updatedDataset.expectedOutputSchema,
        },
      });

      return updatedDataset;
    }),
});<|MERGE_RESOLUTION|>--- conflicted
+++ resolved
@@ -1028,13 +1028,8 @@
       });
 
       // Copy items in batches to avoid 256MB JSONB limit
-<<<<<<< HEAD
       let page = 0;
       const version = new Date();
-=======
-      let offset = 0;
-      const createdAt = new Date();
->>>>>>> e7fc1c94
 
       while (true) {
         const itemsBatch = await DatasetItemManager.getItemsByVersion({
@@ -1059,11 +1054,7 @@
           status: item.status,
           projectId: input.projectId,
           datasetId: newDataset.id,
-<<<<<<< HEAD
-          createdAt: new Date(),
-=======
-          createdAt: createdAt,
->>>>>>> e7fc1c94
+          createdAt: version,
         }));
 
         await executeWithDatasetServiceStrategy(OperationType.WRITE, {
