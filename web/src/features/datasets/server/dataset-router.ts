import { z } from "zod";

import {
  createTRPCRouter,
  protectedProjectProcedure,
} from "@/src/server/api/trpc";
import {
  type DatasetRuns,
  Prisma,
  type Dataset,
} from "@langfuse/shared/src/db";
import { throwIfNoAccess } from "@/src/features/rbac/utils/checkAccess";
import { auditLog } from "@/src/features/audit-logs/auditLog";
import { DB } from "@/src/server/db";
import { paginationZod } from "@langfuse/shared";
import { filterAndValidateDbScoreList } from "@/src/features/public-api/types/scores";

export const datasetRouter = createTRPCRouter({
  allDatasetMeta: protectedProjectProcedure
    .input(z.object({ projectId: z.string() }))
    .query(async ({ input, ctx }) => {
      return ctx.prisma.dataset.findMany({
        where: {
          projectId: input.projectId,
        },
        select: {
          id: true,
          name: true,
        },
      });
    }),
  allDatasets: protectedProjectProcedure
    .input(
      z.object({
        projectId: z.string(),
        ...paginationZod,
      }),
    )
    .query(async ({ input, ctx }) => {
      const query = DB.selectFrom("datasets")
        .leftJoin("dataset_items", (join) =>
          join
            .onRef("datasets.id", "=", "dataset_items.dataset_id")
            .on("dataset_items.project_id", "=", input.projectId),
        )
        .leftJoin("dataset_runs", (join) =>
          join
            .onRef("datasets.id", "=", "dataset_runs.dataset_id")
            .on("dataset_runs.project_id", "=", input.projectId),
        )
        .select(({ eb }) => [
          "datasets.id",
          "datasets.name",
          "datasets.description",
          "datasets.metadata",
          "datasets.created_at as createdAt",
          "datasets.updated_at as updatedAt",
          eb.fn.count("dataset_items.id").distinct().as("countDatasetItems"),
          eb.fn.count("dataset_runs.id").distinct().as("countDatasetRuns"),
          eb.fn.max("dataset_runs.created_at").as("lastRunAt"),
        ])
        .where("datasets.project_id", "=", input.projectId)
        .groupBy([
          "datasets.id",
          "datasets.name",
          "datasets.description",
          "datasets.metadata",
          "datasets.created_at",
          "datasets.updated_at",
        ])
        .orderBy("datasets.created_at", "desc")
        .limit(input.limit)
        .offset(input.page * input.limit);

      const compiledQuery = query.compile();

      const datasets = await ctx.prisma.$queryRawUnsafe<
        Array<
          Dataset & {
            countDatasetItems: number;
            countDatasetRuns: number;
            lastRunAt: Date | null;
          }
        >
      >(compiledQuery.sql, ...compiledQuery.parameters);

      const totalDatasets = await ctx.prisma.dataset.count({
        where: {
          projectId: input.projectId,
        },
      });

      return {
        totalDatasets,
        datasets,
      };
    }),
  byId: protectedProjectProcedure
    .input(
      z.object({
        projectId: z.string(),
        datasetId: z.string(),
      }),
    )
    .query(async ({ input, ctx }) => {
      return ctx.prisma.dataset.findUnique({
        where: {
          id_projectId: {
            id: input.datasetId,
            projectId: input.projectId,
          },
        },
      });
    }),
  runById: protectedProjectProcedure
    .input(
      z.object({
        projectId: z.string(),
        datasetId: z.string(),
        runId: z.string(),
      }),
    )
    .query(async ({ input, ctx }) => {
      return ctx.prisma.datasetRuns.findUnique({
        where: {
          id_projectId: {
            id: input.runId,
            projectId: input.projectId,
          },
          datasetId: input.datasetId,
        },
      });
    }),
  runsByDatasetId: protectedProjectProcedure
    .input(
      z.object({
        projectId: z.string(),
        datasetId: z.string(),
        ...paginationZod,
      }),
    )
    .query(async ({ input, ctx }) => {
      const runs = await ctx.prisma.$queryRaw<
        Array<
          DatasetRuns & {
            countRunItems: number;
            avgNumericScores: Record<string, number>;
            qualitativeScoreDistribution: Record<
              string,
              Array<{ value: string; count: number }>
            >;
            avgLatency: number;
            avgTotalCost: Prisma.Decimal;
          }
        >
      >(Prisma.sql`
        SELECT
          runs.id,
          runs.name,
          runs.description,
          runs.metadata,
          runs.created_at "createdAt",
          runs.updated_at "updatedAt",
          COALESCE(avg_numeric_scores.scores, '{}') "avgNumericScores",
          COALESCE(qualitative_score_distribution.scores, '{}') "qualitativeScoreDistribution",
          COALESCE(latency_and_total_cost."avgLatency", 0) "avgLatency",
          COALESCE(latency_and_total_cost."avgTotalCost", 0) "avgTotalCost",  
          COALESCE(run_items_count.count, 0)::int "countRunItems"
        FROM
          dataset_runs runs
          JOIN datasets ON datasets.id = runs.dataset_id AND datasets.project_id = ${input.projectId}
          LEFT JOIN LATERAL (
            SELECT
              jsonb_object_agg(s.name, s.avg_value) AS scores
            FROM (
              SELECT
                s.name,
                AVG(s.value) AS avg_value
              FROM
                dataset_run_items ri
                JOIN scores s 
                  ON s.trace_id = ri.trace_id 
                  AND (ri.observation_id IS NULL OR s.observation_id = ri.observation_id)
                  AND s.project_id = ${input.projectId}
                JOIN traces t ON t.id = s.trace_id AND t.project_id = ${input.projectId}
              WHERE 
<<<<<<< HEAD
                t.project_id = ${input.projectId}
                AND s.data_type = 'NUMERIC'
=======
                ri.project_id = ${input.projectId}
                AND s.data_type != 'CATEGORICAL'
                AND s.value IS NOT NULL
>>>>>>> a185863b
                AND ri.dataset_run_id = runs.id
              GROUP BY s.name
            ) s
          ) avg_numeric_scores ON true
          LEFT JOIN LATERAL (
            SELECT
              jsonb_object_agg(s.name, s.qualitative_scores) AS scores
            FROM (
              SELECT
                s.name,
                jsonb_agg(jsonb_build_object ('value', s.string_value, 'count', s.count)) AS qualitative_scores
              FROM (
                SELECT
                  s.name,
                  s.string_value,
                  COUNT(s.string_value) AS count
                FROM
                  dataset_run_items ri
                  JOIN scores s 
                    ON s.trace_id = ri.trace_id
                    AND(ri.observation_id IS NULL
                    OR s.observation_id = ri.observation_id)
                    AND s.project_id = ${input.projectId}
                  JOIN traces t ON t.id = s.trace_id
                WHERE
                  t.project_id = ${input.projectId}
                  AND s.data_type IN('CATEGORICAL', 'BOOLEAN')
                  AND ri.dataset_run_id = runs.id
                GROUP BY
                  s.name,
                  s.string_value
                ) s
              GROUP BY s.name 
            ) s 
          ) qualitative_score_distribution ON TRUE
          LEFT JOIN LATERAL (
            SELECT
              AVG(o.latency) AS "avgLatency",
              AVG(COALESCE(o.calculated_total_cost, 0)) AS "avgTotalCost"
            FROM
              dataset_run_items ri
              JOIN observations_view o ON o.id = ri.observation_id AND o.project_id = ${input.projectId}
            WHERE 
              ri.project_id = ${input.projectId}
              AND ri.dataset_run_id = runs.id
          ) latency_and_total_cost ON true
          LEFT JOIN LATERAL (
            SELECT count(*) as count 
            FROM dataset_run_items ri 
            WHERE ri.dataset_run_id = runs.id
            AND ri.project_id = ${input.projectId}
          ) run_items_count ON true
        WHERE 
          runs.dataset_id = ${input.datasetId}
          AND runs.project_id = ${input.projectId}
        ORDER BY
          runs.created_at DESC
        LIMIT ${input.limit}
        OFFSET ${input.page * input.limit}
      `);

      const totalRuns = await ctx.prisma.datasetRuns.count({
        where: {
          datasetId: input.datasetId,
          projectId: input.projectId,
        },
      });

      return {
        totalRuns,
        runs,
      };
    }),
  itemById: protectedProjectProcedure
    .input(
      z.object({
        projectId: z.string(),
        datasetId: z.string(),
        datasetItemId: z.string(),
      }),
    )
    .query(async ({ input, ctx }) => {
      return ctx.prisma.datasetItem.findUnique({
        where: {
          id_projectId: { id: input.datasetItemId, projectId: input.projectId },
          datasetId: input.datasetId,
        },
      });
    }),
  itemsByDatasetId: protectedProjectProcedure
    .input(
      z.object({
        projectId: z.string(),
        datasetId: z.string(),
        ...paginationZod,
      }),
    )
    .query(async ({ input, ctx }) => {
      const dataset = await ctx.prisma.dataset.findUnique({
        where: {
          id_projectId: {
            id: input.datasetId,
            projectId: input.projectId,
          },
        },
        include: {
          datasetItems: {
            orderBy: [
              {
                status: "asc",
              },
              {
                createdAt: "desc",
              },
            ],
            take: input.limit,
            skip: input.page * input.limit,
          },
        },
      });
      const datasetItems = dataset?.datasetItems ?? [];

      const totalDatasetItems = await ctx.prisma.datasetItem.count({
        where: {
          dataset: {
            id: input.datasetId,
            projectId: input.projectId,
          },
          projectId: input.projectId,
        },
      });

      return {
        totalDatasetItems,
        datasetItems,
      };
    }),
  updateDatasetItem: protectedProjectProcedure
    .input(
      z.object({
        projectId: z.string(),
        datasetId: z.string(),
        datasetItemId: z.string(),
        input: z.string().optional(),
        expectedOutput: z.string().optional(),
        metadata: z.string().optional(),
        sourceTraceId: z.string().optional(),
        sourceObservationId: z.string().optional(),
        status: z.enum(["ACTIVE", "ARCHIVED"]).optional(),
      }),
    )
    .mutation(async ({ input, ctx }) => {
      throwIfNoAccess({
        session: ctx.session,
        projectId: input.projectId,
        scope: "datasets:CUD",
      });
      const datasetItem = await ctx.prisma.datasetItem.update({
        where: {
          id_projectId: {
            id: input.datasetItemId,
            projectId: input.projectId,
          },
          datasetId: input.datasetId,
        },
        data: {
          input:
            input.input === ""
              ? Prisma.DbNull
              : input.input !== undefined
                ? (JSON.parse(input.input) as Prisma.InputJsonObject)
                : undefined,
          expectedOutput:
            input.expectedOutput === ""
              ? Prisma.DbNull
              : input.expectedOutput !== undefined
                ? (JSON.parse(input.expectedOutput) as Prisma.InputJsonObject)
                : undefined,
          metadata:
            input.metadata === ""
              ? Prisma.DbNull
              : input.metadata !== undefined
                ? (JSON.parse(input.metadata) as Prisma.InputJsonObject)
                : undefined,
          sourceTraceId: input.sourceTraceId,
          sourceObservationId: input.sourceObservationId,
          status: input.status,
        },
      });
      await auditLog({
        session: ctx.session,
        resourceType: "datasetItem",
        resourceId: input.datasetItemId,
        projectId: input.projectId,
        action: "update",
        after: datasetItem,
      });
      return datasetItem;
    }),
  createDataset: protectedProjectProcedure
    .input(
      z.object({
        projectId: z.string(),
        name: z.string(),
        description: z.string().nullish(),
        metadata: z.string().nullish(),
      }),
    )
    .mutation(async ({ input, ctx }) => {
      throwIfNoAccess({
        session: ctx.session,
        projectId: input.projectId,
        scope: "datasets:CUD",
      });
      const dataset = await ctx.prisma.dataset.create({
        data: {
          name: input.name,
          description: input.description ?? undefined,
          projectId: input.projectId,
          metadata:
            input.metadata === ""
              ? Prisma.DbNull
              : !!input.metadata
                ? (JSON.parse(input.metadata) as Prisma.InputJsonObject)
                : undefined,
        },
      });

      await auditLog({
        session: ctx.session,
        resourceType: "dataset",
        resourceId: dataset.id,
        projectId: input.projectId,
        action: "create",
        after: dataset,
      });

      return dataset;
    }),
  updateDataset: protectedProjectProcedure
    .input(
      z.object({
        projectId: z.string(),
        datasetId: z.string(),
        name: z.string().nullish(),
        description: z.string().nullish(),
        metadata: z.string().nullish(),
      }),
    )
    .mutation(async ({ input, ctx }) => {
      throwIfNoAccess({
        session: ctx.session,
        projectId: input.projectId,
        scope: "datasets:CUD",
      });
      const dataset = await ctx.prisma.dataset.update({
        where: {
          id_projectId: {
            id: input.datasetId,
            projectId: input.projectId,
          },
        },
        data: {
          name: input.name ?? undefined,
          description: input.description,
          metadata:
            input.metadata === ""
              ? Prisma.DbNull
              : !!input.metadata
                ? (JSON.parse(input.metadata) as Prisma.InputJsonObject)
                : undefined,
        },
      });
      await auditLog({
        session: ctx.session,
        resourceType: "dataset",
        resourceId: dataset.id,
        projectId: input.projectId,
        action: "update",
        after: dataset,
      });

      return dataset;
    }),
  deleteDataset: protectedProjectProcedure
    .input(z.object({ projectId: z.string(), datasetId: z.string() }))
    .mutation(async ({ input, ctx }) => {
      throwIfNoAccess({
        session: ctx.session,
        projectId: input.projectId,
        scope: "datasets:CUD",
      });
      const deletedDataset = await ctx.prisma.dataset.delete({
        where: {
          id_projectId: {
            id: input.datasetId,
            projectId: input.projectId,
          },
        },
      });
      await auditLog({
        session: ctx.session,
        resourceType: "dataset",
        resourceId: deletedDataset.id,
        projectId: input.projectId,
        action: "delete",
        before: deletedDataset,
      });
      return deletedDataset;
    }),
  createDatasetItem: protectedProjectProcedure
    .input(
      z.object({
        projectId: z.string(),
        datasetId: z.string(),
        input: z.string().nullish(),
        expectedOutput: z.string().nullish(),
        metadata: z.string().nullish(),
        sourceTraceId: z.string().optional(),
        sourceObservationId: z.string().optional(),
      }),
    )
    .mutation(async ({ input, ctx }) => {
      throwIfNoAccess({
        session: ctx.session,
        projectId: input.projectId,
        scope: "datasets:CUD",
      });
      const dataset = await ctx.prisma.dataset.findUnique({
        where: {
          id_projectId: {
            id: input.datasetId,
            projectId: input.projectId,
          },
        },
      });
      if (!dataset) {
        throw new Error("Dataset not found");
      }

      const datasetItem = await ctx.prisma.datasetItem.create({
        data: {
          input:
            input.input === ""
              ? Prisma.DbNull
              : !!input.input
                ? (JSON.parse(input.input) as Prisma.InputJsonObject)
                : undefined,
          expectedOutput:
            input.expectedOutput === ""
              ? Prisma.DbNull
              : !!input.expectedOutput
                ? (JSON.parse(input.expectedOutput) as Prisma.InputJsonObject)
                : undefined,
          metadata:
            input.metadata === ""
              ? Prisma.DbNull
              : !!input.metadata
                ? (JSON.parse(input.metadata) as Prisma.InputJsonObject)
                : undefined,
          datasetId: input.datasetId,
          sourceTraceId: input.sourceTraceId,
          sourceObservationId: input.sourceObservationId,
          projectId: input.projectId,
        },
      });
      await auditLog({
        session: ctx.session,
        resourceType: "datasetItem",
        resourceId: datasetItem.id,
        projectId: input.projectId,
        action: "create",
        after: datasetItem,
      });
      return datasetItem;
    }),
  runitemsByRunIdOrItemId: protectedProjectProcedure
    .input(
      z
        .object({
          projectId: z.string(),
          datasetRunId: z.string().optional(),
          datasetItemId: z.string().optional(),
          ...paginationZod,
        })
        .refine(
          (input) => input.datasetRunId || input.datasetItemId,
          "Must provide either datasetRunId or datasetItemId",
        ),
    )
    .query(async ({ input, ctx }) => {
      const runItems = await ctx.prisma.datasetRunItems.findMany({
        where: {
          projectId: input.projectId,
          datasetRunId: input.datasetRunId,
          datasetItemId: input.datasetItemId,
        },
        orderBy: {
          createdAt: "desc",
        },
        take: input.limit,
        skip: input.page * input.limit,
      });

      if (runItems.length === 0) return { totalRunItems: 0, runItems: [] };

      const traceScores = await ctx.prisma.score.findMany({
        where: {
          projectId: ctx.session.projectId,
          traceId: {
            in: runItems
              .filter((ri) => ri.observationId === null) // only include trace scores if run is not linked to an observation
              .map((ri) => ri.traceId),
          },
        },
      });
      const observationScores = await ctx.prisma.score.findMany({
        where: {
          projectId: ctx.session.projectId,
          observationId: {
            in: runItems
              .filter((ri) => ri.observationId !== null)
              .map((ri) => ri.observationId) as string[],
          },
        },
      });

      const totalRunItems = await ctx.prisma.datasetRunItems.count({
        where: {
          projectId: input.projectId,
          datasetRunId: input.datasetRunId,
          datasetItemId: input.datasetItemId,
        },
      });

      const observations = await ctx.prisma.observationView.findMany({
        where: {
          id: {
            in: runItems
              .map((ri) => ri.observationId)
              .filter(Boolean) as string[],
          },
          projectId: ctx.session.projectId,
        },
        select: {
          id: true,
          latency: true,
          calculatedTotalCost: true,
        },
      });

      // Directly access 'traces' table and calculate duration via lateral join
      // Previously used 'traces_view' was not performant enough
      const traceIdsSQL = Prisma.sql`ARRAY[${Prisma.join(runItems.map((ri) => ri.traceId))}]`;
      const traces = await ctx.prisma.$queryRaw<
        {
          id: string;
          duration: number;
        }[]
      >(
        Prisma.sql`
            SELECT
              t.id,
              o.duration
            FROM
              traces t
              LEFT JOIN LATERAL (
                SELECT
                  EXTRACT(epoch FROM COALESCE(max(o1.end_time), max(o1.start_time)))::double precision - EXTRACT(epoch FROM min(o1.start_time))::double precision AS duration
                FROM
                  observations o1
                WHERE
                  o1.project_id = ${input.projectId}
                  AND o1.trace_id = t.id
                GROUP BY
                  o1.project_id,
                  o1.trace_id) o ON TRUE
            WHERE
              t.project_id = ${input.projectId}
              AND t.id = ANY(${traceIdsSQL})        
        `,
      );

      const validatedTraceScores = filterAndValidateDbScoreList(traceScores);
      const validatedObservationScores =
        filterAndValidateDbScoreList(observationScores);

      const items = runItems.map((ri) => {
        return {
          id: ri.id,
          createdAt: ri.createdAt,
          datasetItemId: ri.datasetItemId,
          observation: observations.find((o) => o.id === ri.observationId),
          trace: traces.find((t) => t.id === ri.traceId),
          scores: [
            ...validatedTraceScores.filter((s) => s.traceId === ri.traceId),
            ...validatedObservationScores.filter(
              (s) =>
                s.observationId === ri.observationId &&
                s.traceId === ri.traceId,
            ),
          ],
        };
      });

      // Note: We early return in case of no run items, when adding parameters here, make sure to update the early return above
      return {
        totalRunItems,
        runItems: items,
      };
    }),
  datasetItemsBasedOnTraceOrObservation: protectedProjectProcedure
    .input(
      z.object({
        projectId: z.string(),
        traceId: z.string(),
        observationId: z.string().optional(),
      }),
    )
    .query(async ({ input, ctx }) => {
      return ctx.prisma.datasetItem.findMany({
        where: {
          projectId: input.projectId,
          sourceTraceId: input.traceId,
          sourceObservationId: input.observationId ?? null, // null as it should not include observations from the same trace
        },
        select: {
          dataset: {
            select: {
              id: true,
              name: true,
            },
          },
          id: true,
        },
        orderBy: {
          dataset: {
            name: "asc",
          },
        },
      });
    }),
});<|MERGE_RESOLUTION|>--- conflicted
+++ resolved
@@ -184,14 +184,8 @@
                   AND s.project_id = ${input.projectId}
                 JOIN traces t ON t.id = s.trace_id AND t.project_id = ${input.projectId}
               WHERE 
-<<<<<<< HEAD
-                t.project_id = ${input.projectId}
+                ri.project_id = ${input.projectId}
                 AND s.data_type = 'NUMERIC'
-=======
-                ri.project_id = ${input.projectId}
-                AND s.data_type != 'CATEGORICAL'
-                AND s.value IS NOT NULL
->>>>>>> a185863b
                 AND ri.dataset_run_id = runs.id
               GROUP BY s.name
             ) s
