--- conflicted
+++ resolved
@@ -770,11 +770,7 @@
           AND dri.project_id = di.project_id
           AND (
             dri.dataset_run_id = ${input.datasetRunId}
-<<<<<<< HEAD
             OR dri.dataset_item_id = ${input.datasetItemId}
-=======
-            OR di.id = ${input.datasetItemId}
->>>>>>> d1309905
           )
         WHERE 
           di.project_id = ${input.projectId}
