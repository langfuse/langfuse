--- conflicted
+++ resolved
@@ -12,7 +12,6 @@
 import { IOCell } from "@/src/components/table/use-cases/IOCell";
 import useColumnVisibility from "@/src/features/column-visibility/hooks/useColumnVisibility";
 import { DataTableToolbar } from "@/src/components/table/data-table-toolbar";
-<<<<<<< HEAD
 import useLocalStorage from "@/src/components/useLocalStorage";
 import { Tabs, TabsList, TabsTrigger } from "@/src/components/ui/tabs";
 import {
@@ -20,10 +19,8 @@
   MdDensityMedium,
   MdDensityLarge,
 } from "react-icons/md";
-=======
 import { useDetailPageLists } from "@/src/features/navigate-detail-pages/context";
 import { useEffect } from "react";
->>>>>>> 3eb4974e
 
 type RowData = {
   id: string;
