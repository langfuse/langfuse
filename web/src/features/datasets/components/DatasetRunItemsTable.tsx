import { GroupedScoreBadges } from "@/src/components/grouped-score-badge";
import { DataTable } from "@/src/components/table/data-table";
import TableLink from "@/src/components/table/table-link";
import { type LangfuseColumnDef } from "@/src/components/table/types";
import { api } from "@/src/utils/api";
import { formatIntervalSeconds } from "@/src/utils/dates";
import { type RouterOutput } from "@/src/utils/types";
import { useQueryParams, withDefault, NumberParam } from "use-query-params";

import { type Score } from "@langfuse/shared";
import { usdFormatter } from "../../../utils/numbers";
<<<<<<< HEAD
import { IOCell } from "@/src/components/table/use-cases/IOCell";
=======
import useColumnVisibility from "@/src/features/column-visibility/hooks/useColumnVisibility";
import { DataTableToolbar } from "@/src/components/table/data-table-toolbar";
>>>>>>> 843de9cf

type RowData = {
  id: string;
  runAt: string;
  datasetItemId: string;
  trace?: {
    traceId: string;
    observationId?: string;
  };
  // i/o not set explicitly, but fetched from the server from the cell
  input?: unknown;
  output?: unknown;
  expectedOutput?: unknown;

  scores: Score[];
  latency?: number;
  totalCost?: string;
};

export function DatasetRunItemsTable(
  props:
    | {
        projectId: string;
        datasetId: string;
        datasetRunId: string;
      }
    | {
        projectId: string;
        datasetId: string;
        datasetItemId: string;
      },
) {
  const [paginationState, setPaginationState] = useQueryParams({
    pageIndex: withDefault(NumberParam, 0),
    pageSize: withDefault(NumberParam, 20),
  });
  const runItems = api.datasets.runitemsByRunIdOrItemId.useQuery({
    ...props,
    page: paginationState.pageIndex,
    limit: paginationState.pageSize,
  });

  const columns: LangfuseColumnDef<RowData>[] = [
    {
      accessorKey: "runAt",
      header: "Run At",
      id: "runAt",
    },
    {
      accessorKey: "datasetItemId",
      header: "Dataset Item",
      id: "datasetItemId",
      cell: ({ row }) => {
        const datasetItemId: string = row.getValue("datasetItemId");
        return (
          <TableLink
            path={`/project/${props.projectId}/datasets/${props.datasetId}/items/${datasetItemId}`}
            value={datasetItemId}
            truncateAt={7}
          />
        );
      },
    },
    {
      accessorKey: "trace",
      header: "Trace",
      id: "trace",
      cell: ({ row }) => {
        const trace: RowData["trace"] = row.getValue("trace");
        if (!trace) return null;
        return trace.observationId ? (
          <TableLink
            path={`/project/${props.projectId}/traces/${trace.traceId}?observation=${trace.observationId}`}
            value={trace.observationId}
            truncateAt={7}
          />
        ) : (
          <TableLink
            path={`/project/${props.projectId}/traces/${trace.traceId}`}
            value={trace.traceId}
            truncateAt={7}
          />
        );
      },
    },
    {
      accessorKey: "latency",
      header: "Latency",
      id: "latency",
      enableHiding: true,
      cell: ({ row }) => {
        const latency: RowData["latency"] = row.getValue("latency");
        return <>{!!latency ? formatIntervalSeconds(latency) : null}</>;
      },
    },
    {
      accessorKey: "totalCost",
      header: "Total Cost",
      id: "totalCost",
      enableHiding: true,
      cell: ({ row }) => {
        const totalCost: RowData["totalCost"] = row.getValue("totalCost");
        return <>{totalCost}</>;
      },
    },
    {
      accessorKey: "scores",
      header: "Scores",
      id: "scores",
      enableHiding: true,
      cell: ({ row }) => {
        const scores: RowData["scores"] = row.getValue("scores");
        return <GroupedScoreBadges scores={scores} variant="headings" />;
      },
    },
    {
      accessorKey: "input",
      header: "Input",
      id: "input",
      cell: ({ row }) => {
        const trace: RowData["trace"] = row.getValue("trace");
        return trace ? (
          <TraceObservationIOCell
            traceId={trace.traceId}
            observationId={trace.observationId}
            io="input"
          />
        ) : null;
      },
    },
    {
      accessorKey: "output",
      header: "Output",
      id: "output",
      cell: ({ row }) => {
        const trace: RowData["trace"] = row.getValue("trace");
        return trace ? (
          <TraceObservationIOCell
            traceId={trace.traceId}
            observationId={trace.observationId}
            io="output"
          />
        ) : null;
      },
    },
    {
      accessorKey: "expectedOutput",
      header: "Expected Output",
      id: "expectedOutput",
      cell: ({ row }) => {
        const datasetItemId: string = row.getValue("datasetItemId");
        return (
          <DatasetItemIOCell
            projectId={props.projectId}
            datasetId={props.datasetId}
            datasetItemId={datasetItemId}
            io="expectedOutput"
          />
        );
      },
    },
  ];

  const convertToTableRow = (
    item: RouterOutput["datasets"]["runitemsByRunIdOrItemId"]["runItems"][number],
  ): RowData => {
    return {
      id: item.id,
      runAt: item.createdAt.toISOString(),
      datasetItemId: item.datasetItemId,
      trace: !!item.trace?.id
        ? {
            traceId: item.trace.id,
            observationId: item.observation?.id,
          }
        : undefined,
      scores: item.scores,
      totalCost: !!item.observation?.calculatedTotalCost
        ? usdFormatter(item.observation.calculatedTotalCost.toNumber())
        : undefined,
      latency: item.observation?.latency ?? item.trace?.duration ?? undefined,
    };
  };

  const [columnVisibility, setColumnVisibility] = useColumnVisibility<RowData>(
    "datasetRunsItemsColumnVisibility",
    columns,
  );

  return (
    <div>
      <DataTableToolbar
        columns={columns}
        columnVisibility={columnVisibility}
        setColumnVisibility={setColumnVisibility}
      />
      <DataTable
        columns={columns}
        data={
          runItems.isLoading
            ? { isLoading: true, isError: false }
            : runItems.isError
              ? {
                  isLoading: false,
                  isError: true,
                  error: runItems.error.message,
                }
              : {
                  isLoading: false,
                  isError: false,
                  data: runItems.data.runItems.map((t) => convertToTableRow(t)),
                }
        }
        pagination={{
          pageCount: Math.ceil(
            (runItems.data?.totalRunItems ?? 0) / paginationState.pageSize,
          ),
          onChange: setPaginationState,
          state: paginationState,
        }}
        columnVisibility={columnVisibility}
        onColumnVisibilityChange={setColumnVisibility}
      />
    </div>
  );
}

const TraceObservationIOCell = ({
  traceId,
  observationId,
  io,
}: {
  traceId: string;
  observationId?: string;
  io: "input" | "output";
}) => {
  // conditionally fetch the trace or observation depending on the presence of observationId
  const trace = api.traces.byId.useQuery(
    { traceId: traceId },
    {
      enabled: !!traceId && !!!observationId,
      trpc: {
        context: {
          skipBatch: true,
        },
      },
    },
  );
  const observation = api.observations.byId.useQuery(
    {
      observationId: observationId as string, // disabled when observationId is undefined
      traceId: traceId,
    },
    {
      enabled: !!traceId && !!observationId,
      trpc: {
        context: {
          skipBatch: true,
        },
      },
    },
  );

  const data = observationId === undefined ? trace.data : observation.data;

  return (
    <IOCell
      isLoading={!!!observationId ? trace.isLoading : observation.isLoading}
      data={io === "output" ? data?.output : data?.input}
    />
  );
};

const DatasetItemIOCell = ({
  projectId,
  datasetId,
  datasetItemId,
  io,
}: {
  projectId: string;
  datasetId: string;
  datasetItemId: string;
  io: "expectedOutput" | "input";
}) => {
  const datasetItem = api.datasets.itemById.useQuery(
    {
      projectId: projectId,
      datasetId: datasetId,
      datasetItemId: datasetItemId,
    },
    {
      trpc: {
        context: {
          skipBatch: true,
        },
      },
    },
  );

  return (
    <IOCell
      isLoading={datasetItem.isLoading}
      data={
        io === "expectedOutput"
          ? datasetItem.data?.expectedOutput
          : datasetItem.data?.input
      }
    />
  );
};<|MERGE_RESOLUTION|>--- conflicted
+++ resolved
@@ -9,12 +9,9 @@
 
 import { type Score } from "@langfuse/shared";
 import { usdFormatter } from "../../../utils/numbers";
-<<<<<<< HEAD
 import { IOCell } from "@/src/components/table/use-cases/IOCell";
-=======
 import useColumnVisibility from "@/src/features/column-visibility/hooks/useColumnVisibility";
 import { DataTableToolbar } from "@/src/components/table/data-table-toolbar";
->>>>>>> 843de9cf
 
 type RowData = {
   id: string;
@@ -134,6 +131,7 @@
       accessorKey: "input",
       header: "Input",
       id: "input",
+      enableHiding: true,
       cell: ({ row }) => {
         const trace: RowData["trace"] = row.getValue("trace");
         return trace ? (
@@ -149,6 +147,7 @@
       accessorKey: "output",
       header: "Output",
       id: "output",
+      enableHiding: true,
       cell: ({ row }) => {
         const trace: RowData["trace"] = row.getValue("trace");
         return trace ? (
@@ -164,6 +163,7 @@
       accessorKey: "expectedOutput",
       header: "Expected Output",
       id: "expectedOutput",
+      enableHiding: true,
       cell: ({ row }) => {
         const datasetItemId: string = row.getValue("datasetItemId");
         return (
