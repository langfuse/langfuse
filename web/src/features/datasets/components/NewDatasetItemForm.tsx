import { Button } from "@/src/components/ui/button";
import * as z from "zod";
import { zodResolver } from "@hookform/resolvers/zod";
import { useForm } from "react-hook-form";
import {
  Form,
  FormControl,
  FormField,
  FormItem,
  FormLabel,
  FormMessage,
} from "@/src/components/ui/form";
import { api } from "@/src/utils/api";
import { useState } from "react";
import { CodeMirrorEditor } from "@/src/components/editor";
import { type Prisma } from "@langfuse/shared";
import { cn } from "@/src/utils/tailwind";
import { usePostHogClientCapture } from "@/src/features/posthog-analytics/usePostHogClientCapture";
import {
  InputCommand,
  InputCommandEmpty,
  InputCommandGroup,
  InputCommandInput,
  InputCommandItem,
} from "@/src/components/ui/input-command";
import {
  Popover,
  PopoverContent,
  PopoverTrigger,
} from "@/src/components/ui/popover";
import { Check, ChevronsUpDown } from "lucide-react";
import { Badge } from "@/src/components/ui/badge";
import { ScrollArea } from "@/src/components/ui/scroll-area";
import { DialogBody, DialogFooter } from "@/src/components/ui/dialog";

const formSchema = z.object({
  datasetIds: z.array(z.string()).min(1, "Select at least one dataset"),
  input: z.string().refine(
    (value) => {
      if (value === "") return true;
      try {
        JSON.parse(value);
        return true;
      } catch (error) {
        return false;
      }
    },
    {
      message:
        "Invalid input. Please provide a JSON object or double-quoted string.",
    },
  ),
  expectedOutput: z.string().refine(
    (value) => {
      if (value === "") return true;
      try {
        JSON.parse(value);
        return true;
      } catch (error) {
        return false;
      }
    },
    {
      message:
        "Invalid input. Please provide a JSON object or double-quoted string.",
    },
  ),
  metadata: z.string().refine(
    (value) => {
      if (value === "") return true;
      try {
        JSON.parse(value);
        return true;
      } catch (error) {
        return false;
      }
    },
    {
      message:
        "Invalid input. Please provide a JSON object or double-quoted string.",
    },
  ),
  comment: z.string(),
});

export const NewDatasetItemForm = (props: {
  projectId: string;
  traceId?: string;
  observationId?: string;
  input?: Prisma.JsonValue;
  output?: Prisma.JsonValue;
  metadata?: Prisma.JsonValue;
  comment?: string;
  datasetId?: string;
  className?: string;
  onFormSuccess?: () => void;
  blockedDatasetIds?: string[];
}) => {
  const [formError, setFormError] = useState<string | null>(null);
  const capture = usePostHogClientCapture();
  const form = useForm<z.infer<typeof formSchema>>({
    resolver: zodResolver(formSchema),
    defaultValues: {
      datasetIds: props.datasetId ? [props.datasetId] : [],
      input: props.input ? JSON.stringify(props.input, null, 2) : "",
      expectedOutput: props.output ? JSON.stringify(props.output, null, 2) : "",
      metadata: props.metadata ? JSON.stringify(props.metadata, null, 2) : "",
      comment: props.comment || "",
    },
  });

  const datasets = api.datasets.allDatasetMeta.useQuery({
    projectId: props.projectId,
  });

  const utils = api.useUtils();
  const createManyDatasetItemsMutation =
    api.datasets.createManyDatasetItems.useMutation({
      onSuccess: () => utils.datasets.invalidate(),
      onError: (error) => setFormError(error.message),
    });

  function onSubmit(values: z.infer<typeof formSchema>) {
    if (props.traceId) {
      capture("dataset_item:new_from_trace_form_submit", {
        object: props.observationId ? "observation" : "trace",
      });
    } else {
      capture("dataset_item:new_form_submit");
    }

    createManyDatasetItemsMutation
      .mutateAsync({
        projectId: props.projectId,
        items: values.datasetIds.map((datasetId) => ({
          datasetId,
          input: values.input,
          expectedOutput: values.expectedOutput,
          metadata: values.metadata,
          sourceTraceId: props.traceId,
          sourceObservationId: props.observationId,
          comment: values.comment,
        })),
      })
      .then(() => {
        props.onFormSuccess?.();
        form.reset();
      })
      .catch((error) => {
        console.error(error);
      });
  }

  return (
    <Form {...form}>
      <form
        // eslint-disable-next-line @typescript-eslint/no-misused-promises
        onSubmit={form.handleSubmit(onSubmit)}
        className={cn("flex h-full flex-col gap-6", props.className)}
      >
        <DialogBody className="grid grid-rows-[auto,1fr]">
          <div className="flex-none">
            <FormField
              control={form.control}
              name="datasetIds"
              render={({ field }) => (
                <FormItem className="flex flex-col">
                  <FormLabel>Datasets</FormLabel>
                  <Popover>
                    <PopoverTrigger asChild>
                      <FormControl>
                        <Button
                          variant="outline"
                          role="combobox"
                          className={cn(
                            "w-full justify-between",
                            !field.value.length && "text-muted-foreground",
                          )}
                        >
                          {field.value.length > 0
                            ? `${field.value.length} dataset${field.value.length > 1 ? "s" : ""} selected`
                            : "Select datasets"}
                          <ChevronsUpDown className="ml-2 h-4 w-4 shrink-0 opacity-50" />
                        </Button>
                      </FormControl>
                    </PopoverTrigger>
                    <PopoverContent className="p-0">
                      <InputCommand>
                        <InputCommandInput placeholder="Search datasets..." />
                        <InputCommandEmpty>
                          No datasets found.
                        </InputCommandEmpty>
                        <InputCommandGroup>
                          <ScrollArea className="h-fit">
                            {datasets.data
                              ?.filter(
                                (dataset) =>
                                  !props.blockedDatasetIds?.includes(
                                    dataset.id,
                                  ),
                              )
                              .map((dataset) => (
                                <InputCommandItem
                                  value={dataset.name}
                                  key={dataset.id}
                                  onSelect={() => {
                                    const newValue = field.value.includes(
                                      dataset.id,
                                    )
                                      ? field.value.filter(
                                          (id) => id !== dataset.id,
                                        )
                                      : [...field.value, dataset.id];
                                    field.onChange(newValue);
                                  }}
                                >
                                  <Check
                                    className={cn(
                                      "mr-2 h-4 w-4",
                                      field.value.includes(dataset.id)
                                        ? "opacity-100"
                                        : "opacity-0",
                                    )}
                                  />
                                  {dataset.name}
                                </InputCommandItem>
                              ))}
                          </ScrollArea>
                        </InputCommandGroup>
                      </InputCommand>
                    </PopoverContent>
                  </Popover>
                  {field.value.length > 0 && (
                    <div className="mt-2 flex flex-wrap gap-1">
                      {field.value.map((datasetId) => {
                        const dataset = datasets.data?.find(
                          (d) => d.id === datasetId,
                        );
                        return (
                          <Badge
                            key={datasetId}
                            variant="secondary"
                            className="mb-1 mr-1"
                          >
                            {dataset?.name || datasetId}
                          </Badge>
                        );
                      })}
                    </div>
                  )}
                  <FormMessage />
                </FormItem>
              )}
            />
          </div>
          <div className="ph-no-capture min-h-0 flex-1 overflow-y-auto">
            <div className="grid gap-4 md:grid-cols-2">
              <FormField
                control={form.control}
                name="input"
                render={({ field }) => (
                  <FormItem className="flex flex-col gap-2">
                    <FormLabel>Input</FormLabel>
                    <FormControl>
                      <CodeMirrorEditor
                        mode="json"
                        value={field.value}
                        onChange={field.onChange}
                        minHeight={200}
                      />
                    </FormControl>
                    <FormMessage />
                  </FormItem>
                )}
              />
              <FormField
                control={form.control}
                name="expectedOutput"
                render={({ field }) => (
                  <FormItem className="flex flex-col gap-2">
                    <FormLabel>Expected output</FormLabel>
                    <FormControl>
                      <CodeMirrorEditor
                        mode="json"
                        value={field.value}
                        onChange={field.onChange}
                        minHeight={200}
                      />
                    </FormControl>
                    <FormMessage />
                  </FormItem>
                )}
              />
            </div>
            <FormField
              control={form.control}
              name="metadata"
              render={({ field }) => (
                <FormItem className="mt-4 flex flex-col gap-2">
                  <FormLabel>Metadata</FormLabel>
                  <FormControl>
                    <CodeMirrorEditor
                      mode="json"
                      value={field.value}
                      onChange={field.onChange}
                      minHeight={100}
                    />
                  </FormControl>
                  <FormMessage />
                </FormItem>
              )}
            />
          </div>
<<<<<<< HEAD
          <FormField
            control={form.control}
            name="metadata"
            render={({ field }) => (
              <FormItem className="mt-4 flex flex-col gap-2">
                <FormLabel>Metadata</FormLabel>
                <FormControl>
                  <CodeMirrorEditor
                    mode="json"
                    value={field.value}
                    onChange={field.onChange}
                    minHeight={100}
                  />
                </FormControl>
                <FormMessage />
              </FormItem>
            )}
          />
          <FormField
            control={form.control}
            name="comment"
            render={({ field }) => (
              <FormItem className="mt-4 flex flex-col gap-2">
                <FormLabel>Comment</FormLabel>
                <FormControl>
                  <CodeMirrorEditor
                    mode="text"
                    value={field.value}
                    onChange={field.onChange}
                    minHeight={100}
                  />
                </FormControl>
                <FormMessage />
              </FormItem>
            )}
          />
        </div>
        <div className="mt-3 flex-none">
=======
        </DialogBody>
        <DialogFooter>
>>>>>>> a7ca1fb2
          <Button
            type="submit"
            loading={createManyDatasetItemsMutation.isLoading}
            className="w-full"
            disabled={form.watch("datasetIds").length === 0}
          >
            Add to dataset{form.watch("datasetIds").length > 1 ? "s" : ""}
          </Button>
          {formError ? (
            <p className="text-red mt-2 text-center">
              <span className="font-bold">Error:</span> {formError}
            </p>
          ) : null}
        </DialogFooter>
      </form>
    </Form>
  );
};<|MERGE_RESOLUTION|>--- conflicted
+++ resolved
@@ -311,7 +311,6 @@
               )}
             />
           </div>
-<<<<<<< HEAD
           <FormField
             control={form.control}
             name="metadata"
@@ -348,12 +347,8 @@
               </FormItem>
             )}
           />
-        </div>
-        <div className="mt-3 flex-none">
-=======
         </DialogBody>
         <DialogFooter>
->>>>>>> a7ca1fb2
           <Button
             type="submit"
             loading={createManyDatasetItemsMutation.isLoading}
