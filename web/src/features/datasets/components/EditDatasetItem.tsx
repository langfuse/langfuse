import { api } from "@/src/utils/api";
import * as z from "zod";
import { zodResolver } from "@hookform/resolvers/zod";
import { useForm } from "react-hook-form";
import { useEffect, useState } from "react";
import {
  Form,
  FormControl,
  FormField,
  FormItem,
  FormLabel,
  FormMessage,
} from "@/src/components/ui/form";
import { Textarea } from "@/src/components/ui/textarea";
import { Button } from "@/src/components/ui/button";
import { useHasAccess } from "@/src/features/rbac/utils/checkAccess";
<<<<<<< HEAD
import { JsonEditor } from "@/src/components/json-editor";
=======
import { type RouterOutput } from "@/src/utils/types";
>>>>>>> 25080bcf

const formSchema = z.object({
  input: z.string().refine(
    (value) => {
      if (value === "") return true;
      try {
        JSON.parse(value);
        return true;
      } catch (error) {
        return false;
      }
    },
    { message: "Invalid JSON" },
  ),
  expectedOutput: z.string().refine(
    (value) => {
      if (value === "") return true;
      try {
        JSON.parse(value);
        return true;
      } catch (error) {
        return false;
      }
    },
    { message: "Invalid JSON" },
  ),
});

export const EditDatasetItem = ({
  projectId,
  datasetItem,
}: {
  projectId: string;
  datasetItem: RouterOutput["datasets"]["itemById"];
}) => {
  const [formError, setFormError] = useState<string | null>(null);
  const [hasChanges, setHasChanges] = useState(false);
  const hasAccess = useHasAccess({
    projectId: projectId,
    scope: "datasets:CUD",
  });
  const utils = api.useUtils();
<<<<<<< HEAD
  const item = api.datasets.itemById.useQuery(
    {
      datasetId,
      projectId,
      datasetItemId: itemId,
    },
    {
      refetchOnWindowFocus: false, // breaks dirty form state
    },
  );
=======
>>>>>>> 25080bcf

  useEffect(() => {
    form.setValue(
      "input",
      datasetItem?.input ? JSON.stringify(datasetItem.input, null, 2) : "",
    );
    form.setValue(
      "expectedOutput",
      datasetItem?.expectedOutput
        ? JSON.stringify(datasetItem.expectedOutput, null, 2)
        : "",
    );
    // eslint-disable-next-line react-hooks/exhaustive-deps
  }, [datasetItem]);

  const form = useForm<z.infer<typeof formSchema>>({
    resolver: zodResolver(formSchema),
    defaultValues: {
      input: "",
      expectedOutput: "",
    },
  });

  const updateDatasetItemMutation = api.datasets.updateDatasetItem.useMutation({
    onSuccess: () => utils.datasets.invalidate(),
    onError: (error) => setFormError(error.message),
  });

  function onSubmit(values: z.infer<typeof formSchema>) {
    if (!!!datasetItem) return;
    updateDatasetItemMutation.mutate({
      projectId: projectId,
      datasetId: datasetItem.datasetId,
      datasetItemId: datasetItem.id,
      input: values.input,
      expectedOutput: values.expectedOutput,
    });
    setHasChanges(false);
  }

  return (
    <div>
      <Form {...form}>
        <form
          // eslint-disable-next-line @typescript-eslint/no-misused-promises
          onSubmit={form.handleSubmit(onSubmit)}
          className="space-y-4"
          onChange={() => setHasChanges(true)}
        >
          <div className="grid gap-4 md:grid-cols-2">
            <FormField
              control={form.control}
              name="input"
              render={({ field }) => (
                <FormItem>
                  <FormLabel>Input</FormLabel>
                  <FormControl>
                    <JsonEditor
                      defaultValue={field.value}
                      onChange={(v) => {
                        setHasChanges(true);
                        field.onChange(v);
                      }}
                      editable={hasAccess}
                    />
                  </FormControl>
                  <FormMessage />
                </FormItem>
              )}
            />
            <FormField
              control={form.control}
              name="expectedOutput"
              render={({ field }) => (
                <FormItem>
                  <FormLabel>Expected output</FormLabel>
                  <FormControl>
                    <JsonEditor
                      defaultValue={field.value}
                      onChange={(v) => {
                        setHasChanges(true);
                        field.onChange(v);
                      }}
                      editable={hasAccess}
                    />
                  </FormControl>
                  <FormMessage />
                </FormItem>
              )}
            />
          </div>
          <div className="flex justify-end">
            <Button
              type="submit"
              loading={updateDatasetItemMutation.isLoading}
              disabled={!hasChanges || !hasAccess}
              variant={hasChanges ? "default" : "ghost"}
            >
              {hasChanges ? "Save changes" : "Saved"}
            </Button>
          </div>
        </form>
      </Form>
      {formError ? (
        <p className="text-red text-center">
          <span className="font-bold">Error:</span> {formError}
        </p>
      ) : null}
    </div>
  );
};<|MERGE_RESOLUTION|>--- conflicted
+++ resolved
@@ -14,11 +14,8 @@
 import { Textarea } from "@/src/components/ui/textarea";
 import { Button } from "@/src/components/ui/button";
 import { useHasAccess } from "@/src/features/rbac/utils/checkAccess";
-<<<<<<< HEAD
 import { JsonEditor } from "@/src/components/json-editor";
-=======
 import { type RouterOutput } from "@/src/utils/types";
->>>>>>> 25080bcf
 
 const formSchema = z.object({
   input: z.string().refine(
@@ -61,19 +58,6 @@
     scope: "datasets:CUD",
   });
   const utils = api.useUtils();
-<<<<<<< HEAD
-  const item = api.datasets.itemById.useQuery(
-    {
-      datasetId,
-      projectId,
-      datasetItemId: itemId,
-    },
-    {
-      refetchOnWindowFocus: false, // breaks dirty form state
-    },
-  );
-=======
->>>>>>> 25080bcf
 
   useEffect(() => {
     form.setValue(
