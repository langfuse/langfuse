import { DataTable } from "@/src/components/table/data-table";
import TableLink from "@/src/components/table/table-link";
import { api } from "@/src/utils/api";
import { type RouterOutput } from "@/src/utils/types";
import {
  DropdownMenu,
  DropdownMenuContent,
  DropdownMenuItem,
  DropdownMenuLabel,
  DropdownMenuTrigger,
} from "@/src/components/ui/dropdown-menu";
import { useQueryParams, withDefault, NumberParam } from "use-query-params";

import { Archive, MoreVertical } from "lucide-react";
import { Button } from "@/src/components/ui/button";
<<<<<<< HEAD
import { DatasetStatus, type DatasetItem } from "@langfuse/shared";
=======
import { type DatasetItem, DatasetStatus } from "@langfuse/shared";
>>>>>>> bd98d20f
import { cn } from "@/src/utils/tailwind";
import { type LangfuseColumnDef } from "@/src/components/table/types";
import { useDetailPageLists } from "@/src/features/navigate-detail-pages/context";
import { useEffect } from "react";

type RowData = {
  id: string;
  status: DatasetItem["status"];
  createdAt: string;
  input: string;
  expectedOutput: string;
};

export function DatasetItemsTable({
  projectId,
  datasetId,
}: {
  projectId: string;
  datasetId: string;
}) {
  const { setDetailPageList } = useDetailPageLists();
  const utils = api.useUtils();

  const [paginationState, setPaginationState] = useQueryParams({
    pageIndex: withDefault(NumberParam, 0),
    pageSize: withDefault(NumberParam, 50),
  });

  const items = api.datasets.itemsByDatasetId.useQuery({
    projectId,
    datasetId,
    page: paginationState.pageIndex,
    limit: paginationState.pageSize,
  });

  useEffect(() => {
    if (items.isSuccess) {
      setDetailPageList(
        "datasetItems",
        items.data.datasetItems.map((t) => t.id),
      );
    }
    // eslint-disable-next-line react-hooks/exhaustive-deps
  }, [items.isSuccess, items.data]);

  const mutUpdate = api.datasets.updateDatasetItem.useMutation({
    onSuccess: () => utils.datasets.invalidate(),
  });

  const columns: LangfuseColumnDef<RowData>[] = [
    {
      accessorKey: "id",
      header: "Item id",
      cell: ({ row }) => {
        const id: string = row.getValue("id");
        return (
          <TableLink
            path={`/project/${projectId}/datasets/${datasetId}/items/${id}`}
            value={id}
            truncateAt={7}
          />
        );
      },
    },
    {
      accessorKey: "status",
      header: "Status",
      cell: ({ row }) => {
        const status: DatasetStatus = row.getValue("status");
        return (
          <div className="flex items-center gap-2">
            <div
              className={cn(
                "h-2 w-2 rounded-full",
                status === DatasetStatus.ACTIVE
                  ? "bg-green-600"
                  : "bg-yellow-600",
              )}
            />
            <span>{status}</span>
          </div>
        );
      },
    },
    {
      accessorKey: "createdAt",
      header: "Created",
    },
    {
      accessorKey: "input",
      header: "Input",
    },
    {
      accessorKey: "expectedOutput",
      header: "Expected Output",
    },
    {
      id: "actions",
      accessorKey: "actions",
      header: "Actions",
      cell: ({ row }) => {
        const id: string = row.getValue("id");
        const status: DatasetStatus = row.getValue("status");
        return (
          <DropdownMenu>
            <DropdownMenuTrigger asChild>
              <Button variant="ghost" className="h-8 w-8 p-0">
                <span className="sr-only">Open menu</span>
                <MoreVertical className="h-4 w-4" />
              </Button>
            </DropdownMenuTrigger>
            <DropdownMenuContent align="end">
              <DropdownMenuLabel>Actions</DropdownMenuLabel>
              <DropdownMenuItem
                onClick={() =>
                  mutUpdate.mutate({
                    projectId: projectId,
                    datasetId: datasetId,
                    datasetItemId: id,
                    status:
                      status === DatasetStatus.ARCHIVED
                        ? DatasetStatus.ACTIVE
                        : DatasetStatus.ARCHIVED,
                  })
                }
              >
                <Archive className="mr-2 h-4 w-4" />
                {status === DatasetStatus.ARCHIVED ? "Unarchive" : "Archive"}
              </DropdownMenuItem>
            </DropdownMenuContent>
          </DropdownMenu>
        );
      },
    },
  ];

  const convertToTableRow = (
    item: RouterOutput["datasets"]["itemsByDatasetId"]["datasetItems"][number],
  ): RowData => {
    let input = item.input ? JSON.stringify(item.input) : "";
    input = input.length > 50 ? input.slice(0, 50) + "..." : input;
    let expectedOutput = item.expectedOutput
      ? JSON.stringify(item.expectedOutput)
      : "";
    expectedOutput =
      expectedOutput.length > 50
        ? expectedOutput.slice(0, 50) + "..."
        : expectedOutput;

    return {
      id: item.id,
      status: item.status,
      createdAt: item.createdAt.toLocaleString(),
      input,
      expectedOutput,
    };
  };

  return (
    <div>
      <DataTable
        columns={columns}
        data={
          items.isLoading
            ? { isLoading: true, isError: false }
            : items.isError
              ? {
                  isLoading: false,
                  isError: true,
                  error: items.error.message,
                }
              : {
                  isLoading: false,
                  isError: false,
                  data: items.data.datasetItems.map((t) =>
                    convertToTableRow(t),
                  ),
                }
        }
        pagination={{
          pageCount: Math.ceil(
            (items.data?.totalDatasetItems ?? 0) / paginationState.pageSize,
          ),
          onChange: setPaginationState,
          state: paginationState,
        }}
      />
    </div>
  );
}<|MERGE_RESOLUTION|>--- conflicted
+++ resolved
@@ -13,11 +13,7 @@
 
 import { Archive, MoreVertical } from "lucide-react";
 import { Button } from "@/src/components/ui/button";
-<<<<<<< HEAD
-import { DatasetStatus, type DatasetItem } from "@langfuse/shared";
-=======
 import { type DatasetItem, DatasetStatus } from "@langfuse/shared";
->>>>>>> bd98d20f
 import { cn } from "@/src/utils/tailwind";
 import { type LangfuseColumnDef } from "@/src/components/table/types";
 import { useDetailPageLists } from "@/src/features/navigate-detail-pages/context";
