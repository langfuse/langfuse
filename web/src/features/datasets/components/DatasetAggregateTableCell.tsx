import { Badge } from "@/src/components/ui/badge";
import { Button } from "@/src/components/ui/button";
import { IOTableCell } from "@/src/components/ui/IOTableCell";
<<<<<<< HEAD
import { useDatasetCompareMetrics } from "@/src/features/datasets/contexts/DatasetCompareMetricsContext";
import { useActiveCell } from "@/src/features/datasets/contexts/ActiveCellContext";
=======
import { useDatasetCompareFields } from "@/src/features/datasets/contexts/DatasetCompareFieldsContext";
>>>>>>> 1354e093
import { api } from "@/src/utils/api";
import { formatIntervalSeconds } from "@/src/utils/dates";
import { cn } from "@/src/utils/tailwind";
import { ClockIcon, ListTree } from "lucide-react";
import { usdFormatter } from "@/src/utils/numbers";
import { type EnrichedDatasetRunItem } from "@langfuse/shared/src/server";
import { ScoreRow } from "@/src/features/scores/components/ScoreRow";
import { type ScoreColumn } from "@/src/features/scores/types";
import { useRouter } from "next/router";
<<<<<<< HEAD
import { useHasProjectAccess } from "@/src/features/rbac/utils/checkProjectAccess";
=======
>>>>>>> 1354e093

const DatasetAggregateCell = ({
  value,
  projectId,
  scoreColumns,
}: {
  projectId: string;
  value: EnrichedDatasetRunItem;
  scoreColumns: ScoreColumn[];
}) => {
<<<<<<< HEAD
  const { selectedMetrics } = useDatasetCompareMetrics();
  const { activeCell, setActiveCell } = useActiveCell();
  const router = useRouter();

  const hasAnnotationWriteAccess = useHasProjectAccess({
    projectId,
    scope: "scores:CUD",
  });
=======
  const { selectedFields } = useDatasetCompareFields();
  const router = useRouter();
>>>>>>> 1354e093
  // conditionally fetch the trace or observation depending on the presence of observationId
  const trace = api.traces.byId.useQuery(
    { traceId: value.trace.id, projectId },
    {
      enabled: value.observation === undefined,
      trpc: {
        context: {
          skipBatch: true,
        },
      },
      refetchOnMount: false,
      refetchOnWindowFocus: false,
      refetchOnReconnect: false,
      staleTime: Infinity,
    },
  );
  const observation = api.observations.byId.useQuery(
    {
      observationId: value.observation?.id as string, // disabled when observationId is undefined
      projectId,
      traceId: value.trace.id,
    },
    {
      enabled: value.observation !== undefined,
      trpc: {
        context: {
          skipBatch: true,
        },
      },
      refetchOnMount: false,
      refetchOnWindowFocus: false,
      refetchOnReconnect: false,
      staleTime: Infinity,
    },
  );

  const data = value.observation === undefined ? trace.data : observation.data;

  const latency = value.observation?.latency ?? value.trace.duration;
  const totalCost =
    value.observation?.calculatedTotalCost ?? value.trace.totalCost;

  // Note that we implement custom handling for opening peek view from cell
  const handleOpenPeek = () => {
    const newQuery: Record<string, string | string[] | undefined> = {
      ...router.query,
      peek: value.trace.id,
    };

    // Always set observation - either to the ID or undefined to remove it
    if (value.observation?.id) {
      newQuery.observation = value.observation.id;
    } else {
      delete newQuery.observation;
    }

    router.push(
      {
        pathname: router.pathname,
        query: newQuery,
      },
      undefined,
      { shallow: true },
    );
  };

<<<<<<< HEAD
  const handleOpenReview = () => {
    setActiveCell({
      traceId: value.trace.id,
      observationId: value.observation?.id,
    });
  };

  const isActiveCell =
    activeCell?.traceId === value.trace.id &&
    activeCell?.observationId === value.observation?.id;

=======
>>>>>>> 1354e093
  return (
    <div
      className={cn(
        "group relative flex h-full w-full flex-col gap-2 overflow-hidden",
<<<<<<< HEAD
        isActiveCell && "rounded-md p-1 ring-2 ring-inset ring-primary-accent",
      )}
    >
      <div className="absolute bottom-2 right-2 z-10 flex flex-row gap-1">
        {/* Triggers review/annotation */}
        <Button
          disabled={!hasAnnotationWriteAccess}
          variant="outline"
          className="h-6 px-1 text-xs opacity-0 transition-opacity group-hover:opacity-100"
          onClick={handleOpenReview}
        >
          Annotate
        </Button>
        {/* Triggers peek view */}
        <Button
          variant="outline"
          size="icon"
          className="h-6 w-6 p-0 opacity-0 transition-opacity group-hover:opacity-100"
          title="View trace/observation"
          onClick={handleOpenPeek}
        >
          <ListTree className="h-3 w-3" />
        </Button>
      </div>
      {/* Displays trace/observation output */}
      <div
        className={cn(
          "relative max-h-[50%] w-full min-w-0 overflow-auto",
          !selectedMetrics.includes("output") && "hidden",
        )}
      >
        <IOTableCell
          isLoading={
            (!value.observation ? trace.isLoading : observation.isLoading) ||
            !data
          }
          data={data?.output ?? "null"}
          className={"min-h-8 bg-accent-light-green"}
          singleLine={false}
          enableExpandOnHover
        />
      </div>
      {/* Displays scores */}
      <div
        className={cn(
          "flex max-h-[50%] flex-shrink-0 overflow-hidden px-1",
          !selectedMetrics.includes("scores") && "hidden",
        )}
      >
=======
      )}
    >
      {/* Triggers peek view */}
      <Button
        variant="outline"
        size="icon"
        className="absolute bottom-2 right-2 z-10 h-6 w-6 p-0 opacity-0 transition-opacity group-hover:opacity-100"
        title="View trace/observation"
        onClick={handleOpenPeek}
      >
        <ListTree className="h-3 w-3" />
      </Button>
      {/* Displays trace/observation output */}
      <div
        className={cn(
          "relative max-h-[50%] w-full min-w-0 overflow-auto",
          !selectedFields.includes("output") && "hidden",
        )}
      >
        <IOTableCell
          isLoading={
            (!value.observation ? trace.isLoading : observation.isLoading) ||
            !data
          }
          data={data?.output ?? "null"}
          className={"min-h-8 bg-accent-light-green"}
          singleLine={false}
          enableExpandOnHover
        />
      </div>
      {/* Displays scores */}
      <div
        className={cn(
          "flex max-h-[50%] flex-shrink-0 overflow-hidden px-1",
          !selectedFields.includes("scores") && "hidden",
        )}
      >
>>>>>>> 1354e093
        <div className="mt-1 w-full min-w-0 overflow-hidden">
          <div className="flex max-h-full w-full flex-wrap gap-1 overflow-y-auto">
            {scoreColumns.length > 0 ? (
              scoreColumns.map((scoreColumn) => (
                <ScoreRow
                  key={scoreColumn.key}
                  projectId={projectId}
                  name={scoreColumn.name}
                  source={scoreColumn.source}
                  aggregate={value.scores[scoreColumn.key] ?? null}
                />
              ))
            ) : (
              <span className="text-xs text-muted-foreground">No scores</span>
            )}
          </div>
        </div>
      </div>
      {/* Displays latency and cost */}
      <div
        className={cn(
          "flex max-h-fit flex-shrink-0",
          !selectedFields.includes("resourceMetrics") && "hidden",
        )}
      >
        <div className="max-h-fit w-full min-w-0">
          <div className="flex w-full flex-row flex-wrap gap-1">
            {!!latency && (
              <Badge variant="tertiary" className="p-0.5 px-1 font-normal">
                <ClockIcon className="mb-0.5 mr-1 h-3 w-3" />
                <span className="capitalize">
                  {formatIntervalSeconds(latency)}
                </span>
              </Badge>
            )}
            {totalCost && (
              <Badge variant="tertiary" className="p-0.5 px-1 font-normal">
                <span className="mr-0.5">{usdFormatter(totalCost)}</span>
              </Badge>
            )}
          </div>
        </div>
      </div>
    </div>
  );
};

type DatasetAggregateTableCellProps = {
  projectId: string;
  value: EnrichedDatasetRunItem;
  scoreColumns: ScoreColumn[];
};

export const DatasetAggregateTableCell = ({
  projectId,
  value,
  scoreColumns,
}: DatasetAggregateTableCellProps) => {
  return (
    <DatasetAggregateCell
      projectId={projectId}
      value={value}
      scoreColumns={scoreColumns}
    />
  );
};<|MERGE_RESOLUTION|>--- conflicted
+++ resolved
@@ -1,12 +1,8 @@
 import { Badge } from "@/src/components/ui/badge";
 import { Button } from "@/src/components/ui/button";
 import { IOTableCell } from "@/src/components/ui/IOTableCell";
-<<<<<<< HEAD
-import { useDatasetCompareMetrics } from "@/src/features/datasets/contexts/DatasetCompareMetricsContext";
 import { useActiveCell } from "@/src/features/datasets/contexts/ActiveCellContext";
-=======
 import { useDatasetCompareFields } from "@/src/features/datasets/contexts/DatasetCompareFieldsContext";
->>>>>>> 1354e093
 import { api } from "@/src/utils/api";
 import { formatIntervalSeconds } from "@/src/utils/dates";
 import { cn } from "@/src/utils/tailwind";
@@ -16,10 +12,7 @@
 import { ScoreRow } from "@/src/features/scores/components/ScoreRow";
 import { type ScoreColumn } from "@/src/features/scores/types";
 import { useRouter } from "next/router";
-<<<<<<< HEAD
 import { useHasProjectAccess } from "@/src/features/rbac/utils/checkProjectAccess";
-=======
->>>>>>> 1354e093
 
 const DatasetAggregateCell = ({
   value,
@@ -30,8 +23,7 @@
   value: EnrichedDatasetRunItem;
   scoreColumns: ScoreColumn[];
 }) => {
-<<<<<<< HEAD
-  const { selectedMetrics } = useDatasetCompareMetrics();
+  const { selectedFields } = useDatasetCompareFields();
   const { activeCell, setActiveCell } = useActiveCell();
   const router = useRouter();
 
@@ -39,10 +31,6 @@
     projectId,
     scope: "scores:CUD",
   });
-=======
-  const { selectedFields } = useDatasetCompareFields();
-  const router = useRouter();
->>>>>>> 1354e093
   // conditionally fetch the trace or observation depending on the presence of observationId
   const trace = api.traces.byId.useQuery(
     { traceId: value.trace.id, projectId },
@@ -109,7 +97,6 @@
     );
   };
 
-<<<<<<< HEAD
   const handleOpenReview = () => {
     setActiveCell({
       traceId: value.trace.id,
@@ -121,13 +108,10 @@
     activeCell?.traceId === value.trace.id &&
     activeCell?.observationId === value.observation?.id;
 
-=======
->>>>>>> 1354e093
   return (
     <div
       className={cn(
         "group relative flex h-full w-full flex-col gap-2 overflow-hidden",
-<<<<<<< HEAD
         isActiveCell && "rounded-md p-1 ring-2 ring-inset ring-primary-accent",
       )}
     >
@@ -156,44 +140,6 @@
       <div
         className={cn(
           "relative max-h-[50%] w-full min-w-0 overflow-auto",
-          !selectedMetrics.includes("output") && "hidden",
-        )}
-      >
-        <IOTableCell
-          isLoading={
-            (!value.observation ? trace.isLoading : observation.isLoading) ||
-            !data
-          }
-          data={data?.output ?? "null"}
-          className={"min-h-8 bg-accent-light-green"}
-          singleLine={false}
-          enableExpandOnHover
-        />
-      </div>
-      {/* Displays scores */}
-      <div
-        className={cn(
-          "flex max-h-[50%] flex-shrink-0 overflow-hidden px-1",
-          !selectedMetrics.includes("scores") && "hidden",
-        )}
-      >
-=======
-      )}
-    >
-      {/* Triggers peek view */}
-      <Button
-        variant="outline"
-        size="icon"
-        className="absolute bottom-2 right-2 z-10 h-6 w-6 p-0 opacity-0 transition-opacity group-hover:opacity-100"
-        title="View trace/observation"
-        onClick={handleOpenPeek}
-      >
-        <ListTree className="h-3 w-3" />
-      </Button>
-      {/* Displays trace/observation output */}
-      <div
-        className={cn(
-          "relative max-h-[50%] w-full min-w-0 overflow-auto",
           !selectedFields.includes("output") && "hidden",
         )}
       >
@@ -215,7 +161,6 @@
           !selectedFields.includes("scores") && "hidden",
         )}
       >
->>>>>>> 1354e093
         <div className="mt-1 w-full min-w-0 overflow-hidden">
           <div className="flex max-h-full w-full flex-wrap gap-1 overflow-y-auto">
             {scoreColumns.length > 0 ? (
