import { DataTable } from "@/src/components/table/data-table";
import TableLink from "@/src/components/table/table-link";
import { type LangfuseColumnDef } from "@/src/components/table/types";
import { useDetailPageLists } from "@/src/features/navigate-detail-pages/context";
import { api } from "@/src/utils/api";
import { formatIntervalSeconds } from "@/src/utils/dates";
import { useQueryParams, withDefault, NumberParam } from "use-query-params";

import { type RouterOutput } from "@/src/utils/types";
import { useEffect, useMemo } from "react";
import { usdFormatter } from "../../../utils/numbers";
import { DataTableToolbar } from "@/src/components/table/data-table-toolbar";
import useColumnVisibility from "@/src/features/column-visibility/hooks/useColumnVisibility";
import { type Prisma } from "@langfuse/shared";
import { useRowHeightLocalStorage } from "@/src/components/table/data-table-row-height-switch";
import { IOTableCell } from "@/src/components/ui/CodeJsonViewer";
import {
  constructDetailColumns,
  getDetailColumns,
} from "@/src/components/table/utils/scoreDetailColumnHelpers";

export type DatasetRunRowData = {
  key: {
    id: string;
    name: string;
  };
  createdAt: string;
  countRunItems: string;
  avgLatency: number;
  avgTotalCost: string;
  description: string;
  metadata: Prisma.JsonValue;

  // any number of additional detail columns for individual scores
  [key: string]: unknown; // unknown of type QualitativeAggregate | QuantitativeAggregate for score columns
};

export function DatasetRunsTable(props: {
  projectId: string;
  datasetId: string;
  menuItems?: React.ReactNode;
}) {
  const [paginationState, setPaginationState] = useQueryParams({
    pageIndex: withDefault(NumberParam, 0),
    pageSize: withDefault(NumberParam, 50),
  });
  const [rowHeight, setRowHeight] = useRowHeightLocalStorage(
    "datasetRuns",
    "s",
  );
  const runs = api.datasets.runsByDatasetId.useQuery({
    projectId: props.projectId,
    datasetId: props.datasetId,
    page: paginationState.pageIndex,
    limit: paginationState.pageSize,
  });
  const { setDetailPageList } = useDetailPageLists();
  useEffect(() => {
    if (runs.isSuccess) {
      setDetailPageList(
        "datasetRuns",
        runs.data.runs.map((t) => t.id),
      );
    }
    // eslint-disable-next-line react-hooks/exhaustive-deps
  }, [runs.isSuccess, runs.data]);
  const columns: LangfuseColumnDef<DatasetRunRowData>[] = [
    {
      accessorKey: "key",
      header: "Name",
      id: "key",
      size: 150,
      cell: ({ row }) => {
        const key: DatasetRunRowData["key"] = row.getValue("key");
        return (
          <TableLink
            path={`/project/${props.projectId}/datasets/${props.datasetId}/runs/${key.id}`}
            value={key.name}
          />
        );
      },
    },
    {
      accessorKey: "description",
      header: "Description",
      id: "description",
      size: 300,
      enableHiding: true,
    },
    {
      accessorKey: "countRunItems",
      header: "Run Items",
      id: "countRunItems",
      size: 90,
      enableHiding: true,
    },
    {
      accessorKey: "avgLatency",
      header: "Latency (avg)",
      id: "avgLatency",
      size: 120,
      enableHiding: true,
      cell: ({ row }) => {
        const avgLatency: DatasetRunRowData["avgLatency"] =
          row.getValue("avgLatency");
        return <>{formatIntervalSeconds(avgLatency)}</>;
      },
    },
    {
      accessorKey: "avgTotalCost",
      header: "Total Cost (avg)",
      id: "avgTotalCost",
      size: 130,
      enableHiding: true,
      cell: ({ row }) => {
        const avgTotalCost: DatasetRunRowData["avgTotalCost"] =
          row.getValue("avgTotalCost");
        return <>{avgTotalCost}</>;
      },
    },
    {
<<<<<<< HEAD
=======
      accessorKey: "scores",
      header: "Scores (avg)",
      id: "scores",
      size: 400,
      enableHiding: true,
      cell: ({ row }) => {
        const scores: RowData["scores"] = row.getValue("scores");
        return (
          <GroupedScoreBadges
            scores={Object.entries(scores).map(([k, v]) => ({
              name: k,
              value: v,
              dataType: ScoreDataType.NUMERIC, // numeric and boolean values treated as numeric
            }))}
            variant="headings"
          />
        );
      },
    },
    {
>>>>>>> c6151dd0
      accessorKey: "createdAt",
      header: "Created",
      id: "createdAt",
      size: 150,
      enableHiding: true,
    },
    {
      accessorKey: "metadata",
      header: "Metadata",
      id: "metadata",
      size: 200,
      enableHiding: true,
      cell: ({ row }) => {
        const metadata: DatasetRunRowData["metadata"] =
          row.getValue("metadata");
        return !!metadata ? (
          <IOTableCell data={metadata} singleLine={rowHeight === "s"} />
        ) : null;
      },
    },
  ];

  const scoreNamesList = api.scores.getNamesList.useQuery({
    projectId: props.projectId,
  });

  const convertToTableRow = (
    item: RouterOutput["datasets"]["runsByDatasetId"]["runs"][number],
  ): DatasetRunRowData => {
    const detailColumns = getDetailColumns(scoreNamesList.data?.names ?? [], {
      ...item.avgNumericScores,
      ...item.qualitativeScoreDistribution,
    });

    return {
      key: { id: item.id, name: item.name },
      createdAt: item.createdAt.toLocaleString(),
      countRunItems: item.countRunItems.toString(),
      avgLatency: item.avgLatency,
      avgTotalCost: usdFormatter(item.avgTotalCost.toNumber()),
      description: item.description ?? "",
      metadata: item.metadata,
      ...detailColumns,
    };
  };

  const detailColumns = useMemo(
    () =>
      constructDetailColumns<DatasetRunRowData>({
        detailColumnAccessors: scoreNamesList.data?.names ?? [],
        showAggregateViewOnly: true,
      }),
    [scoreNamesList.data?.names],
  );

  const [columnVisibility, setColumnVisibility] =
    useColumnVisibility<DatasetRunRowData>(
      `datasetRunsColumnVisibility-${props.projectId}`,
      scoreNamesList.isLoading ? [] : [...columns, ...detailColumns],
    );

  return (
    <>
      <DataTableToolbar
        columns={columns}
        detailColumns={detailColumns}
        detailColumnHeader="Individual Score Metrics"
        columnVisibility={columnVisibility}
        setColumnVisibility={setColumnVisibility}
        rowHeight={rowHeight}
        setRowHeight={setRowHeight}
        actionButtons={props.menuItems}
      />
      <DataTable
        columns={columns}
        detailColumns={detailColumns}
        data={
          runs.isLoading
            ? { isLoading: true, isError: false }
            : runs.isError
              ? {
                  isLoading: false,
                  isError: true,
                  error: runs.error.message,
                }
              : {
                  isLoading: false,
                  isError: false,
                  data: !scoreNamesList.isLoading
                    ? runs.data.runs.map((t) => convertToTableRow(t))
                    : [],
                }
        }
        pagination={{
          pageCount: Math.ceil(
            (runs.data?.totalRuns ?? 0) / paginationState.pageSize,
          ),
          onChange: setPaginationState,
          state: paginationState,
        }}
        columnVisibility={columnVisibility}
        onColumnVisibilityChange={setColumnVisibility}
        rowHeight={rowHeight}
      />
    </>
  );
}<|MERGE_RESOLUTION|>--- conflicted
+++ resolved
@@ -119,29 +119,6 @@
       },
     },
     {
-<<<<<<< HEAD
-=======
-      accessorKey: "scores",
-      header: "Scores (avg)",
-      id: "scores",
-      size: 400,
-      enableHiding: true,
-      cell: ({ row }) => {
-        const scores: RowData["scores"] = row.getValue("scores");
-        return (
-          <GroupedScoreBadges
-            scores={Object.entries(scores).map(([k, v]) => ({
-              name: k,
-              value: v,
-              dataType: ScoreDataType.NUMERIC, // numeric and boolean values treated as numeric
-            }))}
-            variant="headings"
-          />
-        );
-      },
-    },
-    {
->>>>>>> c6151dd0
       accessorKey: "createdAt",
       header: "Created",
       id: "createdAt",
