import { DataTable } from "@/src/components/table/data-table";
import { DataTableToolbar } from "@/src/components/table/data-table-toolbar";
import { FilteredRunPills } from "@/src/components/table/filtered-run-pills";
import TableLink from "@/src/components/table/table-link";
import { type LangfuseColumnDef } from "@/src/components/table/types";
import { IOTableCell } from "@/src/components/ui/IOTableCell";
import useColumnVisibility from "@/src/features/column-visibility/hooks/useColumnVisibility";
import { getDatasetRunAggregateColumnProps } from "@/src/features/datasets/components/DatasetRunAggregateColumnHelpers";
import { useDatasetRunAggregateColumns } from "@/src/features/datasets/hooks/useDatasetRunAggregateColumns";
import { NumberParam } from "use-query-params";
import { useQueryParams, withDefault } from "use-query-params";
import { useState, useEffect } from "react";
import { api } from "@/src/utils/api";
import { Button } from "@/src/components/ui/button";
import { LayoutList } from "lucide-react";
import {
  DropdownMenu,
  DropdownMenuCheckboxItem,
  DropdownMenuContent,
  DropdownMenuTrigger,
} from "@/src/components/ui/dropdown-menu";
import { useRowHeightLocalStorage } from "@/src/components/table/data-table-row-height-switch";
import { useDetailPageLists } from "@/src/features/navigate-detail-pages/context";
import {
<<<<<<< HEAD
  DatasetCompareMetricsProvider,
  useDatasetCompareMetrics,
} from "@/src/features/datasets/contexts/DatasetCompareMetricsContext";
=======
  DatasetCompareFieldsProvider,
  useDatasetCompareFields,
} from "@/src/features/datasets/contexts/DatasetCompareFieldsContext";
>>>>>>> 1354e093
import { useColumnFilterState } from "@/src/features/filters/hooks/useColumnFilterState";
import { type Prisma } from "@langfuse/shared";
import { type EnrichedDatasetRunItem } from "@langfuse/shared/src/server";
import { usePeekNavigation } from "@/src/components/table/peek/hooks/usePeekNavigation";
import { PeekViewTraceDetail } from "@/src/components/table/peek/peek-trace-detail";

export type DatasetCompareRunRowData = {
  id: string;
  input: Prisma.JsonValue;
  expectedOutput: Prisma.JsonValue;
  metadata: Prisma.JsonValue;
  // runs holds grouped column with individual run metrics
  runs?: Record<string, EnrichedDatasetRunItem>;
};

function DatasetCompareRunsTableInternal(props: {
  projectId: string;
  datasetId: string;
  runIds: string[];
  localExperiments: { key: string; value: string }[];
}) {
  const { toggleField, isFieldSelected } = useDatasetCompareFields();
  const [isFieldsDropdownOpen, setIsFieldsDropdownOpen] = useState(false);
  const {
    updateColumnFilters: updateRunFilters,
    getFiltersForColumnById: getFiltersForRun,
    convertToColumnFilterList,
  } = useColumnFilterState();
  const { setDetailPageList } = useDetailPageLists();
  const [rowHeight, setRowHeight] = useRowHeightLocalStorage(
    "datasetCompareRuns",
    "m",
  );

  useEffect(() => {
    const allFilters = convertToColumnFilterList();
    allFilters.forEach((filter) => {
      if (!props.runIds.includes(filter.runId)) {
        updateRunFilters(filter.runId, []);
      }
    });
  }, [props.runIds, convertToColumnFilterList, updateRunFilters]);

  const [paginationState, setPaginationState] = useQueryParams({
    pageIndex: withDefault(NumberParam, 0),
    pageSize: withDefault(NumberParam, 50),
  });

  const datasetItemsWithRunData = api.datasets.datasetItemsWithRunData.useQuery(
    {
      projectId: props.projectId,
      datasetId: props.datasetId,
      runIds: props.runIds,
      filterByRun: convertToColumnFilterList(),
      page: paginationState.pageIndex,
      limit: paginationState.pageSize,
    },
  );

  const totalCountQuery = api.datasets.runItemCompareCount.useQuery({
    projectId: props.projectId,
    datasetId: props.datasetId,
    runIds: props.runIds,
    filterByRun: convertToColumnFilterList(),
  });

  const totalCount = totalCountQuery.data?.totalCount ?? null;

  useEffect(() => {
    if (datasetItemsWithRunData.isSuccess) {
      setDetailPageList(
        "datasetCompareRuns",
        datasetItemsWithRunData.data?.data.map((item) => ({
          id: item.id,
        })),
      );
    }
    // Note: setDetailPageList dependency is not stable as the context provider creates a new function on every render
    // eslint-disable-next-line react-hooks/exhaustive-deps
  }, [datasetItemsWithRunData.isSuccess, datasetItemsWithRunData.data]);

  const { closePeek, expandPeek } = usePeekNavigation({
    queryParams: ["observation", "display", "timestamp"],
    expandConfig: {
      basePath: `/project/${props.projectId}/traces`,
    },
  });

  const { runAggregateColumns, isLoading: cellsLoading } =
    useDatasetRunAggregateColumns({
      projectId: props.projectId,
      runIds: props.runIds,
      datasetId: props.datasetId,
      updateRunFilters,
      getFiltersForRun,
    });

  const columns: LangfuseColumnDef<DatasetCompareRunRowData>[] = [
    {
      accessorKey: "id",
      header: "Item id",
      id: "id",
      size: 90,
      enableHiding: true,
      defaultHidden: true,
      cell: ({ row }) => {
        const id: string = row.getValue("id");
        return (
          <TableLink
            path={`/project/${props.projectId}/datasets/${props.datasetId}/items/${id}`}
            value={id}
          />
        );
      },
    },
    {
      accessorKey: "input",
      header: "Input",
      id: "input",
      size: 200,
      enableHiding: true,
      cell: ({ row }) => {
        const input = row.getValue(
          "input",
        ) as DatasetCompareRunRowData["input"];
        return input !== null ? (
          <div className="h-full w-full">
            <IOTableCell data={input} />
          </div>
        ) : null;
      },
    },
    {
      accessorKey: "expectedOutput",
      header: "Expected Output",
      id: "expectedOutput",
      size: 200,
      enableHiding: true,
      cell: ({ row }) => {
        const expectedOutput = row.getValue(
          "expectedOutput",
        ) as DatasetCompareRunRowData["expectedOutput"];
        return expectedOutput !== null ? (
          <div className="h-full w-full">
            <IOTableCell
              data={expectedOutput}
              className="bg-accent-light-green"
            />
          </div>
        ) : null;
      },
    },
    {
      accessorKey: "metadata",
      header: "Metadata",
      id: "metadata",
      size: 200,
      enableHiding: true,
      defaultHidden: true,
      cell: ({ row }) => {
        const metadata = row.getValue(
          "metadata",
        ) as DatasetCompareRunRowData["metadata"];
        return metadata !== null ? <IOTableCell data={metadata} /> : null;
      },
    },
    {
      ...getDatasetRunAggregateColumnProps(cellsLoading),
      columns: runAggregateColumns,
    },
  ];

  const rows =
    datasetItemsWithRunData.data?.data.map((item) => ({
      ...item,
      runs: item.runData,
    })) ?? [];

  const [columnVisibility, setColumnVisibility] =
    useColumnVisibility<DatasetCompareRunRowData>(
      "datasetCompareRunsColumnVisibility",
      columns,
    );

  return (
    <>
      <DataTableToolbar
        columns={columns}
        columnVisibility={columnVisibility}
        setColumnVisibility={setColumnVisibility}
        rowHeight={rowHeight}
        setRowHeight={setRowHeight}
        actionButtons={
          <DropdownMenu open={isFieldsDropdownOpen}>
            <DropdownMenuTrigger asChild>
              <Button
                variant="outline"
                onClick={() => setIsFieldsDropdownOpen(!isFieldsDropdownOpen)}
              >
                <LayoutList className="mr-2 h-4 w-4" />
                <span>Fields</span>
              </Button>
            </DropdownMenuTrigger>
            <DropdownMenuContent
              onPointerDownOutside={() => setIsFieldsDropdownOpen(false)}
            >
              <DropdownMenuCheckboxItem
<<<<<<< HEAD
                checked={isMetricSelected("output")}
                onCheckedChange={() => toggleMetric("output")}
=======
                checked={isFieldSelected("output")}
                onCheckedChange={() => toggleField("output")}
>>>>>>> 1354e093
              >
                Output
              </DropdownMenuCheckboxItem>
              <DropdownMenuCheckboxItem
<<<<<<< HEAD
                checked={isMetricSelected("scores")}
                onCheckedChange={() => toggleMetric("scores")}
=======
                checked={isFieldSelected("scores")}
                onCheckedChange={() => toggleField("scores")}
>>>>>>> 1354e093
              >
                Scores
              </DropdownMenuCheckboxItem>
              <DropdownMenuCheckboxItem
                checked={isFieldSelected("resourceMetrics")}
                onCheckedChange={() => toggleField("resourceMetrics")}
              >
                Latency and cost
              </DropdownMenuCheckboxItem>
            </DropdownMenuContent>
          </DropdownMenu>
        }
      />
      <FilteredRunPills
        projectId={props.projectId}
        datasetId={props.datasetId}
        filteredRuns={convertToColumnFilterList()}
        className="px-2 pb-2"
      />
      <DataTable
        tableName={"datasetCompareRuns"}
        columns={columns}
        columnVisibility={columnVisibility}
        onColumnVisibilityChange={setColumnVisibility}
        data={
          datasetItemsWithRunData.isPending
            ? { isLoading: true, isError: false }
            : datasetItemsWithRunData.isError
              ? {
                  isLoading: false,
                  isError: true,
                  error: datasetItemsWithRunData.error.message,
                }
              : {
                  isLoading: false,
                  isError: false,
                  data: rows,
                }
        }
        pagination={{
          totalCount: totalCount,
          onChange: setPaginationState,
          state: paginationState,
        }}
        rowHeight={rowHeight}
        customRowHeights={{
          s: "h-48",
          m: "h-64",
          l: "h-96",
        }}
        peekView={{
          itemType: "TRACE",
          children: <PeekViewTraceDetail projectId={props.projectId} />,
          tableDataUpdatedAt: datasetItemsWithRunData.dataUpdatedAt,
          closePeek,
          expandPeek,
<<<<<<< HEAD
          // control opening peek view from DatasetAggregateCell
          openPeek: () => {},
=======
          // openPeek is handled by DatasetAggregateTableCell's custom handleOpenPeek
>>>>>>> 1354e093
        }}
      />
    </>
  );
}

export function DatasetCompareRunsTable(props: {
  projectId: string;
  datasetId: string;
  runIds: string[];
  localExperiments: { key: string; value: string }[];
}) {
  return (
    <DatasetCompareFieldsProvider>
      <DatasetCompareRunsTableInternal {...props} />
    </DatasetCompareFieldsProvider>
  );
}<|MERGE_RESOLUTION|>--- conflicted
+++ resolved
@@ -22,15 +22,9 @@
 import { useRowHeightLocalStorage } from "@/src/components/table/data-table-row-height-switch";
 import { useDetailPageLists } from "@/src/features/navigate-detail-pages/context";
 import {
-<<<<<<< HEAD
-  DatasetCompareMetricsProvider,
-  useDatasetCompareMetrics,
-} from "@/src/features/datasets/contexts/DatasetCompareMetricsContext";
-=======
   DatasetCompareFieldsProvider,
   useDatasetCompareFields,
 } from "@/src/features/datasets/contexts/DatasetCompareFieldsContext";
->>>>>>> 1354e093
 import { useColumnFilterState } from "@/src/features/filters/hooks/useColumnFilterState";
 import { type Prisma } from "@langfuse/shared";
 import { type EnrichedDatasetRunItem } from "@langfuse/shared/src/server";
@@ -238,24 +232,14 @@
               onPointerDownOutside={() => setIsFieldsDropdownOpen(false)}
             >
               <DropdownMenuCheckboxItem
-<<<<<<< HEAD
-                checked={isMetricSelected("output")}
-                onCheckedChange={() => toggleMetric("output")}
-=======
                 checked={isFieldSelected("output")}
                 onCheckedChange={() => toggleField("output")}
->>>>>>> 1354e093
               >
                 Output
               </DropdownMenuCheckboxItem>
               <DropdownMenuCheckboxItem
-<<<<<<< HEAD
-                checked={isMetricSelected("scores")}
-                onCheckedChange={() => toggleMetric("scores")}
-=======
                 checked={isFieldSelected("scores")}
                 onCheckedChange={() => toggleField("scores")}
->>>>>>> 1354e093
               >
                 Scores
               </DropdownMenuCheckboxItem>
@@ -312,12 +296,7 @@
           tableDataUpdatedAt: datasetItemsWithRunData.dataUpdatedAt,
           closePeek,
           expandPeek,
-<<<<<<< HEAD
-          // control opening peek view from DatasetAggregateCell
-          openPeek: () => {},
-=======
           // openPeek is handled by DatasetAggregateTableCell's custom handleOpenPeek
->>>>>>> 1354e093
         }}
       />
     </>
