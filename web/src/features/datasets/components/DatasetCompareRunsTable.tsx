import { DataTable } from "@/src/components/table/data-table";
import { DataTableToolbar } from "@/src/components/table/data-table-toolbar";
import TableLink from "@/src/components/table/table-link";
import { type LangfuseColumnDef } from "@/src/components/table/types";
import { IOTableCell } from "@/src/components/ui/CodeJsonViewer";
import useColumnVisibility from "@/src/features/column-visibility/hooks/useColumnVisibility";
import { getDatasetRunAggregateColumnProps } from "@/src/features/datasets/components/DatasetRunAggregateColumnHelpers";
import { useDatasetRunAggregateColumns } from "@/src/features/datasets/hooks/useDatasetRunAggregateColumns";
import { type ScoreAggregate } from "@langfuse/shared";
import { type Prisma } from "@langfuse/shared";
import { NumberParam } from "use-query-params";
import { useQueryParams, withDefault } from "use-query-params";
import { useMemo, useState, useCallback, useEffect } from "react";
import { usdFormatter } from "@/src/utils/numbers";
import { getScoreDataTypeIcon } from "@/src/features/scores/components/ScoreDetailColumnHelpers";
import { api, type RouterOutputs } from "@/src/utils/api";
import { Button } from "@/src/components/ui/button";
import { Cog } from "lucide-react";
import {
  DropdownMenu,
  DropdownMenuCheckboxItem,
  DropdownMenuContent,
  DropdownMenuTrigger,
} from "@/src/components/ui/dropdown-menu";
import { getQueryKey } from "@trpc/react-query";
import { useQueryClient } from "@tanstack/react-query";
import _ from "lodash";
import { useDatasetComparePeekState } from "@/src/components/table/peek/hooks/useDatasetComparePeekState";
import { PeekDatasetCompareDetail } from "@/src/components/table/peek/peek-dataset-compare-detail";
<<<<<<< HEAD
import { useRowHeightLocalStorage } from "@/src/components/table/data-table-row-height-switch";
=======
import { useDatasetComparePeekNavigation } from "@/src/components/table/peek/hooks/useDatasetComparePeekNavigation";
import { useDetailPageLists } from "@/src/features/navigate-detail-pages/context";
>>>>>>> d604ce3c

export type RunMetrics = {
  id: string;
  scores: ScoreAggregate;
  resourceMetrics: {
    latency?: number;
    totalCost?: string;
  };
  traceId: string;
  observationId: string | undefined;
};

export type RunAggregate = Record<string, RunMetrics>;

export type DatasetCompareRunRowData = {
  id: string;
  input: Prisma.JsonValue;
  expectedOutput: Prisma.JsonValue;
  metadata: Prisma.JsonValue;
  // runs holds grouped column with individual run metrics
  runs?: RunAggregate;
};

type QueryKeyType = ReturnType<typeof getQueryKey>;

const formatQueryKey = (queryKey?: QueryKeyType): QueryKeyType => {
  try {
    return queryKey
      ? [
          queryKey[0],
          {
            input: queryKey[1]?.input,
            type: queryKey[1]?.type ?? "query",
          },
        ]
      : ([[]] as QueryKeyType);
  } catch (error) {
    return [[]] as QueryKeyType;
  }
};

// Run items are added async for prompt experiment runs, so we must continue to refetch until all items are present
// As evaluations are added async too, we must compare the scores for all run items to check if they're all complete
const isDataComplete = (
  prevData: RouterOutputs["datasets"]["runitemsByRunIdOrItemId"],
  newData: RouterOutputs["datasets"]["runitemsByRunIdOrItemId"],
) => {
  if (prevData.totalRunItems !== newData.totalRunItems) return false;

  // Compare scores for all run items to check if they're all complete
  return prevData.runItems.every((prevItem, index) => {
    const newItem = newData.runItems[index];
    if (!newItem) return false;

    return JSON.stringify(prevItem.scores) === JSON.stringify(newItem.scores);
  });
};

const getRefetchInterval = (
  runId: string,
  localExperiments: { key: string; value: string }[],
  unchangedCounts: Record<string, number>,
) => {
  if (unchangedCounts[runId] < 2) return 5000;
  if (localExperiments.some((run) => run.key === runId)) return 3000;
  return false;
};

const DATASET_RUN_METRICS = ["scores", "resourceMetrics"] as const;
export type DatasetRunMetric = (typeof DATASET_RUN_METRICS)[number];

export function DatasetCompareRunsTable(props: {
  projectId: string;
  datasetId: string;
  runIds: string[];
  runsData?: RouterOutputs["datasets"]["baseRunDataByDatasetId"];
  localExperiments: { key: string; value: string }[];
}) {
  const [selectedMetrics, setSelectedMetrics] = useState<DatasetRunMetric[]>([
    "scores",
    "resourceMetrics",
  ]);
  const [isMetricsDropdownOpen, setIsMetricsDropdownOpen] = useState(false);
  const [unchangedCounts, setUnchangedCounts] = useState<
    Record<string, number>
  >({});
  const queryClient = useQueryClient();
<<<<<<< HEAD
  const [rowHeight, setRowHeight] = useRowHeightLocalStorage(
    "datasetCompareRuns",
    "m",
  );
=======
  const { setDetailPageList } = useDetailPageLists();

  const rowHeight = "l";
>>>>>>> d604ce3c

  const [paginationState, setPaginationState] = useQueryParams({
    pageIndex: withDefault(NumberParam, 0),
    pageSize: withDefault(NumberParam, 50),
  });

  const baseDatasetItems = api.datasets.baseDatasetItemByDatasetId.useQuery({
    projectId: props.projectId,
    datasetId: props.datasetId,
    page: paginationState.pageIndex,
    limit: paginationState.pageSize,
  });

  useEffect(() => {
    if (baseDatasetItems.isSuccess) {
      setDetailPageList(
        "datasetCompareRuns",
        baseDatasetItems.data.datasetItems.map((item) => ({
          id: item.id,
        })),
      );
    }
    // eslint-disable-next-line react-hooks/exhaustive-deps
  }, [baseDatasetItems.isSuccess, baseDatasetItems.data]);

  // 1. First, separate the run definitions
  const runQueries = useMemo(
    () =>
      (props.runIds ?? []).map((runId) => ({
        runId,
        queryKey: getQueryKey(api.datasets.runitemsByRunIdOrItemId, {
          projectId: props.projectId,
          datasetRunId: runId,
          page: paginationState.pageIndex,
          limit: paginationState.pageSize,
        }),
      })),
    [
      props.runIds,
      props.projectId,
      paginationState.pageIndex,
      paginationState.pageSize,
    ],
  );

  // 2. Track changes using onSuccess callback in the queries instead of useEffect
  const handleQuerySuccess = useCallback(
    (runId: string, newData: any) => {
      setUnchangedCounts((prev) => {
        const prevCount = prev[runId] || 0;
        const queryKey = runQueries.find((r) => r.runId === runId)?.queryKey;
        const formattedQueryKey = formatQueryKey(queryKey);
        const prevData = queryClient.getQueryData(formattedQueryKey);

        // Only increment if we there are no more items included in the new data that are not in the previous data
        if (
          prevData &&
          isDataComplete(
            prevData as RouterOutputs["datasets"]["runitemsByRunIdOrItemId"],
            newData as RouterOutputs["datasets"]["runitemsByRunIdOrItemId"],
          )
        ) {
          const newCount = prevCount + 1;
          return { ...prev, [runId]: newCount };
        }

        return { ...prev, [runId]: 0 };
      });
    },
    [queryClient, runQueries],
  );

  // 3. Use the queries with success callback
  const runs = runQueries.map(({ runId }) => ({
    runId,
    items: api.datasets.runitemsByRunIdOrItemId.useQuery(
      {
        projectId: props.projectId,
        datasetRunId: runId,
        page: paginationState.pageIndex,
        limit: paginationState.pageSize,
      },
      {
        refetchOnWindowFocus: false,
        refetchOnMount: false,
        refetchOnReconnect: false,
        staleTime: 5 * 60 * 1000,
        enabled: baseDatasetItems.isSuccess,
        refetchInterval: getRefetchInterval(
          runId,
          props.localExperiments,
          unchangedCounts,
        ),
        onSuccess: (data) => handleQuerySuccess(runId, data),
      },
    ),
  }));

  const combinedData = useMemo(() => {
    if (!baseDatasetItems.data) return null;

    const runData = runs.reduce<Record<string, RunAggregate>>(
      (itemsAcc, { runId, items }) => {
        if (!items.data) return itemsAcc;

        items.data.runItems.forEach(
          ({ datasetItemId, trace, observation, scores }) => {
            if (!itemsAcc[datasetItemId]) itemsAcc[datasetItemId] = {};

            _.set(itemsAcc[datasetItemId], runId, {
              id: runId,
              traceId: trace?.id ?? "",
              observationId: observation?.id ?? undefined,
              resourceMetrics: {
                latency:
                  (!!observation ? observation.latency : trace?.duration) ??
                  undefined,
                totalCost:
                  (!!observation?.calculatedTotalCost
                    ? usdFormatter(observation.calculatedTotalCost.toNumber())
                    : usdFormatter(trace?.totalCost)) ?? undefined,
              },
              scores,
            });
          },
        );

        return itemsAcc;
      },
      {},
    );

    return baseDatasetItems.data?.datasetItems.map(
      (item): DatasetCompareRunRowData => ({
        id: item.id,
        input: item.input ?? "null",
        expectedOutput: item.expectedOutput ?? "null",
        metadata: item.metadata ?? "null",
        runs: runData?.[item.id] || {},
      }),
    );
  }, [baseDatasetItems.data, runs]);

  const scoreKeysAndProps = api.scores.getScoreKeysAndProps.useQuery(
    {
      projectId: props.projectId,
      selectedTimeOption: { filterSource: "TABLE", option: "All time" },
    },
    {
      refetchOnWindowFocus: false,
      refetchOnMount: false,
      refetchOnReconnect: false,
      staleTime: Infinity,
    },
  );

  const scoreKeyToDisplayName = useMemo(() => {
    if (!scoreKeysAndProps.data) return new Map<string, string>();
    return new Map(
      scoreKeysAndProps.data.map(({ key, dataType, source, name }) => [
        key,
        `${getScoreDataTypeIcon(dataType)} ${name} (${source.toLowerCase()})`,
      ]),
    );
  }, [scoreKeysAndProps.data]);

  const { runAggregateColumns, isColumnLoading } =
    useDatasetRunAggregateColumns({
      projectId: props.projectId,
      runIds: props.runIds,
      runsData: props.runsData ?? [],
      scoreKeyToDisplayName,
      cellsLoading: !scoreKeysAndProps.data,
      selectedMetrics,
    });

  const columns: LangfuseColumnDef<DatasetCompareRunRowData>[] = [
    {
      accessorKey: "id",
      header: "Item id",
      id: "id",
      size: 90,
      enableHiding: true,
      defaultHidden: true,
      cell: ({ row }) => {
        const id: string = row.getValue("id");
        return (
          <TableLink
            path={`/project/${props.projectId}/datasets/${props.datasetId}/items/${id}`}
            value={id}
          />
        );
      },
    },
    {
      accessorKey: "input",
      header: "Input",
      id: "input",
      size: 200,
      enableHiding: true,
      cell: ({ row }) => {
        const input = row.getValue(
          "input",
        ) as DatasetCompareRunRowData["input"];
        return input !== null ? (
          <div className="h-full w-full">
            <IOTableCell data={input} />
          </div>
        ) : null;
      },
    },
    {
      accessorKey: "expectedOutput",
      header: "Expected Output",
      id: "expectedOutput",
      size: 200,
      enableHiding: true,
      cell: ({ row }) => {
        const expectedOutput = row.getValue(
          "expectedOutput",
        ) as DatasetCompareRunRowData["expectedOutput"];
        return expectedOutput !== null ? (
          <div className="h-full w-full">
            <IOTableCell
              data={expectedOutput}
              className="bg-accent-light-green"
            />
          </div>
        ) : null;
      },
    },
    {
      accessorKey: "metadata",
      header: "Metadata",
      id: "metadata",
      size: 200,
      enableHiding: true,
      defaultHidden: true,
      cell: ({ row }) => {
        const metadata = row.getValue(
          "metadata",
        ) as DatasetCompareRunRowData["metadata"];
        return metadata !== null ? <IOTableCell data={metadata} /> : null;
      },
    },
    {
      ...getDatasetRunAggregateColumnProps(isColumnLoading),
      columns: runAggregateColumns,
    },
  ];

  const [columnVisibility, setColumnVisibility] =
    useColumnVisibility<DatasetCompareRunRowData>(
      "datasetCompareRunsColumnVisibility",
      columns,
    );

  const urlPathname = `/project/${props.projectId}/datasets/${props.datasetId}/compare`;

  const { setPeekView } = useDatasetComparePeekState(urlPathname);
  const { getNavigationPath, shouldUpdateRowOnDetailPageNavigation } =
    useDatasetComparePeekNavigation(urlPathname);

  return (
    <>
      <DataTableToolbar
        columns={columns}
        columnVisibility={columnVisibility}
        setColumnVisibility={setColumnVisibility}
        rowHeight={rowHeight}
        setRowHeight={setRowHeight}
        actionButtons={
          <DropdownMenu open={isMetricsDropdownOpen}>
            <DropdownMenuTrigger asChild>
              <Button
                variant="outline"
                size="icon"
                onClick={() => setIsMetricsDropdownOpen(!isMetricsDropdownOpen)}
              >
                <Cog className="h-4 w-4" />
              </Button>
            </DropdownMenuTrigger>
            <DropdownMenuContent
              onPointerDownOutside={() => setIsMetricsDropdownOpen(false)}
            >
              <DropdownMenuCheckboxItem
                checked={selectedMetrics.includes("scores")}
                onCheckedChange={() => {
                  setSelectedMetrics((prev) =>
                    prev.includes("scores")
                      ? prev.filter((m) => m !== "scores")
                      : [...prev, "scores"],
                  );
                }}
              >
                Scores
              </DropdownMenuCheckboxItem>
              <DropdownMenuCheckboxItem
                checked={selectedMetrics.includes("resourceMetrics")}
                onCheckedChange={() =>
                  setSelectedMetrics((prev) =>
                    prev.includes("resourceMetrics")
                      ? prev.filter((m) => m !== "resourceMetrics")
                      : [...prev, "resourceMetrics"],
                  )
                }
              >
                Latency and cost
              </DropdownMenuCheckboxItem>
            </DropdownMenuContent>
          </DropdownMenu>
        }
      />
      <DataTable
        columns={columns}
        columnVisibility={columnVisibility}
        onColumnVisibilityChange={setColumnVisibility}
        data={
          baseDatasetItems.isLoading
            ? { isLoading: true, isError: false }
            : baseDatasetItems.isError
              ? {
                  isLoading: false,
                  isError: true,
                  error: baseDatasetItems.error.message,
                }
              : {
                  isLoading: false,
                  isError: false,
                  data: combinedData ?? [],
                }
        }
        pagination={{
          totalCount: baseDatasetItems.data?.totalCount ?? null,
          onChange: setPaginationState,
          state: paginationState,
        }}
        rowHeight={rowHeight}
        customRowHeights={{
          s: "h-48",
          m: "h-64",
          l: "h-96",
        }}
        peekView={{
          itemType: "DATASET_ITEM",
          urlPathname,
          onOpenChange: setPeekView,
          getNavigationPath,
          shouldUpdateRowOnDetailPageNavigation,
          listKey: "datasetCompareRuns",
          children: (row?: DatasetCompareRunRowData) => (
            <PeekDatasetCompareDetail
              projectId={props.projectId}
              datasetId={props.datasetId}
              scoreKeyToDisplayName={scoreKeyToDisplayName}
              runsData={props.runsData ?? []}
              selectedMetrics={selectedMetrics}
              row={row}
            />
          ),
        }}
      />
    </>
  );
}<|MERGE_RESOLUTION|>--- conflicted
+++ resolved
@@ -27,12 +27,9 @@
 import _ from "lodash";
 import { useDatasetComparePeekState } from "@/src/components/table/peek/hooks/useDatasetComparePeekState";
 import { PeekDatasetCompareDetail } from "@/src/components/table/peek/peek-dataset-compare-detail";
-<<<<<<< HEAD
 import { useRowHeightLocalStorage } from "@/src/components/table/data-table-row-height-switch";
-=======
+import { useDetailPageLists } from "@/src/features/navigate-detail-pages/context";
 import { useDatasetComparePeekNavigation } from "@/src/components/table/peek/hooks/useDatasetComparePeekNavigation";
-import { useDetailPageLists } from "@/src/features/navigate-detail-pages/context";
->>>>>>> d604ce3c
 
 export type RunMetrics = {
   id: string;
@@ -120,16 +117,11 @@
     Record<string, number>
   >({});
   const queryClient = useQueryClient();
-<<<<<<< HEAD
+  const { setDetailPageList } = useDetailPageLists();
   const [rowHeight, setRowHeight] = useRowHeightLocalStorage(
     "datasetCompareRuns",
     "m",
   );
-=======
-  const { setDetailPageList } = useDetailPageLists();
-
-  const rowHeight = "l";
->>>>>>> d604ce3c
 
   const [paginationState, setPaginationState] = useQueryParams({
     pageIndex: withDefault(NumberParam, 0),
