export const availableFlags = [
  "templateFlag",
<<<<<<< HEAD
  "evaluatorsOnDatasetRuns",
=======
  "excludeClickhouseRead",
>>>>>>> e9be67ef
] as const;<|MERGE_RESOLUTION|>--- conflicted
+++ resolved
@@ -1,8 +1,5 @@
 export const availableFlags = [
   "templateFlag",
-<<<<<<< HEAD
   "evaluatorsOnDatasetRuns",
-=======
   "excludeClickhouseRead",
->>>>>>> e9be67ef
 ] as const;