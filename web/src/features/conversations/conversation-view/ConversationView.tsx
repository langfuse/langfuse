import { useState, useEffect } from "react";
import { api } from "@/src/utils/api";
import { Card } from "@/src/components/ui/card";
import { Badge } from "@/src/components/ui/badge";
import { ErrorPage } from "@/src/components/error-page";
import { JsonSkeleton } from "@/src/components/ui/CodeJsonViewer";
// import { IOPreview } from "@/src/components/trace/IOPreview";
import { Avatar, AvatarFallback } from "@/src/components/ui/avatar";
import { UserIcon, SparkleIcon } from "lucide-react";
import { MarkdownJsonView } from "@/src/components/ui/MarkdownJsonView";
import { deepParseJson } from "@langfuse/shared";

interface ConversationViewProps {
  sessionId: string;
  projectId: string;
}

<<<<<<< HEAD
=======
interface ConversationMessage {
  id: string;
  name: string | null;
  timestamp: Date;
  input: string | null;
  output: string | null;
  userId: string | null;
  tags: string[];
  environment: string | null;
}

const ConversationMessage = ({ message }: { message: ConversationMessage }) => {
  const input = deepParseJson(message.input);
  const output = deepParseJson(message.output);

  return (
    <>
      {input && (
        <div className="grid max-w-screen-md gap-2">
          <div className="flex flex-row items-center gap-2">
            <Avatar>
              <AvatarFallback>
                <UserIcon className="h-4 w-4" />
              </AvatarFallback>
            </Avatar>
            <div className="font-mono text-sm font-bold">{message.userId}</div>
          </div>
          <div className="relative overflow-hidden break-all rounded-lg bg-secondary p-4 pb-6 text-sm">
            <MarkdownJsonView
              // title="Input"
              className="ph-no-capture"
              content={input}
              customCodeHeaderClassName="bg-secondary"
              media={[]}
            />
            <div className="absolute bottom-2 right-2">
              <div className="text-xs text-muted-foreground">
                {message.timestamp.toLocaleString()}
              </div>
            </div>
          </div>
        </div>
      )}
      {output && (
        <div className="grid max-w-screen-md gap-2">
          <div className="flex flex-row items-center gap-2">
            <Avatar>
              <AvatarFallback className="bg-pink-600 text-white">
                <SparkleIcon className="h-4 w-4" />
              </AvatarFallback>
            </Avatar>
            <div className="font-mono text-sm font-bold">DJB</div>
          </div>
          <div className="relative overflow-hidden break-all rounded-lg bg-secondary p-4 pb-6 text-sm">
            <MarkdownJsonView
              title="Output"
              className="ph-no-capture"
              content={output}
              customCodeHeaderClassName=""
              media={[]}
            />
            <div className="absolute bottom-2 right-2">
              <div className="text-xs text-muted-foreground">
                {message.timestamp.toLocaleString()}
              </div>
            </div>
          </div>
        </div>
      )}
      {!input && !output && (
        <div className="border border-dashed border-white text-sm text-muted-foreground">
          This trace has no input or output messages.
        </div>
      )}
    </>
  );
};

const calculateDuration = (messages: ConversationMessage[]): string => {
  if (messages.length < 2) return "0s";

  const sortedMessages = [...messages].sort(
    (a, b) => new Date(a.timestamp).getTime() - new Date(b.timestamp).getTime(),
  );

  const firstMessage = sortedMessages[0];
  const lastMessage = sortedMessages[sortedMessages.length - 1];

  const durationMs =
    new Date(lastMessage.timestamp).getTime() -
    new Date(firstMessage.timestamp).getTime();

  if (durationMs < 1000) {
    return "<1s";
  }

  const seconds = Math.floor(durationMs / 1000);
  const minutes = Math.floor(seconds / 60);
  const hours = Math.floor(minutes / 60);
  const days = Math.floor(hours / 24);

  if (days > 0) {
    return `${days}d ${hours % 24}h`;
  }

  if (hours > 0) {
    return `${hours}h ${minutes % 60}m`;
  }

  if (minutes > 0) {
    return `${minutes}m ${seconds % 60}s`;
  }

  return `${seconds}s`;
};

>>>>>>> a574b9dc
export const ConversationView = ({
  sessionId,
  projectId,
}: ConversationViewProps) => {
  const sessionTraces = api.conversation.getSessionTraces.useQuery(
    {
      projectId,
      sessionId,
    },
    {
      retry(failureCount, error) {
        if (
          error.data?.code === "UNAUTHORIZED" ||
          error.data?.code === "NOT_FOUND"
        )
          return false;
        return failureCount < 3;
      },
    },
  );

  const messages = sessionTraces.data?.traces;

  if (sessionTraces.error?.data?.code === "UNAUTHORIZED") {
    return <ErrorPage message="You do not have access to this session." />;
  }

  if (sessionTraces.error?.data?.code === "NOT_FOUND") {
    return (
      <ErrorPage
        title="Session not found"
        message="The session is either still being processed or has been deleted."
        additionalButton={{
          label: "Retry",
          onClick: () => void window.location.reload(),
        }}
      />
    );
  }

  if (sessionTraces.isLoading) {
    return (
      <div className="space-y-4">
        {[...Array(3)].map((_, i) => (
          <Card key={i} className="p-4">
            <JsonSkeleton className="h-32 w-full" numRows={5} />
          </Card>
        ))}
      </div>
    );
  }

  if (!messages || !messages.length) {
    return (
      <div className="flex h-64 items-center justify-center">
        <div className="text-center">
          <div className="text-lg font-medium">
            No conversation messages found
          </div>
          <div className="text-sm text-muted-foreground">
            This session doesn&apos;t contain any traces with input/output
            messages.
          </div>
        </div>
      </div>
    );
  }

  return (
    <div className="space-y-4">
      <div className="flex items-center justify-between">
        <div className="flex items-center gap-2">
          <Badge variant="outline">
            Turn{messages.length === 1 ? "" : "s"}: {messages.length}
          </Badge>
          <Badge variant="outline">
            Duration: {calculateDuration(messages)}
          </Badge>
          {/* <Badge variant="outline">Session: {sessionId}</Badge> */}
        </div>
      </div>
      {/* Conversation Messages */}
      <div className="grid gap-4 md:px-8">
        {messages &&
          messages.map((message) => (
            <ConversationMessage
              key={message.id}
              message={message}
              projectId={projectId}
            />
          ))}
      </div>
    </div>
  );
};

interface ConversationMessage {
  id: string;
  name: string | null;
  timestamp: Date;
  input: string | null;
  output: string | null;
  userId: string | null;
  tags: string[];
  environment: string | null;
}

const ConversationMessage = ({
  message,
  projectId,
}: {
  message: ConversationMessage;
  projectId: string;
}) => {
  return (
    <>
      {message.input && (
        <div className="grid max-w-screen-sm gap-2">
          <div className="flex flex-row items-center gap-2">
            <Avatar>
              <AvatarFallback>
                <UserIcon className="h-4 w-4" />
              </AvatarFallback>
            </Avatar>
            <div className="font-mono text-sm">{message.userId}</div>
          </div>
          <div className="relative overflow-hidden break-all rounded-lg bg-secondary p-4 pb-6 text-sm">
            {message.input}
            <div className="absolute bottom-2 right-2">
              <div className="text-xs text-muted-foreground">
                {message.timestamp.toLocaleString()}
              </div>
            </div>
          </div>
        </div>
      )}
      {message.output && (
        <div className="flex flex-wrap gap-4">
          <div className="grid max-w-screen-sm gap-2">
            <div className="flex flex-row items-center gap-2">
              <Avatar>
                <AvatarFallback className="bg-red-500">
                  <BotIcon className="h-4 w-4" />
                </AvatarFallback>
              </Avatar>
              <div className="font-mono text-sm">Bot</div>
            </div>
            <div className="relative overflow-hidden break-all rounded-lg bg-secondary p-4 pb-6 text-sm">
              {message.output}
              <div className="absolute bottom-2 right-2">
                <div className="text-xs text-muted-foreground">
                  {message.timestamp.toLocaleString()}
                </div>
              </div>
            </div>
          </div>
          <div id="scores-container" className="flex-1 pt-10 sm:min-w-[500px]">
            <div
              id="inner-container"
              className="rounded border border-dashed border-white p-4"
            >
              <MessageScores id={message.id} projectId={projectId} />
            </div>
          </div>
        </div>
      )}
      {!message.input && !message.output && (
        <div className="border border-dashed border-white text-sm text-muted-foreground">
          This trace has no input or output messages.
        </div>
      )}
    </>
  );
};

function MessageScores({ id, projectId }: { id: string; projectId: string }) {
  const scoresQuery = api.conversation.getScoresForTraces.useQuery({
    projectId,
    traceIds: [id],
  });

  const mutateScores = api.conversation.upsertScore.useMutation({
    onSuccess: () => {
      console.log("Score updated");
    },
  });

  return (
    <div className="min-h-56">{scoresQuery.data?.scores.length} scores</div>
  );
}<|MERGE_RESOLUTION|>--- conflicted
+++ resolved
@@ -15,8 +15,6 @@
   projectId: string;
 }
 
-<<<<<<< HEAD
-=======
 interface ConversationMessage {
   id: string;
   name: string | null;
@@ -133,7 +131,6 @@
   return `${seconds}s`;
 };
 
->>>>>>> a574b9dc
 export const ConversationView = ({
   sessionId,
   projectId,
