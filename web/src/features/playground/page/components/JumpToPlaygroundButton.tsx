import { Terminal } from "lucide-react";
import { useEffect, useState, useMemo } from "react";
import { useRouter } from "next/router";
import { z } from "zod/v4";

import { createEmptyMessage } from "@/src/components/ChatMessages/utils/createEmptyMessage";
import { Button } from "@/src/components/ui/button";
import usePlaygroundCache from "@/src/features/playground/page/hooks/usePlaygroundCache";
import {
  type PlaygroundCache,
  type PlaygroundSchema,
  type PlaygroundTool,
} from "@/src/features/playground/page/types";
import { usePostHogClientCapture } from "@/src/features/posthog-analytics/usePostHogClientCapture";
import useProjectIdFromURL from "@/src/hooks/useProjectIdFromURL";
import {
  ChatMessageRole,
  type Observation,
  type Prompt,
  supportedModels as playgroundSupportedModels,
  type UIModelParams,
  ZodModelConfig,
  ChatMessageType,
  LLMToolCallSchema,
  OpenAIToolCallSchema,
  OpenAIToolSchema,
  type ChatMessage,
  OpenAIResponseFormatSchema,
  type Prisma,
<<<<<<< HEAD
  PlaceholderMessageSchema,
  type PlaceholderMessage,
  isPlaceholder,
=======
  PromptType,
>>>>>>> a73156bb
} from "@langfuse/shared";
import { api } from "@/src/utils/api";
import { cn } from "@/src/utils/tailwind";

type JumpToPlaygroundButtonProps = (
  | {
      source: "prompt";
      prompt: Prompt & { resolvedPrompt?: Prisma.JsonValue };
      analyticsEventName: "prompt_detail:test_in_playground_button_click";
    }
  | {
      source: "generation";
      generation: Omit<Observation, "input" | "output" | "metadata"> & {
        input: string | null;
        output: string | null;
        metadata: string | null;
      };
      analyticsEventName: "trace_detail:test_in_playground_button_click";
    }
) & {
  variant?: "outline" | "secondary";
  className?: string;
};

export const JumpToPlaygroundButton: React.FC<JumpToPlaygroundButtonProps> = (
  props,
) => {
  const router = useRouter();
  const capture = usePostHogClientCapture();
  const projectId = useProjectIdFromURL();
  const { setPlaygroundCache } = usePlaygroundCache();
  const [capturedState, setCapturedState] = useState<PlaygroundCache>(null);
  const [isAvailable, setIsAvailable] = useState<boolean>(false);

  const apiKeys = api.llmApiKey.all.useQuery(
    {
      projectId: projectId as string,
    },
    { enabled: Boolean(projectId) },
  );

  const modelToProviderMap = useMemo(() => {
    const modelProviderMap: Record<string, string> = {};

    (apiKeys.data?.data ?? []).forEach((apiKey) => {
      const { provider, customModels, withDefaultModels, adapter } = apiKey;
      // add default models if enabled
      if (withDefaultModels) {
        (playgroundSupportedModels[adapter] ?? []).forEach((model) => {
          modelProviderMap[model] = provider;
        });
      }

      // add custom models if set
      customModels.forEach((customModel) => {
        modelProviderMap[customModel] = provider;
      });
    });
    return modelProviderMap;
  }, [apiKeys.data]);

  useEffect(() => {
    if (props.source === "prompt") {
      setCapturedState(parsePrompt(props.prompt));
    } else if (props.source === "generation") {
      setCapturedState(parseGeneration(props.generation, modelToProviderMap));
    }
  }, [props, modelToProviderMap]);

  useEffect(() => {
    if (capturedState) {
      setIsAvailable(true);
    } else {
      setIsAvailable(false);
    }
  }, [capturedState, setIsAvailable]);

  const handleClick = () => {
    capture(props.analyticsEventName);
    setPlaygroundCache(capturedState);

    router.push(`/project/${projectId}/playground`);
  };

  return (
    <Button
      variant={props.variant ?? "secondary"}
      disabled={!isAvailable}
      title={
        isAvailable
          ? "Test in LLM playground"
          : "Test in LLM playground is not available since messages are not in valid ChatML format or tool calls have been used. If you think this is not correct, please open a Github issue."
      }
      onClick={handleClick}
      asChild
      className={
        !isAvailable ? "cursor-not-allowed opacity-50" : "cursor-pointer"
      }
    >
      <span>
        <Terminal className="h-4 w-4" />
        <span className={cn("hidden md:ml-2 md:inline", props.className)}>
          Playground
        </span>
      </span>
    </Button>
  );
};

const ParsedChatMessageListSchema = z.array(
  z.union([
    // Regular chat message
    z.object({
      role: z.enum(ChatMessageRole),
      content: z.union([
        z.string(),
        z
          .array(
            z
              .object({
                text: z.string(),
              })
              .transform((v) => v.text),
          )
          .transform((v) => v.join("")),
        z.union([z.null(), z.undefined()]).transform((_) => ""),
        z.any().transform((v) => JSON.stringify(v, null, 2)),
      ]),
      tool_calls: z
        .union([z.array(LLMToolCallSchema), z.array(OpenAIToolCallSchema)])
        .optional(),
      tool_call_id: z.string().optional(),
      additional_kwargs: z
        .object({
          tool_calls: z
            .union([z.array(LLMToolCallSchema), z.array(OpenAIToolCallSchema)])
            .optional(),
        })
        .optional(),
    }),
    PlaceholderMessageSchema,
  ])
);

// Langchain integration has the tool definition in a tool message
// Those need to be filtered out in the chat messages and parsed when looking for tools
const isLangchainToolDefinitionMessage = (
  message: z.infer<typeof ParsedChatMessageListSchema>[0],
): message is { content: string; role: ChatMessageRole } => {
  if (!("content" in message) || typeof message.content !== "string") {
    return false;
  }
  try {
    return OpenAIToolSchema.safeParse(JSON.parse(message.content)).success;
  } catch {
    return false;
  }
};

const transformToPlaygroundMessage = (
  message: z.infer<typeof ParsedChatMessageListSchema>[0],
): ChatMessage | PlaceholderMessage => {
  // Return placeholder messages as-is
  if (isPlaceholder(message)) {
    return message;
  }

  // Handle regular chat messages - remove the placeholder type
  const regularMessage = message as Exclude<typeof message, PlaceholderMessage>;
  const { role, content } = regularMessage;

  if (
    regularMessage.role === "assistant" &&
    (regularMessage.tool_calls || regularMessage.additional_kwargs?.tool_calls)
  ) {
    const toolCalls =
      regularMessage.tool_calls ?? regularMessage.additional_kwargs?.tool_calls ?? [];

    const playgroundMessage: ChatMessage = {
      role: ChatMessageRole.Assistant,
      content,
      type: ChatMessageType.AssistantToolCall,
      toolCalls: toolCalls.map((tc) => {
        if ("function" in tc) {
          return {
            name: tc.function.name,
            id: tc.id,
            args: tc.function.arguments,
          };
        }

        return tc;
      }),
    };

    return playgroundMessage;
  } else if (regularMessage.role === "tool") {
    const playgroundMessage: ChatMessage = {
      role: ChatMessageRole.Tool,
      content,
      type: ChatMessageType.ToolResult,
      toolCallId: regularMessage.tool_call_id ?? "",
    };

    return playgroundMessage;
  } else {
    return {
      role,
      content,
      type: ChatMessageType.PublicAPICreated,
    };
  }
};

const parsePrompt = (
  prompt: Prompt & { resolvedPrompt?: Prisma.JsonValue },
): PlaygroundCache => {
  if (prompt.type === PromptType.Chat) {
    const parsedMessages = ParsedChatMessageListSchema.safeParse(
      prompt.resolvedPrompt,
    );

    return parsedMessages.success
      ? { messages: parsedMessages.data.map(transformToPlaygroundMessage) }
      : null;
  } else {
    const promptString = prompt.resolvedPrompt;

    return {
      messages: [
        createEmptyMessage({
          type: ChatMessageType.System,
          role: ChatMessageRole.System,
          content: typeof promptString === "string" ? promptString : "",
        }),
      ],
    };
  }
};

const parseGeneration = (
  generation: Omit<Observation, "input" | "output" | "metadata"> & {
    input: string | null;
    output: string | null;
    metadata: string | null;
  },
  modelToProviderMap: Record<string, string>,
): PlaygroundCache => {
  if (generation.type !== "GENERATION") return null;

  const modelParams = parseModelParams(generation, modelToProviderMap);
  const tools = parseTools(generation);
  const structuredOutputSchema = parseStructuredOutputSchema(generation);

  let input = generation.input?.valueOf();

  if (typeof input === "string") {
    try {
      input = JSON.parse(input);

      if (typeof input === "string") {
        return {
          messages: [
            createEmptyMessage({
              type: ChatMessageType.System,
              role: ChatMessageRole.System,
              content: input,
            }),
          ],
          modelParams,
          tools,
          structuredOutputSchema,
        };
      }
    } catch (err) {
      return {
        messages: [
          createEmptyMessage({
            type: ChatMessageType.System,
            role: ChatMessageRole.System,
            content: input?.toString() ?? "",
          }),
        ],
        modelParams,
        tools,
        structuredOutputSchema,
      };
    }
  }

  if (typeof input === "object") {
    const parsedMessages = ParsedChatMessageListSchema.safeParse(
      "messages" in input ? input["messages"] : input,
    );

    if (parsedMessages.success)
      return {
        messages: parsedMessages.data
          .filter((m) => !isLangchainToolDefinitionMessage(m))
          .map(transformToPlaygroundMessage),
        modelParams,
        tools,
        structuredOutputSchema,
      };
  }

  if (typeof input === "object" && "messages" in input) {
    const parsedMessages = ParsedChatMessageListSchema.safeParse(
      input["messages"],
    );

    if (parsedMessages.success)
      return {
        messages: parsedMessages.data
          .filter((m) => !isLangchainToolDefinitionMessage(m))
          .map(transformToPlaygroundMessage),
        modelParams,
        tools,
        structuredOutputSchema,
      };
  }

  return null;
};

function parseModelParams(
  generation: Omit<Observation, "input" | "output" | "metadata">,
  modelToProviderMap: Record<string, string>,
):
  | (Partial<UIModelParams> & Pick<UIModelParams, "provider" | "model">)
  | undefined {
  const generationModel = generation.model?.valueOf();
  let modelParams:
    | (Partial<UIModelParams> & Pick<UIModelParams, "provider" | "model">)
    | undefined = undefined;

  if (generationModel) {
    const provider = modelToProviderMap[generationModel];

    if (!provider) return;

    modelParams = {
      provider: { value: provider, enabled: true },
      model: { value: generationModel, enabled: true },
    } as Partial<UIModelParams> & Pick<UIModelParams, "provider" | "model">;

    const generationModelParams = generation.modelParameters?.valueOf();

    if (generationModelParams && typeof generationModelParams === "object") {
      const parsedParams = ZodModelConfig.safeParse(generationModelParams);

      if (parsedParams.success) {
        Object.entries(parsedParams.data).forEach(([key, value]) => {
          if (!modelParams) return;

          modelParams[key as keyof typeof parsedParams.data] = {
            value,
            enabled: true,
          };
        });
      }
    }
  }

  return modelParams;
}

function parseTools(
  generation: Omit<Observation, "input" | "output" | "metadata"> & {
    input: string | null;
    output: string | null;
    metadata: string | null;
  },
): PlaygroundTool[] {
  // OpenAI Schema
  try {
    const input = JSON.parse(generation.input as string);
    if (typeof input === "object" && input !== null && "tools" in input) {
      const parsedTools = z.array(OpenAIToolSchema).safeParse(input["tools"]);

      if (parsedTools.success)
        return parsedTools.data.map((tool) => ({
          id: Math.random().toString(36).substring(2),
          ...tool.function,
        }));
    }
  } catch {}

  // Langchain Schema
  try {
    const input = JSON.parse(generation.input as string);

    if (typeof input === "object" && input !== null) {
      const parsedMessages = ParsedChatMessageListSchema.safeParse(
        "messages" in input ? input["messages"] : input,
      );

      if (parsedMessages.success)
        return parsedMessages.data
          .filter(isLangchainToolDefinitionMessage)
          .map((tool) => ({
            id: Math.random().toString(36).substring(2),
            ...JSON.parse(tool.content).function,
          }));
    }
  } catch {}

  return [];
}

function parseStructuredOutputSchema(
  generation: Omit<Observation, "input" | "output" | "metadata"> & {
    input: string | null;
    output: string | null;
    metadata: string | null;
  },
): PlaygroundSchema | null {
  try {
    let metadata = generation.metadata;

    try {
      if (typeof metadata === "string") {
        metadata = JSON.parse(metadata);
      }
    } catch {}

    if (
      typeof metadata === "object" &&
      metadata !== null &&
      "response_format" in metadata
    ) {
      const parseStructuredOutputSchema = OpenAIResponseFormatSchema.safeParse(
        metadata["response_format"],
      );

      if (parseStructuredOutputSchema.success)
        return {
          id: Math.random().toString(36).substring(2),
          name: parseStructuredOutputSchema.data.json_schema.name,
          description: "Schema parsed from generation",
          schema: parseStructuredOutputSchema.data.json_schema.schema,
        };
    }

    // LiteLLM records response_format in model params
    const modelParams = generation.modelParameters;

    if (
      modelParams &&
      typeof modelParams === "object" &&
      "response_format" in modelParams &&
      typeof modelParams["response_format"] === "string"
    ) {
      const parsedResponseFormat = JSON.parse(modelParams["response_format"]);

      const parseStructuredOutputSchema =
        OpenAIResponseFormatSchema.safeParse(parsedResponseFormat);

      if (parseStructuredOutputSchema.success)
        return {
          id: Math.random().toString(36).substring(2),
          name: parseStructuredOutputSchema.data.json_schema.name,
          description: "Schema parsed from generation",
          schema: parseStructuredOutputSchema.data.json_schema.schema,
        };
    }
  } catch {}
  return null;
}<|MERGE_RESOLUTION|>--- conflicted
+++ resolved
@@ -27,13 +27,10 @@
   type ChatMessage,
   OpenAIResponseFormatSchema,
   type Prisma,
-<<<<<<< HEAD
   PlaceholderMessageSchema,
   type PlaceholderMessage,
   isPlaceholder,
-=======
   PromptType,
->>>>>>> a73156bb
 } from "@langfuse/shared";
 import { api } from "@/src/utils/api";
 import { cn } from "@/src/utils/tailwind";
