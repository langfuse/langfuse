import { Terminal, ChevronDown } from "lucide-react";
import { useEffect, useState, useMemo } from "react";
import { useRouter } from "next/router";
import { z } from "zod/v4";
import { v4 as uuidv4 } from "uuid";

import { createEmptyMessage } from "@/src/components/ChatMessages/utils/createEmptyMessage";
import { Button } from "@/src/components/ui/button";
import {
  DropdownMenu,
  DropdownMenuContent,
  DropdownMenuItem,
  DropdownMenuTrigger,
} from "@/src/components/ui/dropdown-menu";
import { usePersistedWindowIds } from "@/src/features/playground/page/hooks/usePersistedWindowIds";
import {
  type PlaygroundCache,
  type PlaygroundSchema,
  type PlaygroundTool,
} from "@/src/features/playground/page/types";
import { usePostHogClientCapture } from "@/src/features/posthog-analytics/usePostHogClientCapture";
import useProjectIdFromURL from "@/src/hooks/useProjectIdFromURL";
import {
  ChatMessageRole,
  type Observation,
  type Prompt,
  supportedModels as playgroundSupportedModels,
  type UIModelParams,
  ZodModelConfig,
  ChatMessageType,
  OpenAIToolSchema,
  type ChatMessage,
  OpenAIResponseFormatSchema,
  type Prisma,
  type PlaceholderMessage,
  PromptType,
  isGenerationLike,
} from "@langfuse/shared";
import {
  mapToLangfuseChatML,
  type LangfuseChatMLMessage,
} from "@/src/utils/langfuse-chatml";
import { api } from "@/src/utils/api";
import { cn } from "@/src/utils/tailwind";
import usePlaygroundCache from "@/src/features/playground/page/hooks/usePlaygroundCache";

type JumpToPlaygroundButtonProps = (
  | {
      source: "prompt";
      prompt: Prompt & { resolvedPrompt?: Prisma.JsonValue };
      analyticsEventName: "prompt_detail:test_in_playground_button_click";
    }
  | {
      source: "generation";
      generation: Omit<Observation, "input" | "output" | "metadata"> & {
        input: string | null;
        output: string | null;
        metadata: string | null;
      };
      analyticsEventName: "trace_detail:test_in_playground_button_click";
    }
) & {
  variant?: "outline" | "secondary";
  className?: string;
};

export const JumpToPlaygroundButton: React.FC<JumpToPlaygroundButtonProps> = (
  props,
) => {
  const router = useRouter();
  const capture = usePostHogClientCapture();
  const projectId = useProjectIdFromURL();
  const { addWindowWithId, clearAllCache } = usePersistedWindowIds();
  const [capturedState, setCapturedState] = useState<PlaygroundCache>(null);
  const [isAvailable, setIsAvailable] = useState<boolean>(false);

  // Generate a stable window ID based on the source data
  const stableWindowId = useMemo(() => {
    if (props.source === "prompt") {
      return `playground-prompt-${props.prompt.id}`;
    } else if (props.source === "generation") {
      return `playground-generation-${props.generation.id}`;
    }
    return `playground-${uuidv4()}`;
  }, [props]);
  const { setPlaygroundCache } = usePlaygroundCache(stableWindowId);

  const apiKeys = api.llmApiKey.all.useQuery(
    {
      projectId: projectId as string,
    },
    { enabled: Boolean(projectId) },
  );

  const modelToProviderMap = useMemo(() => {
    const modelProviderMap: Record<string, string> = {};

    (apiKeys.data?.data ?? []).forEach((apiKey) => {
      const { provider, customModels, withDefaultModels, adapter } = apiKey;
      // add default models if enabled
      if (withDefaultModels) {
        (playgroundSupportedModels[adapter] ?? []).forEach((model) => {
          modelProviderMap[model] = provider;
        });
      }

      // add custom models if set
      customModels.forEach((customModel) => {
        modelProviderMap[customModel] = provider;
      });
    });
    return modelProviderMap;
  }, [apiKeys.data]);

  const promptData = props.source === "prompt" ? props.prompt : null;
  const generationData =
    props.source === "generation" ? props.generation : null;

  useEffect(() => {
    if (promptData) {
      setCapturedState(parsePrompt(promptData));
    } else if (generationData) {
      setCapturedState(parseGeneration(generationData, modelToProviderMap));
    }
  }, [promptData, generationData, modelToProviderMap]);

  useEffect(() => {
    if (capturedState) {
      setIsAvailable(true);
    } else {
      setIsAvailable(false);
    }
  }, [capturedState, setIsAvailable]);

  const handlePlaygroundAction = (useFreshPlayground: boolean) => {
    capture(props.analyticsEventName, {
      playgroundMode: useFreshPlayground ? "fresh" : "add_to_existing",
    });

    // First, ensure we have state to save
    if (!capturedState) {
      console.warn("No captured state available for playground");
      return;
    }

    if (useFreshPlayground) {
      // Clear all existing playground data and reset to single window
      clearAllCache(stableWindowId);
    } else {
      // Add to existing playground
      const addedWindowId = addWindowWithId(stableWindowId);

      if (!addedWindowId) {
        console.warn(
          "Failed to add window to existing playground, maximum windows reached",
        );
        return;
      }
    }

    // Use requestAnimationFrame to ensure the state update has been processed
    requestAnimationFrame(() => {
      try {
        setPlaygroundCache(capturedState);
        console.log(
          `Cache saved for existing playground window ${stableWindowId}`,
        );

        // Navigate after cache is successfully saved
        router.push(`/project/${projectId}/playground`);
      } catch (error) {
        console.error("Failed to save playground cache:", error);
        // Navigate anyway, but user might not see their data
        router.push(`/project/${projectId}/playground`);
      }
    });
  };

  const tooltipMessage = isAvailable
    ? "Test in LLM playground"
    : "Test in LLM playground is not available since messages are not in valid ChatML format or tool calls have been used. If you think this is not correct, please open a GitHub issue.";

  return (
    <DropdownMenu>
      <DropdownMenuTrigger asChild>
        <Button
          variant={props.variant ?? "secondary"}
          disabled={!isAvailable}
          title={tooltipMessage}
          className={cn(
            "flex items-center gap-1",
            !isAvailable ? "cursor-not-allowed opacity-50" : "cursor-pointer",
          )}
        >
          <Terminal className="h-4 w-4" />
          <span className={cn("hidden md:inline", props.className)}>
            Playground
          </span>
          <ChevronDown className="h-3 w-3" />
        </Button>
      </DropdownMenuTrigger>
      <DropdownMenuContent align="end">
        <DropdownMenuItem onClick={() => handlePlaygroundAction(true)}>
          <Terminal className="mr-2 h-4 w-4" />
          Fresh playground
        </DropdownMenuItem>
        <DropdownMenuItem onClick={() => handlePlaygroundAction(false)}>
          <Terminal className="mr-2 h-4 w-4" />
          Add to existing
        </DropdownMenuItem>
      </DropdownMenuContent>
    </DropdownMenu>
  );
};

<<<<<<< HEAD
function convertLangfuseChatMLMessageToPlayground(
  msg: LangfuseChatMLMessage,
): ChatMessage | PlaceholderMessage | null {
  // Handle placeholder messages
  if (msg.type === "placeholder") {
    return {
      type: ChatMessageType.Placeholder,
      name: msg.name || "",
    } as PlaceholderMessage;
=======
const ParsedChatMessageListSchema = z.array(
  z.union([
    // Regular chat message
    z.object({
      role: z.enum(ChatMessageRole),
      content: z.union([
        z.string(),
        z
          .array(
            z
              .object({
                text: z.string(),
              })
              .transform((v) => v.text),
          )
          .transform((v) => v.join("")),
        z.union([z.null(), z.undefined()]).transform((_) => ""),
        z.any().transform((v) => JSON.stringify(v, null, 2)),
      ]),
      tool_calls: z
        .union([z.array(LLMToolCallSchema), z.array(OpenAIToolCallSchema)])
        .nullish(),
      tool_call_id: z.string().nullish(),
      additional_kwargs: z
        .object({
          tool_calls: z
            .union([z.array(LLMToolCallSchema), z.array(OpenAIToolCallSchema)])
            .optional(),
        })
        .optional(),
      _originalRole: z.string().optional(), // original LangGraph role
    }),
    PlaceholderMessageSchema,
  ]),
);

// Langchain integration has the tool definition in a tool message
// Those need to be filtered out in the chat messages and parsed when looking for tools
const isLangchainToolDefinitionMessage = (
  message: z.infer<typeof ParsedChatMessageListSchema>[0],
): message is { content: string; role: ChatMessageRole } => {
  if (!("content" in message) || typeof message.content !== "string") {
    return false;
  }
  try {
    return OpenAIToolSchema.safeParse(JSON.parse(message.content)).success;
  } catch {
    return false;
  }
};

const transformToPlaygroundMessage = (
  message: z.infer<typeof ParsedChatMessageListSchema>[0],
  allMessages?: z.infer<typeof ParsedChatMessageListSchema>,
): ChatMessage | PlaceholderMessage | null => {
  // Return placeholder messages as-is
  if (isPlaceholder(message)) {
    return message;
>>>>>>> e0568b0c
  }

  // Handle assistant messages with tool calls
  if (msg.toolCalls && msg.toolCalls.length > 0) {
    return {
      role: ChatMessageRole.Assistant,
      content: (msg.content as string) || "",
      type: ChatMessageType.AssistantToolCall,
      toolCalls: msg.toolCalls.map((tc) => {
        // Parse JSON string to object, with safety
        let args: Record<string, unknown>;
        try {
          args = JSON.parse(tc.function.arguments);
        } catch {
          // If parsing fails, treat as empty args
          args = {};
        }

        return {
          id: tc.id || "", // Playground requires string, convert null to empty
          name: tc.function.name,
          args,
        };
      }),
    };
  }

  // Handle tool results with tool role
  if (msg.toolCallId) {
    return {
      role: ChatMessageRole.Tool,
      content: (msg.content as string) || "",
      type: ChatMessageType.ToolResult,
      toolCallId: msg.toolCallId,
    };
  }

  // Handle regular messages
  const content =
    typeof msg.content === "string"
      ? msg.content
      : msg.content === null || msg.content === undefined
        ? ""
        : JSON.stringify(msg.content);

  return {
    role: (msg.role as ChatMessageRole) || ChatMessageRole.Assistant,
    content,
    type: ChatMessageType.PublicAPICreated,
  };
}

const parsePrompt = (
  prompt: Prompt & { resolvedPrompt?: Prisma.JsonValue },
): PlaygroundCache => {
  if (prompt.type === PromptType.Chat) {
    // Use mapper system for all framework detection and normalization
    try {
      const chatML = mapToLangfuseChatML(prompt.resolvedPrompt, null);

      const messages = chatML.input.messages
        .map(convertLangfuseChatMLMessageToPlayground)
        .filter((msg): msg is ChatMessage | PlaceholderMessage => msg !== null);

      if (messages.length === 0) return null;

      return { messages };
    } catch {
      return null;
    }
  } else {
    // Text prompt
    const promptString = prompt.resolvedPrompt;

    return {
      messages: [
        createEmptyMessage({
          type: ChatMessageType.System,
          role: ChatMessageRole.System,
          content: typeof promptString === "string" ? promptString : "",
        }),
      ],
    };
  }
};

const parseGeneration = (
  generation: Omit<Observation, "input" | "output" | "metadata"> & {
    input: string | null;
    output: string | null;
    metadata: string | null;
  },
  modelToProviderMap: Record<string, string>,
): PlaygroundCache => {
  if (!isGenerationLike(generation.type)) return null;

  const modelParams = parseModelParams(generation, modelToProviderMap);
  const tools = parseTools(generation);
  const structuredOutputSchema = parseStructuredOutputSchema(generation);

  let input = generation.input?.valueOf();

<<<<<<< HEAD
  // parse string inputs as JSON or treat as text prompt
  if (!!input && typeof input === "string") {
=======
  if (!input) return null;

  if (typeof input === "string") {
>>>>>>> e0568b0c
    try {
      input = JSON.parse(input);
    } catch {
      // Parse failed, treat as text prompt
      return {
        messages: [
          createEmptyMessage({
            type: ChatMessageType.System,
            role: ChatMessageRole.System,
            content: input?.toString() ?? "",
          }),
        ],
        modelParams,
        tools,
        structuredOutputSchema,
      };
    }
<<<<<<< HEAD
=======
  }

  if (typeof input === "object" && "messages" in input) {
    const normalizedMessages = Array.isArray(input["messages"])
      ? (input["messages"] as any[]).map((msg) =>
          normalizeLangGraphMessage(msg, isLangGraph),
        )
      : input["messages"];

    const parsedMessages =
      ParsedChatMessageListSchema.safeParse(normalizedMessages);
>>>>>>> e0568b0c

    // After parsing, if still string, it's a text prompt
    if (typeof input === "string") {
      return {
        messages: [
          createEmptyMessage({
            type: ChatMessageType.System,
            role: ChatMessageRole.System,
            content: input,
          }),
        ],
        modelParams,
        tools,
        structuredOutputSchema,
      };
    }
<<<<<<< HEAD
  }

  // use mapper: input is an object
  if (!!input && typeof input === "object") {
    try {
      const chatML = mapToLangfuseChatML(
        input,
        generation.output,
        generation.metadata,
      );
=======

    const filteredMessages = parsedMessages.data.filter(
      (m) => !isLangchainToolDefinitionMessage(m),
    );

    return {
      messages: filteredMessages
        .map((msg) => transformToPlaygroundMessage(msg, filteredMessages))
        .filter((msg): msg is ChatMessage | PlaceholderMessage => msg !== null),
      modelParams,
      tools,
      structuredOutputSchema,
    };
  }

  if (typeof input === "object") {
    const normalizedMessages = Array.isArray(input)
      ? (input as any[]).map((msg) =>
          normalizeLangGraphMessage(msg, isLangGraph),
        )
      : input;
>>>>>>> e0568b0c

      const messages = chatML.input.messages
        .map(convertLangfuseChatMLMessageToPlayground)
        .filter((msg): msg is ChatMessage | PlaceholderMessage => msg !== null);

      if (messages.length === 0) return null;

      return {
        messages,
        modelParams,
        tools,
        structuredOutputSchema,
      };
    } catch {
      return null;
    }
<<<<<<< HEAD
=======

    const filteredMessages = parsedMessages.data.filter(
      (m) => !isLangchainToolDefinitionMessage(m),
    );

    return {
      messages: filteredMessages
        .map((msg) => transformToPlaygroundMessage(msg, filteredMessages))
        .filter((msg): msg is ChatMessage | PlaceholderMessage => msg !== null),
      modelParams,
      tools,
      structuredOutputSchema,
    };
>>>>>>> e0568b0c
  }

  return null;
};

function parseModelParams(
  generation: Omit<Observation, "input" | "output" | "metadata">,
  modelToProviderMap: Record<string, string>,
):
  | (Partial<UIModelParams> & Pick<UIModelParams, "provider" | "model">)
  | undefined {
  const generationModel = generation.model?.valueOf();
  let modelParams:
    | (Partial<UIModelParams> & Pick<UIModelParams, "provider" | "model">)
    | undefined = undefined;

  if (generationModel) {
    const provider = modelToProviderMap[generationModel];

    if (!provider) return;

    modelParams = {
      provider: { value: provider, enabled: true },
      model: { value: generationModel, enabled: true },
    } as Partial<UIModelParams> & Pick<UIModelParams, "provider" | "model">;

    const generationModelParams = generation.modelParameters?.valueOf();

    if (generationModelParams && typeof generationModelParams === "object") {
      const parsedParams = ZodModelConfig.safeParse(generationModelParams);

      if (parsedParams.success) {
        Object.entries(parsedParams.data).forEach(([key, value]) => {
          if (!modelParams) return;

          modelParams[key as keyof typeof parsedParams.data] = {
            value: value as any,
            enabled: true,
          };
        });
      }
    }
  }

  return modelParams;
}

function parseTools(
  generation: Omit<Observation, "input" | "output" | "metadata"> & {
    input: string | null;
    output: string | null;
    metadata: string | null;
  },
): PlaygroundTool[] {
  // Use mapper to extract tools from all frameworks
  try {
    const input = JSON.parse(generation.input as string);

    const chatML = mapToLangfuseChatML(
      input,
      generation.output,
      generation.metadata,
    );

    // Tools extracted by mappers (LangChain puts them in additional.tools)
    if (
      chatML.input.additional?.tools &&
      Array.isArray(chatML.input.additional.tools)
    ) {
      return chatML.input.additional.tools.map((tool: any) => ({
        id: Math.random().toString(36).substring(2),
        name: tool.name,
        description: tool.description,
        parameters: tool.parameters,
      }));
    }

    // OpenAI format: tools in input.tools field (not extracted by mapper)
    if (typeof input === "object" && input !== null && "tools" in input) {
      const parsedTools = z.array(OpenAIToolSchema).safeParse(input["tools"]);

      if (parsedTools.success)
        return parsedTools.data.map((tool) => ({
          id: Math.random().toString(36).substring(2),
          ...tool.function,
        }));
    }
  } catch {}

  return [];
}

function parseStructuredOutputSchema(
  generation: Omit<Observation, "input" | "output" | "metadata"> & {
    input: string | null;
    output: string | null;
    metadata: string | null;
  },
): PlaygroundSchema | null {
  try {
    let metadata = generation.metadata;

    try {
      if (typeof metadata === "string") {
        metadata = JSON.parse(metadata);
      }
    } catch {}

    if (
      typeof metadata === "object" &&
      metadata !== null &&
      "response_format" in metadata
    ) {
      const parseStructuredOutputSchema = OpenAIResponseFormatSchema.safeParse(
        metadata["response_format"],
      );

      if (parseStructuredOutputSchema.success)
        return {
          id: Math.random().toString(36).substring(2),
          name: parseStructuredOutputSchema.data.json_schema.name,
          description: "Schema parsed from generation",
          schema: parseStructuredOutputSchema.data.json_schema.schema,
        };
    }

    // LiteLLM records response_format in model params
    const modelParams = generation.modelParameters;

    if (
      modelParams &&
      typeof modelParams === "object" &&
      "response_format" in modelParams &&
      typeof modelParams["response_format"] === "string"
    ) {
      const parsedResponseFormat = JSON.parse(modelParams["response_format"]);

      const parseStructuredOutputSchema =
        OpenAIResponseFormatSchema.safeParse(parsedResponseFormat);

      if (parseStructuredOutputSchema.success)
        return {
          id: Math.random().toString(36).substring(2),
          name: parseStructuredOutputSchema.data.json_schema.name,
          description: "Schema parsed from generation",
          schema: parseStructuredOutputSchema.data.json_schema.schema,
        };
    }
  } catch {}
  return null;
}<|MERGE_RESOLUTION|>--- conflicted
+++ resolved
@@ -213,7 +213,6 @@
   );
 };
 
-<<<<<<< HEAD
 function convertLangfuseChatMLMessageToPlayground(
   msg: LangfuseChatMLMessage,
 ): ChatMessage | PlaceholderMessage | null {
@@ -223,66 +222,6 @@
       type: ChatMessageType.Placeholder,
       name: msg.name || "",
     } as PlaceholderMessage;
-=======
-const ParsedChatMessageListSchema = z.array(
-  z.union([
-    // Regular chat message
-    z.object({
-      role: z.enum(ChatMessageRole),
-      content: z.union([
-        z.string(),
-        z
-          .array(
-            z
-              .object({
-                text: z.string(),
-              })
-              .transform((v) => v.text),
-          )
-          .transform((v) => v.join("")),
-        z.union([z.null(), z.undefined()]).transform((_) => ""),
-        z.any().transform((v) => JSON.stringify(v, null, 2)),
-      ]),
-      tool_calls: z
-        .union([z.array(LLMToolCallSchema), z.array(OpenAIToolCallSchema)])
-        .nullish(),
-      tool_call_id: z.string().nullish(),
-      additional_kwargs: z
-        .object({
-          tool_calls: z
-            .union([z.array(LLMToolCallSchema), z.array(OpenAIToolCallSchema)])
-            .optional(),
-        })
-        .optional(),
-      _originalRole: z.string().optional(), // original LangGraph role
-    }),
-    PlaceholderMessageSchema,
-  ]),
-);
-
-// Langchain integration has the tool definition in a tool message
-// Those need to be filtered out in the chat messages and parsed when looking for tools
-const isLangchainToolDefinitionMessage = (
-  message: z.infer<typeof ParsedChatMessageListSchema>[0],
-): message is { content: string; role: ChatMessageRole } => {
-  if (!("content" in message) || typeof message.content !== "string") {
-    return false;
-  }
-  try {
-    return OpenAIToolSchema.safeParse(JSON.parse(message.content)).success;
-  } catch {
-    return false;
-  }
-};
-
-const transformToPlaygroundMessage = (
-  message: z.infer<typeof ParsedChatMessageListSchema>[0],
-  allMessages?: z.infer<typeof ParsedChatMessageListSchema>,
-): ChatMessage | PlaceholderMessage | null => {
-  // Return placeholder messages as-is
-  if (isPlaceholder(message)) {
-    return message;
->>>>>>> e0568b0c
   }
 
   // Handle assistant messages with tool calls
@@ -385,14 +324,10 @@
 
   let input = generation.input?.valueOf();
 
-<<<<<<< HEAD
+  if (!input) return null;
+
   // parse string inputs as JSON or treat as text prompt
-  if (!!input && typeof input === "string") {
-=======
-  if (!input) return null;
-
   if (typeof input === "string") {
->>>>>>> e0568b0c
     try {
       input = JSON.parse(input);
     } catch {
@@ -410,20 +345,6 @@
         structuredOutputSchema,
       };
     }
-<<<<<<< HEAD
-=======
-  }
-
-  if (typeof input === "object" && "messages" in input) {
-    const normalizedMessages = Array.isArray(input["messages"])
-      ? (input["messages"] as any[]).map((msg) =>
-          normalizeLangGraphMessage(msg, isLangGraph),
-        )
-      : input["messages"];
-
-    const parsedMessages =
-      ParsedChatMessageListSchema.safeParse(normalizedMessages);
->>>>>>> e0568b0c
 
     // After parsing, if still string, it's a text prompt
     if (typeof input === "string") {
@@ -440,40 +361,16 @@
         structuredOutputSchema,
       };
     }
-<<<<<<< HEAD
   }
 
   // use mapper: input is an object
-  if (!!input && typeof input === "object") {
+  if (typeof input === "object") {
     try {
       const chatML = mapToLangfuseChatML(
         input,
         generation.output,
         generation.metadata,
       );
-=======
-
-    const filteredMessages = parsedMessages.data.filter(
-      (m) => !isLangchainToolDefinitionMessage(m),
-    );
-
-    return {
-      messages: filteredMessages
-        .map((msg) => transformToPlaygroundMessage(msg, filteredMessages))
-        .filter((msg): msg is ChatMessage | PlaceholderMessage => msg !== null),
-      modelParams,
-      tools,
-      structuredOutputSchema,
-    };
-  }
-
-  if (typeof input === "object") {
-    const normalizedMessages = Array.isArray(input)
-      ? (input as any[]).map((msg) =>
-          normalizeLangGraphMessage(msg, isLangGraph),
-        )
-      : input;
->>>>>>> e0568b0c
 
       const messages = chatML.input.messages
         .map(convertLangfuseChatMLMessageToPlayground)
@@ -490,22 +387,6 @@
     } catch {
       return null;
     }
-<<<<<<< HEAD
-=======
-
-    const filteredMessages = parsedMessages.data.filter(
-      (m) => !isLangchainToolDefinitionMessage(m),
-    );
-
-    return {
-      messages: filteredMessages
-        .map((msg) => transformToPlaygroundMessage(msg, filteredMessages))
-        .filter((msg): msg is ChatMessage | PlaceholderMessage => msg !== null),
-      modelParams,
-      tools,
-      structuredOutputSchema,
-    };
->>>>>>> e0568b0c
   }
 
   return null;
