--- conflicted
+++ resolved
@@ -318,14 +318,8 @@
 ): PlaygroundCache => {
   if (!isGenerationLike(generation.type)) return null;
 
-<<<<<<< HEAD
-  const isLangGraph = isLangGraphTrace(generation);
-  let modelParams = parseModelParams(generation, modelToProviderMap);
-  const tools = parseTools(generation, isLangGraph);
-=======
   const modelParams = parseModelParams(generation, modelToProviderMap);
   const tools = parseTools(generation);
->>>>>>> 094599a4
   const structuredOutputSchema = parseStructuredOutputSchema(generation);
   const providerOptions = parseLitellmMetadataFromGeneration(generation);
 
