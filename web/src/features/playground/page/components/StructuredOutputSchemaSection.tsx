--- conflicted
+++ resolved
@@ -293,18 +293,9 @@
                     <MinusCircle className="h-4 w-4" />
                   </Button>
                 </div>
-<<<<<<< HEAD
-=======
-                <p
-                  className="line-clamp-2 break-all text-xs text-muted-foreground"
-                  title={structuredOutputSchema.description}
-                >
-                  {structuredOutputSchema.description}
-                </p>
->>>>>>> 0a976edb
               </div>
               <p
-                className="line-clamp-2 text-xs text-muted-foreground"
+                className="line-clamp-2 break-all text-xs text-muted-foreground"
                 title={structuredOutputSchema.description}
               >
                 {structuredOutputSchema.description}
