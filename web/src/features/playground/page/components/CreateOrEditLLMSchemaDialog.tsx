import React, { useEffect, useState } from "react";
import { useForm } from "react-hook-form";
import { zodResolver } from "@hookform/resolvers/zod";
import { ArrowUpRight } from "lucide-react";
import * as z from "zod/v4";

import { Button } from "@/src/components/ui/button";
import {
  Dialog,
  DialogBody,
  DialogContent,
  DialogDescription,
  DialogFooter,
  DialogHeader,
  DialogTitle,
  DialogTrigger,
} from "@/src/components/ui/dialog";
import {
  Form,
  FormControl,
  FormField,
  FormItem,
  FormLabel,
  FormMessage,
  FormDescription,
} from "@/src/components/ui/form";
import { Input } from "@/src/components/ui/input";
import { Textarea } from "@/src/components/ui/textarea";
import { LLMSchemaNameSchema } from "@/src/features/llm-schemas/validation";
import { api } from "@/src/utils/api";

import { JSONSchemaFormSchema, type LlmSchema } from "@langfuse/shared";
import { CodeMirrorEditor } from "@/src/components/editor";
import { showErrorToast } from "@/src/features/notifications/showErrorToast";

const formSchema = z.object({
  name: LLMSchemaNameSchema,
  description: z.string().min(1, "Description is required"),
  schema: JSONSchemaFormSchema,
});

type FormValues = z.infer<typeof formSchema>;

type CreateOrEditLLMSchemaDialog = {
  children: React.ReactNode;
  projectId: string;
  onSave: (llmSchema: LlmSchema) => void;
  onDelete?: (llmSchema: LlmSchema) => void;
  existingLlmSchema?: LlmSchema;
  defaultValues?: {
    name: string;
    description: string;
    schema: string;
  };
};

export const CreateOrEditLLMSchemaDialog: React.FC<
  CreateOrEditLLMSchemaDialog
> = (props) => {
  const { children, projectId, onSave, existingLlmSchema } = props;

  const utils = api.useUtils();
  const createLlmSchema = api.llmSchemas.create.useMutation();
  const updateLlmSchema = api.llmSchemas.update.useMutation();
  const deleteLlmSchema = api.llmSchemas.delete.useMutation();

  const [open, setOpen] = useState(false);

  const form = useForm({
    resolver: zodResolver(formSchema),
    defaultValues: props.defaultValues ?? {
      name: "",
      description: "",
      schema: JSON.stringify(
        {
          type: "object",
          properties: {},
          required: [],
          additionalProperties: false,
        },
        null,
        2,
      ),
    },
  });

  // Populate form when in edit mode
  useEffect(() => {
    if (existingLlmSchema && !props.defaultValues) {
      form.reset({
        name: existingLlmSchema.name,
        description: existingLlmSchema.description,
        schema: JSON.stringify(existingLlmSchema.schema, null, 2),
      });
    }
  }, [existingLlmSchema, form, props.defaultValues]);

  async function onSubmit(
    values: FormValues,
    event?: React.BaseSyntheticEvent,
  ) {
    event?.preventDefault();
    event?.stopPropagation();

    let result;
    if (existingLlmSchema) {
      result = await updateLlmSchema.mutateAsync({
        id: existingLlmSchema.id,
        projectId,
        name: values.name,
        description: values.description,
        schema: JSON.parse(values.schema),
      });
    } else {
      result = await createLlmSchema.mutateAsync({
        projectId,
        name: values.name,
        description: values.description,
        schema: JSON.parse(values.schema),
      });
    }

    await utils.llmSchemas.getAll.invalidate({ projectId });

    onSave(result);
    setOpen(false);
  }

  async function handleDelete() {
    if (!existingLlmSchema) return;

    await deleteLlmSchema.mutateAsync({
      id: existingLlmSchema.id,
      projectId,
    });

    props.onDelete?.(existingLlmSchema);

    await utils.llmSchemas.getAll.invalidate({ projectId });
    setOpen(false);
  }

  const prettifyJson = () => {
    try {
      const currentValue = form.getValues("schema");
      const parsedJson = JSON.parse(currentValue);
      const prettified = JSON.stringify(parsedJson, null, 2);
      form.setValue("schema", prettified);
    } catch (error) {
      showErrorToast(
        "Failed to prettify JSON",
        "Please verify your input is valid JSON",
        "WARNING",
      );
    }
  };

  return (
    <Dialog open={open} onOpenChange={setOpen}>
      <DialogTrigger asChild>{children}</DialogTrigger>
      <DialogContent className="flex flex-col sm:min-w-[32rem] md:min-w-[40rem]">
        <DialogHeader>
          <DialogTitle>
            {existingLlmSchema ? "Edit LLM Schema" : "Create LLM Schema"}
          </DialogTitle>
          <DialogDescription>
            Define a JSON Schema for structured outputs
          </DialogDescription>
        </DialogHeader>

        <Form {...form}>
          <form
            onSubmit={(e) => {
<<<<<<< HEAD
              e.preventDefault();
              e.stopPropagation();

              form.handleSubmit(onSubmit)();
=======
              e.stopPropagation();
              form.handleSubmit(onSubmit)(e);
>>>>>>> 3611fc3b
            }}
            className="grid max-h-full min-h-0 overflow-hidden"
          >
            <DialogBody>
              <div className="flex-1 space-y-4 overflow-y-auto">
                <FormField
                  control={form.control}
                  name="name"
                  render={({ field }) => (
                    <FormItem>
                      <FormLabel>Name</FormLabel>
                      <FormControl>
                        <Input placeholder="e.g., get_weather" {...field} />
                      </FormControl>
                      <FormMessage />
                    </FormItem>
                  )}
                />

                <FormField
                  control={form.control}
                  name="description"
                  render={({ field }) => (
                    <FormItem>
                      <FormLabel>Description</FormLabel>
                      <FormControl>
                        <Textarea
                          placeholder="Describe the schema"
                          className="max-h-[120px] focus:ring-0 focus:ring-offset-0 focus-visible:ring-0 focus-visible:ring-offset-0"
                          {...field}
                          onKeyDown={(e) => {
                            e.stopPropagation();
                          }}
                        />
                      </FormControl>
                      <FormMessage />
                    </FormItem>
                  )}
                />

                <FormField
                  control={form.control}
                  name="schema"
                  render={({ field }) => (
                    <FormItem>
                      <FormLabel>JSON Schema</FormLabel>
                      <FormDescription>
                        Define the structure of your schema using JSON Schema
                        format.{" "}
                        <a
                          href="https://json-schema.org/learn/miscellaneous-examples"
                          target="_blank"
                          rel="noopener noreferrer"
                          className="flex items-center"
                        >
                          See JSON Schema examples here
                          <ArrowUpRight className="h-3 w-3" />
                        </a>
                      </FormDescription>
                      <FormControl>
                        <div className="relative flex flex-col gap-1">
                          <CodeMirrorEditor
                            value={field.value}
                            onChange={field.onChange}
                            mode="json"
                            minHeight={200}
                            className="max-h-[25vh]"
                          />
                          <Button
                            type="button"
                            variant="outline"
                            size="sm"
                            onClick={prettifyJson}
                            className="absolute right-3 top-3 text-xs"
                          >
                            Prettify
                          </Button>
                        </div>
                      </FormControl>
                      <p className="text-xs text-muted-foreground">
                        Parameters must be a valid JSON Schema object
                      </p>
                      <FormMessage />
                    </FormItem>
                  )}
                />
              </div>
            </DialogBody>

            <DialogFooter className="sticky bottom-0 mt-4 flex flex-col gap-2 border-t bg-background pt-4">
              <div className="flex w-full flex-col gap-2">
                <p className="text-xs text-muted-foreground">
                  Note: Changes to schemas are reflected to all members of this
                  project.
                </p>
                <div className="flex items-center justify-between gap-2">
                  {existingLlmSchema && (
                    <Button
                      type="button"
                      variant="destructive"
                      onClick={handleDelete}
                      className="mr-auto"
                    >
                      Delete
                    </Button>
                  )}
                  <Button
                    type="button"
                    variant="outline"
                    onClick={() => setOpen(false)}
                  >
                    Cancel
                  </Button>
                  <Button type="submit">Save</Button>
                </div>
              </div>
            </DialogFooter>
          </form>
        </Form>
      </DialogContent>
    </Dialog>
  );
};<|MERGE_RESOLUTION|>--- conflicted
+++ resolved
@@ -171,15 +171,10 @@
         <Form {...form}>
           <form
             onSubmit={(e) => {
-<<<<<<< HEAD
               e.preventDefault();
               e.stopPropagation();
 
               form.handleSubmit(onSubmit)();
-=======
-              e.stopPropagation();
-              form.handleSubmit(onSubmit)(e);
->>>>>>> 3611fc3b
             }}
             className="grid max-h-full min-h-0 overflow-hidden"
           >
