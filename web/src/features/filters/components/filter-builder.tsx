--- conflicted
+++ resolved
@@ -216,14 +216,7 @@
                     </SelectTrigger>
                     <SelectContent>
                       {columns.map((option) => (
-<<<<<<< HEAD
-                        <SelectItem
-                          key={option.name}
-                          value={option.name ? option.name : "[no-trace-name]"}
-                        >
-=======
                         <SelectItem key={option.id} value={option.id}>
->>>>>>> 1321b775
                           {option.name}
                         </SelectItem>
                       ))}
