--- conflicted
+++ resolved
@@ -85,45 +85,11 @@
       >
         <PopoverTrigger asChild>
           <Button variant="outline">
-<<<<<<< HEAD
-            <Filter className="mr-3 h-4 w-4" />
-            <span>Filter</span>
-            {filterState.length > 0 ? (
+            <Filter className="h-4 w-4" />
+            <span className="hidden lg:ml-2 lg:inline">Filter</span>
+            {filterState.length > 0 && filterState.length < 3 ? (
               <InlineFilterState filterState={filterState} />
             ) : null}
-=======
-            <Filter className="h-4 w-4" />
-            <span className="hidden lg:ml-2 lg:inline">Filter</span>
-            {filterState.length > 0 && filterState.length < 3
-              ? filterState.map((filter, i) => {
-                  return (
-                    <span
-                      key={i}
-                      className="ml-2 hidden whitespace-nowrap rounded-md bg-slate-200 px-2 py-1 text-xs lg:block"
-                    >
-                      {filter.column}
-                      {filter.type === "stringObject" ||
-                      filter.type === "numberObject"
-                        ? `.${filter.key}`
-                        : ""}{" "}
-                      {filter.operator}{" "}
-                      {filter.type === "datetime"
-                        ? new Date(filter.value).toLocaleDateString()
-                        : filter.type === "stringOptions" ||
-                            filter.type === "arrayOptions"
-                          ? filter.value.length > 2
-                            ? `${filter.value.length} selected`
-                            : filter.value.join(", ")
-                          : filter.type === "number" ||
-                              filter.type === "numberObject"
-                            ? filter.value
-                            : filter.type === "boolean"
-                              ? `${filter.value}`
-                              : `"${filter.value}"`}
-                    </span>
-                  );
-                })
-              : null}
             {filterState.length > 0 && (
               <span
                 className={cn(
@@ -134,7 +100,6 @@
                 {filterState.length}
               </span>
             )}
->>>>>>> f34d8fff
           </Button>
         </PopoverTrigger>
         <PopoverContent
@@ -171,7 +136,7 @@
     return (
       <span
         key={i}
-        className="ml-3 whitespace-nowrap rounded-md bg-slate-200 px-2 py-1 text-xs"
+        className="ml-2 hidden whitespace-nowrap rounded-md bg-slate-200 px-2 py-1 text-xs lg:block"
       >
         {filter.column}
         {filter.type === "stringObject" || filter.type === "numberObject"
