--- conflicted
+++ resolved
@@ -1,9 +1,5 @@
 import { prisma as _prisma } from "@langfuse/shared/src/db";
-<<<<<<< HEAD
-import { type MembershipRole } from "@langfuse/shared";
-=======
 import { type MembershipRole } from "@langfuse/shared/src/db";
->>>>>>> de9c199a
 
 export type AuditableResource =
   | "membership"
