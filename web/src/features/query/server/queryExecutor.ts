--- conflicted
+++ resolved
@@ -261,13 +261,6 @@
             return await queryClickhouse<Record<string, unknown>>({
               query: queryToExecute.query,
               params: queryToExecute.params,
-<<<<<<< HEAD
-              clickhouseSettings: {
-                date_time_output_format: "iso",
-                max_bytes_before_external_group_by: String(
-                  env.CLICKHOUSE_MAX_BYTES_BEFORE_EXTERNAL_GROUP_BY,
-                ),
-=======
               clickhouseConfigs: {
                 clickhouse_settings: {
                   date_time_output_format: "iso",
@@ -275,7 +268,6 @@
                     env.CLICKHOUSE_MAX_BYTES_BEFORE_EXTERNAL_GROUP_BY,
                   ),
                 },
->>>>>>> 4341215f
               },
               tags: {
                 feature:
@@ -311,13 +303,6 @@
                 return queryClickhouse<Record<string, unknown>>({
                   query: input.query,
                   params: input.params,
-<<<<<<< HEAD
-                  clickhouseSettings: {
-                    date_time_output_format: "iso",
-                    max_bytes_before_external_group_by: String(
-                      env.CLICKHOUSE_MAX_BYTES_BEFORE_EXTERNAL_GROUP_BY,
-                    ),
-=======
                   clickhouseConfigs: {
                     clickhouse_settings: {
                       date_time_output_format: "iso",
@@ -325,7 +310,6 @@
                         env.CLICKHOUSE_MAX_BYTES_BEFORE_EXTERNAL_GROUP_BY,
                       ),
                     },
->>>>>>> 4341215f
                   },
                   tags: input.tags,
                 });
