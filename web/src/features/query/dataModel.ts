--- conflicted
+++ resolved
@@ -58,16 +58,13 @@
       sql: "traces.environment",
       alias: "environment",
       type: "string",
+      description: "Deployment environment (e.g., production, staging).",
     },
     level: {
       sql: "multiIf(arrayExists(x -> x = 'ERROR', groupArray(observations.level)), 'ERROR', arrayExists(x -> x = 'WARNING', groupArray(observations.level)), 'WARNING', arrayExists(x -> x = 'DEFAULT', groupArray(observations.level)), 'DEFAULT', 'DEBUG')",
       alias: "aggregated_level",
       type: "string",
-<<<<<<< HEAD
-      description: "Deployment environment (e.g., production, staging).",
-=======
       relationTable: "observations",
->>>>>>> 6cf228a0
     },
     observationName: {
       sql: "observations.name",
