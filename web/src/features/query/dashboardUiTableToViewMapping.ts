--- conflicted
+++ resolved
@@ -71,13 +71,12 @@
       viewName: "dataType",
     },
     {
-<<<<<<< HEAD
+      uiTableName: "Tags",
+      viewName: "tags",
+    },
+    {
       uiTableName: "Environment",
       viewName: "environment",
-=======
-      uiTableName: "Tags",
-      viewName: "tags",
->>>>>>> 1ca4ec7e
     },
   ],
   "scores-categorical": [
@@ -94,13 +93,12 @@
       viewName: "dataType",
     },
     {
-<<<<<<< HEAD
+      uiTableName: "Tags",
+      viewName: "tags",
+    },
+    {
       uiTableName: "Environment",
       viewName: "environment",
-=======
-      uiTableName: "Tags",
-      viewName: "tags",
->>>>>>> 1ca4ec7e
     },
   ],
 };
