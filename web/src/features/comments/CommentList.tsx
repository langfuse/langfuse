import {
  Avatar,
  AvatarFallback,
  AvatarImage,
} from "@/src/components/ui/avatar";
import { Button } from "@/src/components/ui/button";
import {
  Form,
  FormControl,
  FormField,
  FormItem,
  FormMessage,
} from "@/src/components/ui/form";
import {
  HoverCard,
  HoverCardContent,
  HoverCardTrigger,
} from "@/src/components/ui/hover-card";
import { MarkdownView } from "@/src/components/ui/MarkdownViewer";
import { Textarea } from "@/src/components/ui/textarea";
import { Input } from "@/src/components/ui/input";
import { useHasProjectAccess } from "@/src/features/rbac/utils/checkProjectAccess";
import { api } from "@/src/utils/api";
import { getRelativeTimestampFromNow } from "@/src/utils/dates";
import { cn } from "@/src/utils/tailwind";
import { zodResolver } from "@hookform/resolvers/zod";
import {
  type CommentObjectType,
  CreateCommentData,
  MENTION_USER_PREFIX,
} from "@langfuse/shared";
import { ArrowUpToLine, LoaderCircle, Search, Trash, X } from "lucide-react";
import { useSession } from "next-auth/react";
import React, {
  useCallback,
  useEffect,
  useMemo,
  useRef,
  useState,
} from "react";
import { useForm } from "react-hook-form";
import { type z } from "zod/v4";
import { useMentionAutocomplete } from "@/src/features/comments/hooks/useMentionAutocomplete";
import { MentionAutocomplete } from "@/src/features/comments/components/MentionAutocomplete";
import { useRouter } from "next/router";

export function CommentList({
  projectId,
  objectId,
  objectType,
  cardView = false,
  className,
  onDraftChange,
  onMentionDropdownChange,
  isDrawerOpen = false,
}: {
  projectId: string;
  objectId: string;
  objectType: CommentObjectType;
  cardView?: boolean;
  className?: string;
  onDraftChange?: (hasDraft: boolean) => void;
  onMentionDropdownChange?: (isOpen: boolean) => void;
  isDrawerOpen?: boolean;
}) {
  const session = useSession();
  const router = useRouter();
  const [cursorPosition, setCursorPosition] = useState(0);
  const [searchQuery, setSearchQuery] = useState("");
  const commentsContainerRef = useRef<HTMLDivElement>(null);
  const textareaRef = useRef<HTMLTextAreaElement | null>(null);
  const searchInputRef = useRef<HTMLInputElement | null>(null);

  // Extract comment ID from hash for highlighting
  const highlightedCommentId = useMemo(() => {
    if (typeof window === "undefined") return null;
    const hash = window.location.hash;
    if (hash.startsWith("#comment-")) {
      return hash.replace("#comment-", "");
    }
    return null;
    // eslint-disable-next-line react-hooks/exhaustive-deps
  }, [router.asPath]);
  const hasReadAccess = useHasProjectAccess({
    projectId,
    scope: "comments:read",
  });

  const hasWriteAccess = useHasProjectAccess({
    projectId,
    scope: "comments:CUD",
  });

  const hasMembersReadAccess = useHasProjectAccess({
    projectId,
    scope: "projectMembers:read",
  });

  const canTagUsers = hasWriteAccess && hasMembersReadAccess;

  const comments = api.comments.getByObjectId.useQuery(
    {
      projectId,
      objectId,
      objectType,
    },
    { enabled: hasReadAccess && session.status === "authenticated" },
  );

  const form = useForm({
    resolver: zodResolver(CreateCommentData),
    defaultValues: {
      content: "",
      projectId,
      objectId,
      objectType,
    },
  });

  useEffect(() => {
    form.reset({ content: "", projectId, objectId, objectType });
    setSearchQuery(""); // Reset search when switching objects
    // eslint-disable-next-line react-hooks/exhaustive-deps
  }, [objectId, objectType]);

  // Mention autocomplete - useCallback to ensure stable reference
  const getTextareaValue = useCallback(() => {
    return form.getValues("content");
  }, [form]);

  const mentionAutocomplete = useMentionAutocomplete({
    projectId,
    getTextareaValue,
    cursorPosition,
    enabled: canTagUsers,
  });

  // Notify parent when mention dropdown state changes
  useEffect(() => {
    onMentionDropdownChange?.(mentionAutocomplete.showDropdown);
  }, [mentionAutocomplete.showDropdown, onMentionDropdownChange]);

  const handleTextareaResize = useCallback((target: HTMLTextAreaElement) => {
    // Use requestAnimationFrame for optimal performance
    requestAnimationFrame(() => {
      if (target) {
        target.style.height = "auto";
        const newHeight = Math.min(target.scrollHeight, 100);
        target.style.height = `${newHeight}px`;
      }
    });
  }, []);

  const debouncedResize = useCallback(() => {
    let timeoutId: NodeJS.Timeout;

    const debounced = (target: HTMLTextAreaElement) => {
      clearTimeout(timeoutId);
      timeoutId = setTimeout(() => handleTextareaResize(target), 16); // ~60fps
    };

    return {
      resize: debounced,
      cleanup: () => clearTimeout(timeoutId),
    };
  }, [handleTextareaResize]);

  const resizeHandler = useMemo(() => debouncedResize(), [debouncedResize]);

  useEffect(() => {
    return () => {
      resizeHandler.cleanup();
    };
  }, [resizeHandler]);

  // Notify parent when a draft comment exists in the textarea
  const watchedContent = form.watch("content");
  useEffect(() => {
    if (!onDraftChange) return;
    onDraftChange(Boolean(watchedContent && watchedContent.trim().length > 0));
    // eslint-disable-next-line react-hooks/exhaustive-deps
  }, [watchedContent]);

  // Scroll to bottom when comments initially load to show latest comments + input
  // Skip auto-scroll if there's a highlighted comment (deeplink takes precedence)
  useEffect(() => {
    if (
      comments.data &&
      commentsContainerRef.current &&
      !highlightedCommentId
    ) {
      // Use setTimeout to ensure DOM is fully rendered
      setTimeout(() => {
        if (commentsContainerRef.current) {
          commentsContainerRef.current.scrollTop =
            commentsContainerRef.current.scrollHeight;
        }
      }, 100);
    }
  }, [comments.data, highlightedCommentId]);

  // CMD+F keyboard shortcut to focus search (only when drawer is open)
  useEffect(() => {
    if (!isDrawerOpen) return; // Only capture when drawer is open

    const handleKeyDown = (event: KeyboardEvent) => {
      // Don't trigger if user is typing in input/textarea
      if (
        event.target instanceof HTMLInputElement ||
        event.target instanceof HTMLTextAreaElement ||
        (event.target instanceof HTMLElement &&
          event.target.getAttribute("role") === "textbox")
      ) {
        return;
      }

      // Capture CMD+F or Ctrl+F
      if ((event.metaKey || event.ctrlKey) && event.key === "f") {
        event.preventDefault();
        event.stopPropagation();
        searchInputRef.current?.focus();
      }
    };

    // Use capture phase to intercept before browser default handler
    window.addEventListener("keydown", handleKeyDown, { capture: true });
    return () =>
      window.removeEventListener("keydown", handleKeyDown, { capture: true });
  }, [isDrawerOpen]);

  const utils = api.useUtils();

  const createCommentMutation = api.comments.create.useMutation({
    onSuccess: async () => {
      await Promise.all([utils.comments.invalidate()]);
      form.reset();

      // Reset textarea height
      if (textareaRef.current) {
        textareaRef.current.style.height = "auto";
      }

      // Scroll to bottom of comments list (newest comment in chronological order)
      if (commentsContainerRef.current) {
        commentsContainerRef.current.scrollTo({
          top: commentsContainerRef.current.scrollHeight,
          behavior: "smooth",
        });
      }
    },
  });

  // Insert mention at cursor position
  const insertMention = useCallback(
    (userId: string, displayName: string) => {
      if (!textareaRef.current || mentionAutocomplete.mentionStartPos === null)
        return;

      const textarea = textareaRef.current;
      const currentValue = form.getValues("content");
      const cursorPos = textarea.selectionStart;

      // Replace from @ to cursor with mention
      const before = currentValue.substring(
        0,
        mentionAutocomplete.mentionStartPos,
      );
      const after = currentValue.substring(cursorPos);
      const mention = `@[${displayName}](${MENTION_USER_PREFIX}${userId}) `;

      const newText = before + mention + after;
      const newCursorPos = mentionAutocomplete.mentionStartPos + mention.length;

      // Update form value
      form.setValue("content", newText, { shouldDirty: true });

      // Update cursor position
      setTimeout(() => {
        textarea.setSelectionRange(newCursorPos, newCursorPos);
        textarea.focus();
        setCursorPosition(newCursorPos);
      }, 0);

      // Close dropdown
      mentionAutocomplete.closeDropdown();
    },
    [form, mentionAutocomplete],
  );

  const deleteCommentMutation = api.comments.delete.useMutation({
    onSuccess: async () => {
      await Promise.all([utils.comments.invalidate()]);
    },
  });

  const commentsWithFormattedTimestamp = useMemo(() => {
    return comments.data?.map((comment) => ({
      ...comment,
      timestamp: getRelativeTimestampFromNow(comment.createdAt),
    }));
  }, [comments.data]);

  // Helper function to strip markdown formatting for search
  const stripMarkdown = (text: string): string => {
    return text
      .replace(/!\[.*?\]\(.*?\)/g, "") // Remove images
      .replace(/\[([^\]]+)\]\([^)]+\)/g, "$1") // Convert links to text
      .replace(/[*_~`#]/g, "") // Remove formatting characters
      .replace(/^>\s+/gm, "") // Remove blockquotes
      .replace(/^[-*+]\s+/gm, "") // Remove list markers
      .replace(/^\d+\.\s+/gm, "") // Remove numbered list markers
      .replace(/\n+/g, " ") // Replace newlines with spaces
      .trim();
  };

  // Client-side filtering based on search query
  const filteredComments = useMemo(() => {
    if (!searchQuery.trim()) {
      return commentsWithFormattedTimestamp;
    }

    const query = searchQuery.toLowerCase();
    return commentsWithFormattedTimestamp?.filter((comment) => {
      const strippedContent = stripMarkdown(comment.content).toLowerCase();
      const contentMatch = strippedContent.includes(query);
      const authorMatch = (comment.authorUserName || comment.authorUserId || "")
        .toLowerCase()
        .includes(query);
      return contentMatch || authorMatch;
    });
  }, [commentsWithFormattedTimestamp, searchQuery]);

  if (
    !hasReadAccess ||
    (!hasWriteAccess && comments.data?.length === 0) ||
    session.status !== "authenticated"
  )
    return null;

  function onSubmit(values: z.infer<typeof CreateCommentData>) {
    createCommentMutation.mutateAsync({
      ...values,
    });
  }

  const handleKeyDown = (event: React.KeyboardEvent<HTMLTextAreaElement>) => {
    // Submit on Cmd+Enter (handle first, before dropdown checks)
    if (event.key === "Enter" && event.metaKey) {
      event.preventDefault();
      form.handleSubmit(onSubmit)();
      return;
    }

    // Handle autocomplete navigation for mentions
    if (!mentionAutocomplete.showDropdown) {
      return;
    }
    if (mentionAutocomplete.users.length === 0) {
      return;
    }

    if (event.key === "ArrowDown") {
      event.preventDefault();
      const newIndex =
        (mentionAutocomplete.selectedIndex + 1) %
        mentionAutocomplete.users.length;
      mentionAutocomplete.setSelectedIndex(newIndex);
      return;
    } else if (event.key === "ArrowUp") {
      event.preventDefault();
      const newIndex =
        mentionAutocomplete.selectedIndex === 0
          ? mentionAutocomplete.users.length - 1
          : mentionAutocomplete.selectedIndex - 1;
      mentionAutocomplete.setSelectedIndex(newIndex);
      return;
    } else if (event.key === "Enter" || event.key === "Tab") {
      event.preventDefault();
      const user = mentionAutocomplete.users[mentionAutocomplete.selectedIndex];
      if (user) {
        const displayName = user.name || user.email || "User";
        insertMention(user.id, displayName);
      }
      return;
    } else if (event.key === "Escape") {
      event.preventDefault();
      event.stopPropagation(); // we don't want the sheet to close
      event.nativeEvent.stopImmediatePropagation(); // stops other event listeners
      mentionAutocomplete.closeDropdown();
      return;
    }
  };

  if (comments.isPending)
    return (
      <div
        className={cn(
          "flex min-h-[5rem] items-center justify-center rounded border border-dashed p-1",
          className,
        )}
      >
        <LoaderCircle className="mr-1.5 h-4 w-4 animate-spin text-muted-foreground" />
        <span className="text-sm text-muted-foreground opacity-60">
          Loading comments...
        </span>
      </div>
    );

  return (
    <div
      className={cn(
        cardView && "rounded-md border",
        "flex h-full min-h-0 flex-col",
        className,
      )}
    >
      {cardView && (
        <div className="flex-shrink-0 border-b px-2 py-1 text-sm font-medium">
          Comments ({comments.data?.length ?? 0})
        </div>
      )}
      <div className="flex min-h-0 flex-1 flex-col">
        {!cardView && (
          <div className="flex-shrink-0 border-b">
            <div className="flex items-center justify-between gap-2 px-2 py-1.5">
              <div className="text-sm font-medium">Comments</div>
              <div className="relative max-w-xs flex-1">
                <Search className="absolute left-2 top-1/2 h-3.5 w-3.5 -translate-y-1/2 text-muted-foreground" />
                <Input
                  ref={searchInputRef}
                  type="text"
                  placeholder="Search comments..."
                  value={searchQuery}
                  onChange={(e) => setSearchQuery(e.target.value)}
                  className="h-7 pl-7 pr-7 text-xs"
                />
                {searchQuery && (
                  <Button
                    type="button"
                    variant="ghost"
                    size="icon-xs"
                    className="absolute right-1 top-1/2 h-5 w-5 -translate-y-1/2"
                    onClick={() => setSearchQuery("")}
                  >
                    <X className="h-3 w-3" />
                  </Button>
                )}
                {!searchQuery && (
                  <kbd className="pointer-events-none absolute right-1 top-1/2 h-5 -translate-y-1/2 select-none items-center gap-1 rounded border bg-muted px-1.5 font-mono text-[10px] font-medium text-muted-foreground opacity-50 sm:inline-flex">
                    {typeof navigator !== "undefined" &&
                    navigator.platform.toLowerCase().includes("mac") ? (
                      <>
                        <span className="text-xs">⌘</span>F
                      </>
                    ) : (
                      <>Ctrl+F</>
                    )}
                  </kbd>
                )}
              </div>
            </div>
            <div className="px-2 pb-1 text-xs text-muted-foreground">
              {searchQuery.trim()
                ? filteredComments && filteredComments.length > 0
                  ? `Showing ${filteredComments.length} of ${comments.data?.length ?? 0} comments`
                  : "No comments match your search"
                : `${comments.data?.length ?? 0} comments`}
            </div>
          </div>
        )}
        <div
          ref={commentsContainerRef}
          className="flex min-h-0 flex-1 flex-col justify-end overflow-y-auto"
        >
          <div className="max-h-full space-y-2 p-2">
            {filteredComments?.map((comment) => (
              <div
                key={comment.id}
                id={`comment-${comment.id}`}
                className={cn(
                  "group relative grid grid-cols-[auto,1fr] gap-2.5 rounded-lg border p-3 transition-colors",
                  highlightedCommentId === comment.id
                    ? "border-blue-500"
                    : "border-border/40 hover:bg-muted/20",
                )}
              >
                <Avatar className="h-6 w-6">
                  <AvatarImage src={comment.authorUserImage ?? undefined} />
                  <AvatarFallback className="text-xs">
                    {comment.authorUserName
                      ? comment.authorUserName
                          .split(" ")
                          .map((word) => word[0])
                          .slice(0, 2)
                          .concat("")
                      : (comment.authorUserId ?? "U")}
                  </AvatarFallback>
                </Avatar>
                <div className="min-w-0">
                  {/* Name + timestamp inline */}
                  <div className="mb-1.5 flex items-center gap-2 pt-1.5 text-xs leading-none">
                    <span className="font-medium text-foreground">
                      {comment.authorUserName ?? comment.authorUserId ?? "User"}
                    </span>
                    <span className="text-muted-foreground/50">·</span>
                    <span className="text-muted-foreground/70">
                      {comment.timestamp}
                    </span>
                  </div>

                  {/* Comment content with CSS overrides for markdown */}
                  <MarkdownView
                    markdown={comment.content}
                    className="border-none p-0 py-1 text-xs [&_h1]:text-xs [&_h1]:font-semibold [&_h2]:text-xs [&_h2]:font-semibold [&_h3]:text-xs [&_h3]:font-semibold [&_h4]:text-xs [&_h4]:font-medium [&_h5]:text-xs [&_h5]:font-medium [&_h6]:text-xs [&_h6]:font-medium [&_p]:text-xs"
                  />

                  {/* Future reactions container */}
                  <div className="mt-2 flex flex-wrap items-center gap-1.5 empty:hidden">
                    {/* Reaction pills will go here (see LFE-7197) */}
                  </div>
                </div>

                {/* Actions - absolute positioned */}
                {session.data?.user?.id === comment.authorUserId && (
                  <div className="absolute right-2 top-2 opacity-0 transition-opacity group-hover:opacity-100">
                    <Button
                      type="button"
                      size="icon-xs"
                      variant="ghost"
                      title="Delete comment"
                      loading={deleteCommentMutation.isPending}
                      onClick={() => {
                        if (
                          confirm(
                            "Are you sure you want to delete this comment?",
                          )
                        )
                          deleteCommentMutation.mutateAsync({
                            commentId: comment.id,
                            projectId,
                            objectId,
                            objectType,
                          });
                      }}
                    >
                      <Trash className="h-3 w-3" />
                    </Button>
                  </div>
                )}
              </div>
            ))}
          </div>
        </div>

        {hasWriteAccess && (
          <>
            <div className="relative ml-2.5 mr-4 mt-2 flex flex-row items-center justify-between text-xs text-muted-foreground">
              <span className="sr-only">New comment</span>
              <span></span>
              <span>Markdown supported</span>
            </div>
<<<<<<< HEAD
            <div className="relative mb-2 ml-2 mr-3 mt-0.5 min-h-[70px] flex-shrink-0 rounded-lg border border-border/60 pt-1">
              {/* Visually hidden header for accessibility */}

              <Form {...form}>
                <form>
                  <FormField
                    control={form.control}
                    name="content"
                    render={({ field }) => (
                      <FormItem>
                        <div>
                          <FormControl>
                            <Textarea
                              key={textareaKey} // remount textarea to reset height after submission
                              placeholder="Add a comment... (Markdown supported)"
                              {...field}
                              ref={(el) => {
                                if (textareaRef.current !== el) {
                                  textareaRef.current = el;
                                }
                                // Call the field ref if it exists (for react-hook-form)
                                if (typeof field.ref === "function") {
                                  field.ref(el);
                                }
                              }}
                              onKeyDown={handleKeyDown}
                              className="max-h-[100px] min-h-[2.25rem] w-full resize-none overflow-hidden border-none py-2 pr-7 text-xs leading-tight focus:outline-none focus:ring-0 focus-visible:ring-0 focus-visible:ring-offset-0 active:ring-0"
                              style={{
                                whiteSpace: "pre-wrap",
                                wordWrap: "break-word",
                                overflowWrap: "break-word",
                                height: "auto",
                                minHeight: "2.25rem",
                              }}
                              onInput={(e) => {
                                const target = e.target as HTMLTextAreaElement;
                                resizeHandler.resize(target);
                                setTextareaValue(target.value);
                                setCursorPosition(target.selectionStart);
                              }}
                              onClick={(e) => {
                                const target = e.target as HTMLTextAreaElement;
                                setTextareaValue(target.value);
                                setCursorPosition(target.selectionStart);
                              }}
                              onSelect={(e) => {
                                const target = e.target as HTMLTextAreaElement;
                                setTextareaValue(target.value);
                                setCursorPosition(target.selectionStart);
                              }}
                              autoFocus
                            />
                          </FormControl>
                          {canTagUsers && mentionAutocomplete.showDropdown && (
                            <MentionAutocomplete
                              users={mentionAutocomplete.users}
                              isLoading={mentionAutocomplete.isLoading}
                              selectedIndex={mentionAutocomplete.selectedIndex}
                              onSelect={insertMention}
                              onClose={mentionAutocomplete.closeDropdown}
                              onSelectedIndexChange={
                                mentionAutocomplete.setSelectedIndex
                              }
                            />
                          )}
                        </div>
                        <FormMessage className="ml-2 text-sm" />
                      </FormItem>
                    )}
                  />
                  <div className="flex justify-end">
                    <HoverCard openDelay={200}>
                      <HoverCardTrigger asChild>
                        <Button
                          type="submit"
                          size="icon-xs"
                          variant="outline"
                          title="Submit comment"
                          loading={createCommentMutation.isPending}
                          onClick={() => {
                            form.handleSubmit(onSubmit)();
                          }}
                          className="absolute bottom-1 right-1"
                        >
                          <ArrowUpToLine className="h-3 w-3" />
                        </Button>
                      </HoverCardTrigger>
                      <HoverCardContent
                        side="top"
                        align="end"
                        className="w-auto p-2"
=======
            <Form {...form}>
              <form className="relative">
                <FormField
                  control={form.control}
                  name="content"
                  render={({ field }) => (
                    <FormItem>
                      <div className="relative">
                        <FormControl>
                          <Textarea
                            placeholder="Add comment..."
                            {...field}
                            ref={(el) => {
                              if (textareaRef.current !== el) {
                                textareaRef.current = el;
                              }
                              // Call the field ref if it exists (for react-hook-form)
                              if (typeof field.ref === "function") {
                                field.ref(el);
                              }
                            }}
                            onKeyDown={handleKeyDown}
                            className="max-h-[100px] min-h-[2.25rem] w-full resize-none overflow-hidden border-none py-2 pr-7 text-sm leading-tight focus:outline-none focus:ring-0 focus-visible:ring-0 focus-visible:ring-offset-0 active:ring-0"
                            style={{
                              whiteSpace: "pre-wrap",
                              wordWrap: "break-word",
                              overflowWrap: "break-word",
                              height: "auto",
                              minHeight: "2.25rem",
                            }}
                            onInput={(e) => {
                              const target = e.target as HTMLTextAreaElement;
                              resizeHandler.resize(target);
                              setCursorPosition(target.selectionStart);
                            }}
                            onClick={(e) => {
                              const target = e.target as HTMLTextAreaElement;
                              setCursorPosition(target.selectionStart);
                            }}
                            onSelect={(e) => {
                              const target = e.target as HTMLTextAreaElement;
                              setCursorPosition(target.selectionStart);
                            }}
                            autoFocus
                          />
                        </FormControl>
                        {canTagUsers && mentionAutocomplete.showDropdown && (
                          <MentionAutocomplete
                            users={mentionAutocomplete.users}
                            isLoading={mentionAutocomplete.isLoading}
                            selectedIndex={mentionAutocomplete.selectedIndex}
                            onSelect={insertMention}
                            onClose={mentionAutocomplete.closeDropdown}
                            onSelectedIndexChange={
                              mentionAutocomplete.setSelectedIndex
                            }
                          />
                        )}
                      </div>
                      <FormMessage className="ml-2 text-sm" />
                    </FormItem>
                  )}
                />
                <div className="flex justify-end">
                  <HoverCard openDelay={200}>
                    <HoverCardTrigger asChild>
                      <Button
                        type="submit"
                        size="icon-xs"
                        variant="outline"
                        title="Submit comment"
                        loading={createCommentMutation.isPending}
                        onClick={() => {
                          form.handleSubmit(onSubmit)();
                        }}
                        className="absolute bottom-1 right-1"
>>>>>>> 5cc349c7
                      >
                        <div className="flex items-center gap-2 text-sm">
                          <span>Send comment</span>
                          <kbd className="pointer-events-none inline-flex h-5 select-none items-center gap-1 rounded border bg-muted px-1.5 font-mono text-[10px] font-medium text-muted-foreground opacity-100">
                            <span className="text-xs">⌘</span>Enter
                          </kbd>
                        </div>
                      </HoverCardContent>
                    </HoverCard>
                  </div>
                </form>
              </Form>
            </div>
          </>
        )}
      </div>
    </div>
  );
}<|MERGE_RESOLUTION|>--- conflicted
+++ resolved
@@ -559,7 +559,6 @@
               <span></span>
               <span>Markdown supported</span>
             </div>
-<<<<<<< HEAD
             <div className="relative mb-2 ml-2 mr-3 mt-0.5 min-h-[70px] flex-shrink-0 rounded-lg border border-border/60 pt-1">
               {/* Visually hidden header for accessibility */}
 
@@ -573,7 +572,6 @@
                         <div>
                           <FormControl>
                             <Textarea
-                              key={textareaKey} // remount textarea to reset height after submission
                               placeholder="Add a comment... (Markdown supported)"
                               {...field}
                               ref={(el) => {
@@ -597,17 +595,14 @@
                               onInput={(e) => {
                                 const target = e.target as HTMLTextAreaElement;
                                 resizeHandler.resize(target);
-                                setTextareaValue(target.value);
                                 setCursorPosition(target.selectionStart);
                               }}
                               onClick={(e) => {
                                 const target = e.target as HTMLTextAreaElement;
-                                setTextareaValue(target.value);
                                 setCursorPosition(target.selectionStart);
                               }}
                               onSelect={(e) => {
                                 const target = e.target as HTMLTextAreaElement;
-                                setTextareaValue(target.value);
                                 setCursorPosition(target.selectionStart);
                               }}
                               autoFocus
@@ -651,84 +646,6 @@
                         side="top"
                         align="end"
                         className="w-auto p-2"
-=======
-            <Form {...form}>
-              <form className="relative">
-                <FormField
-                  control={form.control}
-                  name="content"
-                  render={({ field }) => (
-                    <FormItem>
-                      <div className="relative">
-                        <FormControl>
-                          <Textarea
-                            placeholder="Add comment..."
-                            {...field}
-                            ref={(el) => {
-                              if (textareaRef.current !== el) {
-                                textareaRef.current = el;
-                              }
-                              // Call the field ref if it exists (for react-hook-form)
-                              if (typeof field.ref === "function") {
-                                field.ref(el);
-                              }
-                            }}
-                            onKeyDown={handleKeyDown}
-                            className="max-h-[100px] min-h-[2.25rem] w-full resize-none overflow-hidden border-none py-2 pr-7 text-sm leading-tight focus:outline-none focus:ring-0 focus-visible:ring-0 focus-visible:ring-offset-0 active:ring-0"
-                            style={{
-                              whiteSpace: "pre-wrap",
-                              wordWrap: "break-word",
-                              overflowWrap: "break-word",
-                              height: "auto",
-                              minHeight: "2.25rem",
-                            }}
-                            onInput={(e) => {
-                              const target = e.target as HTMLTextAreaElement;
-                              resizeHandler.resize(target);
-                              setCursorPosition(target.selectionStart);
-                            }}
-                            onClick={(e) => {
-                              const target = e.target as HTMLTextAreaElement;
-                              setCursorPosition(target.selectionStart);
-                            }}
-                            onSelect={(e) => {
-                              const target = e.target as HTMLTextAreaElement;
-                              setCursorPosition(target.selectionStart);
-                            }}
-                            autoFocus
-                          />
-                        </FormControl>
-                        {canTagUsers && mentionAutocomplete.showDropdown && (
-                          <MentionAutocomplete
-                            users={mentionAutocomplete.users}
-                            isLoading={mentionAutocomplete.isLoading}
-                            selectedIndex={mentionAutocomplete.selectedIndex}
-                            onSelect={insertMention}
-                            onClose={mentionAutocomplete.closeDropdown}
-                            onSelectedIndexChange={
-                              mentionAutocomplete.setSelectedIndex
-                            }
-                          />
-                        )}
-                      </div>
-                      <FormMessage className="ml-2 text-sm" />
-                    </FormItem>
-                  )}
-                />
-                <div className="flex justify-end">
-                  <HoverCard openDelay={200}>
-                    <HoverCardTrigger asChild>
-                      <Button
-                        type="submit"
-                        size="icon-xs"
-                        variant="outline"
-                        title="Submit comment"
-                        loading={createCommentMutation.isPending}
-                        onClick={() => {
-                          form.handleSubmit(onSubmit)();
-                        }}
-                        className="absolute bottom-1 right-1"
->>>>>>> 5cc349c7
                       >
                         <div className="flex items-center gap-2 text-sm">
                           <span>Send comment</span>
