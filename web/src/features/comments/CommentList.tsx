--- conflicted
+++ resolved
@@ -66,11 +66,8 @@
   const session = useSession();
   const router = useRouter();
   const [cursorPosition, setCursorPosition] = useState(0);
-<<<<<<< HEAD
   const [textareaValue, setTextareaValue] = useState("");
   const [searchQuery, setSearchQuery] = useState("");
-=======
->>>>>>> 61e1e0f2
   const commentsContainerRef = useRef<HTMLDivElement>(null);
   const textareaRef = useRef<HTMLTextAreaElement | null>(null);
   const searchInputRef = useRef<HTMLInputElement | null>(null);
@@ -123,11 +120,8 @@
 
   useEffect(() => {
     form.reset({ content: "", projectId, objectId, objectType });
-<<<<<<< HEAD
     setTextareaValue("");
     setSearchQuery(""); // Reset search when switching objects
-=======
->>>>>>> 61e1e0f2
     // eslint-disable-next-line react-hooks/exhaustive-deps
   }, [objectId, objectType]);
 
