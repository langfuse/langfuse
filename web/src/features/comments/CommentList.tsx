--- conflicted
+++ resolved
@@ -72,11 +72,8 @@
   const [searchQuery, setSearchQuery] = useState("");
   const commentsContainerRef = useRef<HTMLDivElement>(null);
   const textareaRef = useRef<HTMLTextAreaElement | null>(null);
-<<<<<<< HEAD
   const searchInputRef = useRef<HTMLInputElement | null>(null);
-=======
   const didInitialAutoscrollRef = useRef(false);
->>>>>>> a15de413
 
   // Extract comment ID from hash for highlighting
   const highlightedCommentId = useMemo(() => {
