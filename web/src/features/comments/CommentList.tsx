--- conflicted
+++ resolved
@@ -61,11 +61,7 @@
   onMentionDropdownChange?: (isOpen: boolean) => void;
 }) {
   const session = useSession();
-<<<<<<< HEAD
   const router = useRouter();
-  const [textareaKey, setTextareaKey] = useState(0);
-=======
->>>>>>> 6bb61719
   const [cursorPosition, setCursorPosition] = useState(0);
   const commentsContainerRef = useRef<HTMLDivElement>(null);
   const textareaRef = useRef<HTMLTextAreaElement | null>(null);
