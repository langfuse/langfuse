--- conflicted
+++ resolved
@@ -103,15 +103,11 @@
 export default function Layout(props: PropsWithChildren) {
   const [sidebarOpen, setSidebarOpen] = useState(false);
   const router = useRouter();
-<<<<<<< HEAD
   const routerProjectId = router.query.projectId as string | undefined;
   const routerOrganizationId = router.query.organizationId as
     | string
     | undefined;
-  const session = useSession();
-=======
   const session = useSessionWithRetryOnUnauthenticated();
->>>>>>> e03b5165
 
   useCheckNotification(NOTIFICATIONS, session.status === "authenticated");
 
