import { ROUTES, type Route } from "@/src/components/layouts/routes";
import { type PropsWithChildren, useEffect, useState } from "react";
import { useRouter } from "next/router";
import { getSession, signOut, useSession } from "next-auth/react";
import Head from "next/head";
import { env } from "@/src/env.mjs";
import { Spinner } from "@/src/components/layouts/spinner";
import { hasProjectAccess } from "@/src/features/rbac/utils/checkProjectAccess";
import { Toaster } from "@/src/components/ui/sonner";
import DOMPurify from "dompurify";
import { ThemeToggle } from "@/src/features/theming/ThemeToggle";
import { useQueryProjectOrOrganization } from "@/src/features/projects/hooks";
import { useEntitlements } from "@/src/features/entitlements/hooks";
import { useUiCustomization } from "@/src/ee/features/ui-customization/useUiCustomization";
import { hasOrganizationAccess } from "@/src/features/rbac/utils/checkOrganizationAccess";
import { SidebarInset, SidebarProvider } from "@/src/components/ui/sidebar";
import { AppSidebar } from "@/src/components/nav/app-sidebar";

const signOutUser = async () => {
  localStorage.clear();
  sessionStorage.clear();

  await signOut();
};

const getUserNavigation = () => {
  return [
    {
      name: "Theme",
      onClick: () => {},
      content: <ThemeToggle />,
    },
    {
      name: "Sign out",
      onClick: signOutUser,
    },
  ];
};

const pathsWithoutNavigation: string[] = [
  "/onboarding",
  "/auth/reset-password",
];
const unauthenticatedPaths: string[] = [
  "/auth/sign-in",
  "/auth/sign-up",
  "/auth/error",
  "/auth/hf-spaces",
];
// auth or unauthed
const publishablePaths: string[] = [
  "/project/[projectId]/sessions/[sessionId]",
  "/project/[projectId]/traces/[traceId]",
  "/auth/reset-password",
];

/**
 * Patched version of useSession that retries fetching the session if the user
 * is unauthenticated. This is useful to mitigate exceptions on the
 * /api/auth/session endpoint which cause the session to be unauthenticated even
 * though the user is signed in.
 */
function useSessionWithRetryOnUnauthenticated() {
  const MAX_RETRIES = 2;
  const [retryCount, setRetryCount] = useState(0);
  const session = useSession();

  useEffect(() => {
    if (session.status === "unauthenticated" && retryCount < MAX_RETRIES) {
      const fetchSession = async () => {
        try {
          await getSession({ broadcast: true });
        } catch (error) {
<<<<<<< HEAD
          console.error("Error fetching session:", error, "\nError details:", JSON.stringify(error, null, 2));
=======
          console.error(
            "Error fetching session:",
            error,
            "\nError details:",
            JSON.stringify(error, null, 2),
          );
>>>>>>> 09603a1f
          throw error;
        }
        setRetryCount((prevCount) => prevCount + 1);
      };
      fetchSession();
    }
    if (session.status === "authenticated" && retryCount > 0) {
      setRetryCount(0);
    }
  }, [session.status, retryCount]);

  return session.status !== "unauthenticated" || retryCount >= MAX_RETRIES
    ? session
    : { ...session, status: "loading" };
}

export default function Layout(props: PropsWithChildren) {
  const router = useRouter();
  const routerProjectId = router.query.projectId as string | undefined;
  const routerOrganizationId = router.query.organizationId as
    | string
    | undefined;
  const session = useSessionWithRetryOnUnauthenticated();

  const enableExperimentalFeatures =
    session.data?.environment.enableExperimentalFeatures ?? false;

  const entitlements = useEntitlements();

  const uiCustomization = useUiCustomization();

  const cloudAdmin =
    env.NEXT_PUBLIC_LANGFUSE_CLOUD_REGION !== undefined &&
    session.data?.user?.admin === true;

  // project info based on projectId in the URL
  const { project, organization } = useQueryProjectOrOrganization();

  const mapNavigation = (route: Route): NavigationItem | null => {
    // Project-level routes
    if (!routerProjectId && route.pathname.includes("[projectId]")) return null;
    // Organization-level routes
    if (!routerOrganizationId && route.pathname.includes("[organizationId]"))
      return null;

    // Feature Flags
    if (
      route.featureFlag !== undefined &&
      !enableExperimentalFeatures &&
      !cloudAdmin &&
      session.data?.user?.featureFlags[route.featureFlag] !== true
    )
      return null;

    // check entitlements
    if (
      route.entitlements !== undefined &&
      !route.entitlements.some((entitlement) =>
        entitlements.includes(entitlement),
      ) &&
      !cloudAdmin
    )
      return null;

    // RBAC
    if (
      route.projectRbacScopes !== undefined &&
      !cloudAdmin &&
      (!project ||
        !organization ||
        !route.projectRbacScopes.some((scope) =>
          hasProjectAccess({
            projectId: project.id,
            scope,
            session: session.data,
          }),
        ))
    )
      return null;
    if (
      route.organizationRbacScope !== undefined &&
      !cloudAdmin &&
      (!organization ||
        !hasOrganizationAccess({
          organizationId: organization.id,
          scope: route.organizationRbacScope,
          session: session.data,
        }))
    )
      return null;

    // check show function
    if (route.show && !route.show({ organization: organization ?? undefined }))
      return null;

    // apply to children as well
    const items: (NavigationItem | null)[] =
      route.items?.map((item) => mapNavigation(item)).filter(Boolean) ?? [];

    const url = (
      route.customizableHref
        ? (uiCustomization?.[route.customizableHref] ?? route.pathname)
        : route.pathname
    )
      ?.replace("[projectId]", routerProjectId ?? "")
      .replace("[organizationId]", routerOrganizationId ?? "");

    return {
      ...route,
      url: url,
      newTab:
        route.customizableHref && uiCustomization?.[route.customizableHref]
          ? true
          : route.newTab,
      isActive: router.pathname === route.pathname,
      items:
        items.length > 0
          ? (items as NavigationItem[]) // does not include null due to filter
          : undefined,
    };
  };

  const navigation = ROUTES.map((route) => mapNavigation(route)).filter(
    (item): item is NavigationItem => Boolean(item),
  );
  const topNavigation = navigation.filter(({ bottom }) => !bottom);
  const bottomNavigation = navigation.filter(({ bottom }) => bottom);

  const activePathName = navigation.find(({ isActive }) => isActive)?.title;

  if (session.status === "loading") return <Spinner message="Loading" />;

  // If the user has a token, but does not exist in the database, sign them out
  if (
    session.data &&
    session.data.user === null &&
    !unauthenticatedPaths.includes(router.pathname) &&
    !publishablePaths.includes(router.pathname) &&
    !router.pathname.startsWith("/public/")
  ) {
    console.warn("Layout: User was signed out as db user was not found");
    signOutUser();

    return <Spinner message="Redirecting" />;
  }

  if (
    session.status === "unauthenticated" &&
    !unauthenticatedPaths.includes(router.pathname) &&
    !publishablePaths.includes(router.pathname) &&
    !router.pathname.startsWith("/public/")
  ) {
    const newTargetPath = router.asPath;
    if (newTargetPath && newTargetPath !== "/") {
      void router.replace(
        `/auth/sign-in?targetPath=${encodeURIComponent(newTargetPath)}`,
      );
    } else {
      void router.replace(`/auth/sign-in`);
    }
    return <Spinner message="Redirecting" />;
  }

  if (
    session.status === "authenticated" &&
    unauthenticatedPaths.includes(router.pathname)
  ) {
    const queryTargetPath = router.query.targetPath as string | undefined;

    const sanitizedTargetPath = queryTargetPath
      ? DOMPurify.sanitize(queryTargetPath)
      : undefined;

    // only allow relative links
    const targetPath =
      sanitizedTargetPath?.startsWith("/") &&
      !sanitizedTargetPath.startsWith("//")
        ? sanitizedTargetPath
        : "/";

    void router.replace(targetPath);
    return <Spinner message="Redirecting" />;
  }

  const hideNavigation =
    session.status === "unauthenticated" ||
    pathsWithoutNavigation.includes(router.pathname) ||
    router.pathname.startsWith("/public/");
  if (hideNavigation)
    return (
      <SidebarProvider>
        <main className="h-dvh w-full bg-primary-foreground p-3 px-4 py-4 sm:px-6 lg:px-8">
          {props.children}
        </main>
      </SidebarProvider>
    );
  return (
    <>
      <Head>
        <title>
          {activePathName ? `${activePathName} | Langfuse` : "Langfuse"}
        </title>
        <link
          rel="apple-touch-icon"
          sizes="180x180"
          href={`${env.NEXT_PUBLIC_BASE_PATH ?? ""}/apple-touch-icon.png`}
        />
        <link
          rel="icon"
          type="image/png"
          sizes="32x32"
          href={`${env.NEXT_PUBLIC_BASE_PATH ?? ""}/favicon-32x32.png`}
        />
        <link
          rel="icon"
          type="image/png"
          sizes="16x16"
          href={`${env.NEXT_PUBLIC_BASE_PATH ?? ""}/favicon-16x16.png`}
        />
      </Head>
      <div>
        <SidebarProvider>
          <AppSidebar
            navItems={topNavigation}
            secondaryNavItems={bottomNavigation}
            userNavProps={{
              items: getUserNavigation(),
              user: {
                name: session.data?.user?.name ?? "",
                email: session.data?.user?.email ?? "",
                avatar: session.data?.user?.image ?? "",
              },
            }}
          />
          <SidebarInset className="h-dvh max-w-full md:peer-data-[state=collapsed]:w-[calc(100vw-var(--sidebar-width-icon))] md:peer-data-[state=expanded]:w-[calc(100vw-var(--sidebar-width))]">
            <main className="h-full p-3">{props.children}</main>
            <Toaster visibleToasts={1} />
          </SidebarInset>
        </SidebarProvider>
      </div>
    </>
  );
}

export type NavigationItem = NestedNavigationItem & {
  items?: NestedNavigationItem[];
};

type NestedNavigationItem = Omit<Route, "children"> & {
  url: string;
  isActive: boolean;
};<|MERGE_RESOLUTION|>--- conflicted
+++ resolved
@@ -69,18 +69,24 @@
     if (session.status === "unauthenticated" && retryCount < MAX_RETRIES) {
       const fetchSession = async () => {
         try {
-          await getSession({ broadcast: true });
+          try {
+            await getSession({ broadcast: true });
+          } catch (error) {
+            console.error(
+              "Error fetching session:",
+              error,
+              "\nError details:",
+              JSON.stringify(error, null, 2),
+            );
+            throw error;
+          }
         } catch (error) {
-<<<<<<< HEAD
-          console.error("Error fetching session:", error, "\nError details:", JSON.stringify(error, null, 2));
-=======
           console.error(
             "Error fetching session:",
             error,
             "\nError details:",
             JSON.stringify(error, null, 2),
           );
->>>>>>> 09603a1f
           throw error;
         }
         setRetryCount((prevCount) => prevCount + 1);
