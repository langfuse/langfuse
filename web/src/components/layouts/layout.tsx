import { ROUTES, type Route } from "@/src/components/layouts/routes";
import { Fragment, type PropsWithChildren, useState } from "react";
import { Dialog, Disclosure, Menu, Transition } from "@headlessui/react";
import { Bars3Icon, XMarkIcon } from "@heroicons/react/24/outline";

import Link from "next/link";
import { useRouter } from "next/router";
import clsx from "clsx";
import { MessageSquarePlus, Info, ChevronRightIcon } from "lucide-react";
import { signOut, useSession } from "next-auth/react";
import { cn } from "@/src/utils/tailwind";
import {
  Avatar,
  AvatarFallback,
  AvatarImage,
} from "@/src/components/ui/avatar";
import { FeedbackButtonWrapper } from "@/src/features/feedback/component/FeedbackButton";
import { Button } from "@/src/components/ui/button";
import Head from "next/head";
import { env } from "@/src/env.mjs";
import { LangfuseLogo } from "@/src/components/LangfuseLogo";
import { Spinner } from "@/src/components/layouts/spinner";
import { hasProjectAccess } from "@/src/features/rbac/utils/checkProjectAccess";
import { Toaster } from "@/src/components/ui/sonner";
import {
  NOTIFICATIONS,
  useCheckNotification,
} from "@/src/features/notifications/checkNotifications";
import { ChevronDownIcon } from "@heroicons/react/20/solid";
import useLocalStorage from "@/src/components/useLocalStorage";
import DOMPurify from "dompurify";
<<<<<<< HEAD
import { useQueryProject } from "@/src/features/projects/utils/useProject";
import { useQueryOrganization } from "@/src/features/organizations/utils/useOrganization";
=======
import { ThemeToggle } from "@/src/features/theming/ThemeToggle";

const signOutUser = async () => {
  localStorage.clear();
  sessionStorage.clear();

  await signOut({
    callbackUrl: "/auth/sign-in",
  });
};
>>>>>>> 43d8c4ec

const userNavigation = [
  {
    name: "Theme",
    onClick: () => {},
    content: <ThemeToggle />,
  },
  {
    name: "Sign out",
    onClick: signOutUser,
  },
];

const pathsWithoutNavigation: string[] = ["/onboarding"];
const unauthenticatedPaths: string[] = [
  "/auth/sign-in",
  "/auth/sign-up",
  "/auth/error",
];
const publishablePaths: string[] = [
  "/project/[projectId]/sessions/[sessionId]",
  "/project/[projectId]/traces/[traceId]",
];

export default function Layout(props: PropsWithChildren) {
  const [sidebarOpen, setSidebarOpen] = useState(false);
  const router = useRouter();
  const session = useSession();

  useCheckNotification(NOTIFICATIONS, session.status === "authenticated");

  const enableExperimentalFeatures =
    session.data?.environment.enableExperimentalFeatures ?? false;

  // project info based on projectId in the URL
  const { project, organization } = useQueryProject();
  // org info based on organizationId in the URL
  const queryOrg = useQueryOrganization();

  const mapNavigation = (route: Route): NavigationItem | null => {
    // Project-level routes
    if (!project && route.pathname?.includes("[projectId]")) return null;

    // Organization-level routes
    if (!queryOrg && route.pathname?.includes("[organizationId]")) return null;

    // Feature Flags
    if (
      !(
        route.featureFlag === undefined ||
        enableExperimentalFeatures ||
        session.data?.user?.featureFlags[route.featureFlag]
      )
    )
      return null;

    // cloud only
    if (
      route.cloudOnly !== undefined &&
      // the feature should be available in local development
      route.cloudOnly !== (env.NEXT_PUBLIC_LANGFUSE_CLOUD_REGION !== undefined)
    )
      return null;

    // RBAC
    if (
      route.rbacScope !== undefined &&
      (!project ||
        !organization ||
        !hasProjectAccess({
          projectId: project.id,
          scope: route.rbacScope,
          session: session.data,
        }))
    )
      return null;

    // apply to children as well
    const children: (NavigationItem | null)[] =
      route.children?.map((child) => mapNavigation(child)).filter(Boolean) ??
      [];
    return {
      ...route,
      href: route.pathname
        ?.replace("[projectId]", project?.id ?? "")
        .replace("[organizationId]", organization?.id ?? queryOrg?.id ?? ""),
      current: router.pathname === route.pathname,
      children:
        children.length > 0
          ? (children as NavigationItem[]) // does not include null due to filter
          : undefined,
    };
  };

  const navigationMapped: (NavigationItem | null)[] = ROUTES.map((route) =>
    mapNavigation(route),
  ).filter(Boolean);
  const navigation = navigationMapped.filter(Boolean) as NavigationItem[]; // does not include null due to filter
  const topNavigation = navigation.filter(({ bottom }) => !bottom);
  const bottomNavigation = navigation.filter(({ bottom }) => bottom);

  const currentPathName = navigation.find(({ current }) => current)?.name;

  if (session.status === "loading") return <Spinner message="Loading" />;

  // If the user has a token, but does not exist in the database, sign them out
  if (
    session.data &&
    session.data.user === null &&
    !unauthenticatedPaths.includes(router.pathname) &&
    !publishablePaths.includes(router.pathname) &&
    !router.pathname.startsWith("/public/")
  ) {
    signOutUser();

    return <Spinner message="Redirecting" />;
  }

  if (
    session.status === "unauthenticated" &&
    !unauthenticatedPaths.includes(router.pathname) &&
    !publishablePaths.includes(router.pathname) &&
    !router.pathname.startsWith("/public/")
  ) {
    const newTargetPath = router.asPath;
    if (newTargetPath && newTargetPath !== "/") {
      void router.replace(
        `/auth/sign-in?targetPath=${encodeURIComponent(newTargetPath)}`,
      );
    } else {
      void router.replace(`/auth/sign-in`);
    }
    return <Spinner message="Redirecting" />;
  }

  if (
    session.status === "authenticated" &&
    unauthenticatedPaths.includes(router.pathname)
  ) {
    const targetPath = router.query.targetPath as string | undefined;

    const sanitizedTargetPath = targetPath
      ? DOMPurify.sanitize(targetPath)
      : undefined;

    void router.replace(sanitizedTargetPath ?? "/");
    return <Spinner message="Redirecting" />;
  }

  const hideNavigation =
    session.status === "unauthenticated" ||
    pathsWithoutNavigation.includes(router.pathname) ||
    router.pathname.startsWith("/public/");
  if (hideNavigation)
    return (
      <main className="min-h-screen bg-primary-foreground px-4 py-4 sm:px-6 lg:px-8">
        {props.children}
      </main>
    );
  return (
    <>
      <Head>
        <title>
          {currentPathName ? `${currentPathName} | Langfuse` : "Langfuse"}
        </title>
        <link
          rel="apple-touch-icon"
          sizes="180x180"
          href="/apple-touch-icon.png"
        />
        <link
          rel="icon"
          type="image/png"
          sizes="32x32"
          href="/favicon-32x32.png"
        />
        <link
          rel="icon"
          type="image/png"
          sizes="16x16"
          href="/favicon-16x16.png"
        />
      </Head>
      <div>
        <Transition.Root show={sidebarOpen} as={Fragment}>
          <Dialog
            as="div"
            className="relative z-50 lg:hidden"
            onClose={setSidebarOpen}
          >
            <Transition.Child
              as={Fragment}
              enter="transition-opacity ease-linear duration-300"
              enterFrom="opacity-0"
              enterTo="opacity-100"
              leave="transition-opacity ease-linear duration-300"
              leaveFrom="opacity-100"
              leaveTo="opacity-0"
            >
              <div className="fixed inset-0 bg-primary/80" />
            </Transition.Child>

            <div className="fixed inset-0 flex">
              <Transition.Child
                as={Fragment}
                enter="transition ease-in-out duration-300 transform"
                enterFrom="-translate-x-full"
                enterTo="translate-x-0"
                leave="transition ease-in-out duration-300 transform"
                leaveFrom="translate-x-0"
                leaveTo="-translate-x-full"
              >
                <Dialog.Panel className="relative mr-16 flex w-full max-w-60 flex-1">
                  <Transition.Child
                    as={Fragment}
                    enter="ease-in-out duration-300"
                    enterFrom="opacity-0"
                    enterTo="opacity-100"
                    leave="ease-in-out duration-300"
                    leaveFrom="opacity-100"
                    leaveTo="opacity-0"
                  >
                    <div className="absolute left-full top-0 flex w-16 justify-center pt-5">
                      <button
                        type="button"
                        className="-m-2.5 p-2.5"
                        onClick={() => setSidebarOpen(false)}
                      >
                        <span className="sr-only">Close sidebar</span>
                        <XMarkIcon
                          className="h-5 w-5 text-background"
                          aria-hidden="true"
                        />
                      </button>
                    </div>
                  </Transition.Child>
                  {/* Sidebar component, swap this element with another sidebar if you like */}
                  <div className="flex grow flex-col gap-y-5 overflow-y-auto bg-background px-6 py-4">
                    <LangfuseLogo
                      version
                      size="xl"
                      showEnvLabel={session.data?.user?.email?.endsWith(
                        "@langfuse.com",
                      )}
                    />
                    <nav className="flex flex-1 flex-col">
                      <ul role="list">
                        <MainNavigation nav={navigation} />
                      </ul>
<<<<<<< HEAD
=======
                      <div className="mb-2 flex flex-row place-content-between items-center">
                        <div className="text-xs font-semibold text-muted-foreground">
                          Project
                        </div>
                        <NewProjectButton size="xs" />
                      </div>
                      <ProjectNavigation
                        currentProjectId={projectId ?? ""}
                        projects={projects}
                      />
>>>>>>> 43d8c4ec
                    </nav>
                  </div>
                </Dialog.Panel>
              </Transition.Child>
            </div>
          </Dialog>
        </Transition.Root>

        {/* Static sidebar for desktop */}
        <div className="hidden lg:fixed lg:inset-y-0 lg:z-50 lg:flex lg:w-56 lg:flex-col">
          {/* Sidebar component, swap this element with another sidebar if you like */}
          <div className="flex h-screen grow flex-col border-r border-border bg-background pt-7">
            <LangfuseLogo
              version
              size="xl"
              className="mb-8 px-6"
              showEnvLabel={session.data?.user?.email?.endsWith(
                "@langfuse.com",
              )}
            />
            <nav className="flex h-full flex-1 flex-col overflow-y-auto px-6 pb-3">
              <ul role="list" className="flex h-full flex-col">
                <MainNavigation nav={topNavigation} />
                <MainNavigation nav={bottomNavigation} className="mt-auto" />
                <FeedbackButtonWrapper
                  className="space-y-1"
                  title="Provide feedback"
                  description="What do you think about this project? What can be improved?"
                  type="feedback"
                >
                  <li className="group -mx-2 my-1 flex cursor-pointer gap-x-3 rounded-md p-1.5 text-sm font-semibold text-primary hover:bg-primary-foreground hover:text-primary-accent">
                    <MessageSquarePlus
                      className="h-5 w-5 shrink-0 text-muted-foreground group-hover:text-primary-accent"
                      aria-hidden="true"
                    />
                    Feedback
                  </li>
                </FeedbackButtonWrapper>
<<<<<<< HEAD
=======
                <div className="mb-2 flex flex-row place-content-between items-center">
                  <div className="text-xs font-semibold text-muted-foreground">
                    Project
                  </div>
                  <NewProjectButton size="xs" />
                </div>
                <ProjectNavigation
                  currentProjectId={projectId ?? ""}
                  projects={projects}
                />
>>>>>>> 43d8c4ec
              </ul>
            </nav>

            <Menu as="div" className="relative">
              <Menu.Button className="flex w-full items-center gap-x-2 overflow-hidden p-1.5 py-3 pl-6 pr-8 text-sm font-semibold text-primary hover:bg-primary-foreground">
                <span className="sr-only">Open user menu</span>
                <Avatar className="h-7 w-7">
                  <AvatarImage src={session.data?.user?.image ?? undefined} />
                  <AvatarFallback>
                    {session.data?.user?.name
                      ? session.data.user.name
                          .split(" ")
                          .map((word) => word[0])
                          .slice(0, 2)
                          .concat("")
                      : null}
                  </AvatarFallback>
                </Avatar>
                <span className="flex-shrink truncate text-sm font-semibold text-primary">
                  {session.data?.user?.name}
                </span>
                <div className="flex-1" />
                <ChevronDownIcon
                  className="h-5 w-5 text-muted-foreground"
                  aria-hidden="true"
                />
              </Menu.Button>
              <Transition
                as={Fragment}
                enter="transition ease-out duration-100"
                enterFrom="transform opacity-0 scale-95"
                enterTo="transform opacity-100 scale-100"
                leave="transition ease-in duration-75"
                leaveFrom="transform opacity-100 scale-100"
                leaveTo="transform opacity-0 scale-95"
              >
                <Menu.Items className="absolute -top-full bottom-1 right-0 z-10 overflow-hidden rounded-md bg-background py-2 shadow-lg ring-1 ring-border focus:outline-none">
                  <span className="block border-b px-3 pb-2 text-sm leading-6 text-muted-foreground">
                    {session.data?.user?.email}
                  </span>
                  {userNavigation.map((item) => (
                    <Menu.Item key={item.name}>
                      {({ active }) => (
                        <a
                          onClick={() => void item.onClick()}
                          className={cn(
                            active ? "bg-primary-foreground" : "",
                            "flex cursor-pointer items-center justify-between px-2 py-0.5 text-sm leading-6 text-primary",
                          )}
                        >
                          {item.name}
                          {item.content}
                        </a>
                      )}
                    </Menu.Item>
                  ))}
                </Menu.Items>
              </Transition>
            </Menu>
          </div>
        </div>

        <div className="sticky top-0 z-40 flex items-center gap-x-6 bg-background px-4 py-4 shadow-sm sm:px-6 lg:hidden">
          <button
            type="button"
            className="-m-2.5 p-2.5 text-primary lg:hidden"
            onClick={() => setSidebarOpen(true)}
          >
            <span className="sr-only">Open sidebar</span>
            <Bars3Icon className="h-5 w-5" aria-hidden="true" />
          </button>
          <LangfuseLogo
            version
            className="flex-1"
            showEnvLabel={session.data?.user?.email?.endsWith("@langfuse.com")}
          />
          <Menu as="div" className="relative">
            <Menu.Button className="flex items-center gap-x-4 text-sm font-semibold text-primary">
              <span className="sr-only">Open user menu</span>
              <Avatar className="h-8 w-8">
                <AvatarImage src={session.data?.user?.image ?? undefined} />
                <AvatarFallback>
                  {session.data?.user?.name
                    ? session.data.user.name
                        .split(" ")
                        .map((word) => word[0])
                        .slice(0, 2)
                        .concat("")
                    : null}
                </AvatarFallback>
              </Avatar>
            </Menu.Button>
            <Transition
              as={Fragment}
              enter="transition ease-out duration-100"
              enterFrom="transform opacity-0 scale-95"
              enterTo="transform opacity-100 scale-100"
              leave="transition ease-in duration-75"
              leaveFrom="transform opacity-100 scale-100"
              leaveTo="transform opacity-0 scale-95"
            >
              <Menu.Items className="absolute right-0 z-10 mt-2.5 rounded-md bg-background py-2 pb-1 shadow-lg ring-1 ring-border focus:outline-none">
                <span className="mb-1 block border-b px-3 pb-2 text-sm leading-6 text-muted-foreground">
                  {session.data?.user?.email}
                </span>
                {userNavigation.map((item) => (
                  <Menu.Item key={item.name}>
                    {({ active }) => (
                      <a
                        onClick={() => void item.onClick()}
                        className={cn(
                          active ? "bg-primary-foreground" : "",
                          "flex cursor-pointer items-center justify-between px-2 py-1 text-sm leading-6 text-primary",
                        )}
                      >
                        {item.name}
                        {item.content}
                      </a>
                    )}
                  </Menu.Item>
                ))}
              </Menu.Items>
            </Transition>
          </Menu>
        </div>
        <div className="lg:pl-56">
          {env.NEXT_PUBLIC_DEMO_PROJECT_ID &&
          project?.id === env.NEXT_PUBLIC_DEMO_PROJECT_ID &&
          (env.NEXT_PUBLIC_LANGFUSE_CLOUD_REGION === "STAGING" ||
            env.NEXT_PUBLIC_LANGFUSE_CLOUD_REGION === "EU") &&
          !session.data?.user?.email?.endsWith("@langfuse.com") ? (
            <div className="flex w-full items-center border-b border-dark-yellow  bg-light-yellow px-4 py-2 lg:sticky lg:top-0 lg:z-40">
              <div className="flex flex-1 flex-wrap gap-1">
                <div className="flex items-center gap-1">
                  <Info className="h-4 w-4" />
                  <span className="font-semibold">DEMO (view-only)</span>
                </div>
                <div>Use demo RAG chat to see live data in this project.</div>
              </div>

              <Button size="sm" asChild className="ml-2">
                <Link
                  href={
                    env.NEXT_PUBLIC_LANGFUSE_CLOUD_REGION === "EU"
                      ? "https://langfuse.com/docs/demo"
                      : "https://docs-staging.langfuse.com/docs/demo" // staging
                  }
                  target="_blank"
                >
                  {
                    env.NEXT_PUBLIC_LANGFUSE_CLOUD_REGION === "EU"
                      ? "Use Chat ↗"
                      : "Use Chat (staging) ↗" // staging
                  }
                </Link>
              </Button>
            </div>
          ) : null}
          <main className="p-4">{props.children}</main>
          <Toaster visibleToasts={1} />
        </div>
      </div>
    </>
  );
}

type NavigationItem = NestedNavigationItem & {
  children?: NestedNavigationItem[];
};

type NestedNavigationItem = Omit<Route, "children"> & {
  href?: string;
  current: boolean;
};

const MainNavigation: React.FC<{
  nav: NavigationItem[];
  onNavitemClick?: () => void;
  className?: string;
}> = ({ nav, onNavitemClick, className }) => {
  const [isOpen, setIsOpen] = useLocalStorage(
    "sidebar-tracing-default-open",
    false,
  );

  return (
    <li className={className}>
      <ul role="list" className="-mx-2 space-y-1">
        {nav.map((item) => (
          <li key={item.name}>
            {(!item.children || item.children.length === 0) && item.href ? (
              <Link
                href={item.href}
                className={clsx(
                  item.current
                    ? "bg-primary-foreground text-primary-accent"
                    : "text-primary hover:bg-primary-foreground hover:text-primary-accent",
                  "group flex gap-x-3 rounded-md p-2 text-sm font-semibold",
                )}
                onClick={onNavitemClick}
                target={item.newTab ? "_blank" : undefined}
              >
                {item.icon && (
                  <item.icon
                    className={clsx(
                      item.current
                        ? "text-primary-accent"
                        : "text-muted-foreground group-hover:text-primary-accent",
                      "h-5 w-5 shrink-0",
                    )}
                    aria-hidden="true"
                  />
                )}
                {item.name}
                {item.label && (
                  <span
                    className={cn(
                      "-my-0.5 self-center whitespace-nowrap break-keep rounded-sm border px-1 py-0.5 text-xs",
                      item.current
                        ? "border-primary-accent text-primary-accent"
                        : "border-border text-muted-foreground group-hover:border-primary-accent group-hover:text-primary-accent",
                    )}
                  >
                    {item.label}
                  </span>
                )}
              </Link>
            ) : item.children && item.children.length > 0 ? (
              <Disclosure
                as="div"
                defaultOpen={
                  item.children.some((child) => child.current) || isOpen
                }
              >
                {({ open }) => (
                  <>
                    <Disclosure.Button
                      className="group flex w-full items-center gap-x-3 rounded-md p-2 text-left text-sm font-semibold hover:bg-primary-foreground hover:text-primary-accent"
                      onClick={() => setIsOpen(!isOpen)}
                    >
                      {item.icon && (
                        <item.icon
                          className="h-5 w-5 shrink-0 text-muted-foreground group-hover:text-primary-accent"
                          aria-hidden="true"
                        />
                      )}
                      {item.name}
                      {item.label && (
                        <span
                          className={cn(
                            "-my-0.5 self-center whitespace-nowrap break-keep rounded-sm border px-1 py-0.5 text-xs",
                            item.current
                              ? "border-primary-accent text-primary-accent"
                              : "border-border text-muted-foreground group-hover:border-primary-accent group-hover:text-primary-accent",
                          )}
                        >
                          {item.label}
                        </span>
                      )}
                      <ChevronRightIcon
                        className={clsx(
                          open
                            ? "rotate-90 text-muted-foreground"
                            : "text-muted-foreground",
                          "ml-auto h-5 w-5 shrink-0",
                        )}
                        aria-hidden="true"
                      />
                    </Disclosure.Button>
                    <Disclosure.Panel as="ul" className="mt-1 space-y-1 px-2">
                      {item.children?.map((subItem) => (
                        <li key={subItem.name}>
                          {/* 44px */}
                          <Link
                            href={subItem.href ?? "#"}
                            className={clsx(
                              subItem.current
                                ? "bg-primary-foreground text-primary-accent"
                                : "text-primary hover:bg-primary-foreground hover:text-primary-accent",
                              "ml-0.5 flex w-full items-center gap-x-3 rounded-md p-1.5 pl-7 pr-2 text-sm",
                            )}
                            target={subItem.newTab ? "_blank" : undefined}
                          >
                            {subItem.name}
                            {subItem.label && (
                              <span className="self-center whitespace-nowrap break-keep rounded-sm border border-border px-1 py-0.5 text-xs text-muted-foreground group-hover:border-primary-accent group-hover:text-primary-accent">
                                {subItem.label}
                              </span>
                            )}
                          </Link>
                        </li>
                      ))}
                    </Disclosure.Panel>
                  </>
                )}
              </Disclosure>
            ) : null}
          </li>
        ))}
      </ul>
    </li>
  );
};<|MERGE_RESOLUTION|>--- conflicted
+++ resolved
@@ -29,10 +29,8 @@
 import { ChevronDownIcon } from "@heroicons/react/20/solid";
 import useLocalStorage from "@/src/components/useLocalStorage";
 import DOMPurify from "dompurify";
-<<<<<<< HEAD
 import { useQueryProject } from "@/src/features/projects/utils/useProject";
 import { useQueryOrganization } from "@/src/features/organizations/utils/useOrganization";
-=======
 import { ThemeToggle } from "@/src/features/theming/ThemeToggle";
 
 const signOutUser = async () => {
@@ -43,7 +41,6 @@
     callbackUrl: "/auth/sign-in",
   });
 };
->>>>>>> 43d8c4ec
 
 const userNavigation = [
   {
@@ -293,19 +290,6 @@
                       <ul role="list">
                         <MainNavigation nav={navigation} />
                       </ul>
-<<<<<<< HEAD
-=======
-                      <div className="mb-2 flex flex-row place-content-between items-center">
-                        <div className="text-xs font-semibold text-muted-foreground">
-                          Project
-                        </div>
-                        <NewProjectButton size="xs" />
-                      </div>
-                      <ProjectNavigation
-                        currentProjectId={projectId ?? ""}
-                        projects={projects}
-                      />
->>>>>>> 43d8c4ec
                     </nav>
                   </div>
                 </Dialog.Panel>
@@ -344,19 +328,6 @@
                     Feedback
                   </li>
                 </FeedbackButtonWrapper>
-<<<<<<< HEAD
-=======
-                <div className="mb-2 flex flex-row place-content-between items-center">
-                  <div className="text-xs font-semibold text-muted-foreground">
-                    Project
-                  </div>
-                  <NewProjectButton size="xs" />
-                </div>
-                <ProjectNavigation
-                  currentProjectId={projectId ?? ""}
-                  projects={projects}
-                />
->>>>>>> 43d8c4ec
               </ul>
             </nav>
 
