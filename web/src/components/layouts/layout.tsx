import { ROUTES, type Route } from "@/src/components/layouts/routes";
import { Fragment, type PropsWithChildren, useEffect, useState } from "react";
import { Dialog, Disclosure, Menu, Transition } from "@headlessui/react";
import { Bars3Icon, XMarkIcon } from "@heroicons/react/24/outline";
import Link from "next/link";
import { useRouter } from "next/router";
import clsx from "clsx";
import { MessageSquarePlus, Info, ChevronRightIcon } from "lucide-react";
import { getSession, signOut, useSession } from "next-auth/react";
import { cn } from "@/src/utils/tailwind";
import {
  Avatar,
  AvatarFallback,
  AvatarImage,
} from "@/src/components/ui/avatar";
import { FeedbackButtonWrapper } from "@/src/features/feedback/component/FeedbackButton";
import { Button } from "@/src/components/ui/button";
import Head from "next/head";
import { env } from "@/src/env.mjs";
import { LangfuseLogo } from "@/src/components/LangfuseLogo";
import { Spinner } from "@/src/components/layouts/spinner";
import { hasProjectAccess } from "@/src/features/rbac/utils/checkProjectAccess";
import { Toaster } from "@/src/components/ui/sonner";
import {
  NOTIFICATIONS,
  useCheckNotification,
} from "@/src/features/notifications/checkNotifications";
import { ChevronDownIcon } from "@heroicons/react/20/solid";
import useLocalStorage from "@/src/components/useLocalStorage";
import DOMPurify from "dompurify";
import { ThemeToggle } from "@/src/features/theming/ThemeToggle";
import { EnvLabel } from "@/src/components/EnvLabel";
import { useQueryProjectOrOrganization } from "@/src/features/projects/hooks";
import { useOrgEntitlements } from "@/src/features/entitlements/hooks";
import { useUiCustomization } from "@/src/ee/features/ui-customization/useUiCustomization";

const signOutUser = async () => {
  localStorage.clear();
  sessionStorage.clear();

  await signOut({
    callbackUrl: "/auth/sign-in",
  });
};

const userNavigation = [
  {
    name: "Theme",
    onClick: () => {},
    content: <ThemeToggle />,
  },
  {
    name: "Sign out",
    onClick: signOutUser,
  },
];

const pathsWithoutNavigation: string[] = [
  "/onboarding",
  "/auth/reset-password",
];
const unauthenticatedPaths: string[] = [
  "/auth/sign-in",
  "/auth/sign-up",
  "/auth/error",
];
// auth or unauthed
const publishablePaths: string[] = [
  "/project/[projectId]/sessions/[sessionId]",
  "/project/[projectId]/traces/[traceId]",
  "/auth/reset-password",
];

/**
 * Patched version of useSession that retries fetching the session if the user
 * is unauthenticated. This is useful to mitigate exceptions on the
 * /api/auth/session endpoint which cause the session to be unauthenticated even
 * though the user is signed in.
 */
function useSessionWithRetryOnUnauthenticated() {
  const MAX_RETRIES = 2;
  const [retryCount, setRetryCount] = useState(0);
  const session = useSession();

  useEffect(() => {
    if (session.status === "unauthenticated" && retryCount < MAX_RETRIES) {
      const fetchSession = async () => {
        await getSession({ broadcast: true });
        setRetryCount((prevCount) => prevCount + 1);
      };
      fetchSession();
    }
    if (session.status === "authenticated" && retryCount > 0) {
      setRetryCount(0);
    }
  }, [session.status, retryCount]);

  return session.status !== "unauthenticated" || retryCount >= MAX_RETRIES
    ? session
    : { ...session, status: "loading" };
}

export default function Layout(props: PropsWithChildren) {
  const [sidebarOpen, setSidebarOpen] = useState(false);
  const router = useRouter();
  const routerProjectId = router.query.projectId as string | undefined;
  const routerOrganizationId = router.query.organizationId as
    | string
    | undefined;
  const session = useSessionWithRetryOnUnauthenticated();

  useCheckNotification(NOTIFICATIONS, session.status === "authenticated");

  const enableExperimentalFeatures =
    session.data?.environment.enableExperimentalFeatures ?? false;

  const entitlements = useOrgEntitlements();

  const uiCustomization = useUiCustomization();

  // project info based on projectId in the URL
  const { project, organization } = useQueryProjectOrOrganization();

  const mapNavigation = (route: Route): NavigationItem | null => {
    // Project-level routes
    if (!routerProjectId && route.pathname?.includes("[projectId]"))
      return null;

    // Organization-level routes
    if (!routerOrganizationId && route.pathname?.includes("[organizationId]"))
      return null;

    // Feature Flags
    if (
      route.featureFlag !== undefined &&
      !enableExperimentalFeatures &&
      session.data?.user?.admin !== true &&
      session.data?.user?.featureFlags[route.featureFlag] !== true
    )
      return null;

    // check entitlements
    if (
      route.entitlement !== undefined &&
      !entitlements.includes(route.entitlement) &&
      session.data?.user?.admin !== true
    )
      return null;

    // RBAC
    if (
      route.projectRbacScope !== undefined &&
      session.data?.user?.admin !== true &&
      (!project ||
        !organization ||
        !hasProjectAccess({
          projectId: project.id,
          scope: route.projectRbacScope,
          session: session.data,
        }))
    )
      return null;

    // apply to children as well
    const children: (NavigationItem | null)[] =
      route.children?.map((child) => mapNavigation(child)).filter(Boolean) ??
      [];

    const href = (
      route.customizableHref
        ? uiCustomization?.[route.customizableHref] ?? route.pathname
        : route.pathname
    )
      ?.replace("[projectId]", routerProjectId ?? "")
      .replace("[organizationId]", routerOrganizationId ?? "");

    return {
      ...route,
      href,
      newTab:
        route.customizableHref && uiCustomization?.[route.customizableHref]
          ? true
          : route.newTab,
      current: router.pathname === route.pathname,
      children:
        children.length > 0
          ? (children as NavigationItem[]) // does not include null due to filter
          : undefined,
    };
  };

  const navigation = ROUTES.map((route) => mapNavigation(route)).filter(
    (item): item is NavigationItem => Boolean(item),
  );
  const topNavigation = navigation.filter(({ bottom }) => !bottom);
  const bottomNavigation = navigation.filter(({ bottom }) => bottom);

  const currentPathName = navigation.find(({ current }) => current)?.name;

  if (session.status === "loading") return <Spinner message="Loading" />;

  // If the user has a token, but does not exist in the database, sign them out
  if (
    session.data &&
    session.data.user === null &&
    !unauthenticatedPaths.includes(router.pathname) &&
    !publishablePaths.includes(router.pathname) &&
    !router.pathname.startsWith("/public/")
  ) {
    console.warn("Layout: User was signed out as db user was not found");
    signOutUser();

    return <Spinner message="Redirecting" />;
  }

  if (
    session.status === "unauthenticated" &&
    !unauthenticatedPaths.includes(router.pathname) &&
    !publishablePaths.includes(router.pathname) &&
    !router.pathname.startsWith("/public/")
  ) {
    const newTargetPath = router.asPath;
    if (newTargetPath && newTargetPath !== "/") {
      void router.replace(
        `/auth/sign-in?targetPath=${encodeURIComponent(newTargetPath)}`,
      );
    } else {
      void router.replace(`/auth/sign-in`);
    }
    return <Spinner message="Redirecting" />;
  }

  if (
    session.status === "authenticated" &&
    unauthenticatedPaths.includes(router.pathname)
  ) {
    const targetPath = router.query.targetPath as string | undefined;

    const sanitizedTargetPath = targetPath
      ? DOMPurify.sanitize(targetPath)
      : undefined;

    void router.replace(sanitizedTargetPath ?? "/");
    return <Spinner message="Redirecting" />;
  }

  const hideNavigation =
    session.status === "unauthenticated" ||
    pathsWithoutNavigation.includes(router.pathname) ||
    router.pathname.startsWith("/public/");
  if (hideNavigation)
    return (
      <main className="min-h-screen bg-primary-foreground px-4 py-4 sm:px-6 lg:px-8">
        {props.children}
      </main>
    );
  return (
    <>
      <Head>
        <title>
          {currentPathName ? `${currentPathName} | Langfuse` : "Langfuse"}
        </title>
        <link
          rel="apple-touch-icon"
          sizes="180x180"
          href="/apple-touch-icon.png"
        />
        <link
          rel="icon"
          type="image/png"
          sizes="32x32"
          href="/favicon-32x32.png"
        />
        <link
          rel="icon"
          type="image/png"
          sizes="16x16"
          href="/favicon-16x16.png"
        />
      </Head>
      <div>
        <Transition.Root show={sidebarOpen} as={Fragment}>
          <Dialog as="div" className="relative z-50" onClose={setSidebarOpen}>
            <Transition.Child
              as={Fragment}
              enter="transition-opacity ease-linear duration-300"
              enterFrom="opacity-0"
              enterTo="opacity-100"
              leave="transition-opacity ease-linear duration-300"
              leaveFrom="opacity-100"
              leaveTo="opacity-0"
            >
              <div className="fixed inset-0 bg-primary/80" />
            </Transition.Child>

            <div className="fixed inset-0 flex">
              <Transition.Child
                as={Fragment}
                enter="transition ease-in-out duration-300 transform"
                enterFrom="-translate-x-full"
                enterTo="translate-x-0"
                leave="transition ease-in-out duration-300 transform"
                leaveFrom="translate-x-0"
                leaveTo="-translate-x-full"
              >
                <Dialog.Panel className="relative mr-16 flex w-full max-w-60 flex-1">
                  <Transition.Child
                    as={Fragment}
                    enter="ease-in-out duration-300"
                    enterFrom="opacity-0"
                    enterTo="opacity-100"
                    leave="ease-in-out duration-300"
                    leaveFrom="opacity-100"
                    leaveTo="opacity-0"
                  >
                    <div className="absolute left-full top-0 flex w-16 justify-center pt-5">
                      <button
                        type="button"
                        className="-m-2.5 p-2.5"
                        onClick={() => setSidebarOpen(false)}
                      >
                        <span className="sr-only">Close sidebar</span>
                        <XMarkIcon
                          className="h-5 w-5 text-background"
                          aria-hidden="true"
                        />
                      </button>
                    </div>
                  </Transition.Child>
                  {/* Sidebar component, swap this element with another sidebar if you like */}
                  <div className="flex grow flex-col gap-y-5 overflow-y-auto bg-background px-4 py-3">
                    <nav className="flex flex-1 flex-col">
                      <ul role="list">
                        <MainNavigation nav={navigation} />
                      </ul>
                    </nav>
                  </div>
                </Dialog.Panel>
              </Transition.Child>
            </div>
          </Dialog>
        </Transition.Root>

        {/* Static sidebar for desktop */}
<<<<<<< HEAD
=======
        <div className="hidden lg:fixed lg:inset-y-0 lg:z-50 lg:flex lg:w-56 lg:flex-col">
          {/* Sidebar component, swap this element with another sidebar if you like */}
          <div className="flex h-screen grow flex-col border-r border-border bg-background">
            <nav className="flex h-full flex-1 flex-col overflow-y-auto px-4 py-3">
              <ul role="list" className="flex h-full flex-col">
                <EnvLabel className="my-2" />
                <MainNavigation nav={topNavigation} />
                <MainNavigation nav={bottomNavigation} className="mt-auto" />
                {uiCustomization?.feedbackHref ? (
                  <Link href={uiCustomization.feedbackHref}>
                    <li className="group -mx-2 my-1 flex cursor-pointer gap-x-3 rounded-md p-1.5 text-sm font-semibold text-primary hover:bg-primary-foreground hover:text-primary-accent">
                      <MessageSquarePlus
                        className="h-5 w-5 shrink-0 text-muted-foreground group-hover:text-primary-accent"
                        aria-hidden="true"
                      />
                      Feedback
                    </li>
                  </Link>
                ) : (
                  <FeedbackButtonWrapper
                    className="space-y-1"
                    title="Provide feedback"
                    description="What do you think about this project? What can be improved?"
                    type="feedback"
                  >
                    <li className="group -mx-2 my-1 flex cursor-pointer gap-x-3 rounded-md p-1.5 text-sm font-semibold text-primary hover:bg-primary-foreground hover:text-primary-accent">
                      <MessageSquarePlus
                        className="h-5 w-5 shrink-0 text-muted-foreground group-hover:text-primary-accent"
                        aria-hidden="true"
                      />
                      Feedback
                    </li>
                  </FeedbackButtonWrapper>
                )}
              </ul>
            </nav>

            <Menu as="div" className="relative">
              <Menu.Button className="flex w-full items-center gap-x-2 overflow-hidden p-1.5 py-3 pl-3 pr-4 text-sm font-semibold text-primary hover:bg-primary-foreground">
                <span className="sr-only">Open user menu</span>
                <Avatar className="h-7 w-7">
                  <AvatarImage src={session.data?.user?.image ?? undefined} />
                  <AvatarFallback>
                    {session.data?.user?.name
                      ? session.data.user.name
                          .split(" ")
                          .map((word) => word[0])
                          .slice(0, 2)
                          .concat("")
                      : null}
                  </AvatarFallback>
                </Avatar>
                <span className="flex-shrink truncate text-sm font-semibold text-primary">
                  {session.data?.user?.name}
                </span>
                <div className="flex-1" />
                <ChevronDownIcon
                  className="h-5 w-5 text-muted-foreground"
                  aria-hidden="true"
                />
              </Menu.Button>
              <Transition
                as={Fragment}
                enter="transition ease-out duration-100"
                enterFrom="transform opacity-0 scale-95"
                enterTo="transform opacity-100 scale-100"
                leave="transition ease-in duration-75"
                leaveFrom="transform opacity-100 scale-100"
                leaveTo="transform opacity-0 scale-95"
              >
                <Menu.Items className="absolute -top-full bottom-1 right-0 z-10 overflow-hidden rounded-md bg-background py-2 shadow-lg ring-1 ring-border focus:outline-none">
                  <span
                    className="block max-w-56 overflow-hidden truncate border-b px-3 pb-2 text-sm leading-6 text-muted-foreground"
                    title={session.data?.user?.email ?? undefined}
                  >
                    {session.data?.user?.email}
                  </span>
                  {userNavigation.map((item) => (
                    <Menu.Item key={item.name}>
                      {({ active }) => (
                        <a
                          onClick={() => void item.onClick()}
                          className={cn(
                            active ? "bg-primary-foreground" : "",
                            "flex cursor-pointer items-center justify-between px-2 py-0.5 text-sm leading-6 text-primary",
                          )}
                        >
                          {item.name}
                          {item.content}
                        </a>
                      )}
                    </Menu.Item>
                  ))}
                </Menu.Items>
              </Transition>
            </Menu>
          </div>
        </div>
>>>>>>> 91cd86a2

        <div className="sticky top-0 z-40 flex items-center gap-x-6 bg-background px-4 py-4 shadow-sm sm:px-6">
          <button
            type="button"
            className="-m-2.5 p-2.5 text-primary"
            onClick={() => setSidebarOpen(true)}
          >
            <span className="sr-only">Open sidebar</span>
            <Bars3Icon className="h-5 w-5" aria-hidden="true" />
          </button>
          <LangfuseLogo
            version
            className="flex-1"
            showEnvLabel={session.data?.user?.email?.endsWith("@langfuse.com")}
          />
          <Menu as="div" className="relative">
            <Menu.Button className="flex items-center gap-x-4 text-sm font-semibold text-primary">
              <span className="sr-only">Open user menu</span>
              <Avatar className="h-8 w-8">
                <AvatarImage src={session.data?.user?.image ?? undefined} />
                <AvatarFallback>
                  {session.data?.user?.name
                    ? session.data.user.name
                        .split(" ")
                        .map((word) => word[0])
                        .slice(0, 2)
                        .concat("")
                    : null}
                </AvatarFallback>
              </Avatar>
            </Menu.Button>
            <Transition
              as={Fragment}
              enter="transition ease-out duration-100"
              enterFrom="transform opacity-0 scale-95"
              enterTo="transform opacity-100 scale-100"
              leave="transition ease-in duration-75"
              leaveFrom="transform opacity-100 scale-100"
              leaveTo="transform opacity-0 scale-95"
            >
              <Menu.Items className="absolute right-0 z-10 mt-2.5 rounded-md bg-background py-2 pb-1 shadow-lg ring-1 ring-border focus:outline-none">
                <span
                  className="mb-1 block max-w-56 overflow-hidden truncate border-b px-3 pb-2 text-sm leading-6 text-muted-foreground"
                  title={session.data?.user?.email ?? undefined}
                >
                  {session.data?.user?.email}
                </span>
                {userNavigation.map((item) => (
                  <Menu.Item key={item.name}>
                    {({ active }) => (
                      <a
                        onClick={() => void item.onClick()}
                        className={cn(
                          active ? "bg-primary-foreground" : "",
                          "flex cursor-pointer items-center justify-between px-2 py-1 text-sm leading-6 text-primary",
                        )}
                      >
                        {item.name}
                        {item.content}
                      </a>
                    )}
                  </Menu.Item>
                ))}
              </Menu.Items>
            </Transition>
          </Menu>
        </div>
<<<<<<< HEAD
        <div className="">
          {env.NEXT_PUBLIC_DEMO_PROJECT_ID &&
=======
        <div className="lg:pl-56">
          {env.NEXT_PUBLIC_DEMO_ORG_ID &&
          env.NEXT_PUBLIC_DEMO_PROJECT_ID &&
>>>>>>> 91cd86a2
          routerProjectId === env.NEXT_PUBLIC_DEMO_PROJECT_ID &&
          Boolean(env.NEXT_PUBLIC_LANGFUSE_CLOUD_REGION) ? (
            <div className="flex w-full items-center border-b border-dark-yellow  bg-light-yellow px-4 py-2 lg:sticky lg:top-0 lg:z-40">
              <div className="flex flex-1 flex-wrap gap-1">
                <div className="flex items-center gap-1">
                  <Info className="h-4 w-4" />
                  <span className="font-semibold">DEMO (view-only)</span>
                </div>
                <div>Use demo RAG chat to see live data in this project.</div>
              </div>

              <Button size="sm" asChild className="ml-2">
                <Link href={"https://langfuse.com/docs/demo"} target="_blank">
                  Use Chat ↗
                </Link>
              </Button>
            </div>
          ) : null}
          <main className="p-4">{props.children}</main>
          <Toaster visibleToasts={1} />
        </div>
      </div>
    </>
  );
}

type NavigationItem = NestedNavigationItem & {
  children?: NestedNavigationItem[];
};

type NestedNavigationItem = Omit<Route, "children"> & {
  href?: string;
  current: boolean;
};

const MainNavigation: React.FC<{
  nav: NavigationItem[];
  onNavitemClick?: () => void;
  className?: string;
}> = ({ nav, onNavitemClick, className }) => {
  const [isOpen, setIsOpen] = useLocalStorage<Record<string, boolean>>(
    "sidebar-item-default-open",
    {},
  );

  return (
    <li className={className}>
      <ul role="list" className="-mx-2 space-y-1">
        {nav.map((item) => (
          <li key={item.name}>
            {(!item.children || item.children.length === 0) && item.href ? (
              <Link
                href={item.href}
                className={clsx(
                  item.current
                    ? "bg-primary-foreground text-primary-accent"
                    : "text-primary hover:bg-primary-foreground hover:text-primary-accent",
                  "group flex items-center gap-x-3 rounded-md p-2 text-sm font-semibold",
                )}
                onClick={onNavitemClick}
                target={item.newTab ? "_blank" : undefined}
              >
                {item.icon && (
                  <item.icon
                    className={clsx(
                      item.current
                        ? "text-primary-accent"
                        : "text-muted-foreground group-hover:text-primary-accent",
                      "h-5 w-5 shrink-0",
                    )}
                    aria-hidden="true"
                  />
                )}
                {item.name}
                {item.label &&
                  (typeof item.label === "string" ? (
                    <span
                      className={cn(
                        "-my-0.5 self-center whitespace-nowrap break-keep rounded-sm border px-1 py-0.5 text-xs",
                        item.current
                          ? "border-primary-accent text-primary-accent"
                          : "border-border text-muted-foreground group-hover:border-primary-accent group-hover:text-primary-accent",
                      )}
                    >
                      {item.label}
                    </span>
                  ) : (
                    // ReactNode
                    item.label
                  ))}
              </Link>
            ) : item.children && item.children.length > 0 ? (
              <Disclosure
                as="div"
                defaultOpen={
                  item.children.some((child) => child.current) ||
                  isOpen[item.name]
                }
              >
                {({ open }) => (
                  <>
                    <Disclosure.Button
                      className="group flex w-full items-center gap-x-3 rounded-md p-2 text-left text-sm font-semibold hover:bg-primary-foreground hover:text-primary-accent"
                      onClick={() =>
                        setIsOpen((prev) => ({
                          ...prev,
                          [item.name]: !prev[item.name],
                        }))
                      }
                    >
                      {item.icon && (
                        <item.icon
                          className="h-5 w-5 shrink-0 text-muted-foreground group-hover:text-primary-accent"
                          aria-hidden="true"
                        />
                      )}
                      {item.name}
                      {item.label && (
                        <span
                          className={cn(
                            "-my-0.5 self-center whitespace-nowrap break-keep rounded-sm border px-1 py-0.5 text-xs",
                            item.current
                              ? "border-primary-accent text-primary-accent"
                              : "border-border text-muted-foreground group-hover:border-primary-accent group-hover:text-primary-accent",
                          )}
                        >
                          {item.label}
                        </span>
                      )}
                      <ChevronRightIcon
                        className={clsx(
                          open
                            ? "rotate-90 text-muted-foreground"
                            : "text-muted-foreground",
                          "ml-auto h-5 w-5 shrink-0",
                        )}
                        aria-hidden="true"
                      />
                    </Disclosure.Button>
                    <Disclosure.Panel as="ul" className="mt-1 space-y-1 px-2">
                      {item.children?.map((subItem) => (
                        <li key={subItem.name}>
                          {/* 44px */}
                          <Link
                            href={subItem.href ?? "#"}
                            className={clsx(
                              subItem.current
                                ? "bg-primary-foreground text-primary-accent"
                                : "text-primary hover:bg-primary-foreground hover:text-primary-accent",
                              "ml-0.5 flex w-full items-center gap-x-3 rounded-md p-1.5 pl-7 pr-2 text-sm",
                            )}
                            target={subItem.newTab ? "_blank" : undefined}
                          >
                            {subItem.name}
                            {subItem.label && (
                              <span className="self-center whitespace-nowrap break-keep rounded-sm border border-border px-1 py-0.5 text-xs text-muted-foreground group-hover:border-primary-accent group-hover:text-primary-accent">
                                {subItem.label}
                              </span>
                            )}
                          </Link>
                        </li>
                      ))}
                    </Disclosure.Panel>
                  </>
                )}
              </Disclosure>
            ) : null}
          </li>
        ))}
      </ul>
    </li>
  );
};<|MERGE_RESOLUTION|>--- conflicted
+++ resolved
@@ -342,107 +342,6 @@
         </Transition.Root>
 
         {/* Static sidebar for desktop */}
-<<<<<<< HEAD
-=======
-        <div className="hidden lg:fixed lg:inset-y-0 lg:z-50 lg:flex lg:w-56 lg:flex-col">
-          {/* Sidebar component, swap this element with another sidebar if you like */}
-          <div className="flex h-screen grow flex-col border-r border-border bg-background">
-            <nav className="flex h-full flex-1 flex-col overflow-y-auto px-4 py-3">
-              <ul role="list" className="flex h-full flex-col">
-                <EnvLabel className="my-2" />
-                <MainNavigation nav={topNavigation} />
-                <MainNavigation nav={bottomNavigation} className="mt-auto" />
-                {uiCustomization?.feedbackHref ? (
-                  <Link href={uiCustomization.feedbackHref}>
-                    <li className="group -mx-2 my-1 flex cursor-pointer gap-x-3 rounded-md p-1.5 text-sm font-semibold text-primary hover:bg-primary-foreground hover:text-primary-accent">
-                      <MessageSquarePlus
-                        className="h-5 w-5 shrink-0 text-muted-foreground group-hover:text-primary-accent"
-                        aria-hidden="true"
-                      />
-                      Feedback
-                    </li>
-                  </Link>
-                ) : (
-                  <FeedbackButtonWrapper
-                    className="space-y-1"
-                    title="Provide feedback"
-                    description="What do you think about this project? What can be improved?"
-                    type="feedback"
-                  >
-                    <li className="group -mx-2 my-1 flex cursor-pointer gap-x-3 rounded-md p-1.5 text-sm font-semibold text-primary hover:bg-primary-foreground hover:text-primary-accent">
-                      <MessageSquarePlus
-                        className="h-5 w-5 shrink-0 text-muted-foreground group-hover:text-primary-accent"
-                        aria-hidden="true"
-                      />
-                      Feedback
-                    </li>
-                  </FeedbackButtonWrapper>
-                )}
-              </ul>
-            </nav>
-
-            <Menu as="div" className="relative">
-              <Menu.Button className="flex w-full items-center gap-x-2 overflow-hidden p-1.5 py-3 pl-3 pr-4 text-sm font-semibold text-primary hover:bg-primary-foreground">
-                <span className="sr-only">Open user menu</span>
-                <Avatar className="h-7 w-7">
-                  <AvatarImage src={session.data?.user?.image ?? undefined} />
-                  <AvatarFallback>
-                    {session.data?.user?.name
-                      ? session.data.user.name
-                          .split(" ")
-                          .map((word) => word[0])
-                          .slice(0, 2)
-                          .concat("")
-                      : null}
-                  </AvatarFallback>
-                </Avatar>
-                <span className="flex-shrink truncate text-sm font-semibold text-primary">
-                  {session.data?.user?.name}
-                </span>
-                <div className="flex-1" />
-                <ChevronDownIcon
-                  className="h-5 w-5 text-muted-foreground"
-                  aria-hidden="true"
-                />
-              </Menu.Button>
-              <Transition
-                as={Fragment}
-                enter="transition ease-out duration-100"
-                enterFrom="transform opacity-0 scale-95"
-                enterTo="transform opacity-100 scale-100"
-                leave="transition ease-in duration-75"
-                leaveFrom="transform opacity-100 scale-100"
-                leaveTo="transform opacity-0 scale-95"
-              >
-                <Menu.Items className="absolute -top-full bottom-1 right-0 z-10 overflow-hidden rounded-md bg-background py-2 shadow-lg ring-1 ring-border focus:outline-none">
-                  <span
-                    className="block max-w-56 overflow-hidden truncate border-b px-3 pb-2 text-sm leading-6 text-muted-foreground"
-                    title={session.data?.user?.email ?? undefined}
-                  >
-                    {session.data?.user?.email}
-                  </span>
-                  {userNavigation.map((item) => (
-                    <Menu.Item key={item.name}>
-                      {({ active }) => (
-                        <a
-                          onClick={() => void item.onClick()}
-                          className={cn(
-                            active ? "bg-primary-foreground" : "",
-                            "flex cursor-pointer items-center justify-between px-2 py-0.5 text-sm leading-6 text-primary",
-                          )}
-                        >
-                          {item.name}
-                          {item.content}
-                        </a>
-                      )}
-                    </Menu.Item>
-                  ))}
-                </Menu.Items>
-              </Transition>
-            </Menu>
-          </div>
-        </div>
->>>>>>> 91cd86a2
 
         <div className="sticky top-0 z-40 flex items-center gap-x-6 bg-background px-4 py-4 shadow-sm sm:px-6">
           <button
@@ -510,14 +409,9 @@
             </Transition>
           </Menu>
         </div>
-<<<<<<< HEAD
         <div className="">
-          {env.NEXT_PUBLIC_DEMO_PROJECT_ID &&
-=======
-        <div className="lg:pl-56">
           {env.NEXT_PUBLIC_DEMO_ORG_ID &&
           env.NEXT_PUBLIC_DEMO_PROJECT_ID &&
->>>>>>> 91cd86a2
           routerProjectId === env.NEXT_PUBLIC_DEMO_PROJECT_ID &&
           Boolean(env.NEXT_PUBLIC_LANGFUSE_CLOUD_REGION) ? (
             <div className="flex w-full items-center border-b border-dark-yellow  bg-light-yellow px-4 py-2 lg:sticky lg:top-0 lg:z-40">
