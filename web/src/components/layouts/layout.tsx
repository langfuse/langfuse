--- conflicted
+++ resolved
@@ -258,11 +258,7 @@
                       >
                         <span className="sr-only">Close sidebar</span>
                         <XMarkIcon
-<<<<<<< HEAD
-                          className="h-6 w-6 text-background"
-=======
-                          className="h-5 w-5 text-white"
->>>>>>> 6435ce1a
+                          className="h-5 w-5 text-background"
                           aria-hidden="true"
                         />
                       </button>
@@ -282,11 +278,7 @@
                         <MainNavigation nav={navigation} />
                       </ul>
                       <div className="mb-2 flex flex-row place-content-between items-center">
-<<<<<<< HEAD
-                        <div className="text-xs font-semibold leading-6 text-muted-foreground">
-=======
-                        <div className="text-xs font-semibold text-gray-400">
->>>>>>> 6435ce1a
+                        <div className="text-xs font-semibold text-muted-foreground">
                           Project
                         </div>
                         <NewProjectButton size="xs" />
@@ -325,26 +317,16 @@
                   description="What do you think about this project? What can be improved?"
                   type="feedback"
                 >
-<<<<<<< HEAD
-                  <li className="group -mx-2 my-1 flex cursor-pointer gap-x-3 rounded-md p-2 text-sm font-semibold leading-6 text-primary hover:bg-primary-foreground hover:text-primary-accent">
+                  <li className="group -mx-2 my-1 flex cursor-pointer gap-x-3 rounded-md p-1.5 text-sm font-semibold text-primary hover:bg-primary-foreground hover:text-primary-accent">
                     <MessageSquarePlus
-                      className="h-6 w-6 shrink-0 text-muted-foreground group-hover:text-primary-accent"
-=======
-                  <li className="group -mx-2 my-1 flex cursor-pointer gap-x-3 rounded-md p-1.5 text-sm font-semibold text-gray-700 hover:bg-gray-50 hover:text-indigo-600">
-                    <MessageSquarePlus
-                      className="h-5 w-5 shrink-0 text-gray-400 group-hover:text-indigo-600"
->>>>>>> 6435ce1a
+                      className="h-5 w-5 shrink-0 text-muted-foreground group-hover:text-primary-accent"
                       aria-hidden="true"
                     />
                     Feedback
                   </li>
                 </FeedbackButtonWrapper>
                 <div className="mb-2 flex flex-row place-content-between items-center">
-<<<<<<< HEAD
-                  <div className="text-xs font-semibold leading-6 text-muted-foreground">
-=======
-                  <div className="text-xs font-semibold text-gray-400">
->>>>>>> 6435ce1a
+                  <div className="text-xs font-semibold text-muted-foreground">
                     Project
                   </div>
                   <NewProjectButton size="xs" />
@@ -357,11 +339,7 @@
             </nav>
 
             <Menu as="div" className="relative">
-<<<<<<< HEAD
-              <Menu.Button className="flex w-full items-center gap-x-4 overflow-hidden p-1.5 py-3 pl-6 pr-10 text-sm font-semibold leading-6 text-primary hover:bg-primary-foreground">
-=======
-              <Menu.Button className="flex w-full items-center gap-x-2 overflow-hidden p-1.5 py-3 pl-6 pr-8 text-sm font-semibold text-gray-900 hover:bg-gray-50">
->>>>>>> 6435ce1a
+              <Menu.Button className="flex w-full items-center gap-x-2 overflow-hidden p-1.5 py-3 pl-6 pr-8 text-sm font-semibold text-primary hover:bg-primary-foreground">
                 <span className="sr-only">Open user menu</span>
                 <Avatar className="h-7 w-7">
                   <AvatarImage src={session.data?.user?.image ?? undefined} />
@@ -375,11 +353,7 @@
                       : null}
                   </AvatarFallback>
                 </Avatar>
-<<<<<<< HEAD
-                <span className="flex-shrink truncate text-sm font-semibold leading-6 text-primary">
-=======
-                <span className="flex-shrink truncate text-sm font-semibold text-gray-900">
->>>>>>> 6435ce1a
+                <span className="flex-shrink truncate text-sm font-semibold text-primary">
                   {session.data?.user?.name}
                 </span>
                 <div className="flex-1" />
@@ -397,13 +371,8 @@
                 leaveFrom="transform opacity-100 scale-100"
                 leaveTo="transform opacity-0 scale-95"
               >
-<<<<<<< HEAD
                 <Menu.Items className="absolute -top-full bottom-1 right-0 z-10 rounded-md bg-background py-2 shadow-lg ring-1 ring-primary/5 focus:outline-none">
                   <span className="block border-b px-3 pb-2 text-sm leading-6 text-muted-foreground">
-=======
-                <Menu.Items className="absolute -top-full right-0 z-10 mt-2.5 rounded-md bg-white py-2 shadow-lg ring-1 ring-gray-900/5 focus:outline-none">
-                  <span className="mb-1 block border-b px-3 pb-2 text-sm text-gray-500">
->>>>>>> 6435ce1a
                     {session.data?.user?.email}
                   </span>
                   {userNavigation.map((item) => (
@@ -412,13 +381,8 @@
                         <a
                           onClick={() => void item.onClick()}
                           className={cn(
-<<<<<<< HEAD
                             active ? "bg-primary-foreground" : "",
-                            "flex cursor-pointer items-center justify-between px-2 py-1 text-sm leading-6 text-primary",
-=======
-                            active ? "bg-gray-50" : "",
-                            "block cursor-pointer px-3 py-1 text-sm text-gray-900",
->>>>>>> 6435ce1a
+                            "flex cursor-pointer items-center justify-between px-2 py-1 text-sm text-primary",
                           )}
                         >
                           {item.name}
@@ -448,11 +412,7 @@
             showEnvLabel={session.data?.user?.email?.endsWith("@langfuse.com")}
           />
           <Menu as="div" className="relative">
-<<<<<<< HEAD
-            <Menu.Button className="flex items-center gap-x-4 text-sm font-semibold leading-6 text-primary">
-=======
-            <Menu.Button className="flex items-center gap-x-4 text-sm font-semibold text-gray-900">
->>>>>>> 6435ce1a
+            <Menu.Button className="flex items-center gap-x-4 text-sm font-semibold text-primary">
               <span className="sr-only">Open user menu</span>
               <Avatar className="h-8 w-8">
                 <AvatarImage src={session.data?.user?.image ?? undefined} />
@@ -476,13 +436,8 @@
               leaveFrom="transform opacity-100 scale-100"
               leaveTo="transform opacity-0 scale-95"
             >
-<<<<<<< HEAD
               <Menu.Items className="absolute right-0 z-10 mt-2.5 rounded-md bg-background py-2 shadow-lg ring-1 ring-primary/5 focus:outline-none">
                 <span className="mb-1 block border-b px-3 pb-2 text-sm leading-6 text-muted-foreground">
-=======
-              <Menu.Items className="absolute right-0 z-10 mt-2.5 rounded-md bg-white py-2 shadow-lg ring-1 ring-gray-900/5 focus:outline-none">
-                <span className="mb-1 block border-b px-3 pb-2 text-sm text-gray-500">
->>>>>>> 6435ce1a
                   {session.data?.user?.email}
                 </span>
                 {userNavigation.map((item) => (
@@ -491,13 +446,8 @@
                       <a
                         onClick={() => void item.onClick()}
                         className={cn(
-<<<<<<< HEAD
-                          active ? "bg-primary-foreground" : "",
-                          "flex cursor-pointer items-center justify-between px-2 py-1 text-sm leading-6 text-primary",
-=======
                           active ? "bg-gray-50" : "",
                           "block cursor-pointer px-3 py-1 text-sm text-gray-900",
->>>>>>> 6435ce1a
                         )}
                       >
                         {item.name}
@@ -580,15 +530,9 @@
                 href={item.href}
                 className={clsx(
                   item.current
-<<<<<<< HEAD
                     ? "bg-primary-foreground text-primary-accent"
                     : "text-primary hover:bg-primary-foreground hover:text-primary-accent",
-                  "group flex gap-x-3 rounded-md p-2 text-sm font-semibold leading-6",
-=======
-                    ? "bg-gray-50 text-indigo-600"
-                    : "text-gray-700 hover:bg-gray-50 hover:text-indigo-600",
-                  "group flex gap-x-3 rounded-md p-1.5 text-sm font-semibold",
->>>>>>> 6435ce1a
+                  "group flex gap-x-3 rounded-md p-2 text-sm font-semibold",
                 )}
                 onClick={onNavitemClick}
                 target={item.newTab ? "_blank" : undefined}
@@ -597,15 +541,9 @@
                   <item.icon
                     className={clsx(
                       item.current
-<<<<<<< HEAD
                         ? "text-primary-accent"
                         : "text-muted-foreground group-hover:text-primary-accent",
-                      "h-6 w-6 shrink-0",
-=======
-                        ? "text-indigo-600"
-                        : "text-gray-400 group-hover:text-indigo-600",
                       "h-5 w-5 shrink-0",
->>>>>>> 6435ce1a
                     )}
                     aria-hidden="true"
                   />
@@ -634,20 +572,12 @@
                 {({ open }) => (
                   <>
                     <Disclosure.Button
-<<<<<<< HEAD
-                      className="group flex w-full items-center gap-x-3 rounded-md p-2 text-left text-sm font-semibold leading-6 hover:bg-primary-foreground hover:text-primary-accent"
-=======
-                      className="group flex w-full items-center gap-x-3 rounded-md p-1.5 text-left text-sm font-semibold hover:bg-gray-50 hover:text-indigo-600"
->>>>>>> 6435ce1a
+                      className="group flex w-full items-center gap-x-3 rounded-md p-2 text-left text-sm font-semibold hover:bg-primary-foreground hover:text-primary-accent"
                       onClick={() => setIsOpen(!isOpen)}
                     >
                       {item.icon && (
                         <item.icon
-<<<<<<< HEAD
-                          className="h-6 w-6 shrink-0 text-muted-foreground group-hover:text-primary-accent"
-=======
-                          className="h-5 w-5 shrink-0 text-gray-400 group-hover:text-indigo-600"
->>>>>>> 6435ce1a
+                          className="h-5 w-5 shrink-0 text-muted-foreground group-hover:text-primary-accent"
                           aria-hidden="true"
                         />
                       )}
@@ -682,15 +612,9 @@
                             href={subItem.href ?? "#"}
                             className={clsx(
                               subItem.current
-<<<<<<< HEAD
                                 ? "bg-primary-foreground text-primary-accent"
                                 : "text-primary hover:bg-primary-foreground hover:text-primary-accent",
-                              "flex w-full items-center gap-x-3 rounded-md py-2 pl-9 pr-2 text-sm leading-6",
-=======
-                                ? "bg-gray-50 text-indigo-600"
-                                : "text-gray-700 hover:bg-gray-50 hover:text-indigo-600",
                               "ml-0.5 flex w-full items-center gap-x-3 rounded-md p-1.5 pl-7 pr-2 text-sm",
->>>>>>> 6435ce1a
                             )}
                             target={subItem.newTab ? "_blank" : undefined}
                           >
