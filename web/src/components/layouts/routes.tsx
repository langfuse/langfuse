import { type Flag } from "@/src/features/feature-flags/types";
import { type ProjectScope } from "@/src/features/rbac/constants/projectAccessRights";
import {
  Database,
  LayoutDashboard,
  LifeBuoy,
  ListTree,
  type LucideIcon,
  Settings,
  UsersIcon,
  TerminalIcon,
  Lightbulb,
  Grid2X2,
  Sparkle,
  FileJson,
  Search,
  Home,
<<<<<<< HEAD
  MessageSquare,
  UserIcon,
=======
  SquarePercent,
  ClipboardPen,
  Clock,
>>>>>>> acab0774
} from "lucide-react";
import { type ReactNode } from "react";
import { type Entitlement } from "@/src/features/entitlements/constants/entitlements";
import { type User } from "next-auth";
import { type OrganizationScope } from "@/src/features/rbac/constants/organizationAccessRights";
import { SupportMenuDropdown } from "@/src/components/nav/support-menu-dropdown";
import { SidebarMenuButton } from "@/src/components/ui/sidebar";
import { useCommandMenu } from "@/src/features/command-k-menu/CommandMenuProvider";
import { usePostHogClientCapture } from "@/src/features/posthog-analytics/usePostHogClientCapture";
import { CloudStatusMenu } from "@/src/features/cloud-status-notification/components/CloudStatusMenu";
import { type ProductModule } from "@/src/ee/features/ui-customization/productModuleSchema";

export enum RouteSection {
  Main = "main",
  Secondary = "secondary",
}

export enum RouteGroup {
  Observability = "Observability",
  PromptManagement = "Prompt Management",
  Evaluation = "Evaluation",
}

export type Route = {
  title: string;
  menuNode?: ReactNode;
  featureFlag?: Flag;
  label?: string | ReactNode;
  projectRbacScopes?: ProjectScope[]; // array treated as OR
  organizationRbacScope?: OrganizationScope;
  icon?: LucideIcon; // ignored for nested routes
  pathname: string; // link
  items?: Array<Route>; // folder
  section?: RouteSection; // which section of the sidebar (top/main/bottom)
  newTab?: boolean; // open in new tab
  entitlements?: Entitlement[]; // entitlements required, array treated as OR
  productModule?: ProductModule; // Product module this route belongs to. Used to show/hide modules via ui customization.
  show?: (p: {
    organization: User["organizations"][number] | undefined;
  }) => boolean;
  group?: RouteGroup; // group this route belongs to (within a section)
};

export const ROUTES: Route[] = [
  {
    title: "Go to...",
    pathname: "", // Empty pathname since this is a dropdown
    icon: Search,
    menuNode: <CommandMenuTrigger />,
    section: RouteSection.Main,
  },
  {
    title: "Organizations",
    pathname: "/",
    icon: Grid2X2,
    show: ({ organization }) => organization === undefined,
    section: RouteSection.Main,
  },
  {
    title: "Projects",
    pathname: "/organization/[organizationId]",
    icon: Grid2X2,
    section: RouteSection.Main,
  },
  {
    title: "Home",
    pathname: `/project/[projectId]`,
    icon: Home,
    section: RouteSection.Main,
  },
  {
    title: "Dashboards",
    pathname: `/project/[projectId]/dashboards`,
    icon: LayoutDashboard,
    productModule: "dashboards",
    section: RouteSection.Main,
  },
  {
    title: "Tracing",
    icon: ListTree,
    productModule: "tracing",
    group: RouteGroup.Observability,
    section: RouteSection.Main,
    pathname: `/project/[projectId]/traces`,
  },
  {
    title: "Sessions",
    icon: Clock,
    productModule: "tracing",
    group: RouteGroup.Observability,
    section: RouteSection.Main,
    pathname: `/project/[projectId]/sessions`,
  },
  {
    title: "Users",
    pathname: `/project/[projectId]/users`,
    icon: UsersIcon,
    productModule: "tracing",
    group: RouteGroup.Observability,
    section: RouteSection.Main,
  },
  {
    title: "Prompts",
    pathname: "/project/[projectId]/prompts",
    icon: FileJson,
    projectRbacScopes: ["prompts:read"],
    productModule: "prompt-management",
    group: RouteGroup.PromptManagement,
    section: RouteSection.Main,
  },
  {
    title: "Playground",
    pathname: "/project/[projectId]/playground",
    icon: TerminalIcon,
    productModule: "playground",
    group: RouteGroup.PromptManagement,
    section: RouteSection.Main,
  },
  {
    title: "Scores",
    pathname: `/project/[projectId]/scores`,
    group: RouteGroup.Evaluation,
    section: RouteSection.Main,
    icon: SquarePercent,
  },
  {
    title: "LLM-as-a-Judge",
    icon: Lightbulb,
    productModule: "evaluation",
    projectRbacScopes: ["evalJob:read"],
    group: RouteGroup.Evaluation,
    section: RouteSection.Main,
    pathname: `/project/[projectId]/evals`,
  },
  {
    title: "Human Annotation",
    pathname: `/project/[projectId]/annotation-queues`,
    projectRbacScopes: ["annotationQueues:read"],
    group: RouteGroup.Evaluation,
    section: RouteSection.Main,
    icon: ClipboardPen,
  },
  {
    title: "Datasets",
    pathname: `/project/[projectId]/datasets`,
    icon: Database,
    productModule: "datasets",
    group: RouteGroup.Evaluation,
    section: RouteSection.Main,
  },
  {
    title: "Accounts",
    pathname: `/project/[projectId]/accounts`,
    icon: UserIcon,
  },
  {
    title: "Conversations",
    pathname: `/project/[projectId]/conversations`,
    icon: MessageSquare,
  },
  {
    title: "Upgrade",
    icon: Sparkle,
    pathname: "/project/[projectId]/settings/billing",
    section: RouteSection.Secondary,
    entitlements: ["cloud-billing"],
    organizationRbacScope: "langfuseCloudBilling:CRUD",
    show: ({ organization }) => organization?.plan === "cloud:hobby",
  },
  {
    title: "Upgrade",
    icon: Sparkle,
    pathname: "/organization/[organizationId]/settings/billing",
    section: RouteSection.Secondary,
    entitlements: ["cloud-billing"],
    organizationRbacScope: "langfuseCloudBilling:CRUD",
    show: ({ organization }) => organization?.plan === "cloud:hobby",
  },
  {
    title: "Cloud Status",
    section: RouteSection.Secondary,
    pathname: "",
    menuNode: <CloudStatusMenu />,
  },
  {
    title: "Settings",
    pathname: "/project/[projectId]/settings",
    icon: Settings,
    section: RouteSection.Secondary,
  },
  {
    title: "Settings",
    pathname: "/organization/[organizationId]/settings",
    icon: Settings,
    section: RouteSection.Secondary,
  },
  {
    title: "Support",
    icon: LifeBuoy,
    section: RouteSection.Secondary,
    pathname: "", // Empty pathname since this is a dropdown
    menuNode: <SupportMenuDropdown />,
  },
];

function CommandMenuTrigger() {
  const { setOpen } = useCommandMenu();
  const capture = usePostHogClientCapture();

  return (
    <SidebarMenuButton
      onClick={() => {
        capture("cmd_k_menu:opened", {
          source: "main_navigation",
        });
        setOpen(true);
      }}
      className="whitespace-nowrap"
    >
      <Search className="h-4 w-4" />
      Go to...
      <kbd className="pointer-events-none ml-auto inline-flex h-5 select-none items-center gap-1 rounded-md border px-1.5 font-mono text-[10px]">
        {navigator.userAgent.includes("Mac") ? (
          <span className="text-[12px]">⌘</span>
        ) : (
          <span>Ctrl</span>
        )}
        <span>K</span>
      </kbd>
    </SidebarMenuButton>
  );
}<|MERGE_RESOLUTION|>--- conflicted
+++ resolved
@@ -15,14 +15,11 @@
   FileJson,
   Search,
   Home,
-<<<<<<< HEAD
   MessageSquare,
   UserIcon,
-=======
   SquarePercent,
   ClipboardPen,
   Clock,
->>>>>>> acab0774
 } from "lucide-react";
 import { type ReactNode } from "react";
 import { type Entitlement } from "@/src/features/entitlements/constants/entitlements";
