--- conflicted
+++ resolved
@@ -121,40 +121,6 @@
           </Badge>
         )}
       </div>
-<<<<<<< HEAD
-      <div className="mt-5 flex flex-col gap-2 border-t pt-5">
-        {session.data?.traces.map((trace) => (
-          <Card
-            className="group grid gap-3 border-border p-2 shadow-none hover:border-border md:grid-cols-3"
-            key={trace.id}
-          >
-            <SessionIO traceId={trace.id} />
-            <div className="-mt-1 p-1 opacity-50 transition-opacity group-hover:opacity-100">
-              <Link
-                href={`/project/${projectId}/traces/${trace.id}`}
-                className="text-xs hover:underline"
-              >
-                Trace: {trace.name} ({trace.id})&nbsp;↗
-              </Link>
-              <div className="text-xs text-muted-foreground">
-                {trace.timestamp.toLocaleString()}
-              </div>
-              <div className="mb-1 mt-2 text-xs text-muted-foreground">
-                Scores
-              </div>
-              <div className="flex flex-wrap content-start items-start gap-1">
-                <GroupedScoreBadges scores={trace.scores} />
-              </div>
-              <ManualScoreButton
-                projectId={projectId}
-                traceId={trace.id}
-                scores={trace.scores}
-                variant="badge"
-              />
-            </div>
-          </Card>
-        ))}
-=======
       {session.data && (
         <TraceCardList
           session={session.data}
@@ -205,7 +171,7 @@
           }))
           .map(({ virtualItem, trace }) => (
             <Card
-              className="border-border-gray-150 group grid w-full gap-3 overflow-hidden p-2 shadow-none hover:border-gray-300 md:grid-cols-3"
+              className="group grid w-full gap-3 overflow-hidden border-border p-2 shadow-none hover:border-border md:grid-cols-3"
               key={virtualItem.key}
               data-index={virtualItem.index}
               style={{
@@ -227,10 +193,12 @@
                   >
                     Trace: {trace.name} ({trace.id})&nbsp;↗
                   </Link>
-                  <div className="text-xs text-gray-500">
+                  <div className="text-xs text-muted-foreground">
                     {trace.timestamp.toLocaleString()}
                   </div>
-                  <div className="mb-1 mt-2 text-xs text-gray-500">Scores</div>
+                  <div className="mb-1 mt-2 text-xs text-muted-foreground">
+                    Scores
+                  </div>
                   <div className="flex flex-wrap content-start items-start gap-1">
                     <GroupedScoreBadges scores={trace.scores} />
                   </div>
@@ -244,7 +212,6 @@
               </ScrollArea>
             </Card>
           ))}
->>>>>>> 6435ce1a
       </div>
     </div>
   );
