--- conflicted
+++ resolved
@@ -91,11 +91,7 @@
         column: "Timestamp",
         type: "datetime",
         operator: ">",
-<<<<<<< HEAD
-        value: utcDateOffsetByDays(-useTableLookBackDays()),
-=======
-        value: localtimeDateOffsetByDays(-useTableLookBackDays(projectId)),
->>>>>>> e07024f6
+        value: localtimeDateOffsetByDays(-useTableLookBackDays()),
       },
     ],
     "scores",
