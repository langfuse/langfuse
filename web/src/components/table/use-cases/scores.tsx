--- conflicted
+++ resolved
@@ -87,18 +87,7 @@
     useTableDateRange();
 
   const [userFilterState, setUserFilterState] = useQueryFilterState(
-<<<<<<< HEAD
-    [
-      {
-        column: "Timestamp",
-        type: "datetime",
-        operator: ">",
-        value: localtimeDateOffsetByDays(-useTableLookBackDays()),
-      },
-    ],
-=======
     [],
->>>>>>> dd34aad8
     "scores",
   );
 
