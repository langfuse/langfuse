import { DataTable } from "@/src/components/table/data-table";
import { useRowHeightLocalStorage } from "@/src/components/table/data-table-row-height-switch";
import { DataTableToolbar } from "@/src/components/table/data-table-toolbar";
import TableLink from "@/src/components/table/table-link";
import { type LangfuseColumnDef } from "@/src/components/table/types";
import { IOTableCell } from "@/src/components/ui/CodeJsonViewer";
import { Avatar, AvatarImage } from "@/src/components/ui/avatar";
import useColumnVisibility from "@/src/features/column-visibility/hooks/useColumnVisibility";
import { useQueryFilterState } from "@/src/features/filters/hooks/useFilterState";
import { isNumericDataType } from "@/src/features/manual-scoring/lib/helpers";
import { useOrderByState } from "@/src/features/orderBy/hooks/useOrderByState";
import { useTableLookBackDays } from "@/src/hooks/useTableLookBackDays";
import {
  type ScoreOptions,
  scoresTableColsWithOptions,
} from "@/src/server/api/definitions/scoresTable";
import { api } from "@/src/utils/api";
<<<<<<< HEAD
import { localtimeDateOffsetByDays } from "@/src/utils/dates";
=======
import { utcDateOffsetByDays } from "@/src/utils/dates";
import { isPresent } from "@/src/utils/typeChecks";
>>>>>>> a24c0d77
import type { RouterOutput, RouterInput } from "@/src/utils/types";
import type { FilterState, ScoreDataType } from "@langfuse/shared";
import { useQueryParams, withDefault, NumberParam } from "use-query-params";

export type ScoresTableRow = {
  id: string;
  traceId: string;
  timestamp: string;
  source: string;
  name: string;
  dataType: ScoreDataType;
  value: string;
  author: {
    image?: string;
    name?: string;
  };
  comment?: string;
  observationId?: string;
  traceName?: string;
  userId?: string;
  jobConfigurationId?: string;
};

export type ScoreFilterInput = Omit<
  RouterInput["scores"]["all"],
  "projectId" | "userId"
>;

function createFilterState(
  userFilterState: FilterState,
  omittedFilters: Record<string, string>[],
): FilterState {
  return omittedFilters.reduce((filterState, { key, value }) => {
    return filterState.concat([
      {
        column: `${key}`,
        type: "string",
        operator: "=",
        value: value,
      },
    ]);
  }, userFilterState);
}

export default function ScoresTable({
  projectId,
  userId,
  traceId,
  observationId,
  omittedFilter = [],
  hiddenColumns = [],
  tableColumnVisibilityName = "scoresColumnVisibility",
}: {
  projectId: string;
  userId?: string;
  traceId?: string;
  observationId?: string;
  omittedFilter?: string[];
  hiddenColumns?: string[];
  tableColumnVisibilityName?: string;
}) {
  const [paginationState, setPaginationState] = useQueryParams({
    pageIndex: withDefault(NumberParam, 0),
    pageSize: withDefault(NumberParam, 50),
  });

  const [rowHeight, setRowHeight] = useRowHeightLocalStorage("scores", "s");

  const [userFilterState, setUserFilterState] = useQueryFilterState(
    [
      {
        column: "Timestamp",
        type: "datetime",
        operator: ">",
<<<<<<< HEAD
        value: localtimeDateOffsetByDays(-useLookBackDays(projectId)),
=======
        value: utcDateOffsetByDays(-useTableLookBackDays(projectId)),
>>>>>>> a24c0d77
      },
    ],
    "scores",
  );

  const filterState = createFilterState(userFilterState, [
    ...(userId ? [{ key: "User ID", value: userId }] : []),
    ...(traceId ? [{ key: "Trace ID", value: traceId }] : []),
    ...(observationId ? [{ key: "Observation ID", value: observationId }] : []),
  ]);

  const [orderByState, setOrderByState] = useOrderByState({
    column: "timestamp",
    order: "DESC",
  });

  const scores = api.scores.all.useQuery({
    page: paginationState.pageIndex,
    limit: paginationState.pageSize,
    projectId,
    filter: filterState,
    orderBy: orderByState,
  });
  const totalCount = scores.data?.totalCount ?? 0;

  const filterOptions = api.scores.filterOptions.useQuery(
    {
      projectId,
    },
    {
      trpc: {
        context: {
          skipBatch: true,
        },
      },
    },
  );

  const rawColumns: LangfuseColumnDef<ScoresTableRow>[] = [
    {
      accessorKey: "traceId",
      id: "traceId",
      enableColumnFilter: true,
      header: "Trace ID",
      enableSorting: true,
      cell: ({ row }) => {
        const value = row.getValue("traceId");
        return typeof value === "string" ? (
          <>
            <TableLink
              path={`/project/${projectId}/traces/${value}`}
              value={value}
            />
          </>
        ) : undefined;
      },
    },
    {
      accessorKey: "observationId",
      id: "observationId",
      header: "Observation ID",
      enableSorting: true,
      cell: ({ row }) => {
        const observationId = row.getValue(
          "observationId",
        ) as ScoresTableRow["observationId"];
        const traceId = row.getValue("traceId") as ScoresTableRow["traceId"];
        return traceId && observationId ? (
          <TableLink
            path={`/project/${projectId}/traces/${traceId}?observation=${observationId}`}
            value={observationId}
          />
        ) : undefined;
      },
    },
    {
      accessorKey: "traceName",
      header: "Trace Name",
      id: "traceName",
      enableHiding: true,
      enableSorting: true,
      cell: ({ row }) => {
        const value = row.getValue("traceName") as ScoresTableRow["traceName"];
        const filter = encodeURIComponent(
          `name;stringOptions;;any of;${value}`,
        );
        return value ? (
          <TableLink
            path={`/project/${projectId}/traces?filter=${value ? filter : ""}`}
            value={value}
            truncateAt={40}
          />
        ) : undefined;
      },
    },
    {
      accessorKey: "userId",
      header: "Trace User ID",
      id: "userId",
      headerTooltip: {
        description: "The user ID associated with the trace.",
        href: "https://langfuse.com/docs/tracing-features/users",
      },
      enableHiding: true,
      enableSorting: true,
      cell: ({ row }) => {
        const value = row.getValue("userId");
        return typeof value === "string" ? (
          <>
            <TableLink
              path={`/project/${projectId}/users/${value}`}
              value={value}
              truncateAt={40}
            />
          </>
        ) : undefined;
      },
    },
    {
      accessorKey: "timestamp",
      header: "Timestamp",
      id: "timestamp",
      enableHiding: true,
      enableSorting: true,
    },
    {
      accessorKey: "source",
      header: "Source",
      id: "source",
      enableHiding: true,
      enableSorting: true,
    },
    {
      accessorKey: "name",
      header: "Name",
      id: "name",
      enableHiding: true,
      enableSorting: true,
    },
    {
      accessorKey: "dataType",
      header: "Data Type",
      id: "dataType",
      enableHiding: true,
      enableSorting: true,
    },
    {
      accessorKey: "value",
      header: "Value",
      id: "value",
      enableHiding: true,
      enableSorting: true,
    },
    {
      accessorKey: "author",
      id: "author",
      header: "Author",
      enableHiding: true,
      cell: ({ row }) => {
        const { name, image } = row.getValue(
          "author",
        ) as ScoresTableRow["author"];
        return (
          <div className="flex items-center space-x-2">
            <Avatar className="h-7 w-7">
              <AvatarImage
                src={image ?? undefined}
                alt={name ?? "User Avatar"}
              />
            </Avatar>
            <span>{name}</span>
          </div>
        );
      },
    },
    {
      accessorKey: "jobConfigurationId",
      header: "Eval Configuration ID",
      id: "jobConfigurationId",
      headerTooltip: {
        description: "The Job Configuration ID associated with the trace.",
        href: "https://langfuse.com/docs/scores/model-based-evals",
      },
      enableHiding: true,
      enableSorting: true,
      cell: ({ row }) => {
        const value = row.getValue("jobConfigurationId");
        return typeof value === "string" ? (
          <>
            <TableLink
              path={`/project/${projectId}/evals/configs/${value}`}
              value={value}
              truncateAt={40}
            />
          </>
        ) : undefined;
      },
    },
    {
      accessorKey: "comment",
      header: "Comment",
      id: "comment",
      enableHiding: true,
      cell: ({ row }) => {
        const value = row.getValue("comment") as ScoresTableRow["comment"];
        return (
          !!value && <IOTableCell data={value} singleLine={rowHeight === "s"} />
        );
      },
    },
  ];

  const columns = rawColumns.filter(
    (c) => !!c.id && !hiddenColumns.includes(c.id),
  );

  const [columnVisibility, setColumnVisibility] =
    useColumnVisibility<ScoresTableRow>(tableColumnVisibilityName, columns);

  const convertToTableRow = (
    score: RouterOutput["scores"]["all"]["scores"][0],
  ): ScoresTableRow => {
    return {
      id: score.id,
      timestamp: score.timestamp.toLocaleString(),
      source: score.source,
      name: score.name,
      dataType: score.dataType,
      value:
        isNumericDataType(score.dataType) && isPresent(score.value)
          ? score.value % 1 === 0
            ? String(score.value)
            : score.value.toFixed(4)
          : score.stringValue ?? "",
      author: {
        image: score.authorUserImage ?? undefined,
        name: score.authorUserName ?? undefined,
      },
      comment: score.comment ?? undefined,
      observationId: score.observationId ?? undefined,
      traceId: score.traceId,
      traceName: score.traceName ?? undefined,
      userId: score.traceUserId ?? undefined,
      jobConfigurationId: score.jobConfigurationId ?? undefined,
    };
  };

  const transformFilterOptions = (
    traceFilterOptions: ScoreOptions | undefined,
  ) => {
    return scoresTableColsWithOptions(traceFilterOptions).filter(
      (c) => !omittedFilter?.includes(c.name) && !hiddenColumns.includes(c.id),
    );
  };

  return (
    <>
      <DataTableToolbar
        columns={columns}
        filterColumnDefinition={transformFilterOptions(filterOptions.data)}
        filterState={userFilterState}
        setFilterState={setUserFilterState}
        columnVisibility={columnVisibility}
        setColumnVisibility={setColumnVisibility}
        rowHeight={rowHeight}
        setRowHeight={setRowHeight}
      />
      <DataTable
        columns={columns}
        data={
          scores.isLoading
            ? { isLoading: true, isError: false }
            : scores.isError
              ? {
                  isLoading: false,
                  isError: true,
                  error: scores.error.message,
                }
              : {
                  isLoading: false,
                  isError: false,
                  data: scores.data.scores.map((t) => convertToTableRow(t)),
                }
        }
        pagination={{
          pageCount: Math.ceil(totalCount / paginationState.pageSize),
          onChange: setPaginationState,
          state: paginationState,
        }}
        orderBy={orderByState}
        setOrderBy={setOrderByState}
        columnVisibility={columnVisibility}
        onColumnVisibilityChange={setColumnVisibility}
        rowHeight={rowHeight}
      />
    </>
  );
}<|MERGE_RESOLUTION|>--- conflicted
+++ resolved
@@ -15,12 +15,8 @@
   scoresTableColsWithOptions,
 } from "@/src/server/api/definitions/scoresTable";
 import { api } from "@/src/utils/api";
-<<<<<<< HEAD
 import { localtimeDateOffsetByDays } from "@/src/utils/dates";
-=======
-import { utcDateOffsetByDays } from "@/src/utils/dates";
 import { isPresent } from "@/src/utils/typeChecks";
->>>>>>> a24c0d77
 import type { RouterOutput, RouterInput } from "@/src/utils/types";
 import type { FilterState, ScoreDataType } from "@langfuse/shared";
 import { useQueryParams, withDefault, NumberParam } from "use-query-params";
@@ -95,11 +91,7 @@
         column: "Timestamp",
         type: "datetime",
         operator: ">",
-<<<<<<< HEAD
-        value: localtimeDateOffsetByDays(-useLookBackDays(projectId)),
-=======
-        value: utcDateOffsetByDays(-useTableLookBackDays(projectId)),
->>>>>>> a24c0d77
+        value: localtimeDateOffsetByDays(-useTableLookBackDays(projectId)),
       },
     ],
     "scores",
