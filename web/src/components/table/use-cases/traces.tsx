--- conflicted
+++ resolved
@@ -40,13 +40,10 @@
 } from "@langfuse/shared";
 import { useRowHeightLocalStorage } from "@/src/components/table/data-table-row-height-switch";
 import { IOTableCell } from "@/src/components/ui/CodeJsonViewer";
-<<<<<<< HEAD
 import { useLookBackDays } from "@/src/hooks/useLookBackDays";
 import { useDateRange } from "@/src/components/useDateRange";
-=======
 import { useTableLookBackDays } from "@/src/hooks/useTableLookBackDays";
 import { type APIScore } from "@/src/features/public-api/types/scores";
->>>>>>> 833c09d8
 
 export type TracesTableRow = {
   bookmarked: boolean;
@@ -101,18 +98,7 @@
     localtimeDateOffsetByDays(-useLookBackDays(projectId)),
   );
   const [userFilterState, setUserFilterState] = useQueryFilterState(
-<<<<<<< HEAD
     [],
-=======
-    [
-      {
-        column: "Timestamp",
-        type: "datetime",
-        operator: ">",
-        value: localtimeDateOffsetByDays(-useTableLookBackDays(projectId)),
-      },
-    ],
->>>>>>> 833c09d8
     "traces",
   );
   const [orderByState, setOrderByState] = useOrderByState({
@@ -144,12 +130,9 @@
     filter: filterState,
     searchQuery,
     orderBy: orderByState,
-<<<<<<< HEAD
     returnIO: false,
     from: dateRange?.from ?? null,
     to: dateRange?.to ?? null,
-=======
->>>>>>> 833c09d8
   };
   const traces = api.traces.all.useQuery(tracesAllQueryFilter);
 
