--- conflicted
+++ resolved
@@ -450,26 +450,6 @@
       enableSorting: true,
     },
     {
-<<<<<<< HEAD
-=======
-      accessorKey: "scores",
-      id: "scores",
-      header: "Scores",
-      size: 500,
-      headerTooltip: {
-        description:
-          "Scores are used to evaluate the quality of the trace. They can be automated, based on user feedback, or manually annotated. See docs to learn more.",
-        href: "https://langfuse.com/docs/scores",
-      },
-      enableColumnFilter: !omittedFilter.find((f) => f === "scores"),
-      cell: ({ row }) => {
-        const values: TracesTableRow["scores"] = row.getValue("scores");
-        return <GroupedScoreBadges scores={values} variant="headings" />;
-      },
-      enableHiding: true,
-    },
-    {
->>>>>>> c6151dd0
       accessorKey: "input",
       header: "Input",
       id: "input",
