--- conflicted
+++ resolved
@@ -98,11 +98,7 @@
         column: "Timestamp",
         type: "datetime",
         operator: ">",
-<<<<<<< HEAD
-        value: utcDateOffsetByDays(-useTableLookBackDays()),
-=======
-        value: localtimeDateOffsetByDays(-useTableLookBackDays(projectId)),
->>>>>>> e07024f6
+        value: localtimeDateOffsetByDays(-useTableLookBackDays()),
       },
     ],
     "traces",
