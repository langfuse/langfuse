--- conflicted
+++ resolved
@@ -64,18 +64,16 @@
 import { showSuccessToast } from "@/src/features/notifications/showSuccessToast";
 import { type TableAction } from "@/src/features/table/types";
 import {
-<<<<<<< HEAD
   LevelCountsDisplay,
   type LevelCount,
 } from "@/src/components/level-counts-display";
-=======
+import {
   DropdownMenuContent,
   DropdownMenu,
   DropdownMenuItem,
   DropdownMenuTrigger,
 } from "@/src/components/ui/dropdown-menu";
 import { Button } from "@/src/components/ui/button";
->>>>>>> 3590608d
 
 export type TracesTableRow = {
   bookmarked: boolean;
