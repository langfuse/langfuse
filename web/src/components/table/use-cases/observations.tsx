import { api } from "@/src/utils/api";
import { DataTable } from "@/src/components/table/data-table";
import { DataTableToolbar } from "@/src/components/table/data-table-toolbar";
import { useEffect, useMemo } from "react";
import { TokenUsageBadge } from "@/src/components/token-usage-badge";
import {
  NumberParam,
  StringParam,
  useQueryParam,
  useQueryParams,
  withDefault,
} from "use-query-params";
import { useQueryFilterState } from "@/src/features/filters/hooks/useFilterState";
import { formatIntervalSeconds } from "@/src/utils/dates";
import useColumnVisibility from "@/src/features/column-visibility/hooks/useColumnVisibility";
import { type LangfuseColumnDef } from "@/src/components/table/types";
import {
  type ObservationLevelType,
  type FilterState,
  type ObservationOptions,
  BatchExportTableName,
  type ObservationType,
} from "@langfuse/shared";
import { cn } from "@/src/utils/tailwind";
import { LevelColors } from "@/src/components/level-colors";
import { numberFormatter, usdFormatter } from "@/src/utils/numbers";
import { observationsTableColsWithOptions } from "@langfuse/shared";
import { useOrderByState } from "@/src/features/orderBy/hooks/useOrderByState";
import { useRowHeightLocalStorage } from "@/src/components/table/data-table-row-height-switch";
import { IOTableCell } from "@/src/components/ui/CodeJsonViewer";
import {
  getScoreGroupColumnProps,
  verifyAndPrefixScoreDataAgainstKeys,
} from "@/src/features/scores/components/ScoreDetailColumnHelpers";
import { useTableDateRange } from "@/src/hooks/useTableDateRange";
import { useDebounce } from "@/src/hooks/useDebounce";
import { type ScoreAggregate } from "@langfuse/shared";
import { useIndividualScoreColumns } from "@/src/features/scores/hooks/useIndividualScoreColumns";
import TagList from "@/src/features/tag/components/TagList";
import useColumnOrder from "@/src/features/column-visibility/hooks/useColumnOrder";
import { BatchExportTableButton } from "@/src/components/BatchExportTableButton";
import { BreakdownTooltip } from "@/src/components/trace/BreakdownToolTip";
import { InfoIcon, PlusCircle } from "lucide-react";
import { UpsertModelFormDrawer } from "@/src/features/models/components/UpsertModelFormDrawer";
import { LocalIsoDate } from "@/src/components/LocalIsoDate";
import {
  useEnvironmentFilter,
  convertSelectedEnvironmentsToFilter,
} from "@/src/hooks/use-environment-filter";
import { Badge } from "@/src/components/ui/badge";
import { type Row } from "@tanstack/react-table";
import TableId from "@/src/components/table/table-id";
import { ItemBadge } from "@/src/components/ItemBadge";
import { Skeleton } from "@/src/components/ui/skeleton";
import { PeekViewObservationDetail } from "@/src/components/table/peek/peek-observation-detail";
import { useObservationPeekState } from "@/src/components/table/peek/hooks/useObservationPeekState";
import { useDetailPageLists } from "@/src/features/navigate-detail-pages/context";
import { useObservationPeekNavigation } from "@/src/components/table/peek/hooks/useObservationPeekNavigation";

export type ObservationsTableRow = {
  // Shown by default
  startTime: Date;
  type: ObservationType;
  name?: string;
  // i/o and metadata not set explicitly, but fetched from the server from the cell
  input?: unknown;
  output?: unknown;
  level?: ObservationLevelType;
  statusMessage?: string;
  latency?: number;
  timeToFirstToken?: number;
  usage: {
    inputUsage: number;
    outputUsage: number;
    totalUsage: number;
  };
  usageDetails: Record<string, number>;
  totalCost?: number;
  costDetails: Record<string, number>;
  model?: string;
  promptName?: string;
  environment?: string;
  traceTags?: string[];
  metadata?: unknown;
  // scores holds grouped column with individual scores
  scores: ScoreAggregate;
  // Hidden by default
  endTime?: Date;
  id: string;
  traceName?: string;
  traceId?: string;
  timestamp?: Date;
  promptId?: string;
  promptVersion?: string;
  completionStartTime?: Date;
  cost: {
    inputCost?: number;
    outputCost?: number;
  };
};

export type ObservationsTableProps = {
  projectId: string;
  promptName?: string;
  promptVersion?: number;
  modelId?: string;
  omittedFilter?: string[];
};

export default function ObservationsTable({
  projectId,
  promptName,
  promptVersion,
  modelId,
  omittedFilter = [],
}: ObservationsTableProps) {
  const [searchQuery, setSearchQuery] = useQueryParam(
    "search",
    withDefault(StringParam, null),
  );
  const { setDetailPageList } = useDetailPageLists();

  const [paginationState, setPaginationState] = useQueryParams({
    pageIndex: withDefault(NumberParam, 0),
    pageSize: withDefault(NumberParam, 50),
  });

  const [rowHeight, setRowHeight] = useRowHeightLocalStorage(
    "generations",
    "s",
  );

  const [inputFilterState, setInputFilterState] = useQueryFilterState(
    [
      {
        column: "type",
        type: "stringOptions",
        operator: "any of",
        value: ["GENERATION"],
      },
    ],
    "generations",
    projectId,
  );

  const [orderByState, setOrderByState] = useOrderByState({
    column: "startTime",
    order: "DESC",
  });

  const { selectedOption, dateRange, setDateRangeAndOption } =
    useTableDateRange(projectId);

  const promptNameFilter: FilterState = promptName
    ? [
        {
          column: "Prompt Name",
          type: "string",
          operator: "=",
          value: promptName,
        },
      ]
    : [];

  const promptVersionFilter: FilterState = promptVersion
    ? [
        {
          column: "Prompt Version",
          type: "number",
          operator: "=",
          value: promptVersion,
        },
      ]
    : [];

  const modelIdFilter: FilterState = modelId
    ? [
        {
          column: "Model ID",
          type: "string",
          operator: "=",
          value: modelId,
        },
      ]
    : [];

  const dateRangeFilter: FilterState = dateRange
    ? [
        {
          column: "Start Time",
          type: "datetime",
          operator: ">=",
          value: dateRange.from,
        },
      ]
    : [];

  const environmentFilterOptions =
    api.projects.environmentFilterOptions.useQuery(
      { projectId },
      {
        trpc: { context: { skipBatch: true } },
        refetchOnMount: false,
        refetchOnWindowFocus: false,
        refetchOnReconnect: false,
        staleTime: Infinity,
      },
    );

  const environmentOptions =
    environmentFilterOptions.data?.map((value) => value.environment) || [];

  const { selectedEnvironments, setSelectedEnvironments } =
    useEnvironmentFilter(environmentOptions, projectId);

  const environmentFilter = convertSelectedEnvironmentsToFilter(
    ["environment", "traceEnvironment"],
    selectedEnvironments,
  );

  const filterState = inputFilterState.concat(
    dateRangeFilter,
    promptNameFilter,
    promptVersionFilter,
    modelIdFilter,
    environmentFilter,
  );

  const getCountPayload = {
    projectId,
    filter: filterState,
    searchQuery,
    page: 0,
    limit: 0,
    orderBy: null,
  };

  const getAllPayload = {
    ...getCountPayload,
    page: paginationState.pageIndex,
    limit: paginationState.pageSize,
    orderBy: orderByState,
  };

  const generations = api.generations.all.useQuery(getAllPayload);
  const totalCountQuery = api.generations.countAll.useQuery(getCountPayload);

  const totalCount = totalCountQuery.data?.totalCount ?? null;

  const startTimeFilter = filterState.find((f) => f.column === "Start Time");
  const filterOptions = api.generations.filterOptions.useQuery(
    {
      projectId,
      startTimeFilter:
        startTimeFilter?.type === "datetime" ? startTimeFilter : undefined,
    },
    {
      trpc: {
        context: {
          skipBatch: true,
        },
      },
      refetchOnMount: false,
      refetchOnWindowFocus: false,
      refetchOnReconnect: false,
      staleTime: Infinity,
    },
  );

  useEffect(() => {
    if (generations.isSuccess) {
      setDetailPageList(
        "observations",
        generations.data.generations.map((g) => ({
          id: g.id,
          params: g.traceTimestamp
            ? { timestamp: g.traceTimestamp.toISOString() }
            : undefined,
        })),
      );
    }
    // eslint-disable-next-line react-hooks/exhaustive-deps
  }, [generations.isSuccess, generations.data]);

  const { scoreColumns, scoreKeysAndProps, isColumnLoading } =
    useIndividualScoreColumns<ObservationsTableRow>({
      projectId,
      scoreColumnKey: "scores",
      selectedFilterOption: selectedOption,
    });

  const transformFilterOptions = (
    filterOptions: ObservationOptions | undefined,
  ) => {
    return observationsTableColsWithOptions(filterOptions).filter(
      (col) => !omittedFilter?.includes(col.name),
    );
  };

  const columns: LangfuseColumnDef<ObservationsTableRow>[] = [
    {
      accessorKey: "startTime",
      id: "startTime",
      header: "Start Time",
      size: 150,
      enableHiding: true,
      enableSorting: true,
      cell: ({ row }) => {
        const value: Date = row.getValue("startTime");
        return <LocalIsoDate date={value} />;
      },
    },
    {
      accessorKey: "type",
      id: "type",
      header: "Type",
      size: 50,
      enableSorting: true,
      cell: ({ row }) => {
        const value: ObservationType = row.getValue("type");
        return value ? (
          <div className="flex items-center gap-1">
            <ItemBadge type={value} />
          </div>
        ) : undefined;
      },
    },
    {
      accessorKey: "name",
      id: "name",
      header: "Name",
      size: 150,
      enableSorting: true,
<<<<<<< HEAD
    },
    {
      accessorKey: "input",
      header: "Input",
      id: "input",
      size: 300,
      cell: ({ row }) => {
        const observationId: string = row.getValue("id");
        const traceId: string = row.getValue("traceId");
        return (
          <GenerationsDynamicCell
            observationId={observationId}
            traceId={traceId}
            projectId={projectId}
            startTime={row.getValue("startTime")}
            col="input"
            singleLine={rowHeight === "s"}
          />
        );
      },
      enableHiding: true,
    },
    {
      accessorKey: "output",
      id: "output",
      header: "Output",
=======
    },
    {
      accessorKey: "input",
      header: "Input",
      id: "input",
>>>>>>> 8c46c79e
      size: 300,
      cell: ({ row }) => {
        const observationId: string = row.getValue("id");
        const traceId: string = row.getValue("traceId");
        return (
          <GenerationsDynamicCell
            observationId={observationId}
            traceId={traceId}
            projectId={projectId}
            startTime={row.getValue("startTime")}
<<<<<<< HEAD
            col="output"
=======
            col="input"
>>>>>>> 8c46c79e
            singleLine={rowHeight === "s"}
          />
        );
      },
<<<<<<< HEAD
      enableHiding: true,
    },
    {
      accessorKey: "level",
      id: "level",
      header: "Level",
      size: 100,
      headerTooltip: {
        description:
          "Use You can differentiate the importance of observations with the level attribute to control the verbosity of your traces and highlight errors and warnings.",
        href: "https://langfuse.com/docs/tracing-features/log-levels",
      },
      enableHiding: true,
      cell({ row }) {
        const value: ObservationLevelType | undefined = row.getValue("level");
        return value ? (
          <span
            className={cn(
              "rounded-sm p-0.5 text-xs",
              LevelColors[value].bg,
              LevelColors[value].text,
            )}
          >
            {value}
          </span>
        ) : undefined;
      },
      enableSorting: true,
    },
    {
      accessorKey: "statusMessage",
      header: "Status Message",
      id: "statusMessage",
      size: 150,
      headerTooltip: {
        description:
          "Use a statusMessage to e.g. provide additional information on a status such as level=ERROR.",
        href: "https://langfuse.com/docs/tracing-features/log-levels",
=======
      enableHiding: true,
    },
    {
      accessorKey: "output",
      id: "output",
      header: "Output",
      size: 300,
      cell: ({ row }) => {
        const observationId: string = row.getValue("id");
        const traceId: string = row.getValue("traceId");
        return (
          <GenerationsDynamicCell
            observationId={observationId}
            traceId={traceId}
            projectId={projectId}
            startTime={row.getValue("startTime")}
            col="output"
            singleLine={rowHeight === "s"}
          />
        );
>>>>>>> 8c46c79e
      },
      enableHiding: true,
    },
    {
      accessorKey: "level",
      id: "level",
      header: "Level",
      size: 100,
      headerTooltip: {
        description:
          "You can differentiate the importance of observations with the level attribute to control the verbosity of your traces and highlight errors and warnings.",
        href: "https://langfuse.com/docs/tracing-features/log-levels",
      },
      enableHiding: true,
<<<<<<< HEAD
      enableSorting: true,
    },
    {
      accessorKey: "timeToFirstToken",
      id: "timeToFirstToken",
      header: "Time to First Token",
      size: 150,
      enableHiding: true,
      enableSorting: true,
      cell: ({ row }) => {
        const timeToFirstToken: number | undefined =
          row.getValue("timeToFirstToken");

        return (
          <span>
            {timeToFirstToken ? formatIntervalSeconds(timeToFirstToken) : "-"}
          </span>
        );
      },
    },
    {
      accessorKey: "tokens",
      header: "Tokens",
      id: "tokens",
      size: 150,
      cell: ({ row }) => {
        const value: {
          inputUsage: number;
          outputUsage: number;
          totalUsage: number;
        } = row.getValue("usage");
        return (
          <BreakdownTooltip details={row.original.usageDetails}>
            <div className="flex items-center gap-1">
              <TokenUsageBadge
                inputUsage={value.inputUsage}
                outputUsage={value.outputUsage}
                totalUsage={value.totalUsage}
                inline
              />
              <InfoIcon className="h-3 w-3" />
            </div>
          </BreakdownTooltip>
        );
=======
      cell({ row }) {
        const value: ObservationLevelType | undefined = row.getValue("level");
        return value ? (
          <span
            className={cn(
              "rounded-sm p-0.5 text-xs",
              LevelColors[value].bg,
              LevelColors[value].text,
            )}
          >
            {value}
          </span>
        ) : undefined;
      },
      enableSorting: true,
    },
    {
      accessorKey: "statusMessage",
      header: "Status Message",
      id: "statusMessage",
      size: 150,
      headerTooltip: {
        description:
          "Use a statusMessage to e.g. provide additional information on a status such as level=ERROR.",
        href: "https://langfuse.com/docs/tracing-features/log-levels",
      },
      enableHiding: true,
      defaultHidden: true,
    },
    {
      accessorKey: "latency",
      id: "latency",
      header: "Latency",
      size: 100,
      cell: ({ row }) => {
        const latency: number | undefined = row.getValue("latency");
        return latency !== undefined ? (
          <span>{formatIntervalSeconds(latency)}</span>
        ) : undefined;
>>>>>>> 8c46c79e
      },
      enableHiding: true,
      enableSorting: true,
    },
    {
      accessorKey: "totalCost",
      header: "Total Cost",
      id: "totalCost",
      size: 120,
      cell: ({ row }) => {
        const value: number | undefined = row.getValue("totalCost");

        return value !== undefined ? (
          <BreakdownTooltip details={row.original.costDetails} isCost>
            <div className="flex items-center gap-1">
              <span>{usdFormatter(value)}</span>
              <InfoIcon className="h-3 w-3" />
            </div>
          </BreakdownTooltip>
        ) : undefined;
      },
      enableHiding: true,
      enableSorting: true,
    },
    {
<<<<<<< HEAD
=======
      accessorKey: "timeToFirstToken",
      id: "timeToFirstToken",
      header: "Time to First Token",
      size: 150,
      enableHiding: true,
      enableSorting: true,
      cell: ({ row }) => {
        const timeToFirstToken: number | undefined =
          row.getValue("timeToFirstToken");

        return (
          <span>
            {timeToFirstToken ? formatIntervalSeconds(timeToFirstToken) : "-"}
          </span>
        );
      },
    },
    {
      accessorKey: "tokens",
      header: "Tokens",
      id: "tokens",
      size: 150,
      cell: ({ row }) => {
        const value: {
          inputUsage: number;
          outputUsage: number;
          totalUsage: number;
        } = row.getValue("usage");
        return (
          <BreakdownTooltip details={row.original.usageDetails}>
            <div className="flex items-center gap-1">
              <TokenUsageBadge
                inputUsage={value.inputUsage}
                outputUsage={value.outputUsage}
                totalUsage={value.totalUsage}
                inline
              />
              <InfoIcon className="h-3 w-3" />
            </div>
          </BreakdownTooltip>
        );
      },
      enableHiding: true,
      enableSorting: true,
    },
    {
>>>>>>> 8c46c79e
      accessorKey: "model",
      id: "model",
      header: "Model",
      size: 150,
      enableHiding: true,
      enableSorting: true,
      cell: ({ row }) => {
        const model = row.getValue("model") as string;
        const modelId = row.getValue("modelId") as string | undefined;

        if (!model) return null;

        return modelId ? (
<<<<<<< HEAD
          <TableId value={modelId} />
=======
          <TableId value={model} />
>>>>>>> 8c46c79e
        ) : (
          <UpsertModelFormDrawer
            action="create"
            projectId={projectId}
            prefilledModelData={{
              modelName: model,
              prices:
                Object.keys(row.original.usageDetails).length > 0
                  ? Object.keys(row.original.usageDetails)
                      .filter((key) => key != "total")
                      .reduce(
                        (acc, key) => {
                          acc[key] = 0.000001;
                          return acc;
                        },
                        {} as Record<string, number>,
                      )
                  : undefined,
            }}
            className="cursor-pointer"
          >
            <span className="flex items-center gap-1">
              <span>{model}</span>
              <PlusCircle className="h-3 w-3" />
            </span>
          </UpsertModelFormDrawer>
        );
      },
    },
    {
      accessorKey: "promptName",
      id: "promptName",
      header: "Prompt",
      headerTooltip: {
        description: "Link to prompt version in Langfuse prompt management.",
        href: "https://langfuse.com/docs/prompts",
      },
      size: 200,
      enableHiding: true,
      enableSorting: true,
      cell: ({ row }) => {
        const promptName = row.original.promptName;
        const promptVersion = row.original.promptVersion;
        const value = `${promptName} (v${promptVersion})`;
        return promptName && promptVersion && <TableId value={value} />;
      },
    },
    {
      accessorKey: "environment",
      header: "Environment",
      id: "environment",
      size: 150,
      enableHiding: true,
      cell: ({ row }) => {
        const value: ObservationsTableRow["environment"] =
          row.getValue("environment");
        return value ? (
          <Badge
            variant="secondary"
            className="max-w-fit truncate rounded-sm px-1 font-normal"
          >
            {value}
          </Badge>
        ) : null;
      },
    },
    {
      accessorKey: "traceTags",
      id: "traceTags",
      header: "Trace Tags",
      size: 250,
      enableHiding: true,
      cell: ({ row }) => {
        const traceTags: string[] | undefined = row.getValue("traceTags");
        return (
          traceTags && (
            <div
              className={cn(
                "flex gap-x-2 gap-y-1",
                rowHeight !== "s" && "flex-wrap",
              )}
            >
              <TagList selectedTags={traceTags} isLoading={false} viewOnly />
            </div>
          )
        );
      },
    },
    {
      accessorKey: "metadata",
      header: "Metadata",
      size: 300,
      headerTooltip: {
        description: "Add metadata to traces to track additional information.",
        href: "https://langfuse.com/docs/tracing-features/metadata",
      },
      cell: ({ row }) => {
        const observationId: string = row.getValue("id");
        const traceId: string = row.getValue("traceId");
        return (
          <GenerationsDynamicCell
            observationId={observationId}
            traceId={traceId}
            projectId={projectId}
            startTime={row.getValue("startTime")}
            col="metadata"
            singleLine={rowHeight === "s"}
          />
        );
      },
      enableHiding: true,
    },
    { ...getScoreGroupColumnProps(isColumnLoading), columns: scoreColumns },
    {
      accessorKey: "endTime",
      id: "endTime",
      header: "End Time",
      size: 150,
      enableHiding: true,
      enableSorting: true,
      defaultHidden: true,
      cell: ({ row }) => {
        const value: Date | undefined = row.getValue("endTime");
        return value ? <LocalIsoDate date={value} /> : undefined;
      },
    },
    {
      accessorKey: "id",
      id: "id",
      header: "ObservationID",
      size: 100,
      defaultHidden: true,
      enableSorting: true,
      enableHiding: true,
      cell: ({ row }) => {
        const observationId = row.getValue("id");
        const traceId = row.getValue("traceId");
        return typeof observationId === "string" &&
          typeof traceId === "string" ? (
          <TableId value={observationId} />
        ) : null;
      },
    },
    {
      accessorKey: "traceName",
      id: "traceName",
      header: "Trace Name",
      size: 150,
      enableHiding: true,
      enableSorting: true,
      defaultHidden: true,
    },
    {
      accessorKey: "traceId",
      id: "traceId",
      header: "Trace ID",
      size: 100,
      cell: ({ row }) => {
        const value = row.getValue("traceId");
        return typeof value === "string" ? (
          <TableId value={value} />
        ) : undefined;
      },
      enableSorting: true,
      enableHiding: true,
      defaultHidden: true,
    },
    {
      accessorKey: "modelId",
      id: "modelId",
      header: "Model ID",
      size: 100,
      enableHiding: true,
      defaultHidden: true,
    },
    {
      accessorKey: "version",
      id: "version",
      header: "Version",
      size: 100,
      headerTooltip: {
        description: "Track changes via the version tag.",
        href: "https://langfuse.com/docs/experimentation",
      },
      enableHiding: true,
      enableSorting: true,
      defaultHidden: true,
    },
    {
      accessorKey: "usage",
      header: "Usage",
      id: "usage",
      enableHiding: true,
      defaultHidden: true,
      cell: () => {
        return generations.isLoading ? (
          <Skeleton className="h-3 w-1/2" />
        ) : null;
      },
      columns: [
        {
          accessorKey: "tokensPerSecond",
          id: "tokensPerSecond",
          header: "Tokens per second",
          size: 200,
          cell: ({ row }: { row: Row<ObservationsTableRow> }) => {
            const latency: number | undefined = row.getValue("latency");
            const usage: {
              promptTokens: number;
              completionTokens: number;
              totalTokens: number;
            } = row.getValue("usage");
            return latency !== undefined &&
              (usage.completionTokens !== 0 || usage.totalTokens !== 0) ? (
              <span>
                {usage.completionTokens && latency
                  ? Number((usage.completionTokens / latency).toFixed(1))
                  : undefined}
              </span>
            ) : undefined;
          },
          defaultHidden: true,
          enableHiding: true,
          enableSorting: true,
        },
        {
          accessorKey: "inputTokens",
          id: "inputTokens",
          header: "Input Tokens",
          size: 100,
          enableHiding: true,
          defaultHidden: true,
          enableSorting: true,
          cell: ({ row }: { row: Row<ObservationsTableRow> }) => {
            const value: {
              promptTokens: number;
              completionTokens: number;
              totalTokens: number;
            } = row.getValue("usage");
            return <span>{numberFormatter(value.promptTokens, 0)}</span>;
          },
        },
        {
          accessorKey: "outputTokens",
          id: "outputTokens",
          header: "Output Tokens",
          size: 100,
          enableHiding: true,
          defaultHidden: true,
          enableSorting: true,
          cell: ({ row }: { row: Row<ObservationsTableRow> }) => {
            const value: {
              promptTokens: number;
              completionTokens: number;
              totalTokens: number;
            } = row.getValue("usage");
            return <span>{numberFormatter(value.completionTokens, 0)}</span>;
          },
        },
        {
          accessorKey: "totalTokens",
          id: "totalTokens",
          header: "Total Tokens",
          size: 100,
          enableHiding: true,
          defaultHidden: true,
          enableSorting: true,
          cell: ({ row }: { row: Row<ObservationsTableRow> }) => {
            const value: {
              promptTokens: number;
              completionTokens: number;
              totalTokens: number;
            } = row.getValue("usage");
            return <span>{numberFormatter(value.totalTokens, 0)}</span>;
          },
        },
      ],
    },
    {
      accessorKey: "cost",
      header: "Cost",
      id: "cost",
      enableHiding: true,
      defaultHidden: true,
      cell: () => {
        return generations.isLoading ? (
          <Skeleton className="h-3 w-1/2" />
        ) : null;
      },
      columns: [
        {
          accessorKey: "inputCost",
          id: "inputCost",
          header: "Input Cost",
          size: 120,
          cell: ({ row }: { row: Row<ObservationsTableRow> }) => {
            const value: number | undefined = row.getValue("inputCost");

            return value !== undefined ? (
              <span>{usdFormatter(value)}</span>
            ) : undefined;
          },
          enableHiding: true,
          defaultHidden: true,
          enableSorting: true,
        },
        {
          accessorKey: "outputCost",
          id: "outputCost",
          header: "Output Cost",
          size: 120,
          cell: ({ row }: { row: Row<ObservationsTableRow> }) => {
            const value: number | undefined = row.getValue("outputCost");

            return value !== undefined ? (
              <span>{usdFormatter(value)}</span>
            ) : undefined;
          },
          enableHiding: true,
          defaultHidden: true,
          enableSorting: true,
        },
      ],
    },
  ];

  const [columnVisibility, setColumnVisibilityState] =
    useColumnVisibility<ObservationsTableRow>(
      `observationColumnVisibility-${projectId}`,
      columns,
    );

  const [columnOrder, setColumnOrder] = useColumnOrder<ObservationsTableRow>(
    `observationsColumnOrder-${projectId}`,
    columns,
  );

  const urlPathname = `/project/${projectId}/observations`;

  const { getNavigationPath, expandPeek } =
    useObservationPeekNavigation(urlPathname);
  const { setPeekView } = useObservationPeekState(urlPathname);

  const rows: ObservationsTableRow[] = useMemo(() => {
    return generations.isSuccess
      ? generations.data.generations.map((generation) => {
          return {
            id: generation.id,
            traceId: generation.traceId ?? undefined,
            type: generation.type ?? undefined,
            traceName: generation.traceName ?? "",
            startTime: generation.startTime,
            endTime: generation.endTime ?? undefined,
            timeToFirstToken: generation.timeToFirstToken ?? undefined,
            scores: verifyAndPrefixScoreDataAgainstKeys(
              scoreKeysAndProps,
              generation.scores,
            ),
            latency: generation.latency ?? undefined,
            totalCost: generation.totalCost ?? undefined,
            cost: {
              inputCost: generation.inputCost ?? undefined,
              outputCost: generation.outputCost ?? undefined,
            },
            name: generation.name ?? undefined,
            version: generation.version ?? "",
            model: generation.model ?? "",
            modelId: generation.internalModelId ?? undefined,
            level: generation.level,
            statusMessage: generation.statusMessage ?? undefined,
            usage: {
              inputUsage: generation.inputUsage,
              outputUsage: generation.outputUsage,
              totalUsage: generation.totalUsage,
            },
            promptId: generation.promptId ?? undefined,
            promptName: generation.promptName ?? undefined,
            promptVersion: generation.promptVersion?.toString() ?? undefined,
            traceTags: generation.traceTags ?? undefined,
            timestamp: generation.traceTimestamp ?? undefined,
            usageDetails: generation.usageDetails ?? {},
            costDetails: generation.costDetails ?? {},
            environment: generation.environment ?? undefined,
          };
        })
      : [];
  }, [generations, scoreKeysAndProps]);

  return (
    <>
      <DataTableToolbar
        columns={columns}
        filterColumnDefinition={transformFilterOptions(filterOptions.data)}
        filterState={inputFilterState}
        setFilterState={useDebounce(setInputFilterState)}
        searchConfig={{
          placeholder: "Search (by id, name, trace name, model)",
          updateQuery: setSearchQuery,
          currentQuery: searchQuery ?? undefined,
        }}
        columnsWithCustomSelect={["model", "name", "traceName", "promptName"]}
        columnVisibility={columnVisibility}
        setColumnVisibility={setColumnVisibilityState}
        columnOrder={columnOrder}
        setColumnOrder={setColumnOrder}
        rowHeight={rowHeight}
        setRowHeight={setRowHeight}
        selectedOption={selectedOption}
        setDateRangeAndOption={setDateRangeAndOption}
        actionButtons={
          <BatchExportTableButton
            {...{ projectId, filterState, orderByState }}
            tableName={BatchExportTableName.Observations}
            key="batchExport"
          />
        }
        environmentFilter={{
          values: selectedEnvironments,
          onValueChange: setSelectedEnvironments,
          options: environmentOptions.map((env) => ({ value: env })),
        }}
      />
      <DataTable
        columns={columns}
        peekView={{
          itemType: "TRACE",
          customTitlePrefix: "Observation ID:",
          listKey: "observations",
          urlPathname,
          onOpenChange: setPeekView,
          onExpand: expandPeek,
          shouldUpdateRowOnDetailPageNavigation: true,
          getNavigationPath,
          children: (row) => (
            <PeekViewObservationDetail projectId={projectId} row={row} />
          ),
        }}
        data={
          generations.isLoading
            ? { isLoading: true, isError: false }
            : generations.error
              ? {
                  isLoading: false,
                  isError: true,
                  error: generations.error.message,
                }
              : {
                  isLoading: false,
                  isError: false,
                  data: rows,
                }
        }
        pagination={{
          totalCount,
          onChange: setPaginationState,
          state: paginationState,
        }}
        setOrderBy={setOrderByState}
        orderBy={orderByState}
        columnOrder={columnOrder}
        onColumnOrderChange={setColumnOrder}
        columnVisibility={columnVisibility}
        onColumnVisibilityChange={setColumnVisibilityState}
        rowHeight={rowHeight}
      />
    </>
  );
}

const GenerationsDynamicCell = ({
  traceId,
  observationId,
  projectId,
  startTime,
  col,
  singleLine = false,
}: {
  traceId: string;
  observationId: string;
  projectId: string;
  startTime?: Date;
  col: "input" | "output" | "metadata";
  singleLine: boolean;
}) => {
  const observation = api.observations.byId.useQuery(
    {
      observationId,
      traceId,
      projectId,
      startTime,
    },
    {
      enabled: typeof traceId === "string" && typeof observationId === "string",
      trpc: {
        context: {
          skipBatch: true,
        },
      },
      refetchOnMount: false, // prevents refetching loops
    },
  );
  return (
    <IOTableCell
      isLoading={observation.isLoading}
      data={
        col === "output"
          ? observation.data?.output
          : col === "input"
            ? observation.data?.input
            : observation.data?.metadata
      }
      className={cn(col === "output" && "bg-accent-light-green")}
      singleLine={singleLine}
    />
  );
};<|MERGE_RESOLUTION|>--- conflicted
+++ resolved
@@ -331,7 +331,6 @@
       header: "Name",
       size: 150,
       enableSorting: true,
-<<<<<<< HEAD
     },
     {
       accessorKey: "input",
@@ -358,13 +357,6 @@
       accessorKey: "output",
       id: "output",
       header: "Output",
-=======
-    },
-    {
-      accessorKey: "input",
-      header: "Input",
-      id: "input",
->>>>>>> 8c46c79e
       size: 300,
       cell: ({ row }) => {
         const observationId: string = row.getValue("id");
@@ -375,16 +367,11 @@
             traceId={traceId}
             projectId={projectId}
             startTime={row.getValue("startTime")}
-<<<<<<< HEAD
             col="output"
-=======
-            col="input"
->>>>>>> 8c46c79e
             singleLine={rowHeight === "s"}
           />
         );
       },
-<<<<<<< HEAD
       enableHiding: true,
     },
     {
@@ -394,7 +381,7 @@
       size: 100,
       headerTooltip: {
         description:
-          "Use You can differentiate the importance of observations with the level attribute to control the verbosity of your traces and highlight errors and warnings.",
+          "You can differentiate the importance of observations with the level attribute to control the verbosity of your traces and highlight errors and warnings.",
         href: "https://langfuse.com/docs/tracing-features/log-levels",
       },
       enableHiding: true,
@@ -423,43 +410,21 @@
         description:
           "Use a statusMessage to e.g. provide additional information on a status such as level=ERROR.",
         href: "https://langfuse.com/docs/tracing-features/log-levels",
-=======
-      enableHiding: true,
-    },
-    {
-      accessorKey: "output",
-      id: "output",
-      header: "Output",
-      size: 300,
-      cell: ({ row }) => {
-        const observationId: string = row.getValue("id");
-        const traceId: string = row.getValue("traceId");
-        return (
-          <GenerationsDynamicCell
-            observationId={observationId}
-            traceId={traceId}
-            projectId={projectId}
-            startTime={row.getValue("startTime")}
-            col="output"
-            singleLine={rowHeight === "s"}
-          />
-        );
->>>>>>> 8c46c79e
-      },
-      enableHiding: true,
-    },
-    {
-      accessorKey: "level",
-      id: "level",
-      header: "Level",
+      },
+      enableHiding: true,
+    },
+    {
+      accessorKey: "latency",
+      id: "latency",
+      header: "Latency",
       size: 100,
-      headerTooltip: {
-        description:
-          "You can differentiate the importance of observations with the level attribute to control the verbosity of your traces and highlight errors and warnings.",
-        href: "https://langfuse.com/docs/tracing-features/log-levels",
-      },
-      enableHiding: true,
-<<<<<<< HEAD
+      cell: ({ row }) => {
+        const latency: number | undefined = row.getValue("latency");
+        return latency !== undefined ? (
+          <span>{formatIntervalSeconds(latency)}</span>
+        ) : undefined;
+      },
+      enableHiding: true,
       enableSorting: true,
     },
     {
@@ -504,47 +469,6 @@
             </div>
           </BreakdownTooltip>
         );
-=======
-      cell({ row }) {
-        const value: ObservationLevelType | undefined = row.getValue("level");
-        return value ? (
-          <span
-            className={cn(
-              "rounded-sm p-0.5 text-xs",
-              LevelColors[value].bg,
-              LevelColors[value].text,
-            )}
-          >
-            {value}
-          </span>
-        ) : undefined;
-      },
-      enableSorting: true,
-    },
-    {
-      accessorKey: "statusMessage",
-      header: "Status Message",
-      id: "statusMessage",
-      size: 150,
-      headerTooltip: {
-        description:
-          "Use a statusMessage to e.g. provide additional information on a status such as level=ERROR.",
-        href: "https://langfuse.com/docs/tracing-features/log-levels",
-      },
-      enableHiding: true,
-      defaultHidden: true,
-    },
-    {
-      accessorKey: "latency",
-      id: "latency",
-      header: "Latency",
-      size: 100,
-      cell: ({ row }) => {
-        const latency: number | undefined = row.getValue("latency");
-        return latency !== undefined ? (
-          <span>{formatIntervalSeconds(latency)}</span>
-        ) : undefined;
->>>>>>> 8c46c79e
       },
       enableHiding: true,
       enableSorting: true,
@@ -570,8 +494,40 @@
       enableSorting: true,
     },
     {
-<<<<<<< HEAD
-=======
+      accessorKey: "latency",
+      id: "latency",
+      header: "Latency",
+      size: 100,
+      cell: ({ row }) => {
+        const latency: number | undefined = row.getValue("latency");
+        return latency !== undefined ? (
+          <span>{formatIntervalSeconds(latency)}</span>
+        ) : undefined;
+      },
+      enableHiding: true,
+      enableSorting: true,
+    },
+    {
+      accessorKey: "totalCost",
+      header: "Total Cost",
+      id: "totalCost",
+      size: 120,
+      cell: ({ row }) => {
+        const value: number | undefined = row.getValue("totalCost");
+
+        return value !== undefined ? (
+          <BreakdownTooltip details={row.original.costDetails} isCost>
+            <div className="flex items-center gap-1">
+              <span>{usdFormatter(value)}</span>
+              <InfoIcon className="h-3 w-3" />
+            </div>
+          </BreakdownTooltip>
+        ) : undefined;
+      },
+      enableHiding: true,
+      enableSorting: true,
+    },
+    {
       accessorKey: "timeToFirstToken",
       id: "timeToFirstToken",
       header: "Time to First Token",
@@ -618,7 +574,6 @@
       enableSorting: true,
     },
     {
->>>>>>> 8c46c79e
       accessorKey: "model",
       id: "model",
       header: "Model",
@@ -632,11 +587,7 @@
         if (!model) return null;
 
         return modelId ? (
-<<<<<<< HEAD
-          <TableId value={modelId} />
-=======
           <TableId value={model} />
->>>>>>> 8c46c79e
         ) : (
           <UpsertModelFormDrawer
             action="create"
