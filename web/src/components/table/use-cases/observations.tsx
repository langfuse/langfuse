import { api } from "@/src/utils/api";
import { DataTable } from "@/src/components/table/data-table";
import { DataTableToolbar } from "@/src/components/table/data-table-toolbar";
import { useEffect, useMemo } from "react";
import { TokenUsageBadge } from "@/src/components/token-usage-badge";
import { NumberParam, useQueryParams, withDefault } from "use-query-params";
import { useQueryFilterState } from "@/src/features/filters/hooks/useFilterState";
import { formatIntervalSeconds } from "@/src/utils/dates";
import useColumnVisibility from "@/src/features/column-visibility/hooks/useColumnVisibility";
import { type LangfuseColumnDef } from "@/src/components/table/types";
import {
  type ObservationLevelType,
  type FilterState,
  type ObservationOptions,
  BatchExportTableName,
  type ObservationType,
  TableViewPresetTableName,
} from "@langfuse/shared";
import { cn } from "@/src/utils/tailwind";
import { LevelColors } from "@/src/components/level-colors";
import { numberFormatter, usdFormatter } from "@/src/utils/numbers";
import { observationsTableColsWithOptions } from "@langfuse/shared";
import { useOrderByState } from "@/src/features/orderBy/hooks/useOrderByState";
import { useRowHeightLocalStorage } from "@/src/components/table/data-table-row-height-switch";
import { MemoizedIOTableCell } from "@/src/components/ui/CodeJsonViewer";
import {
  getScoreGroupColumnProps,
  verifyAndPrefixScoreDataAgainstKeys,
} from "@/src/features/scores/components/ScoreDetailColumnHelpers";
import { useTableDateRange } from "@/src/hooks/useTableDateRange";
import { useDebounce } from "@/src/hooks/useDebounce";
import { type ScoreAggregate } from "@langfuse/shared";
import { useIndividualScoreColumns } from "@/src/features/scores/hooks/useIndividualScoreColumns";
import TagList from "@/src/features/tag/components/TagList";
import useColumnOrder from "@/src/features/column-visibility/hooks/useColumnOrder";
import { BatchExportTableButton } from "@/src/components/BatchExportTableButton";
import { BreakdownTooltip } from "@/src/components/trace/BreakdownToolTip";
import { InfoIcon, PlusCircle } from "lucide-react";
import { UpsertModelFormDrawer } from "@/src/features/models/components/UpsertModelFormDrawer";
import { LocalIsoDate } from "@/src/components/LocalIsoDate";
import {
  useEnvironmentFilter,
  convertSelectedEnvironmentsToFilter,
} from "@/src/hooks/use-environment-filter";
import { Badge } from "@/src/components/ui/badge";
import { type Row } from "@tanstack/react-table";
import TableIdOrName from "@/src/components/table/table-id";
import { ItemBadge } from "@/src/components/ItemBadge";
import { Skeleton } from "@/src/components/ui/skeleton";
import { PeekViewObservationDetail } from "@/src/components/table/peek/peek-observation-detail";
import { useObservationPeekState } from "@/src/components/table/peek/hooks/useObservationPeekState";
import { useDetailPageLists } from "@/src/features/navigate-detail-pages/context";
import { useObservationPeekNavigation } from "@/src/components/table/peek/hooks/useObservationPeekNavigation";
import { useTableViewManager } from "@/src/components/table/table-view-presets/hooks/useTableViewManager";
import { useRouter } from "next/router";
import { useFullTextSearch } from "@/src/components/table/use-cases/useFullTextSearch";
import { AutomationsButton } from "@/src/features/automations/components/automationsButton";
import { type PeekViewProps } from "@/src/components/table/peek/hooks/usePeekView";

export type ObservationsTableRow = {
  // Shown by default
  startTime: Date;
  type: ObservationType;
  name?: string;
  // i/o and metadata not set explicitly, but fetched from the server from the cell
  input?: unknown;
  output?: unknown;
  level?: ObservationLevelType;
  statusMessage?: string;
  latency?: number;
  timeToFirstToken?: number;
  usage: {
    inputUsage: number;
    outputUsage: number;
    totalUsage: number;
  };
  usageDetails: Record<string, number>;
  totalCost?: number;
  costDetails: Record<string, number>;
  model?: string;
  promptName?: string;
  environment?: string;
  traceTags?: string[];
  metadata?: unknown;
  // scores holds grouped column with individual scores
  scores: ScoreAggregate;
  // Hidden by default
  endTime?: Date;
  id: string;
  traceName?: string;
  traceId?: string;
  timestamp?: Date;
  promptId?: string;
  promptVersion?: string;
  completionStartTime?: Date;
  cost: {
    inputCost?: number;
    outputCost?: number;
  };
};

export type ObservationsTableProps = {
  projectId: string;
  promptName?: string;
  promptVersion?: number;
  modelId?: string;
  omittedFilter?: string[];
};

export default function ObservationsTable({
  projectId,
  promptName,
  promptVersion,
  modelId,
  omittedFilter = [],
}: ObservationsTableProps) {
  const router = useRouter();
  const { viewId } = router.query;

  const { setDetailPageList } = useDetailPageLists();

  const { searchQuery, searchType, setSearchQuery, setSearchType } =
    useFullTextSearch();

  const [paginationState, setPaginationState] = useQueryParams({
    pageIndex: withDefault(NumberParam, 0),
    pageSize: withDefault(NumberParam, 50),
  });

  const [rowHeight, setRowHeight] = useRowHeightLocalStorage(
    "generations",
    "s",
  );

  const [inputFilterState, setInputFilterState] = useQueryFilterState(
    // If the user loads saved table view presets, we should not apply the default type filter
    !viewId
      ? [
          {
            column: "type",
            type: "stringOptions",
            operator: "any of",
            value: ["GENERATION"],
          },
        ]
      : [],
    "generations",
    projectId,
  );

  const [orderByState, setOrderByState] = useOrderByState({
    column: "startTime",
    order: "DESC",
  });

  const { selectedOption, dateRange, setDateRangeAndOption } =
    useTableDateRange(projectId);

  const promptNameFilter: FilterState = promptName
    ? [
        {
          column: "Prompt Name",
          type: "string",
          operator: "=",
          value: promptName,
        },
      ]
    : [];

  const promptVersionFilter: FilterState = promptVersion
    ? [
        {
          column: "Prompt Version",
          type: "number",
          operator: "=",
          value: promptVersion,
        },
      ]
    : [];

  const modelIdFilter: FilterState = modelId
    ? [
        {
          column: "Model ID",
          type: "string",
          operator: "=",
          value: modelId,
        },
      ]
    : [];

  const dateRangeFilter: FilterState = dateRange
    ? [
        {
          column: "Start Time",
          type: "datetime",
          operator: ">=",
          value: dateRange.from,
        },
      ]
    : [];

  const environmentFilterOptions =
    api.projects.environmentFilterOptions.useQuery(
      { projectId },
      {
        trpc: { context: { skipBatch: true } },
        refetchOnMount: false,
        refetchOnWindowFocus: false,
        refetchOnReconnect: false,
        staleTime: Infinity,
      },
    );

  const environmentOptions =
    environmentFilterOptions.data?.map((value) => value.environment) || [];

  const { selectedEnvironments, setSelectedEnvironments } =
    useEnvironmentFilter(environmentOptions, projectId);

  const environmentFilter = convertSelectedEnvironmentsToFilter(
    ["environment", "traceEnvironment"],
    selectedEnvironments,
  );

  const filterState = inputFilterState.concat(
    dateRangeFilter,
    promptNameFilter,
    promptVersionFilter,
    modelIdFilter,
    environmentFilter,
  );

  const getCountPayload = {
    projectId,
    filter: filterState,
    searchQuery,
    searchType,
    page: 0,
    limit: 0,
    orderBy: null,
  };

  const getAllPayload = {
    ...getCountPayload,
    page: paginationState.pageIndex,
    limit: paginationState.pageSize,
    orderBy: orderByState,
  };

  const generations = api.generations.all.useQuery(getAllPayload);
  const totalCountQuery = api.generations.countAll.useQuery(getCountPayload);

  const totalCount = totalCountQuery.data?.totalCount ?? null;

  const startTimeFilter = filterState.find((f) => f.column === "Start Time");
  const filterOptions = api.generations.filterOptions.useQuery(
    {
      projectId,
      startTimeFilter:
        startTimeFilter?.type === "datetime" ? startTimeFilter : undefined,
    },
    {
      trpc: {
        context: {
          skipBatch: true,
        },
      },
      refetchOnMount: false,
      refetchOnWindowFocus: false,
      refetchOnReconnect: false,
      staleTime: Infinity,
    },
  );

  useEffect(() => {
    if (generations.isSuccess) {
      setDetailPageList(
        "observations",
        generations.data.generations.map((g) => ({
          id: g.id,
          params: g.traceTimestamp
            ? { timestamp: g.traceTimestamp.toISOString() }
            : undefined,
        })),
      );
    }
    // eslint-disable-next-line react-hooks/exhaustive-deps
  }, [generations.isSuccess, generations.data]);

  const { scoreColumns, scoreKeysAndProps, isColumnLoading } =
    useIndividualScoreColumns<ObservationsTableRow>({
      projectId,
      scoreColumnKey: "scores",
      selectedFilterOption: selectedOption,
    });

  const transformFilterOptions = (
    filterOptions: ObservationOptions | undefined,
  ) => {
    return observationsTableColsWithOptions(filterOptions).filter(
      (col) => !omittedFilter?.includes(col.name),
    );
  };

  const columns: LangfuseColumnDef<ObservationsTableRow>[] = [
    {
      accessorKey: "startTime",
      id: "startTime",
      header: "Start Time",
      size: 150,
      enableHiding: true,
      enableSorting: true,
      cell: ({ row }) => {
        const value: Date = row.getValue("startTime");
        return <LocalIsoDate date={value} />;
      },
    },
    {
      accessorKey: "type",
      id: "type",
      header: "Type",
      size: 50,
      enableSorting: true,
      cell: ({ row }) => {
        const value: ObservationType = row.getValue("type");
        return value ? (
          <div className="flex items-center gap-1">
            <ItemBadge type={value} />
          </div>
        ) : undefined;
      },
    },
    {
      accessorKey: "name",
      id: "name",
      header: "Name",
      size: 150,
      enableSorting: true,
      cell: ({ row }) => {
        const value: ObservationsTableRow["name"] = row.getValue("name");
        return value ? (
          <span className="truncate" title={value}>
            {value}
          </span>
        ) : undefined;
      },
    },
    {
      accessorKey: "input",
      header: "Input",
      id: "input",
      size: 300,
      cell: ({ row }) => {
        const observationId: string = row.getValue("id");
        const traceId: string = row.getValue("traceId");
        return (
          <GenerationsDynamicCell
            observationId={observationId}
            traceId={traceId}
            projectId={projectId}
            startTime={row.getValue("startTime")}
            col="input"
            singleLine={rowHeight === "s"}
          />
        );
      },
      enableHiding: true,
    },
    {
      accessorKey: "output",
      id: "output",
      header: "Output",
      size: 300,
      cell: ({ row }) => {
        const observationId: string = row.getValue("id");
        const traceId: string = row.getValue("traceId");
        return (
          <GenerationsDynamicCell
            observationId={observationId}
            traceId={traceId}
            projectId={projectId}
            startTime={row.getValue("startTime")}
            col="output"
            singleLine={rowHeight === "s"}
          />
        );
      },
      enableHiding: true,
    },
    {
      accessorKey: "level",
      id: "level",
      header: "Level",
      size: 100,
      headerTooltip: {
        description:
          "You can differentiate the importance of observations with the level attribute to control the verbosity of your traces and highlight errors and warnings.",
        href: "https://langfuse.com/docs/tracing-features/log-levels",
      },
      enableHiding: true,
      cell({ row }) {
        const value: ObservationLevelType | undefined = row.getValue("level");
        return value ? (
          <span
            className={cn(
              "rounded-sm p-0.5 text-xs",
              LevelColors[value].bg,
              LevelColors[value].text,
            )}
          >
            {value}
          </span>
        ) : undefined;
      },
      enableSorting: true,
    },
    {
      accessorKey: "statusMessage",
      header: "Status Message",
      id: "statusMessage",
      size: 150,
      headerTooltip: {
        description:
          "Use a statusMessage to e.g. provide additional information on a status such as level=ERROR.",
        href: "https://langfuse.com/docs/tracing-features/log-levels",
      },
      enableHiding: true,
      defaultHidden: true,
    },
    {
      accessorKey: "latency",
      id: "latency",
      header: "Latency",
      size: 100,
      cell: ({ row }) => {
        const latency: number | undefined = row.getValue("latency");
        return latency !== undefined ? (
          <span>{formatIntervalSeconds(latency)}</span>
        ) : undefined;
      },
      enableHiding: true,
      enableSorting: true,
    },
    {
      accessorKey: "totalCost",
      header: "Total Cost",
      id: "totalCost",
      size: 120,
      cell: ({ row }) => {
        const value: number | undefined = row.getValue("totalCost");

        return value !== undefined ? (
          <BreakdownTooltip details={row.original.costDetails} isCost>
            <div className="flex items-center gap-1">
              <span>{usdFormatter(value)}</span>
              <InfoIcon className="h-3 w-3" />
            </div>
          </BreakdownTooltip>
        ) : undefined;
      },
      enableHiding: true,
      enableSorting: true,
    },
    {
      accessorKey: "timeToFirstToken",
      id: "timeToFirstToken",
      header: "Time to First Token",
      size: 150,
      enableHiding: true,
      enableSorting: true,
      cell: ({ row }) => {
        const timeToFirstToken: number | undefined =
          row.getValue("timeToFirstToken");

        return (
          <span>
            {timeToFirstToken ? formatIntervalSeconds(timeToFirstToken) : "-"}
          </span>
        );
      },
    },
    {
      accessorKey: "tokens",
      header: "Tokens",
      id: "tokens",
      size: 150,
      cell: ({ row }) => {
        const value: {
          inputUsage: number;
          outputUsage: number;
          totalUsage: number;
        } = row.getValue("usage");
        return (
          <BreakdownTooltip details={row.original.usageDetails}>
            <div className="flex items-center gap-1">
              <TokenUsageBadge
                inputUsage={value.inputUsage}
                outputUsage={value.outputUsage}
                totalUsage={value.totalUsage}
                inline
              />
              <InfoIcon className="h-3 w-3" />
            </div>
          </BreakdownTooltip>
        );
      },
      enableHiding: true,
      enableSorting: true,
    },
    {
      accessorKey: "model",
      id: "model",
      header: "Model",
      size: 150,
      enableHiding: true,
      enableSorting: true,
      cell: ({ row }) => {
        const model = row.getValue("model") as string;
        const modelId = row.getValue("modelId") as string | undefined;

        if (!model) return null;

        return modelId ? (
          <TableIdOrName value={model} />
        ) : (
          <UpsertModelFormDrawer
            action="create"
            projectId={projectId}
            prefilledModelData={{
              modelName: model,
              prices:
                Object.keys(row.original.usageDetails).length > 0
                  ? Object.keys(row.original.usageDetails)
                      .filter((key) => key != "total")
                      .reduce(
                        (acc, key) => {
                          acc[key] = 0.000001;
                          return acc;
                        },
                        {} as Record<string, number>,
                      )
                  : undefined,
            }}
            className="cursor-pointer"
          >
            <span className="flex items-center gap-1">
              <span>{model}</span>
              <PlusCircle className="h-3 w-3" />
            </span>
          </UpsertModelFormDrawer>
        );
      },
    },
    {
      accessorKey: "promptName",
      id: "promptName",
      header: "Prompt",
      headerTooltip: {
        description: "Link to prompt version in Langfuse prompt management.",
        href: "https://langfuse.com/docs/prompts",
      },
      size: 200,
      enableHiding: true,
      enableSorting: true,
      cell: ({ row }) => {
        const promptName = row.original.promptName;
        const promptVersion = row.original.promptVersion;
        const value = `${promptName} (v${promptVersion})`;
        return promptName && promptVersion && <TableIdOrName value={value} />;
      },
    },
    {
      accessorKey: "environment",
      header: "Environment",
      id: "environment",
      size: 150,
      enableHiding: true,
      cell: ({ row }) => {
        const value: ObservationsTableRow["environment"] =
          row.getValue("environment");
        return value ? (
          <Badge
            variant="secondary"
            className="max-w-fit truncate rounded-sm px-1 font-normal"
          >
            {value}
          </Badge>
        ) : null;
      },
    },
    {
      accessorKey: "traceTags",
      id: "traceTags",
      header: "Trace Tags",
      size: 250,
      enableHiding: true,
      cell: ({ row }) => {
        const traceTags: string[] | undefined = row.getValue("traceTags");
        return (
          traceTags && (
            <div
              className={cn(
                "flex gap-x-2 gap-y-1",
                rowHeight !== "s" && "flex-wrap",
              )}
            >
              <TagList selectedTags={traceTags} isLoading={false} viewOnly />
            </div>
          )
        );
      },
    },
    {
      accessorKey: "metadata",
      header: "Metadata",
      size: 300,
      headerTooltip: {
        description: "Add metadata to traces to track additional information.",
        href: "https://langfuse.com/docs/tracing-features/metadata",
      },
      cell: ({ row }) => {
        const observationId: string = row.getValue("id");
        const traceId: string = row.getValue("traceId");
        return (
          <GenerationsDynamicCell
            observationId={observationId}
            traceId={traceId}
            projectId={projectId}
            startTime={row.getValue("startTime")}
            col="metadata"
            singleLine={rowHeight === "s"}
          />
        );
      },
      enableHiding: true,
    },
    { ...getScoreGroupColumnProps(isColumnLoading), columns: scoreColumns },
    {
      accessorKey: "endTime",
      id: "endTime",
      header: "End Time",
      size: 150,
      enableHiding: true,
      enableSorting: true,
      defaultHidden: true,
      cell: ({ row }) => {
        const value: Date | undefined = row.getValue("endTime");
        return value ? <LocalIsoDate date={value} /> : undefined;
      },
    },
    {
      accessorKey: "id",
      id: "id",
      header: "ObservationID",
      size: 100,
      defaultHidden: true,
      enableSorting: true,
      enableHiding: true,
      cell: ({ row }) => {
        const observationId = row.getValue("id");
        const traceId = row.getValue("traceId");
        return typeof observationId === "string" &&
          typeof traceId === "string" ? (
          <TableIdOrName value={observationId} />
        ) : null;
      },
    },
    {
      accessorKey: "traceName",
      id: "traceName",
      header: "Trace Name",
      size: 150,
      enableHiding: true,
      enableSorting: true,
      defaultHidden: true,
    },
    {
      accessorKey: "traceId",
      id: "traceId",
      header: "Trace ID",
      size: 100,
      cell: ({ row }) => {
        const value = row.getValue("traceId");
        return typeof value === "string" ? (
          <TableIdOrName value={value} />
        ) : undefined;
      },
      enableSorting: true,
      enableHiding: true,
      defaultHidden: true,
    },
    {
      accessorKey: "modelId",
      id: "modelId",
      header: "Model ID",
      size: 100,
      enableHiding: true,
      defaultHidden: true,
    },
    {
      accessorKey: "version",
      id: "version",
      header: "Version",
      size: 100,
      headerTooltip: {
        description: "Track changes via the version tag.",
        href: "https://langfuse.com/docs/experimentation",
      },
      enableHiding: true,
      enableSorting: true,
      defaultHidden: true,
    },
    {
      accessorKey: "usage",
      header: "Usage",
      id: "usage",
      enableHiding: true,
      defaultHidden: true,
      cell: () => {
        return generations.isLoading ? (
          <Skeleton className="h-3 w-1/2" />
        ) : null;
      },
      columns: [
        {
          accessorKey: "tokensPerSecond",
          id: "tokensPerSecond",
          header: "Tokens per second",
          size: 200,
          cell: ({ row }: { row: Row<ObservationsTableRow> }) => {
            const latency: number | undefined = row.getValue("latency");
            const usage: {
              promptTokens: number;
              completionTokens: number;
              totalTokens: number;
            } = row.getValue("usage");
            return latency !== undefined &&
              (usage.completionTokens !== 0 || usage.totalTokens !== 0) ? (
              <span>
                {usage.completionTokens && latency
                  ? Number((usage.completionTokens / latency).toFixed(1))
                  : undefined}
              </span>
            ) : undefined;
          },
          defaultHidden: true,
          enableHiding: true,
          enableSorting: true,
        },
        {
          accessorKey: "inputTokens",
          id: "inputTokens",
          header: "Input Tokens",
          size: 100,
          enableHiding: true,
          defaultHidden: true,
          enableSorting: true,
          cell: ({ row }: { row: Row<ObservationsTableRow> }) => {
            const value: {
              promptTokens: number;
              completionTokens: number;
              totalTokens: number;
            } = row.getValue("usage");
            return <span>{numberFormatter(value.promptTokens, 0)}</span>;
          },
        },
        {
          accessorKey: "outputTokens",
          id: "outputTokens",
          header: "Output Tokens",
          size: 100,
          enableHiding: true,
          defaultHidden: true,
          enableSorting: true,
          cell: ({ row }: { row: Row<ObservationsTableRow> }) => {
            const value: {
              promptTokens: number;
              completionTokens: number;
              totalTokens: number;
            } = row.getValue("usage");
            return <span>{numberFormatter(value.completionTokens, 0)}</span>;
          },
        },
        {
          accessorKey: "totalTokens",
          id: "totalTokens",
          header: "Total Tokens",
          size: 100,
          enableHiding: true,
          defaultHidden: true,
          enableSorting: true,
          cell: ({ row }: { row: Row<ObservationsTableRow> }) => {
            const value: {
              promptTokens: number;
              completionTokens: number;
              totalTokens: number;
            } = row.getValue("usage");
            return <span>{numberFormatter(value.totalTokens, 0)}</span>;
          },
        },
      ],
    },
    {
      accessorKey: "cost",
      header: "Cost",
      id: "cost",
      enableHiding: true,
      defaultHidden: true,
      cell: () => {
        return generations.isLoading ? (
          <Skeleton className="h-3 w-1/2" />
        ) : null;
      },
      columns: [
        {
          accessorKey: "inputCost",
          id: "inputCost",
          header: "Input Cost",
          size: 120,
          cell: ({ row }: { row: Row<ObservationsTableRow> }) => {
            const value: number | undefined = row.getValue("inputCost");

            return value !== undefined ? (
              <span>{usdFormatter(value)}</span>
            ) : undefined;
          },
          enableHiding: true,
          defaultHidden: true,
          enableSorting: true,
        },
        {
          accessorKey: "outputCost",
          id: "outputCost",
          header: "Output Cost",
          size: 120,
          cell: ({ row }: { row: Row<ObservationsTableRow> }) => {
            const value: number | undefined = row.getValue("outputCost");

            return value !== undefined ? (
              <span>{usdFormatter(value)}</span>
            ) : undefined;
          },
          enableHiding: true,
          defaultHidden: true,
          enableSorting: true,
        },
      ],
    },
  ];

  const [columnVisibility, setColumnVisibilityState] =
    useColumnVisibility<ObservationsTableRow>(
      `observationColumnVisibility-${projectId}`,
      columns,
    );

  const [columnOrder, setColumnOrder] = useColumnOrder<ObservationsTableRow>(
    `observationsColumnOrder-${projectId}`,
    columns,
  );

  const { getNavigationPath, expandPeek } = useObservationPeekNavigation();
  const { setPeekView } = useObservationPeekState();
  const { isLoading: isViewLoading, ...viewControllers } = useTableViewManager({
    tableName: TableViewPresetTableName.Observations,
    projectId,
    stateUpdaters: {
      setOrderBy: setOrderByState,
      setFilters: setInputFilterState,
      setColumnOrder: setColumnOrder,
      setColumnVisibility: setColumnVisibilityState,
      setSearchQuery: setSearchQuery,
    },
    validationContext: {
      columns,
      filterColumnDefinition: transformFilterOptions(filterOptions.data),
    },
  });

  const peekConfig: PeekViewProps<ObservationsTableRow> = useMemo(
    () => ({
      itemType: "TRACE",
      customTitlePrefix: "Observation ID:",
      listKey: "observations",
      onOpenChange: setPeekView,
      onExpand: expandPeek,
      shouldUpdateRowOnDetailPageNavigation: true,
      getNavigationPath,
      children: (row?: ObservationsTableRow) => (
        <PeekViewObservationDetail projectId={projectId} row={row} />
      ),
      tableDataUpdatedAt: generations.dataUpdatedAt,
    }),
    [
      projectId,
      generations.dataUpdatedAt,
      getNavigationPath,
      expandPeek,
      setPeekView,
    ],
  );

  const rows: ObservationsTableRow[] = useMemo(() => {
    return generations.isSuccess
      ? generations.data.generations.map((generation) => {
          return {
            id: generation.id,
            traceId: generation.traceId ?? undefined,
            type: generation.type ?? undefined,
            traceName: generation.traceName ?? "",
            startTime: generation.startTime,
            endTime: generation.endTime ?? undefined,
            timeToFirstToken: generation.timeToFirstToken ?? undefined,
            scores: verifyAndPrefixScoreDataAgainstKeys(
              scoreKeysAndProps,
              generation.scores,
            ),
            latency: generation.latency ?? undefined,
            totalCost: generation.totalCost ?? undefined,
            cost: {
              inputCost: generation.inputCost ?? undefined,
              outputCost: generation.outputCost ?? undefined,
            },
            name: generation.name ?? undefined,
            version: generation.version ?? "",
            model: generation.model ?? "",
            modelId: generation.internalModelId ?? undefined,
            level: generation.level,
            statusMessage: generation.statusMessage ?? undefined,
            usage: {
              inputUsage: generation.inputUsage,
              outputUsage: generation.outputUsage,
              totalUsage: generation.totalUsage,
            },
            promptId: generation.promptId ?? undefined,
            promptName: generation.promptName ?? undefined,
            promptVersion: generation.promptVersion?.toString() ?? undefined,
            traceTags: generation.traceTags ?? undefined,
            timestamp: generation.traceTimestamp ?? undefined,
            usageDetails: generation.usageDetails ?? {},
            costDetails: generation.costDetails ?? {},
            environment: generation.environment ?? undefined,
          };
        })
      : [];
  }, [generations, scoreKeysAndProps]);

  return (
    <>
      <DataTableToolbar
        columns={columns}
        filterColumnDefinition={transformFilterOptions(filterOptions.data)}
        filterState={inputFilterState}
        setFilterState={useDebounce(setInputFilterState)}
        searchConfig={{
          metadataSearchFields: ["ID", "Name", "Trace Name", "Model"],
          updateQuery: setSearchQuery,
          currentQuery: searchQuery ?? undefined,
          searchType,
          setSearchType,
          tableAllowsFullTextSearch: true,
        }}
        viewConfig={{
          tableName: TableViewPresetTableName.Observations,
          projectId,
          controllers: viewControllers,
        }}
        columnsWithCustomSelect={["model", "name", "traceName", "promptName"]}
        columnVisibility={columnVisibility}
        setColumnVisibility={setColumnVisibilityState}
        columnOrder={columnOrder}
        setColumnOrder={setColumnOrder}
        orderByState={orderByState}
        rowHeight={rowHeight}
        setRowHeight={setRowHeight}
        selectedOption={selectedOption}
        setDateRangeAndOption={setDateRangeAndOption}
        actionButtons={
<<<<<<< HEAD
          <>
            <BatchExportTableButton
              {...{ projectId, filterState, orderByState }}
              tableName={BatchExportTableName.Observations}
              key="batchExport"
            />
            <AutomationsButton projectId={projectId} />
          </>
=======
          <BatchExportTableButton
            {...{
              projectId,
              filterState,
              orderByState,
              searchQuery,
              searchType,
            }}
            tableName={BatchExportTableName.Observations}
            key="batchExport"
          />
>>>>>>> 37d1ac7f
        }
        environmentFilter={{
          values: selectedEnvironments,
          onValueChange: setSelectedEnvironments,
          options: environmentOptions.map((env) => ({ value: env })),
        }}
      />
      <DataTable
        columns={columns}
        peekView={peekConfig}
        data={
          generations.isLoading || isViewLoading
            ? { isLoading: true, isError: false }
            : generations.error
              ? {
                  isLoading: false,
                  isError: true,
                  error: generations.error.message,
                }
              : {
                  isLoading: false,
                  isError: false,
                  data: rows,
                }
        }
        pagination={{
          totalCount,
          onChange: setPaginationState,
          state: paginationState,
        }}
        setOrderBy={setOrderByState}
        orderBy={orderByState}
        columnOrder={columnOrder}
        onColumnOrderChange={setColumnOrder}
        columnVisibility={columnVisibility}
        onColumnVisibilityChange={setColumnVisibilityState}
        rowHeight={rowHeight}
      />
    </>
  );
}

const GenerationsDynamicCell = ({
  traceId,
  observationId,
  projectId,
  startTime,
  col,
  singleLine = false,
}: {
  traceId: string;
  observationId: string;
  projectId: string;
  startTime?: Date;
  col: "input" | "output" | "metadata";
  singleLine: boolean;
}) => {
  const observation = api.observations.byId.useQuery(
    {
      observationId,
      traceId,
      projectId,
      startTime,
    },
    {
      enabled: typeof traceId === "string" && typeof observationId === "string",
      refetchOnMount: false, // prevents refetching loops
      staleTime: 60 * 1000, // 1 minute
    },
  );

  const data =
    col === "output"
      ? observation.data?.output
      : col === "input"
        ? observation.data?.input
        : observation.data?.metadata;

  return (
    <MemoizedIOTableCell
      isLoading={observation.isLoading}
      data={data}
      className={cn(col === "output" && "bg-accent-light-green")}
      singleLine={singleLine}
    />
  );
};<|MERGE_RESOLUTION|>--- conflicted
+++ resolved
@@ -977,28 +977,20 @@
         selectedOption={selectedOption}
         setDateRangeAndOption={setDateRangeAndOption}
         actionButtons={
-<<<<<<< HEAD
           <>
             <BatchExportTableButton
-              {...{ projectId, filterState, orderByState }}
+              {...{
+                projectId,
+                filterState,
+                orderByState,
+                searchQuery,
+                searchType,
+              }}
               tableName={BatchExportTableName.Observations}
               key="batchExport"
             />
             <AutomationsButton projectId={projectId} />
           </>
-=======
-          <BatchExportTableButton
-            {...{
-              projectId,
-              filterState,
-              orderByState,
-              searchQuery,
-              searchType,
-            }}
-            tableName={BatchExportTableName.Observations}
-            key="batchExport"
-          />
->>>>>>> 37d1ac7f
         }
         environmentFilter={{
           values: selectedEnvironments,
