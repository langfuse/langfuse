--- conflicted
+++ resolved
@@ -797,111 +797,9 @@
               }}
               rowHeight={rowHeight}
             />
-<<<<<<< HEAD
-          ) : null,
-          <BatchExportTableButton
-            {...{
-              projectId,
-              filterState,
-              orderByState,
-            }}
-            tableName={BatchExportTableName.Sessions}
-            key="batchExport"
-          />,
-        ]}
-        columns={columns}
-        columnVisibility={columnVisibility}
-        setColumnVisibility={setColumnVisibility}
-        columnOrder={columnOrder}
-        setColumnOrder={setColumnOrder}
-        viewConfig={{
-          tableName: TableViewPresetTableName.Sessions,
-          projectId,
-          controllers: viewControllers,
-        }}
-        timeRange={timeRange}
-        setTimeRange={setTimeRange}
-        columnsWithCustomSelect={["userIds"]}
-        rowHeight={rowHeight}
-        setRowHeight={setRowHeight}
-        multiSelect={{
-          selectAll,
-          setSelectAll,
-          selectedRowIds: Object.keys(selectedRows).filter((sessionId) =>
-            sessions.data?.sessions.map((s) => s.id).includes(sessionId),
-          ),
-          setRowSelection: setSelectedRows,
-          totalCount,
-          ...paginationState,
-        }}
-        environmentFilter={{
-          values: selectedEnvironments,
-          onValueChange: setSelectedEnvironments,
-          options: environmentOptions.map((env) => ({ value: env })),
-        }}
-      />
-      <DataTable
-        tableName={"sessions"}
-        columns={columns}
-        data={
-          sessions.isPending || isViewLoading
-            ? { isLoading: true, isError: false }
-            : sessions.isError
-              ? {
-                  isLoading: false,
-                  isError: true,
-                  error: sessions.error.message,
-                }
-              : {
-                  isLoading: false,
-                  isError: false,
-                  data: sessionRowData.rows?.map<SessionTableRow>((session) => {
-                    return {
-                      id: session.id,
-                      createdAt: session.createdAt,
-                      bookmarked: session.bookmarked,
-                      userIds: session.userIds,
-                      countTraces: session.countTraces,
-                      sessionDuration: session.sessionDuration,
-                      inputCost: session.inputCost,
-                      outputCost: session.outputCost,
-                      totalCost: session.totalCost,
-                      inputTokens: session.promptTokens,
-                      outputTokens: session.completionTokens,
-                      totalTokens: session.totalTokens,
-                      traceTags: session.traceTags,
-                      environment: session.environment,
-                      scores: session.scores,
-                    };
-                  }),
-                }
-        }
-        pagination={{
-          totalCount,
-          onChange: setPaginationState,
-          state: paginationState,
-        }}
-        setOrderBy={setOrderByState}
-        orderBy={orderByState}
-        columnVisibility={columnVisibility}
-        onColumnVisibilityChange={setColumnVisibility}
-        columnOrder={columnOrder}
-        onColumnOrderChange={setColumnOrder}
-        rowSelection={selectedRows}
-        setRowSelection={setSelectedRows}
-        help={{
-          description:
-            "A session is a collection of related traces, such as a conversation or thread. To begin, add a sessionId to the trace.",
-          href: "https://langfuse.com/docs/observability/features/sessions",
-        }}
-        rowHeight={rowHeight}
-      />
-    </>
-=======
           </div>
         </div>
       </div>
     </DataTableControlsProvider>
->>>>>>> 5d733e31
   );
 }