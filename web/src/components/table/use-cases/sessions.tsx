import { StarSessionToggle } from "@/src/components/star-toggle";
import { DataTable } from "@/src/components/table/data-table";
import { DataTableToolbar } from "@/src/components/table/data-table-toolbar";
import TableLink from "@/src/components/table/table-link";
import { type LangfuseColumnDef } from "@/src/components/table/types";
import { TokenUsageBadge } from "@/src/components/token-usage-badge";
import useColumnVisibility from "@/src/features/column-visibility/hooks/useColumnVisibility";
import { useQueryFilterState } from "@/src/features/filters/hooks/useFilterState";
import {
  type FilterState,
  sessionsTableColsWithOptions,
  BatchExportTableName,
} from "@langfuse/shared";
import { useDetailPageLists } from "@/src/features/navigate-detail-pages/context";
import { useOrderByState } from "@/src/features/orderBy/hooks/useOrderByState";
import { api } from "@/src/utils/api";
import { formatIntervalSeconds, utcDateOffsetByDays } from "@/src/utils/dates";
import { usdFormatter } from "@/src/utils/numbers";
import { type RouterOutput } from "@/src/utils/types";
import type Decimal from "decimal.js";
import { useEffect } from "react";
import { NumberParam, useQueryParams, withDefault } from "use-query-params";
<<<<<<< HEAD
import { useLookBackDays } from "@/src/hooks/useLookBackDays";
=======
import { useSession } from "next-auth/react";
import { BatchExportTableButton } from "@/src/components/BatchExportTableButton";
>>>>>>> f8080ca0

export type SessionTableRow = {
  id: string;
  createdAt: string;
  userIds: string[];
  countTraces: number;
  bookmarked: boolean;
  sessionDuration: number | null;
  inputCost: Decimal;
  outputCost: Decimal;
  totalCost: Decimal;
  inputTokens: number;
  outputTokens: number;
  totalTokens: number;
};

export type SessionTableProps = {
  projectId: string;
  userId?: string;
  omittedFilter?: string[];
};

export default function SessionsTable({
  projectId,
  userId,
  omittedFilter = [],
}: SessionTableProps) {
  const { setDetailPageList } = useDetailPageLists();

  const [userFilterState, setUserFilterState] = useQueryFilterState(
    [
      {
        column: "Created At",
        type: "datetime",
        operator: ">",
        value: utcDateOffsetByDays(-useLookBackDays(projectId)),
      },
    ],
    "sessions",
  );

  const userIdFilter: FilterState = userId
    ? [
        {
          column: "User IDs",
          type: "arrayOptions",
          operator: "any of",
          value: [userId],
        },
      ]
    : [];

  const filterState = userFilterState.concat(userIdFilter);

  const [paginationState, setPaginationState] = useQueryParams({
    pageIndex: withDefault(NumberParam, 0),
    pageSize: withDefault(NumberParam, 50),
  });

  const [orderByState, setOrderByState] = useOrderByState({
    column: "createdAt",
    order: "DESC",
  });

  const sessions = api.sessions.all.useQuery({
    page: paginationState.pageIndex,
    limit: paginationState.pageSize,
    projectId,
    filter: filterState,
    orderBy: orderByState,
  });

  const filterOptions = api.sessions.filterOptions.useQuery(
    {
      projectId,
    },
    {
      trpc: {
        context: {
          skipBatch: true,
        },
      },
    },
  );

  const totalCount = sessions.data?.slice(1)[0]?.totalCount ?? 0;
  useEffect(() => {
    if (sessions.isSuccess) {
      setDetailPageList(
        "sessions",
        sessions.data.map((t) => t.id),
      );
    }
    // eslint-disable-next-line react-hooks/exhaustive-deps
  }, [sessions.isSuccess, sessions.data]);

  const convertToTableRow = (
    session: RouterOutput["sessions"]["all"][0],
  ): SessionTableRow => {
    return {
      id: session.id,
      createdAt: session.createdAt.toLocaleString(),
      userIds: session.userIds,
      countTraces: session.countTraces,
      bookmarked: session.bookmarked,
      sessionDuration: session.sessionDuration,
      inputCost: session.inputCost,
      outputCost: session.outputCost,
      totalCost: session.totalCost,
      inputTokens: session.promptTokens,
      outputTokens: session.completionTokens,
      totalTokens: session.totalTokens,
    };
  };

  const columns: LangfuseColumnDef<SessionTableRow>[] = [
    {
      accessorKey: "bookmarked",
      id: "bookmarked",
      header: undefined,
      cell: ({ row }) => {
        const bookmarked = row.getValue("bookmarked");
        const sessionId = row.getValue("id");

        return typeof sessionId === "string" &&
          typeof bookmarked === "boolean" ? (
          <StarSessionToggle
            sessionId={sessionId}
            projectId={projectId}
            value={bookmarked}
            size="xs"
          />
        ) : undefined;
      },
      enableSorting: true,
    },
    {
      accessorKey: "id",
      id: "id",
      header: "ID",
      cell: ({ row }) => {
        const value = row.getValue("id");
        return value && typeof value === "string" ? (
          <TableLink
            path={`/project/${projectId}/sessions/${encodeURIComponent(value)}`}
            value={value}
            truncateAt={40}
          />
        ) : undefined;
      },
      enableSorting: true,
    },
    {
      accessorKey: "createdAt",
      id: "createdAt",
      header: "Created At",
      enableHiding: true,
      enableSorting: true,
    },
    {
      accessorKey: "sessionDuration",
      id: "sessionDuration",
      header: "Duration",
      enableHiding: true,
      cell: ({ row }) => {
        const value = row.getValue("sessionDuration");
        return value && typeof value === "number"
          ? formatIntervalSeconds(value)
          : undefined;
      },
      enableSorting: true,
    },
    {
      accessorKey: "userIds",
      enableColumnFilter: !omittedFilter.find((f) => f === "userIds"),
      id: "userIds",
      header: "User IDs",
      enableHiding: true,
      cell: ({ row }) => {
        const value = row.getValue("userIds");
        return value && Array.isArray(value) ? (
          <div className="flex gap-1">
            {(value as string[]).map((user) => (
              <TableLink
                key={user}
                path={`/project/${projectId}/users/${encodeURIComponent(user)}`}
                value={user}
                truncateAt={40}
              />
            ))}
          </div>
        ) : undefined;
      },
    },
    {
      accessorKey: "countTraces",
      id: "countTraces",
      header: "Traces Count",
      enableHiding: true,
      enableSorting: true,
    },
    {
      accessorKey: "inputCost",
      id: "inputCost",
      header: "Input Cost",
      enableHiding: true,
      defaultHidden: true,
      enableSorting: true,
      cell: ({ row }) => {
        const value: Decimal | null | undefined = row.getValue("inputCost");
        return value ? (
          <span>{usdFormatter(value.toNumber())}</span>
        ) : undefined;
      },
    },
    {
      accessorKey: "outputCost",
      id: "outputCost",
      header: "Output Cost",
      enableHiding: true,
      enableSorting: true,
      defaultHidden: true,
      cell: ({ row }) => {
        const value: Decimal | null | undefined = row.getValue("outputCost");

        return value ? (
          <span>{usdFormatter(value.toNumber())}</span>
        ) : undefined;
      },
    },
    {
      accessorKey: "totalCost",
      id: "totalCost",
      header: "Total Cost",
      enableHiding: true,
      enableSorting: true,
      cell: ({ row }) => {
        const value: Decimal | null | undefined = row.getValue("totalCost");

        return value ? (
          <span>{usdFormatter(value.toNumber())}</span>
        ) : undefined;
      },
    },
    {
      accessorKey: "inputTokens",
      id: "inputTokens",
      header: "Input Tokens",
      enableHiding: true,
      defaultHidden: true,
      enableSorting: true,
      cell: ({ row }) => {
        const value: number | undefined = row.getValue("inputTokens");

        return value ? <span>{Number(value)}</span> : undefined;
      },
    },
    {
      accessorKey: "outputTokens",
      id: "outputTokens",
      header: "Output Tokens",
      enableHiding: true,
      defaultHidden: true,
      enableSorting: true,
      cell: ({ row }) => {
        const value = row.getValue("outputTokens");

        return value ? <span>{Number(value)}</span> : undefined;
      },
    },
    {
      accessorKey: "totalTokens",
      id: "totalTokens",
      header: "Total Tokens",
      enableHiding: true,
      defaultHidden: true,
      enableSorting: true,
      cell: ({ row }) => {
        const value = row.getValue("totalTokens");
        return value ? <span>{Number(value)}</span> : undefined;
      },
    },
    {
      accessorKey: "usage",
      id: "usage",
      header: "Usage",
      enableHiding: true,
      enableSorting: true,
      cell: ({ row }) => {
        const promptTokens = row.getValue("inputTokens");
        const completionTokens = row.getValue("outputTokens");
        const totalTokens = row.getValue("totalTokens");
        return (
          <TokenUsageBadge
            promptTokens={Number(promptTokens)}
            completionTokens={Number(completionTokens)}
            totalTokens={Number(totalTokens)}
            inline
          />
        );
      },
    },
  ];

  const transformFilterOptions = () => {
    return sessionsTableColsWithOptions(filterOptions.data).filter(
      (c) => !omittedFilter?.includes(c.name),
    );
  };

  const [columnVisibility, setColumnVisibility] =
    useColumnVisibility<SessionTableRow>("sessionsColumnVisibility", columns);

  return (
    <>
      <DataTableToolbar
        filterColumnDefinition={transformFilterOptions()}
        filterState={userFilterState}
        setFilterState={setUserFilterState}
        columns={columns}
        columnVisibility={columnVisibility}
        setColumnVisibility={setColumnVisibility}
        actionButtons={[
          <BatchExportTableButton
            {...{ projectId, filterState, orderByState }}
            tableName={BatchExportTableName.Sessions}
            key="batchExport"
          />,
        ]}
        columnsWithCustomSelect={["userIds"]}
      />
      <DataTable
        columns={columns}
        data={
          sessions.isLoading
            ? { isLoading: true, isError: false }
            : sessions.isError
              ? {
                  isLoading: false,
                  isError: true,
                  error: sessions.error.message,
                }
              : {
                  isLoading: false,
                  isError: false,
                  data: sessions.data.map((t) => convertToTableRow(t)),
                }
        }
        pagination={{
          pageCount: Math.ceil(totalCount / paginationState.pageSize),
          onChange: setPaginationState,
          state: paginationState,
        }}
        setOrderBy={setOrderByState}
        orderBy={orderByState}
        columnVisibility={columnVisibility}
        onColumnVisibilityChange={setColumnVisibility}
        help={{
          description:
            "A session is a collection of related traces, such as a conversation or thread. To begin, add a sessionId to the trace.",
          href: "https://langfuse.com/docs/tracing-features/sessions",
        }}
      />
    </>
  );
}<|MERGE_RESOLUTION|>--- conflicted
+++ resolved
@@ -20,12 +20,8 @@
 import type Decimal from "decimal.js";
 import { useEffect } from "react";
 import { NumberParam, useQueryParams, withDefault } from "use-query-params";
-<<<<<<< HEAD
 import { useLookBackDays } from "@/src/hooks/useLookBackDays";
-=======
-import { useSession } from "next-auth/react";
 import { BatchExportTableButton } from "@/src/components/BatchExportTableButton";
->>>>>>> f8080ca0
 
 export type SessionTableRow = {
   id: string;
