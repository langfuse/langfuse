import { StarSessionToggle } from "@/src/components/star-toggle";
import { DataTable } from "@/src/components/table/data-table";
import { DataTableToolbar } from "@/src/components/table/data-table-toolbar";
import TableLink from "@/src/components/table/table-link";
import { type LangfuseColumnDef } from "@/src/components/table/types";
import { TokenUsageBadge } from "@/src/components/token-usage-badge";
import useColumnVisibility from "@/src/features/column-visibility/hooks/useColumnVisibility";
import { useQueryFilterState } from "@/src/features/filters/hooks/useFilterState";
import {
  type FilterState,
  sessionsTableColsWithOptions,
  BatchExportTableName,
} from "@langfuse/shared";
import { useDetailPageLists } from "@/src/features/navigate-detail-pages/context";
import { useOrderByState } from "@/src/features/orderBy/hooks/useOrderByState";
import { api } from "@/src/utils/api";
import { formatIntervalSeconds, utcDateOffsetByDays } from "@/src/utils/dates";
import { numberFormatter, usdFormatter } from "@/src/utils/numbers";
import { type RouterOutput } from "@/src/utils/types";
import type Decimal from "decimal.js";
import { useEffect } from "react";
import { NumberParam, useQueryParams, withDefault } from "use-query-params";
import { useTableLookBackDays } from "@/src/hooks/useTableLookBackDays";
import { BatchExportTableButton } from "@/src/components/BatchExportTableButton";

export type SessionTableRow = {
  id: string;
  createdAt: string;
  userIds: string[];
  countTraces: number;
  bookmarked: boolean;
  sessionDuration: number | null;
  inputCost: Decimal;
  outputCost: Decimal;
  totalCost: Decimal;
  inputTokens: number;
  outputTokens: number;
  totalTokens: number;
};

export type SessionTableProps = {
  projectId: string;
  userId?: string;
  omittedFilter?: string[];
};

export default function SessionsTable({
  projectId,
  userId,
  omittedFilter = [],
}: SessionTableProps) {
  const { setDetailPageList } = useDetailPageLists();

  const [userFilterState, setUserFilterState] = useQueryFilterState(
    [
      {
        column: "Created At",
        type: "datetime",
        operator: ">",
<<<<<<< HEAD
        value: utcDateOffsetByDays(-useLookBackDays()),
=======
        value: utcDateOffsetByDays(-useTableLookBackDays(projectId)),
>>>>>>> 4c681773
      },
    ],
    "sessions",
  );

  const userIdFilter: FilterState = userId
    ? [
        {
          column: "User IDs",
          type: "arrayOptions",
          operator: "any of",
          value: [userId],
        },
      ]
    : [];

  const filterState = userFilterState.concat(userIdFilter);

  const [paginationState, setPaginationState] = useQueryParams({
    pageIndex: withDefault(NumberParam, 0),
    pageSize: withDefault(NumberParam, 50),
  });

  const [orderByState, setOrderByState] = useOrderByState({
    column: "createdAt",
    order: "DESC",
  });

  const sessions = api.sessions.all.useQuery({
    page: paginationState.pageIndex,
    limit: paginationState.pageSize,
    projectId,
    filter: filterState,
    orderBy: orderByState,
  });

  const filterOptions = api.sessions.filterOptions.useQuery(
    {
      projectId,
    },
    {
      trpc: {
        context: {
          skipBatch: true,
        },
      },
    },
  );

  const totalCount = sessions.data?.slice(1)[0]?.totalCount ?? 0;
  useEffect(() => {
    if (sessions.isSuccess) {
      setDetailPageList(
        "sessions",
        sessions.data.map((t) => t.id),
      );
    }
    // eslint-disable-next-line react-hooks/exhaustive-deps
  }, [sessions.isSuccess, sessions.data]);

  const convertToTableRow = (
    session: RouterOutput["sessions"]["all"][0],
  ): SessionTableRow => {
    return {
      id: session.id,
      createdAt: session.createdAt.toLocaleString(),
      userIds: session.userIds,
      countTraces: session.countTraces,
      bookmarked: session.bookmarked,
      sessionDuration: session.sessionDuration,
      inputCost: session.inputCost,
      outputCost: session.outputCost,
      totalCost: session.totalCost,
      inputTokens: session.promptTokens,
      outputTokens: session.completionTokens,
      totalTokens: session.totalTokens,
    };
  };

  const columns: LangfuseColumnDef<SessionTableRow>[] = [
    {
      accessorKey: "bookmarked",
      id: "bookmarked",
      header: undefined,
      cell: ({ row }) => {
        const bookmarked = row.getValue("bookmarked");
        const sessionId = row.getValue("id");

        return typeof sessionId === "string" &&
          typeof bookmarked === "boolean" ? (
          <StarSessionToggle
            sessionId={sessionId}
            projectId={projectId}
            value={bookmarked}
            size="xs"
          />
        ) : undefined;
      },
      enableSorting: true,
    },
    {
      accessorKey: "id",
      id: "id",
      header: "ID",
      cell: ({ row }) => {
        const value = row.getValue("id");
        return value && typeof value === "string" ? (
          <TableLink
            path={`/project/${projectId}/sessions/${encodeURIComponent(value)}`}
            value={value}
            truncateAt={40}
          />
        ) : undefined;
      },
      enableSorting: true,
    },
    {
      accessorKey: "createdAt",
      id: "createdAt",
      header: "Created At",
      enableHiding: true,
      enableSorting: true,
    },
    {
      accessorKey: "sessionDuration",
      id: "sessionDuration",
      header: "Duration",
      enableHiding: true,
      cell: ({ row }) => {
        const value = row.getValue("sessionDuration");
        return value && typeof value === "number"
          ? formatIntervalSeconds(value)
          : undefined;
      },
      enableSorting: true,
    },
    {
      accessorKey: "userIds",
      enableColumnFilter: !omittedFilter.find((f) => f === "userIds"),
      id: "userIds",
      header: "User IDs",
      enableHiding: true,
      cell: ({ row }) => {
        const value = row.getValue("userIds");
        return value && Array.isArray(value) ? (
          <div className="flex gap-1">
            {(value as string[]).map((user) => (
              <TableLink
                key={user}
                path={`/project/${projectId}/users/${encodeURIComponent(user)}`}
                value={user}
                truncateAt={40}
              />
            ))}
          </div>
        ) : undefined;
      },
    },
    {
      accessorKey: "countTraces",
      id: "countTraces",
      header: "Traces Count",
      enableHiding: true,
      enableSorting: true,
    },
    {
      accessorKey: "inputCost",
      id: "inputCost",
      header: "Input Cost",
      enableHiding: true,
      defaultHidden: true,
      enableSorting: true,
      cell: ({ row }) => {
        const value: Decimal | null | undefined = row.getValue("inputCost");
        return value ? (
          <span>{usdFormatter(value.toNumber())}</span>
        ) : undefined;
      },
    },
    {
      accessorKey: "outputCost",
      id: "outputCost",
      header: "Output Cost",
      enableHiding: true,
      enableSorting: true,
      defaultHidden: true,
      cell: ({ row }) => {
        const value: Decimal | null | undefined = row.getValue("outputCost");

        return value ? (
          <span>{usdFormatter(value.toNumber())}</span>
        ) : undefined;
      },
    },
    {
      accessorKey: "totalCost",
      id: "totalCost",
      header: "Total Cost",
      enableHiding: true,
      enableSorting: true,
      cell: ({ row }) => {
        const value: Decimal | null | undefined = row.getValue("totalCost");

        return value ? (
          <span>{usdFormatter(value.toNumber())}</span>
        ) : undefined;
      },
    },
    {
      accessorKey: "inputTokens",
      id: "inputTokens",
      header: "Input Tokens",
      enableHiding: true,
      defaultHidden: true,
      enableSorting: true,
      cell: ({ row }) => {
        const value: number | undefined = row.getValue("inputTokens");

        return value ? (
          <span>{numberFormatter(Number(value), 0)}</span>
        ) : undefined;
      },
    },
    {
      accessorKey: "outputTokens",
      id: "outputTokens",
      header: "Output Tokens",
      enableHiding: true,
      defaultHidden: true,
      enableSorting: true,
      cell: ({ row }) => {
        const value = row.getValue("outputTokens");

        return value ? (
          <span>{numberFormatter(Number(value), 0)}</span>
        ) : undefined;
      },
    },
    {
      accessorKey: "totalTokens",
      id: "totalTokens",
      header: "Total Tokens",
      enableHiding: true,
      defaultHidden: true,
      enableSorting: true,
      cell: ({ row }) => {
        const value = row.getValue("totalTokens");
        return value ? (
          <span>{numberFormatter(Number(value), 0)}</span>
        ) : undefined;
      },
    },
    {
      accessorKey: "usage",
      id: "usage",
      header: "Usage",
      enableHiding: true,
      enableSorting: true,
      cell: ({ row }) => {
        const promptTokens = row.getValue("inputTokens");
        const completionTokens = row.getValue("outputTokens");
        const totalTokens = row.getValue("totalTokens");
        return (
          <TokenUsageBadge
            promptTokens={Number(promptTokens)}
            completionTokens={Number(completionTokens)}
            totalTokens={Number(totalTokens)}
            inline
          />
        );
      },
    },
  ];

  const transformFilterOptions = () => {
    return sessionsTableColsWithOptions(filterOptions.data).filter(
      (c) => !omittedFilter?.includes(c.name),
    );
  };

  const [columnVisibility, setColumnVisibility] =
    useColumnVisibility<SessionTableRow>("sessionsColumnVisibility", columns);

  return (
    <>
      <DataTableToolbar
        filterColumnDefinition={transformFilterOptions()}
        filterState={userFilterState}
        setFilterState={setUserFilterState}
        columns={columns}
        columnVisibility={columnVisibility}
        setColumnVisibility={setColumnVisibility}
        actionButtons={[
          <BatchExportTableButton
            {...{ projectId, filterState, orderByState }}
            tableName={BatchExportTableName.Sessions}
            key="batchExport"
          />,
        ]}
        columnsWithCustomSelect={["userIds"]}
      />
      <DataTable
        columns={columns}
        data={
          sessions.isLoading
            ? { isLoading: true, isError: false }
            : sessions.isError
              ? {
                  isLoading: false,
                  isError: true,
                  error: sessions.error.message,
                }
              : {
                  isLoading: false,
                  isError: false,
                  data: sessions.data.map((t) => convertToTableRow(t)),
                }
        }
        pagination={{
          pageCount: Math.ceil(totalCount / paginationState.pageSize),
          onChange: setPaginationState,
          state: paginationState,
        }}
        setOrderBy={setOrderByState}
        orderBy={orderByState}
        columnVisibility={columnVisibility}
        onColumnVisibilityChange={setColumnVisibility}
        help={{
          description:
            "A session is a collection of related traces, such as a conversation or thread. To begin, add a sessionId to the trace.",
          href: "https://langfuse.com/docs/tracing-features/sessions",
        }}
      />
    </>
  );
}<|MERGE_RESOLUTION|>--- conflicted
+++ resolved
@@ -57,11 +57,7 @@
         column: "Created At",
         type: "datetime",
         operator: ">",
-<<<<<<< HEAD
-        value: utcDateOffsetByDays(-useLookBackDays()),
-=======
-        value: utcDateOffsetByDays(-useTableLookBackDays(projectId)),
->>>>>>> 4c681773
+        value: utcDateOffsetByDays(-useTableLookBackDays()),
       },
     ],
     "sessions",
