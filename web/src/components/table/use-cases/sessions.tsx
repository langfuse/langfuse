import { StarSessionToggle } from "@/src/components/star-toggle";
import { DataTable } from "@/src/components/table/data-table";
import { DataTableToolbar } from "@/src/components/table/data-table-toolbar";
import TableLink from "@/src/components/table/table-link";
import { type LangfuseColumnDef } from "@/src/components/table/types";
import { TokenUsageBadge } from "@/src/components/token-usage-badge";
import useColumnVisibility from "@/src/features/column-visibility/hooks/useColumnVisibility";
import { useQueryFilterState } from "@/src/features/filters/hooks/useFilterState";
import {
  type FilterState,
  sessionsTableColsWithOptions,
  BatchExportTableName,
} from "@langfuse/shared";
import { useDetailPageLists } from "@/src/features/navigate-detail-pages/context";
import { useOrderByState } from "@/src/features/orderBy/hooks/useOrderByState";
import { api } from "@/src/utils/api";
import {
  formatIntervalSeconds,
  localtimeDateOffsetByDays,
} from "@/src/utils/dates";
import { numberFormatter, usdFormatter } from "@/src/utils/numbers";
import { type RouterOutput } from "@/src/utils/types";
import type Decimal from "decimal.js";
import { useEffect } from "react";
import { NumberParam, useQueryParams, withDefault } from "use-query-params";
import { useTableLookBackDays } from "@/src/hooks/useTableLookBackDays";
import { BatchExportTableButton } from "@/src/components/BatchExportTableButton";
import { useDateRange } from "@/src/components/useDateRange";

export type SessionTableRow = {
  id: string;
  createdAt: string;
  userIds: string[];
  countTraces: number;
  bookmarked: boolean;
  sessionDuration: number | null;
  inputCost: Decimal;
  outputCost: Decimal;
  totalCost: Decimal;
  inputTokens: number;
  outputTokens: number;
  totalTokens: number;
};

export type SessionTableProps = {
  projectId: string;
  userId?: string;
  omittedFilter?: string[];
};

export default function SessionsTable({
  projectId,
  userId,
  omittedFilter = [],
}: SessionTableProps) {
  const { setDetailPageList } = useDetailPageLists();
  const { selectedOption, dateRange, setDateRangeAndOption } = useDateRange(
    localtimeDateOffsetByDays(-useLookBackDays(projectId)),
  );

  const [userFilterState, setUserFilterState] = useQueryFilterState(
<<<<<<< HEAD
    [],
=======
    [
      {
        column: "Created At",
        type: "datetime",
        operator: ">",
        value: localtimeDateOffsetByDays(-useTableLookBackDays(projectId)),
      },
    ],
>>>>>>> 833c09d8
    "sessions",
  );

  const userIdFilter: FilterState = userId
    ? [
        {
          column: "User IDs",
          type: "arrayOptions",
          operator: "any of",
          value: [userId],
        },
      ]
    : [];

  const filterState = userFilterState.concat(userIdFilter);

  const [paginationState, setPaginationState] = useQueryParams({
    pageIndex: withDefault(NumberParam, 0),
    pageSize: withDefault(NumberParam, 50),
  });

  const [orderByState, setOrderByState] = useOrderByState({
    column: "createdAt",
    order: "DESC",
  });

  const sessions = api.sessions.all.useQuery({
    page: paginationState.pageIndex,
    limit: paginationState.pageSize,
    projectId,
    filter: filterState,
    orderBy: orderByState,
    from: dateRange?.from ?? null,
    to: dateRange?.to ?? null,
  });

  const filterOptions = api.sessions.filterOptions.useQuery(
    {
      projectId,
    },
    {
      trpc: {
        context: {
          skipBatch: true,
        },
      },
    },
  );

  const totalCount = sessions.data?.slice(1)[0]?.totalCount ?? 0;
  useEffect(() => {
    if (sessions.isSuccess) {
      setDetailPageList(
        "sessions",
        sessions.data.map((t) => t.id),
      );
    }
    // eslint-disable-next-line react-hooks/exhaustive-deps
  }, [sessions.isSuccess, sessions.data]);

  const convertToTableRow = (
    session: RouterOutput["sessions"]["all"][0],
  ): SessionTableRow => {
    return {
      id: session.id,
      createdAt: session.createdAt.toLocaleString(),
      userIds: session.userIds,
      countTraces: session.countTraces,
      bookmarked: session.bookmarked,
      sessionDuration: session.sessionDuration,
      inputCost: session.inputCost,
      outputCost: session.outputCost,
      totalCost: session.totalCost,
      inputTokens: session.promptTokens,
      outputTokens: session.completionTokens,
      totalTokens: session.totalTokens,
    };
  };

  const columns: LangfuseColumnDef<SessionTableRow>[] = [
    {
      accessorKey: "bookmarked",
      id: "bookmarked",
      header: undefined,
      cell: ({ row }) => {
        const bookmarked = row.getValue("bookmarked");
        const sessionId = row.getValue("id");

        return typeof sessionId === "string" &&
          typeof bookmarked === "boolean" ? (
          <StarSessionToggle
            sessionId={sessionId}
            projectId={projectId}
            value={bookmarked}
            size="xs"
          />
        ) : undefined;
      },
      enableSorting: true,
    },
    {
      accessorKey: "id",
      id: "id",
      header: "ID",
      cell: ({ row }) => {
        const value = row.getValue("id");
        return value && typeof value === "string" ? (
          <TableLink
            path={`/project/${projectId}/sessions/${encodeURIComponent(value)}`}
            value={value}
            truncateAt={40}
          />
        ) : undefined;
      },
      enableSorting: true,
    },
    {
      accessorKey: "createdAt",
      id: "createdAt",
      header: "Created At",
      enableHiding: true,
      enableSorting: true,
    },
    {
      accessorKey: "sessionDuration",
      id: "sessionDuration",
      header: "Duration",
      enableHiding: true,
      cell: ({ row }) => {
        const value = row.getValue("sessionDuration");
        return value && typeof value === "number"
          ? formatIntervalSeconds(value)
          : undefined;
      },
      enableSorting: true,
    },
    {
      accessorKey: "userIds",
      enableColumnFilter: !omittedFilter.find((f) => f === "userIds"),
      id: "userIds",
      header: "User IDs",
      enableHiding: true,
      cell: ({ row }) => {
        const value = row.getValue("userIds");
        return value && Array.isArray(value) ? (
          <div className="flex gap-1">
            {(value as string[]).map((user) => (
              <TableLink
                key={user}
                path={`/project/${projectId}/users/${encodeURIComponent(user)}`}
                value={user}
                truncateAt={40}
              />
            ))}
          </div>
        ) : undefined;
      },
    },
    {
      accessorKey: "countTraces",
      id: "countTraces",
      header: "Traces Count",
      enableHiding: true,
      enableSorting: true,
    },
    {
      accessorKey: "inputCost",
      id: "inputCost",
      header: "Input Cost",
      enableHiding: true,
      defaultHidden: true,
      enableSorting: true,
      cell: ({ row }) => {
        const value: Decimal | null | undefined = row.getValue("inputCost");
        return value ? (
          <span>{usdFormatter(value.toNumber())}</span>
        ) : undefined;
      },
    },
    {
      accessorKey: "outputCost",
      id: "outputCost",
      header: "Output Cost",
      enableHiding: true,
      enableSorting: true,
      defaultHidden: true,
      cell: ({ row }) => {
        const value: Decimal | null | undefined = row.getValue("outputCost");

        return value ? (
          <span>{usdFormatter(value.toNumber())}</span>
        ) : undefined;
      },
    },
    {
      accessorKey: "totalCost",
      id: "totalCost",
      header: "Total Cost",
      enableHiding: true,
      enableSorting: true,
      cell: ({ row }) => {
        const value: Decimal | null | undefined = row.getValue("totalCost");

        return value ? (
          <span>{usdFormatter(value.toNumber())}</span>
        ) : undefined;
      },
    },
    {
      accessorKey: "inputTokens",
      id: "inputTokens",
      header: "Input Tokens",
      enableHiding: true,
      defaultHidden: true,
      enableSorting: true,
      cell: ({ row }) => {
        const value: number | undefined = row.getValue("inputTokens");

        return value ? (
          <span>{numberFormatter(Number(value), 0)}</span>
        ) : undefined;
      },
    },
    {
      accessorKey: "outputTokens",
      id: "outputTokens",
      header: "Output Tokens",
      enableHiding: true,
      defaultHidden: true,
      enableSorting: true,
      cell: ({ row }) => {
        const value = row.getValue("outputTokens");

        return value ? (
          <span>{numberFormatter(Number(value), 0)}</span>
        ) : undefined;
      },
    },
    {
      accessorKey: "totalTokens",
      id: "totalTokens",
      header: "Total Tokens",
      enableHiding: true,
      defaultHidden: true,
      enableSorting: true,
      cell: ({ row }) => {
        const value = row.getValue("totalTokens");
        return value ? (
          <span>{numberFormatter(Number(value), 0)}</span>
        ) : undefined;
      },
    },
    {
      accessorKey: "usage",
      id: "usage",
      header: "Usage",
      enableHiding: true,
      enableSorting: true,
      cell: ({ row }) => {
        const promptTokens = row.getValue("inputTokens");
        const completionTokens = row.getValue("outputTokens");
        const totalTokens = row.getValue("totalTokens");
        return (
          <TokenUsageBadge
            promptTokens={Number(promptTokens)}
            completionTokens={Number(completionTokens)}
            totalTokens={Number(totalTokens)}
            inline
          />
        );
      },
    },
  ];

  const transformFilterOptions = () => {
    return sessionsTableColsWithOptions(filterOptions.data).filter(
      (c) => !omittedFilter?.includes(c.name),
    );
  };

  const [columnVisibility, setColumnVisibility] =
    useColumnVisibility<SessionTableRow>("sessionsColumnVisibility", columns);

  return (
    <>
      <DataTableToolbar
        filterColumnDefinition={transformFilterOptions()}
        filterState={userFilterState}
        setFilterState={setUserFilterState}
        columns={columns}
        columnVisibility={columnVisibility}
        setColumnVisibility={setColumnVisibility}
        actionButtons={[
          <BatchExportTableButton
            {...{ projectId, filterState, orderByState }}
            tableName={BatchExportTableName.Sessions}
            key="batchExport"
          />,
        ]}
        selectedOption={selectedOption}
        setDateRangeAndOption={setDateRangeAndOption}
        columnsWithCustomSelect={["userIds"]}
      />
      <DataTable
        columns={columns}
        data={
          sessions.isLoading
            ? { isLoading: true, isError: false }
            : sessions.isError
              ? {
                  isLoading: false,
                  isError: true,
                  error: sessions.error.message,
                }
              : {
                  isLoading: false,
                  isError: false,
                  data: sessions.data.map((t) => convertToTableRow(t)),
                }
        }
        pagination={{
          pageCount: Math.ceil(totalCount / paginationState.pageSize),
          onChange: setPaginationState,
          state: paginationState,
        }}
        setOrderBy={setOrderByState}
        orderBy={orderByState}
        columnVisibility={columnVisibility}
        onColumnVisibilityChange={setColumnVisibility}
        help={{
          description:
            "A session is a collection of related traces, such as a conversation or thread. To begin, add a sessionId to the trace.",
          href: "https://langfuse.com/docs/tracing-features/sessions",
        }}
      />
    </>
  );
}<|MERGE_RESOLUTION|>--- conflicted
+++ resolved
@@ -59,18 +59,7 @@
   );
 
   const [userFilterState, setUserFilterState] = useQueryFilterState(
-<<<<<<< HEAD
     [],
-=======
-    [
-      {
-        column: "Created At",
-        type: "datetime",
-        operator: ">",
-        value: localtimeDateOffsetByDays(-useTableLookBackDays(projectId)),
-      },
-    ],
->>>>>>> 833c09d8
     "sessions",
   );
 
