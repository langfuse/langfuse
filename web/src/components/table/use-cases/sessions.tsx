import { StarSessionToggle } from "@/src/components/star-toggle";
import { DataTable } from "@/src/components/table/data-table";
import { DataTableToolbar } from "@/src/components/table/data-table-toolbar";
import TableLink from "@/src/components/table/table-link";
import { type LangfuseColumnDef } from "@/src/components/table/types";
import { TokenUsageBadge } from "@/src/components/token-usage-badge";
import useColumnVisibility from "@/src/features/column-visibility/hooks/useColumnVisibility";
import { useQueryFilterState } from "@/src/features/filters/hooks/useFilterState";
import {
  type FilterState,
  sessionsTableColsWithOptions,
  BatchExportTableName,
} from "@langfuse/shared";
import { useDetailPageLists } from "@/src/features/navigate-detail-pages/context";
import { useOrderByState } from "@/src/features/orderBy/hooks/useOrderByState";
import { api } from "@/src/utils/api";
<<<<<<< HEAD
import {
  formatIntervalSeconds,
  localtimeDateOffsetByDays,
} from "@/src/utils/dates";
import { usdFormatter } from "@/src/utils/numbers";
=======
import { formatIntervalSeconds, utcDateOffsetByDays } from "@/src/utils/dates";
import { numberFormatter, usdFormatter } from "@/src/utils/numbers";
>>>>>>> a24c0d77
import { type RouterOutput } from "@/src/utils/types";
import type Decimal from "decimal.js";
import { useEffect } from "react";
import { NumberParam, useQueryParams, withDefault } from "use-query-params";
import { useTableLookBackDays } from "@/src/hooks/useTableLookBackDays";
import { BatchExportTableButton } from "@/src/components/BatchExportTableButton";

export type SessionTableRow = {
  id: string;
  createdAt: string;
  userIds: string[];
  countTraces: number;
  bookmarked: boolean;
  sessionDuration: number | null;
  inputCost: Decimal;
  outputCost: Decimal;
  totalCost: Decimal;
  inputTokens: number;
  outputTokens: number;
  totalTokens: number;
};

export type SessionTableProps = {
  projectId: string;
  userId?: string;
  omittedFilter?: string[];
};

export default function SessionsTable({
  projectId,
  userId,
  omittedFilter = [],
}: SessionTableProps) {
  const { setDetailPageList } = useDetailPageLists();

  const [userFilterState, setUserFilterState] = useQueryFilterState(
    [
      {
        column: "Created At",
        type: "datetime",
        operator: ">",
<<<<<<< HEAD
        value: localtimeDateOffsetByDays(-useLookBackDays(projectId)),
=======
        value: utcDateOffsetByDays(-useTableLookBackDays(projectId)),
>>>>>>> a24c0d77
      },
    ],
    "sessions",
  );

  const userIdFilter: FilterState = userId
    ? [
        {
          column: "User IDs",
          type: "arrayOptions",
          operator: "any of",
          value: [userId],
        },
      ]
    : [];

  const filterState = userFilterState.concat(userIdFilter);

  const [paginationState, setPaginationState] = useQueryParams({
    pageIndex: withDefault(NumberParam, 0),
    pageSize: withDefault(NumberParam, 50),
  });

  const [orderByState, setOrderByState] = useOrderByState({
    column: "createdAt",
    order: "DESC",
  });

  const sessions = api.sessions.all.useQuery({
    page: paginationState.pageIndex,
    limit: paginationState.pageSize,
    projectId,
    filter: filterState,
    orderBy: orderByState,
  });

  const filterOptions = api.sessions.filterOptions.useQuery(
    {
      projectId,
    },
    {
      trpc: {
        context: {
          skipBatch: true,
        },
      },
    },
  );

  const totalCount = sessions.data?.slice(1)[0]?.totalCount ?? 0;
  useEffect(() => {
    if (sessions.isSuccess) {
      setDetailPageList(
        "sessions",
        sessions.data.map((t) => t.id),
      );
    }
    // eslint-disable-next-line react-hooks/exhaustive-deps
  }, [sessions.isSuccess, sessions.data]);

  const convertToTableRow = (
    session: RouterOutput["sessions"]["all"][0],
  ): SessionTableRow => {
    return {
      id: session.id,
      createdAt: session.createdAt.toLocaleString(),
      userIds: session.userIds,
      countTraces: session.countTraces,
      bookmarked: session.bookmarked,
      sessionDuration: session.sessionDuration,
      inputCost: session.inputCost,
      outputCost: session.outputCost,
      totalCost: session.totalCost,
      inputTokens: session.promptTokens,
      outputTokens: session.completionTokens,
      totalTokens: session.totalTokens,
    };
  };

  const columns: LangfuseColumnDef<SessionTableRow>[] = [
    {
      accessorKey: "bookmarked",
      id: "bookmarked",
      header: undefined,
      cell: ({ row }) => {
        const bookmarked = row.getValue("bookmarked");
        const sessionId = row.getValue("id");

        return typeof sessionId === "string" &&
          typeof bookmarked === "boolean" ? (
          <StarSessionToggle
            sessionId={sessionId}
            projectId={projectId}
            value={bookmarked}
            size="xs"
          />
        ) : undefined;
      },
      enableSorting: true,
    },
    {
      accessorKey: "id",
      id: "id",
      header: "ID",
      cell: ({ row }) => {
        const value = row.getValue("id");
        return value && typeof value === "string" ? (
          <TableLink
            path={`/project/${projectId}/sessions/${encodeURIComponent(value)}`}
            value={value}
            truncateAt={40}
          />
        ) : undefined;
      },
      enableSorting: true,
    },
    {
      accessorKey: "createdAt",
      id: "createdAt",
      header: "Created At",
      enableHiding: true,
      enableSorting: true,
    },
    {
      accessorKey: "sessionDuration",
      id: "sessionDuration",
      header: "Duration",
      enableHiding: true,
      cell: ({ row }) => {
        const value = row.getValue("sessionDuration");
        return value && typeof value === "number"
          ? formatIntervalSeconds(value)
          : undefined;
      },
      enableSorting: true,
    },
    {
      accessorKey: "userIds",
      enableColumnFilter: !omittedFilter.find((f) => f === "userIds"),
      id: "userIds",
      header: "User IDs",
      enableHiding: true,
      cell: ({ row }) => {
        const value = row.getValue("userIds");
        return value && Array.isArray(value) ? (
          <div className="flex gap-1">
            {(value as string[]).map((user) => (
              <TableLink
                key={user}
                path={`/project/${projectId}/users/${encodeURIComponent(user)}`}
                value={user}
                truncateAt={40}
              />
            ))}
          </div>
        ) : undefined;
      },
    },
    {
      accessorKey: "countTraces",
      id: "countTraces",
      header: "Traces Count",
      enableHiding: true,
      enableSorting: true,
    },
    {
      accessorKey: "inputCost",
      id: "inputCost",
      header: "Input Cost",
      enableHiding: true,
      defaultHidden: true,
      enableSorting: true,
      cell: ({ row }) => {
        const value: Decimal | null | undefined = row.getValue("inputCost");
        return value ? (
          <span>{usdFormatter(value.toNumber())}</span>
        ) : undefined;
      },
    },
    {
      accessorKey: "outputCost",
      id: "outputCost",
      header: "Output Cost",
      enableHiding: true,
      enableSorting: true,
      defaultHidden: true,
      cell: ({ row }) => {
        const value: Decimal | null | undefined = row.getValue("outputCost");

        return value ? (
          <span>{usdFormatter(value.toNumber())}</span>
        ) : undefined;
      },
    },
    {
      accessorKey: "totalCost",
      id: "totalCost",
      header: "Total Cost",
      enableHiding: true,
      enableSorting: true,
      cell: ({ row }) => {
        const value: Decimal | null | undefined = row.getValue("totalCost");

        return value ? (
          <span>{usdFormatter(value.toNumber())}</span>
        ) : undefined;
      },
    },
    {
      accessorKey: "inputTokens",
      id: "inputTokens",
      header: "Input Tokens",
      enableHiding: true,
      defaultHidden: true,
      enableSorting: true,
      cell: ({ row }) => {
        const value: number | undefined = row.getValue("inputTokens");

        return value ? (
          <span>{numberFormatter(Number(value), 0)}</span>
        ) : undefined;
      },
    },
    {
      accessorKey: "outputTokens",
      id: "outputTokens",
      header: "Output Tokens",
      enableHiding: true,
      defaultHidden: true,
      enableSorting: true,
      cell: ({ row }) => {
        const value = row.getValue("outputTokens");

        return value ? (
          <span>{numberFormatter(Number(value), 0)}</span>
        ) : undefined;
      },
    },
    {
      accessorKey: "totalTokens",
      id: "totalTokens",
      header: "Total Tokens",
      enableHiding: true,
      defaultHidden: true,
      enableSorting: true,
      cell: ({ row }) => {
        const value = row.getValue("totalTokens");
        return value ? (
          <span>{numberFormatter(Number(value), 0)}</span>
        ) : undefined;
      },
    },
    {
      accessorKey: "usage",
      id: "usage",
      header: "Usage",
      enableHiding: true,
      enableSorting: true,
      cell: ({ row }) => {
        const promptTokens = row.getValue("inputTokens");
        const completionTokens = row.getValue("outputTokens");
        const totalTokens = row.getValue("totalTokens");
        return (
          <TokenUsageBadge
            promptTokens={Number(promptTokens)}
            completionTokens={Number(completionTokens)}
            totalTokens={Number(totalTokens)}
            inline
          />
        );
      },
    },
  ];

  const transformFilterOptions = () => {
    return sessionsTableColsWithOptions(filterOptions.data).filter(
      (c) => !omittedFilter?.includes(c.name),
    );
  };

  const [columnVisibility, setColumnVisibility] =
    useColumnVisibility<SessionTableRow>("sessionsColumnVisibility", columns);

  return (
    <>
      <DataTableToolbar
        filterColumnDefinition={transformFilterOptions()}
        filterState={userFilterState}
        setFilterState={setUserFilterState}
        columns={columns}
        columnVisibility={columnVisibility}
        setColumnVisibility={setColumnVisibility}
        actionButtons={[
          <BatchExportTableButton
            {...{ projectId, filterState, orderByState }}
            tableName={BatchExportTableName.Sessions}
            key="batchExport"
          />,
        ]}
        columnsWithCustomSelect={["userIds"]}
      />
      <DataTable
        columns={columns}
        data={
          sessions.isLoading
            ? { isLoading: true, isError: false }
            : sessions.isError
              ? {
                  isLoading: false,
                  isError: true,
                  error: sessions.error.message,
                }
              : {
                  isLoading: false,
                  isError: false,
                  data: sessions.data.map((t) => convertToTableRow(t)),
                }
        }
        pagination={{
          pageCount: Math.ceil(totalCount / paginationState.pageSize),
          onChange: setPaginationState,
          state: paginationState,
        }}
        setOrderBy={setOrderByState}
        orderBy={orderByState}
        columnVisibility={columnVisibility}
        onColumnVisibilityChange={setColumnVisibility}
        help={{
          description:
            "A session is a collection of related traces, such as a conversation or thread. To begin, add a sessionId to the trace.",
          href: "https://langfuse.com/docs/tracing-features/sessions",
        }}
      />
    </>
  );
}<|MERGE_RESOLUTION|>--- conflicted
+++ resolved
@@ -14,16 +14,11 @@
 import { useDetailPageLists } from "@/src/features/navigate-detail-pages/context";
 import { useOrderByState } from "@/src/features/orderBy/hooks/useOrderByState";
 import { api } from "@/src/utils/api";
-<<<<<<< HEAD
 import {
   formatIntervalSeconds,
   localtimeDateOffsetByDays,
 } from "@/src/utils/dates";
-import { usdFormatter } from "@/src/utils/numbers";
-=======
-import { formatIntervalSeconds, utcDateOffsetByDays } from "@/src/utils/dates";
 import { numberFormatter, usdFormatter } from "@/src/utils/numbers";
->>>>>>> a24c0d77
 import { type RouterOutput } from "@/src/utils/types";
 import type Decimal from "decimal.js";
 import { useEffect } from "react";
@@ -65,11 +60,7 @@
         column: "Created At",
         type: "datetime",
         operator: ">",
-<<<<<<< HEAD
-        value: localtimeDateOffsetByDays(-useLookBackDays(projectId)),
-=======
-        value: utcDateOffsetByDays(-useTableLookBackDays(projectId)),
->>>>>>> a24c0d77
+        value: localtimeDateOffsetByDays(-useTableLookBackDays(projectId)),
       },
     ],
     "sessions",
