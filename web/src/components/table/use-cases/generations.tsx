import { api, directApi } from "@/src/utils/api";
import { GroupedScoreBadges } from "@/src/components/grouped-score-badge";
import { DataTable } from "@/src/components/table/data-table";
import TableLink from "@/src/components/table/table-link";
import { DataTableToolbar } from "@/src/components/table/data-table-toolbar";
import { useState } from "react";
import { TokenUsageBadge } from "@/src/components/token-usage-badge";
import {
  DropdownMenu,
  DropdownMenuContent,
  DropdownMenuItem,
  DropdownMenuTrigger,
} from "@/src/components/ui/dropdown-menu";
import { Button } from "@/src/components/ui/button";
import { ChevronDownIcon, Loader } from "lucide-react";
import { usePostHog } from "posthog-js/react";
import {
  NumberParam,
  StringParam,
  useQueryParam,
  useQueryParams,
  withDefault,
} from "use-query-params";
import { useQueryFilterState } from "@/src/features/filters/hooks/useFilterState";
import { observationsTableColsWithOptions } from "@/src/server/api/definitions/observationsTable";
import { formatIntervalSeconds, utcDateOffsetByDays } from "@/src/utils/dates";
import useColumnVisibility from "@/src/features/column-visibility/hooks/useColumnVisibility";
import { JSONView } from "@/src/components/ui/code";
import { type LangfuseColumnDef } from "@/src/components/table/types";
import { type ObservationLevel, type Prisma } from "@prisma/client";
import { cn } from "@/src/utils/tailwind";
import { LevelColors } from "@/src/components/level-colors";
import { usdFormatter } from "@/src/utils/numbers";
import {
  exportOptions,
  type ExportFileFormats,
} from "@/src/server/api/interfaces/exportTypes";
import { useOrderByState } from "@/src/features/orderBy/hooks/useOrderByState";
import type Decimal from "decimal.js";

export type GenerationsTableRow = {
  id: string;
  traceId?: string;
  startTime: string;
  level?: ObservationLevel;
  statusMessage?: string;
  endTime?: string;
  timeToFirstToken?: string;
<<<<<<< HEAD
  latency?: Prisma.Decimal;
  latencyPerToken?: Prisma.Decimal;
=======
  latency?: number;
>>>>>>> fcc0ee92
  name?: string;
  model?: string;
  input?: unknown;
  output?: unknown;
<<<<<<< HEAD
  inputCost?: Prisma.Decimal;
  outputCost?: Prisma.Decimal;
  totalCost?: Prisma.Decimal;
=======
  inputCost?: Decimal;
  outputCost?: Decimal;
  totalCost?: Decimal;
>>>>>>> fcc0ee92
  traceName?: string;
  metadata?: string;
  scores?: Record<string, number>;
  usage: {
    promptTokens: number;
    completionTokens: number;
    totalTokens: number;
  };
  promptId?: string;
  promptName?: string;
  promptVersion?: string;
};

export type GenerationsTableProps = {
  projectId: string;
};

export default function GenerationsTable({ projectId }: GenerationsTableProps) {
  const posthog = usePostHog();
  const [isExporting, setIsExporting] = useState(false);
  const [searchQuery, setSearchQuery] = useQueryParam(
    "search",
    withDefault(StringParam, null),
  );

  const [paginationState, setPaginationState] = useQueryParams({
    pageIndex: withDefault(NumberParam, 0),
    pageSize: withDefault(NumberParam, 50),
  });

  const [filterState, setFilterState] = useQueryFilterState([
    {
      column: "start_time",
      type: "datetime",
      operator: ">",
      value: utcDateOffsetByDays(-14),
    },
  ]);

  const [orderByState, setOrderByState] = useOrderByState({
    column: "startTime",
    order: "DESC",
  });

  const generations = api.generations.all.useQuery({
    page: paginationState.pageIndex,
    limit: paginationState.pageSize,
    projectId,
    filter: filterState,
    orderBy: orderByState,
    searchQuery,
  });

  const totalCount = generations.data?.totalCount ?? 0;

  const filterOptions = api.generations.filterOptions.useQuery(
    {
      projectId,
    },
    {
      trpc: {
        context: {
          skipBatch: true,
        },
      },
    },
  );

  const handleExport = async (fileFormat: ExportFileFormats) => {
    if (isExporting) return;

    setIsExporting(true);
    posthog.capture("generations:export", { file_format: fileFormat });
    if (fileFormat === "OPENAI-JSONL")
      alert(
        "When exporting in OpenAI-JSONL, only generations that exactly match the `ChatML` format will be exported. For any questions, reach out to support.",
      );
    try {
      const fileData = await directApi.generations.export.query({
        projectId,
        fileFormat,
        filter: filterState,
        searchQuery,
        orderBy: orderByState,
      });

      let url: string;
      if (fileData.type === "s3") {
        url = fileData.url;
      } else {
        const file = new File([fileData.data], fileData.fileName, {
          type: exportOptions[fileFormat].fileType,
        });

        // create url from file
        url = URL.createObjectURL(file);
      }

      // Use a dynamically created anchor element to trigger the download
      const a = document.createElement("a");
      document.body.appendChild(a);
      a.href = url;
      a.download = fileData.fileName; // name of the downloaded file
      a.click();
      a.remove();

      // Revoke the blob URL after using it
      if (fileData.type === "data") {
        setTimeout(() => URL.revokeObjectURL(url), 100);
      }

      setIsExporting(false);
    } catch (e) {
      console.error(e);
      setIsExporting(false);
    }
  };

  const columns: LangfuseColumnDef<GenerationsTableRow>[] = [
    {
      accessorKey: "id",
      id: "id",
      header: "ID",
      cell: ({ row }) => {
        const observationId = row.getValue("id");
        const traceId = row.getValue("traceId");
        return typeof observationId === "string" &&
          typeof traceId === "string" ? (
          <TableLink
            path={`/project/${projectId}/traces/${traceId}?observation=${observationId}`}
            value={observationId}
          />
        ) : null;
      },
      enableSorting: true,
    },
    {
      accessorKey: "name",
      id: "name",
      header: "Name",
      enableSorting: true,
    },
    {
      accessorKey: "traceId",
      id: "traceId",
      header: "Trace ID",
      cell: ({ row }) => {
        const value = row.getValue("traceId");
        return typeof value === "string" ? (
          <TableLink
            path={`/project/${projectId}/traces/${value}`}
            value={value}
          />
        ) : undefined;
      },
      enableSorting: true,
    },
    {
      accessorKey: "traceName",
      id: "traceName",
      header: "Trace Name",
      enableHiding: true,
      enableSorting: true,
    },
    {
      accessorKey: "startTime",
      id: "startTime",
      header: "Start Time",
      enableHiding: true,
      enableSorting: true,
    },
    {
      accessorKey: "endTime",
      id: "endTime",
      header: "End Time",
      enableHiding: true,
      enableSorting: true,
    },
    {
      accessorKey: "timeToFirstToken",
      id: "timeToFirstToken",
      header: "Time to First Token",
      enableHiding: true,
      cell: ({ row }) => {
<<<<<<< HEAD
        const startTime: number = row.getValue("startTime");
        const value: number | undefined = row.getValue("timeToFirstToken");

        return value !== undefined ? (
          <span>{value - startTime}</span>
        ) : undefined;
=======
        const startTime: string = row.getValue("startTime");
        const timeToFirstToken: string | undefined =
          row.getValue("timeToFirstToken");

        if (!timeToFirstToken) {
          return undefined;
        }

        const latencyInMs =
          new Date(timeToFirstToken).getTime() - new Date(startTime).getTime();
        const latencyInSeconds = latencyInMs / 1000;

        return <span>{formatIntervalSeconds(latencyInSeconds)}</span>;
>>>>>>> fcc0ee92
      },
    },
    {
      accessorKey: "scores",
      id: "scores",
      header: "Scores",
      cell: ({ row }) => {
        const values: Record<string, number> = row.getValue("scores");
        return (
          <GroupedScoreBadges
            scores={Object.entries(values).map(([k, v]) => ({
              name: k,
              value: v,
            }))}
            variant="headings"
          />
        );
      },
      enableHiding: true,
    },
    {
      accessorKey: "latency",
      id: "latency",
      header: "Latency",
      cell: ({ row }) => {
<<<<<<< HEAD
        const latency: Prisma.Decimal | undefined = row.getValue("latency");
        const castedLatency: number | undefined = latency
          ? Number(latency)
          : undefined;
        return castedLatency !== undefined ? (
          <span>{formatInterval(castedLatency)}</span>
=======
        const latency: number | undefined = row.getValue("latency");
        return latency !== undefined ? (
          <span>{formatIntervalSeconds(latency)}</span>
>>>>>>> fcc0ee92
        ) : undefined;
      },
      enableHiding: true,
      enableSorting: true,
    },
    {
<<<<<<< HEAD
      accessorKey: "latencyPerToken",
      id: "latencyPerToken",
      header: "Latency per Token",
      cell: ({ row }) => {
        const latency: Prisma.Decimal | undefined = row.getValue("latency");
        const castedLatency: number | undefined = latency
          ? Number(latency)
          : undefined;
=======
      accessorKey: "timePerOutputToken",
      id: "timePerOutputToken",
      header: "Time per Output Token",
      cell: ({ row }) => {
        const latency: number | undefined = row.getValue("latency");
>>>>>>> fcc0ee92
        const usage: {
          promptTokens: number;
          completionTokens: number;
          totalTokens: number;
        } = row.getValue("usage");
<<<<<<< HEAD
        return castedLatency !== undefined && usage.completionTokens !== 0 ? (
          <span>{formatInterval(castedLatency / usage.completionTokens)}</span>
=======
        return latency !== undefined &&
          (usage.completionTokens !== 0 || usage.totalTokens !== 0) ? (
          <span>
            {usage.completionTokens
              ? formatIntervalSeconds(latency / usage.completionTokens)
              : formatIntervalSeconds(latency / usage.totalTokens)}
          </span>
>>>>>>> fcc0ee92
        ) : undefined;
      },
      defaultHidden: true,
      enableHiding: true,
    },
    {
      accessorKey: "inputCost",
      header: "Input Cost",
      cell: ({ row }) => {
<<<<<<< HEAD
        const value: number | undefined = row.getValue("inputCost");

        return value !== undefined ? (
          <span>{usdFormatter(value)}</span>
        ) : undefined;
      },
      enableHiding: true,
      defaultHidden: true,
    },
    {
      accessorKey: "outputCost",
      header: "Output Cost",
      cell: ({ row }) => {
        const value: number | undefined = row.getValue("outputCost");

        return value !== undefined ? (
          <span>{usdFormatter(value)}</span>
        ) : undefined;
      },
      enableHiding: true,
      defaultHidden: true,
    },
    {
      accessorKey: "totalCost",
      header: "Total Cost",
      cell: ({ row }) => {
        const value: number | undefined = row.getValue("totalCost");
=======
        const value: Decimal | undefined = row.getValue("inputCost");
>>>>>>> fcc0ee92

        return value !== undefined ? (
          <span>{usdFormatter(value.toNumber())}</span>
        ) : undefined;
      },
      enableHiding: true,
      defaultHidden: true,
    },
    {
      accessorKey: "outputCost",
      header: "Output Cost",
      cell: ({ row }) => {
        const value: Decimal | undefined = row.getValue("outputCost");

        return value !== undefined ? (
          <span>{usdFormatter(value.toNumber())}</span>
        ) : undefined;
      },
      enableHiding: true,
      defaultHidden: true,
    },
    {
      accessorKey: "totalCost",
      header: "Total Cost",
      cell: ({ row }) => {
        const value: Decimal | undefined = row.getValue("totalCost");

        return value !== undefined ? (
          <span>{usdFormatter(value.toNumber())}</span>
        ) : undefined;
      },
      enableHiding: true,
    },
    {
      accessorKey: "level",
      id: "level",
      header: "Level",
      enableHiding: true,
      cell({ row }) {
        const value: ObservationLevel | undefined = row.getValue("level");
        return value ? (
          <span
            className={cn(
              "rounded-sm p-0.5 text-xs",
              LevelColors[value].bg,
              LevelColors[value].text,
            )}
          >
            {value}
          </span>
        ) : undefined;
      },
      enableSorting: true,
    },
    {
      accessorKey: "statusMessage",
      header: "Status Message",
      enableHiding: true,
      defaultHidden: true,
    },
    {
      accessorKey: "model",
      id: "model",
      header: "Model",
      enableHiding: true,
      enableSorting: true,
    },
    {
      accessorKey: "usage",
      header: "Usage",
      cell: ({ row }) => {
        const value: {
          promptTokens: number;
          completionTokens: number;
          totalTokens: number;
        } = row.getValue("usage");
        return (
          <TokenUsageBadge
            promptTokens={value.promptTokens}
            completionTokens={value.completionTokens}
            totalTokens={value.totalTokens}
            inline
          />
        );
      },
      enableHiding: true,
    },
    {
      accessorKey: "input",
      header: "Input",
      cell: ({ row }) => {
        const value: unknown = row.getValue("input");
        return <JSONView json={value} className="w-[500px]" />;
      },
      enableHiding: true,
      defaultHidden: true,
    },
    {
      accessorKey: "output",
      header: "Output",
      cell: ({ row }) => {
        const value: unknown = row.getValue("output");
        return <JSONView json={value} className="w-[500px] bg-green-50" />;
      },
      enableHiding: true,
      defaultHidden: true,
    },
    {
      accessorKey: "metadata",
      header: "Metadata",
      cell: ({ row }) => {
        const values: string | undefined = row.getValue("metadata");
        return <div className="flex flex-wrap gap-x-3 gap-y-1">{values}</div>;
      },
      enableHiding: true,
      defaultHidden: true,
    },
    {
      accessorKey: "version",
      id: "version",
      header: "Version",
      enableHiding: true,
      enableSorting: true,
    },
    {
      accessorKey: "prompt",
      id: "prompt",
      header: "Prompt",
      enableHiding: true,
      enableSorting: true,
      cell: ({ row }) => {
        const promptName = row.original.promptName;
        const promptVersion = row.original.promptVersion;
        const value = `${promptName} (v${promptVersion})`;
<<<<<<< HEAD
        promptName?.replace(" ", "-");
=======
>>>>>>> fcc0ee92
        return (
          promptName &&
          promptVersion && (
            <TableLink
              path={`/project/${projectId}/prompts/${encodeURIComponent(promptName)}?version=${promptVersion}`}
              value={value}
              truncateAt={40}
            />
          )
        );
      },
    },
  ];
  const [columnVisibility, setColumnVisibility] =
    useColumnVisibility<GenerationsTableRow>(
      "generationsColumnVisibility",
      columns,
    );

  const rows: GenerationsTableRow[] = generations.isSuccess
    ? generations.data.generations.map((generation) => {
        return {
          id: generation.id,
          traceId: generation.traceId ?? undefined,
          traceName: generation.traceName ?? "",
          startTime: generation.startTime.toLocaleString(),
          endTime: generation.endTime?.toLocaleString() ?? undefined,
          timeToFirstToken:
            generation.completionStartTime?.toLocaleString() ?? undefined,
          latency: generation.latency ?? undefined,
          totalCost: generation.calculatedTotalCost ?? undefined,
          inputCost: generation.calculatedInputCost ?? undefined,
          outputCost: generation.calculatedOutputCost ?? undefined,
          name: generation.name ?? undefined,
          version: generation.version ?? "",
          model: generation.model ?? "",
          input: generation.input,
          scores: generation.scores ?? {},
          output: generation.output,
          level: generation.level,
          metadata: generation.metadata
            ? JSON.stringify(generation.metadata)
            : undefined,
          statusMessage: generation.statusMessage ?? undefined,
          usage: {
            promptTokens: generation.promptTokens,
            completionTokens: generation.completionTokens,
            totalTokens: generation.totalTokens,
          },
          promptId: generation.promptId ?? undefined,
          promptName: generation.promptName ?? undefined,
          promptVersion: generation.promptVersion ?? undefined,
        };
      })
    : [];

  return (
    <div>
      <DataTableToolbar
        columns={columns}
        filterColumnDefinition={observationsTableColsWithOptions(
          filterOptions.data,
        )}
        filterState={filterState}
        setFilterState={setFilterState}
        searchConfig={{
          placeholder: "Search by id, name, traceName, model",
          updateQuery: setSearchQuery,
          currentQuery: searchQuery ?? undefined,
        }}
        columnVisibility={columnVisibility}
        setColumnVisibility={setColumnVisibility}
        actionButtons={
          <DropdownMenu>
            <DropdownMenuTrigger asChild>
              <Button
                variant="outline"
                className="ml-auto whitespace-nowrap"
                size="sm"
              >
                {filterState.length > 0 || searchQuery
                  ? "Export selection"
                  : "Export all"}{" "}
                {isExporting ? (
                  <Loader className="ml-2 h-4 w-4 animate-spin" />
                ) : (
                  <ChevronDownIcon className="ml-2 h-4 w-4" />
                )}
              </Button>
            </DropdownMenuTrigger>
            <DropdownMenuContent align="end">
              {Object.entries(exportOptions).map(([key, options]) => (
                <DropdownMenuItem
                  key={key}
                  className="capitalize"
                  onClick={() => void handleExport(key as ExportFileFormats)}
                >
                  as {options.label}
                </DropdownMenuItem>
              ))}
            </DropdownMenuContent>
          </DropdownMenu>
        }
      />
      <DataTable
        columns={columns}
        data={
          generations.isLoading
            ? { isLoading: true, isError: false }
            : generations.error
              ? {
                  isLoading: false,
                  isError: true,
                  error: generations.error.message,
                }
              : {
                  isLoading: false,
                  isError: false,
                  data: rows,
                }
        }
        pagination={{
          pageCount: Math.ceil(totalCount / paginationState.pageSize),
          onChange: setPaginationState,
          state: paginationState,
        }}
        setOrderBy={setOrderByState}
        orderBy={orderByState}
        columnVisibility={columnVisibility}
        onColumnVisibilityChange={setColumnVisibility}
      />
    </div>
  );
}<|MERGE_RESOLUTION|>--- conflicted
+++ resolved
@@ -46,25 +46,14 @@
   statusMessage?: string;
   endTime?: string;
   timeToFirstToken?: string;
-<<<<<<< HEAD
-  latency?: Prisma.Decimal;
-  latencyPerToken?: Prisma.Decimal;
-=======
   latency?: number;
->>>>>>> fcc0ee92
   name?: string;
   model?: string;
   input?: unknown;
   output?: unknown;
-<<<<<<< HEAD
-  inputCost?: Prisma.Decimal;
-  outputCost?: Prisma.Decimal;
-  totalCost?: Prisma.Decimal;
-=======
   inputCost?: Decimal;
   outputCost?: Decimal;
   totalCost?: Decimal;
->>>>>>> fcc0ee92
   traceName?: string;
   metadata?: string;
   scores?: Record<string, number>;
@@ -249,14 +238,6 @@
       header: "Time to First Token",
       enableHiding: true,
       cell: ({ row }) => {
-<<<<<<< HEAD
-        const startTime: number = row.getValue("startTime");
-        const value: number | undefined = row.getValue("timeToFirstToken");
-
-        return value !== undefined ? (
-          <span>{value - startTime}</span>
-        ) : undefined;
-=======
         const startTime: string = row.getValue("startTime");
         const timeToFirstToken: string | undefined =
           row.getValue("timeToFirstToken");
@@ -270,7 +251,6 @@
         const latencyInSeconds = latencyInMs / 1000;
 
         return <span>{formatIntervalSeconds(latencyInSeconds)}</span>;
->>>>>>> fcc0ee92
       },
     },
     {
@@ -296,49 +276,25 @@
       id: "latency",
       header: "Latency",
       cell: ({ row }) => {
-<<<<<<< HEAD
-        const latency: Prisma.Decimal | undefined = row.getValue("latency");
-        const castedLatency: number | undefined = latency
-          ? Number(latency)
-          : undefined;
-        return castedLatency !== undefined ? (
-          <span>{formatInterval(castedLatency)}</span>
-=======
         const latency: number | undefined = row.getValue("latency");
         return latency !== undefined ? (
           <span>{formatIntervalSeconds(latency)}</span>
->>>>>>> fcc0ee92
-        ) : undefined;
-      },
-      enableHiding: true,
-      enableSorting: true,
-    },
-    {
-<<<<<<< HEAD
-      accessorKey: "latencyPerToken",
-      id: "latencyPerToken",
-      header: "Latency per Token",
-      cell: ({ row }) => {
-        const latency: Prisma.Decimal | undefined = row.getValue("latency");
-        const castedLatency: number | undefined = latency
-          ? Number(latency)
-          : undefined;
-=======
+        ) : undefined;
+      },
+      enableHiding: true,
+      enableSorting: true,
+    },
+    {
       accessorKey: "timePerOutputToken",
       id: "timePerOutputToken",
       header: "Time per Output Token",
       cell: ({ row }) => {
         const latency: number | undefined = row.getValue("latency");
->>>>>>> fcc0ee92
         const usage: {
           promptTokens: number;
           completionTokens: number;
           totalTokens: number;
         } = row.getValue("usage");
-<<<<<<< HEAD
-        return castedLatency !== undefined && usage.completionTokens !== 0 ? (
-          <span>{formatInterval(castedLatency / usage.completionTokens)}</span>
-=======
         return latency !== undefined &&
           (usage.completionTokens !== 0 || usage.totalTokens !== 0) ? (
           <span>
@@ -346,7 +302,6 @@
               ? formatIntervalSeconds(latency / usage.completionTokens)
               : formatIntervalSeconds(latency / usage.totalTokens)}
           </span>
->>>>>>> fcc0ee92
         ) : undefined;
       },
       defaultHidden: true,
@@ -356,37 +311,7 @@
       accessorKey: "inputCost",
       header: "Input Cost",
       cell: ({ row }) => {
-<<<<<<< HEAD
-        const value: number | undefined = row.getValue("inputCost");
-
-        return value !== undefined ? (
-          <span>{usdFormatter(value)}</span>
-        ) : undefined;
-      },
-      enableHiding: true,
-      defaultHidden: true,
-    },
-    {
-      accessorKey: "outputCost",
-      header: "Output Cost",
-      cell: ({ row }) => {
-        const value: number | undefined = row.getValue("outputCost");
-
-        return value !== undefined ? (
-          <span>{usdFormatter(value)}</span>
-        ) : undefined;
-      },
-      enableHiding: true,
-      defaultHidden: true,
-    },
-    {
-      accessorKey: "totalCost",
-      header: "Total Cost",
-      cell: ({ row }) => {
-        const value: number | undefined = row.getValue("totalCost");
-=======
         const value: Decimal | undefined = row.getValue("inputCost");
->>>>>>> fcc0ee92
 
         return value !== undefined ? (
           <span>{usdFormatter(value.toNumber())}</span>
@@ -521,10 +446,6 @@
         const promptName = row.original.promptName;
         const promptVersion = row.original.promptVersion;
         const value = `${promptName} (v${promptVersion})`;
-<<<<<<< HEAD
-        promptName?.replace(" ", "-");
-=======
->>>>>>> fcc0ee92
         return (
           promptName &&
           promptVersion && (
