import { api, directApi } from "@/src/utils/api";
import { GroupedScoreBadges } from "@/src/components/grouped-score-badge";
import { DataTable } from "@/src/components/table/data-table";
import TableLink from "@/src/components/table/table-link";
import { DataTableToolbar } from "@/src/components/table/data-table-toolbar";
import { useState } from "react";
import { TokenUsageBadge } from "@/src/components/token-usage-badge";
import {
  DropdownMenu,
  DropdownMenuContent,
  DropdownMenuItem,
  DropdownMenuTrigger,
} from "@/src/components/ui/dropdown-menu";
import { Button } from "@/src/components/ui/button";
import { ChevronDownIcon, Loader } from "lucide-react";
import {
  NumberParam,
  StringParam,
  useQueryParam,
  useQueryParams,
  withDefault,
} from "use-query-params";
import { useQueryFilterState } from "@/src/features/filters/hooks/useFilterState";
import {
  formatIntervalSeconds,
  localtimeDateOffsetByDays,
} from "@/src/utils/dates";
import useColumnVisibility from "@/src/features/column-visibility/hooks/useColumnVisibility";
import { type LangfuseColumnDef } from "@/src/components/table/types";
import {
  type ObservationLevel,
  type FilterState,
  type ObservationOptions,
} from "@langfuse/shared";
import { cn } from "@/src/utils/tailwind";
import { LevelColors } from "@/src/components/level-colors";
import { numberFormatter, usdFormatter } from "@/src/utils/numbers";
import {
  exportOptions,
  type BatchExportFileFormat,
  observationsTableColsWithOptions,
} from "@langfuse/shared";
import { useOrderByState } from "@/src/features/orderBy/hooks/useOrderByState";
import type Decimal from "decimal.js";
import { type ScoreSimplified } from "@/src/server/api/routers/generations/getAllQuery";
import { useRowHeightLocalStorage } from "@/src/components/table/data-table-row-height-switch";
import { IOTableCell } from "@/src/components/ui/CodeJsonViewer";
import { usePostHogClientCapture } from "@/src/features/posthog-analytics/usePostHogClientCapture";
<<<<<<< HEAD
import { useLookBackDays } from "@/src/hooks/useLookBackDays";
import { useDateRange } from "@/src/components/useDateRange";
=======
import { useTableLookBackDays } from "@/src/hooks/useTableLookBackDays";
>>>>>>> 833c09d8

export type GenerationsTableRow = {
  id: string;
  traceId?: string;
  startTime: Date;
  level?: ObservationLevel;
  statusMessage?: string;
  endTime?: string;
  completionStartTime?: Date;
  latency?: number;
  timeToFirstToken?: number;
  name?: string;
  model?: string;
  // i/o and metadata not set explicitly, but fetched from the server from the cell
  input?: unknown;
  output?: unknown;
  metadata?: unknown;
  inputCost?: Decimal;
  outputCost?: Decimal;
  totalCost?: Decimal;
  traceName?: string;
  scores?: ScoreSimplified[];
  usage: {
    promptTokens: number;
    completionTokens: number;
    totalTokens: number;
  };
  promptId?: string;
  promptName?: string;
  promptVersion?: string;
};

export type GenerationsTableProps = {
  projectId: string;
  promptName?: string;
  promptVersion?: number;
  omittedFilter?: string[];
};

export default function GenerationsTable({
  projectId,
  promptName,
  promptVersion,
  omittedFilter = [],
}: GenerationsTableProps) {
  const capture = usePostHogClientCapture();
  const [isExporting, setIsExporting] = useState(false);
  const [searchQuery, setSearchQuery] = useQueryParam(
    "search",
    withDefault(StringParam, null),
  );

  const [paginationState, setPaginationState] = useQueryParams({
    pageIndex: withDefault(NumberParam, 0),
    pageSize: withDefault(NumberParam, 50),
  });

  const [rowHeight, setRowHeight] = useRowHeightLocalStorage(
    "generations",
    "s",
  );

  const { selectedOption, dateRange, setDateRangeAndOption } = useDateRange(
    localtimeDateOffsetByDays(-useLookBackDays(projectId)),
  );

  const [inputFilterState, setInputFilterState] = useQueryFilterState(
<<<<<<< HEAD
    [],
=======
    [
      {
        column: "Start Time",
        type: "datetime",
        operator: ">",
        value: localtimeDateOffsetByDays(-useTableLookBackDays(projectId)),
      },
    ],
>>>>>>> 833c09d8
    "generations",
  );

  const [orderByState, setOrderByState] = useOrderByState({
    column: "startTime",
    order: "DESC",
  });

  const promptNameFilter: FilterState = promptName
    ? [
        {
          column: "Prompt Name",
          type: "string",
          operator: "=",
          value: promptName,
        },
      ]
    : [];

  const promptVersionFilter: FilterState = promptVersion
    ? [
        {
          column: "Prompt Version",
          type: "number",
          operator: "=",
          value: promptVersion,
        },
      ]
    : [];

  const filterState = inputFilterState.concat([
    ...promptNameFilter,
    ...promptVersionFilter,
  ]);

  const generations = api.generations.all.useQuery({
    page: paginationState.pageIndex,
    limit: paginationState.pageSize,
    projectId,
    filter: filterState,
    orderBy: orderByState,
    searchQuery,
    from: dateRange?.from ?? null,
    to: dateRange?.to ?? null,
  });

  const totalCount = generations.data?.totalCount ?? 0;

  const startTimeFilter = filterState.find((f) => f.column === "Start Time");
  const filterOptions = api.generations.filterOptions.useQuery(
    {
      projectId,
      startTimeFilter:
        startTimeFilter?.type === "datetime" ? startTimeFilter : undefined,
    },
    {
      trpc: {
        context: {
          skipBatch: true,
        },
      },
    },
  );

  const transformFilterOptions = (
    filterOptions: ObservationOptions | undefined,
  ) => {
    return observationsTableColsWithOptions(filterOptions).filter(
      (col) => !omittedFilter?.includes(col.name),
    );
  };

  const handleExport = async (fileFormat: BatchExportFileFormat) => {
    if (isExporting) return;

    setIsExporting(true);
    capture("generations:export", { file_format: fileFormat });
    try {
      const fileData = await directApi.generations.export.query({
        projectId,
        fileFormat,
        filter: filterState,
        searchQuery,
        orderBy: orderByState,
        from: dateRange?.from ?? null,
        to: dateRange?.to ?? null,
      });

      let url: string;
      if (fileData.type === "s3") {
        url = fileData.url;
      } else {
        const file = new File([fileData.data], fileData.fileName, {
          type: exportOptions[fileFormat].fileType,
        });

        // create url from file
        url = URL.createObjectURL(file);
      }

      // Use a dynamically created anchor element to trigger the download
      const a = document.createElement("a");
      document.body.appendChild(a);
      a.href = url;
      a.download = fileData.fileName; // name of the downloaded file
      a.click();
      a.remove();

      // Revoke the blob URL after using it
      if (fileData.type === "data") {
        setTimeout(() => URL.revokeObjectURL(url), 100);
      }

      setIsExporting(false);
    } catch (e) {
      console.error(e);
      setIsExporting(false);
    }
  };

  const columns: LangfuseColumnDef<GenerationsTableRow>[] = [
    {
      accessorKey: "id",
      id: "id",
      header: "ID",
      cell: ({ row }) => {
        const observationId = row.getValue("id");
        const traceId = row.getValue("traceId");
        return typeof observationId === "string" &&
          typeof traceId === "string" ? (
          <TableLink
            path={`/project/${projectId}/traces/${traceId}?observation=${observationId}`}
            value={observationId}
          />
        ) : null;
      },
      enableSorting: true,
    },
    {
      accessorKey: "name",
      id: "name",
      header: "Name",
      enableSorting: true,
    },
    {
      accessorKey: "traceId",
      id: "traceId",
      header: "Trace ID",
      cell: ({ row }) => {
        const value = row.getValue("traceId");
        return typeof value === "string" ? (
          <TableLink
            path={`/project/${projectId}/traces/${value}`}
            value={value}
          />
        ) : undefined;
      },
      enableSorting: true,
    },
    {
      accessorKey: "traceName",
      id: "traceName",
      header: "Trace Name",
      enableHiding: true,
      enableSorting: true,
    },
    {
      accessorKey: "startTime",
      id: "startTime",
      header: "Start Time",
      enableHiding: true,
      enableSorting: true,
      cell: ({ row }) => {
        const value: Date = row.getValue("startTime");
        return value.toLocaleString();
      },
    },
    {
      accessorKey: "endTime",
      id: "endTime",
      header: "End Time",
      enableHiding: true,
      enableSorting: true,
    },
    {
      accessorKey: "timeToFirstToken",
      id: "timeToFirstToken",
      header: "Time to First Token",
      enableHiding: true,
      enableSorting: true,
      cell: ({ row }) => {
        const timeToFirstToken: number | undefined =
          row.getValue("timeToFirstToken");

        return (
          <span>
            {timeToFirstToken ? formatIntervalSeconds(timeToFirstToken) : "-"}
          </span>
        );
      },
    },
    {
      accessorKey: "scores",
      id: "scores",
      header: "Scores",
      cell: ({ row }) => {
        const values: ScoreSimplified[] | undefined = row.getValue("scores");
        return (
          values && <GroupedScoreBadges scores={values} variant="headings" />
        );
      },
      enableHiding: true,
    },
    {
      accessorKey: "latency",
      id: "latency",
      header: "Latency",
      cell: ({ row }) => {
        const latency: number | undefined = row.getValue("latency");
        return latency !== undefined ? (
          <span>{formatIntervalSeconds(latency)}</span>
        ) : undefined;
      },
      enableHiding: true,
      enableSorting: true,
    },
    {
      accessorKey: "timePerOutputToken",
      id: "timePerOutputToken",
      header: "Time per Output Token",
      cell: ({ row }) => {
        const latency: number | undefined = row.getValue("latency");
        const usage: {
          promptTokens: number;
          completionTokens: number;
          totalTokens: number;
        } = row.getValue("usage");
        return latency !== undefined &&
          (usage.completionTokens !== 0 || usage.totalTokens !== 0) ? (
          <span>
            {usage.completionTokens
              ? formatIntervalSeconds(latency / usage.completionTokens)
              : formatIntervalSeconds(latency / usage.totalTokens)}
          </span>
        ) : undefined;
      },
      defaultHidden: true,
      enableHiding: true,
      enableSorting: true,
    },
    {
      accessorKey: "inputCost",
      id: "inputCost",
      header: "Input Cost",
      cell: ({ row }) => {
        const value: Decimal | undefined = row.getValue("inputCost");

        return value !== undefined ? (
          <span>{usdFormatter(value.toNumber())}</span>
        ) : undefined;
      },
      enableHiding: true,
      defaultHidden: true,
      enableSorting: true,
    },
    {
      accessorKey: "outputCost",
      id: "outputCost",
      header: "Output Cost",
      cell: ({ row }) => {
        const value: Decimal | undefined = row.getValue("outputCost");

        return value !== undefined ? (
          <span>{usdFormatter(value.toNumber())}</span>
        ) : undefined;
      },
      enableHiding: true,
      defaultHidden: true,
      enableSorting: true,
    },
    {
      accessorKey: "totalCost",
      header: "Total Cost",
      id: "totalCost",
      cell: ({ row }) => {
        const value: Decimal | undefined = row.getValue("totalCost");

        return value !== undefined ? (
          <span>{usdFormatter(value.toNumber())}</span>
        ) : undefined;
      },
      enableHiding: true,
      enableSorting: true,
    },
    {
      accessorKey: "level",
      id: "level",
      header: "Level",
      enableHiding: true,
      cell({ row }) {
        const value: ObservationLevel | undefined = row.getValue("level");
        return value ? (
          <span
            className={cn(
              "rounded-sm p-0.5 text-xs",
              LevelColors[value].bg,
              LevelColors[value].text,
            )}
          >
            {value}
          </span>
        ) : undefined;
      },
      enableSorting: true,
    },
    {
      accessorKey: "statusMessage",
      header: "Status Message",
      id: "statusMessage",
      enableHiding: true,
      defaultHidden: true,
    },
    {
      accessorKey: "model",
      id: "model",
      header: "Model",
      enableHiding: true,
      enableSorting: true,
    },
    {
      accessorKey: "inputTokens",
      id: "inputTokens",
      header: "Input Tokens",
      enableHiding: true,
      defaultHidden: true,
      enableSorting: true,
      cell: ({ row }) => {
        const value: {
          promptTokens: number;
          completionTokens: number;
          totalTokens: number;
        } = row.getValue("usage");
        return <span>{numberFormatter(value.promptTokens, 0)}</span>;
      },
    },
    {
      accessorKey: "outputTokens",
      id: "outputTokens",
      header: "Output Tokens",
      enableHiding: true,
      defaultHidden: true,
      enableSorting: true,
      cell: ({ row }) => {
        const value: {
          promptTokens: number;
          completionTokens: number;
          totalTokens: number;
        } = row.getValue("usage");
        return <span>{numberFormatter(value.completionTokens, 0)}</span>;
      },
    },
    {
      accessorKey: "totalTokens",
      id: "totalTokens",
      header: "Total Tokens",
      enableHiding: true,
      defaultHidden: true,
      enableSorting: true,
      cell: ({ row }) => {
        const value: {
          promptTokens: number;
          completionTokens: number;
          totalTokens: number;
        } = row.getValue("usage");
        return <span>{numberFormatter(value.totalTokens, 0)}</span>;
      },
    },
    {
      accessorKey: "usage",
      header: "Usage",
      id: "usage",
      cell: ({ row }) => {
        const value: {
          promptTokens: number;
          completionTokens: number;
          totalTokens: number;
        } = row.getValue("usage");
        return (
          <TokenUsageBadge
            promptTokens={value.promptTokens}
            completionTokens={value.completionTokens}
            totalTokens={value.totalTokens}
            inline
          />
        );
      },
      enableHiding: true,
      enableSorting: true,
    },
    {
      accessorKey: "input",
      header: "Input",
      id: "input",
      cell: ({ row }) => {
        const observationId: string = row.getValue("id");
        const traceId: string = row.getValue("traceId");
        return (
          <GenerationsDynamicCell
            observationId={observationId}
            traceId={traceId}
            col="input"
            singleLine={rowHeight === "s"}
          />
        );
      },
      enableHiding: true,
      defaultHidden: true,
    },
    {
      accessorKey: "output",
      id: "output",
      header: "Output",
      cell: ({ row }) => {
        const observationId: string = row.getValue("id");
        const traceId: string = row.getValue("traceId");
        return (
          <GenerationsDynamicCell
            observationId={observationId}
            traceId={traceId}
            col="output"
            singleLine={rowHeight === "s"}
          />
        );
      },
      enableHiding: true,
      defaultHidden: true,
    },
    {
      accessorKey: "metadata",
      header: "Metadata",
      cell: ({ row }) => {
        const observationId: string = row.getValue("id");
        const traceId: string = row.getValue("traceId");
        return (
          <GenerationsDynamicCell
            observationId={observationId}
            traceId={traceId}
            col="metadata"
            singleLine={rowHeight === "s"}
          />
        );
      },
      enableHiding: true,
      defaultHidden: true,
    },
    {
      accessorKey: "version",
      id: "version",
      header: "Version",
      enableHiding: true,
      enableSorting: true,
    },
    {
      accessorKey: "promptName",
      id: "promptName",
      header: "Prompt",
      enableHiding: true,
      enableSorting: true,
      cell: ({ row }) => {
        const promptName = row.original.promptName;
        const promptVersion = row.original.promptVersion;
        const value = `${promptName} (v${promptVersion})`;
        return (
          promptName &&
          promptVersion && (
            <TableLink
              path={`/project/${projectId}/prompts/${encodeURIComponent(promptName)}?version=${promptVersion}`}
              value={value}
              truncateAt={40}
            />
          )
        );
      },
    },
  ];
  const [columnVisibility, setColumnVisibilityState] =
    useColumnVisibility<GenerationsTableRow>(
      "generationsColumnVisibility",
      columns,
    );

  const rows: GenerationsTableRow[] = generations.isSuccess
    ? generations.data.generations.map((generation) => {
        return {
          id: generation.id,
          traceId: generation.traceId ?? undefined,
          traceName: generation.traceName ?? "",
          startTime: generation.startTime,
          endTime: generation.endTime?.toLocaleString() ?? undefined,
          timeToFirstToken: generation.timeToFirstToken ?? undefined,
          latency: generation.latency ?? undefined,
          totalCost: generation.calculatedTotalCost ?? undefined,
          inputCost: generation.calculatedInputCost ?? undefined,
          outputCost: generation.calculatedOutputCost ?? undefined,
          name: generation.name ?? undefined,
          version: generation.version ?? "",
          model: generation.model ?? "",
          scores: generation.scores,
          level: generation.level,
          statusMessage: generation.statusMessage ?? undefined,
          usage: {
            promptTokens: generation.promptTokens,
            completionTokens: generation.completionTokens,
            totalTokens: generation.totalTokens,
          },
          promptId: generation.promptId ?? undefined,
          promptName: generation.promptName ?? undefined,
          promptVersion: generation.promptVersion ?? undefined,
        };
      })
    : [];

  return (
    <>
      <DataTableToolbar
        columns={columns}
        filterColumnDefinition={transformFilterOptions(filterOptions.data)}
        filterState={inputFilterState}
        setFilterState={setInputFilterState}
        searchConfig={{
          placeholder: "Search by id, name, traceName, model",
          updateQuery: setSearchQuery,
          currentQuery: searchQuery ?? undefined,
        }}
        columnVisibility={columnVisibility}
        setColumnVisibility={setColumnVisibilityState}
        rowHeight={rowHeight}
        setRowHeight={setRowHeight}
        selectedOption={selectedOption}
        setDateRangeAndOption={setDateRangeAndOption}
        actionButtons={
          <DropdownMenu>
            <DropdownMenuTrigger asChild>
              <Button variant="outline" className="ml-auto whitespace-nowrap">
                <span className="hidden @6xl:inline">
                  {filterState.length > 0 || searchQuery
                    ? "Export selection"
                    : "Export all"}{" "}
                </span>
                <span className="@6xl:hidden">Export</span>
                {isExporting ? (
                  <Loader className="ml-2 h-4 w-4 animate-spin" />
                ) : (
                  <ChevronDownIcon className="ml-2 h-4 w-4" />
                )}
              </Button>
            </DropdownMenuTrigger>
            <DropdownMenuContent align="end">
              {Object.entries(exportOptions).map(([key, options]) => (
                <DropdownMenuItem
                  key={key}
                  className="capitalize"
                  onClick={() =>
                    void handleExport(key as BatchExportFileFormat)
                  }
                >
                  as {options.label}
                </DropdownMenuItem>
              ))}
            </DropdownMenuContent>
          </DropdownMenu>
        }
      />
      <DataTable
        columns={columns}
        data={
          generations.isLoading
            ? { isLoading: true, isError: false }
            : generations.error
              ? {
                  isLoading: false,
                  isError: true,
                  error: generations.error.message,
                }
              : {
                  isLoading: false,
                  isError: false,
                  data: rows,
                }
        }
        pagination={{
          pageCount: Math.ceil(totalCount / paginationState.pageSize),
          onChange: setPaginationState,
          state: paginationState,
        }}
        setOrderBy={setOrderByState}
        orderBy={orderByState}
        columnVisibility={columnVisibility}
        onColumnVisibilityChange={setColumnVisibilityState}
        rowHeight={rowHeight}
      />
    </>
  );
}

const GenerationsDynamicCell = ({
  traceId,
  observationId,
  col,
  singleLine = false,
}: {
  traceId: string;
  observationId: string;
  col: "input" | "output" | "metadata";
  singleLine: boolean;
}) => {
  const observation = api.observations.byId.useQuery(
    {
      observationId: observationId,
      traceId: traceId,
    },
    {
      enabled: typeof traceId === "string" && typeof observationId === "string",
      trpc: {
        context: {
          skipBatch: true,
        },
      },
      refetchOnMount: false, // prevents refetching loops
    },
  );
  return (
    <IOTableCell
      isLoading={observation.isLoading}
      data={
        col === "output"
          ? observation.data?.output
          : col === "input"
            ? observation.data?.input
            : observation.data?.metadata
      }
      className={cn(col === "output" && "bg-accent-light-green")}
      singleLine={singleLine}
    />
  );
};<|MERGE_RESOLUTION|>--- conflicted
+++ resolved
@@ -46,12 +46,8 @@
 import { useRowHeightLocalStorage } from "@/src/components/table/data-table-row-height-switch";
 import { IOTableCell } from "@/src/components/ui/CodeJsonViewer";
 import { usePostHogClientCapture } from "@/src/features/posthog-analytics/usePostHogClientCapture";
-<<<<<<< HEAD
-import { useLookBackDays } from "@/src/hooks/useLookBackDays";
 import { useDateRange } from "@/src/components/useDateRange";
-=======
 import { useTableLookBackDays } from "@/src/hooks/useTableLookBackDays";
->>>>>>> 833c09d8
 
 export type GenerationsTableRow = {
   id: string;
@@ -115,22 +111,11 @@
   );
 
   const { selectedOption, dateRange, setDateRangeAndOption } = useDateRange(
-    localtimeDateOffsetByDays(-useLookBackDays(projectId)),
+    localtimeDateOffsetByDays(-useTableLookBackDays(projectId)),
   );
 
   const [inputFilterState, setInputFilterState] = useQueryFilterState(
-<<<<<<< HEAD
     [],
-=======
-    [
-      {
-        column: "Start Time",
-        type: "datetime",
-        operator: ">",
-        value: localtimeDateOffsetByDays(-useTableLookBackDays(projectId)),
-      },
-    ],
->>>>>>> 833c09d8
     "generations",
   );
 
