--- conflicted
+++ resolved
@@ -110,18 +110,7 @@
     useTableDateRange();
 
   const [inputFilterState, setInputFilterState] = useQueryFilterState(
-<<<<<<< HEAD
-    [
-      {
-        column: "Start Time",
-        type: "datetime",
-        operator: ">",
-        value: localtimeDateOffsetByDays(-useTableLookBackDays()),
-      },
-    ],
-=======
     [],
->>>>>>> dd34aad8
     "generations",
   );
 
