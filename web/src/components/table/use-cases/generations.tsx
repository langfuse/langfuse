import { api, directApi } from "@/src/utils/api";
import { GroupedScoreBadges } from "@/src/components/grouped-score-badge";
import { DataTable } from "@/src/components/table/data-table";
import TableLink from "@/src/components/table/table-link";
import { DataTableToolbar } from "@/src/components/table/data-table-toolbar";
import { useState } from "react";
import { TokenUsageBadge } from "@/src/components/token-usage-badge";
import {
  DropdownMenu,
  DropdownMenuContent,
  DropdownMenuItem,
  DropdownMenuTrigger,
} from "@/src/components/ui/dropdown-menu";
import { Button } from "@/src/components/ui/button";
import { ChevronDownIcon, Loader } from "lucide-react";
import {
  NumberParam,
  StringParam,
  useQueryParam,
  useQueryParams,
  withDefault,
} from "use-query-params";
import { useQueryFilterState } from "@/src/features/filters/hooks/useFilterState";
import {
  formatIntervalSeconds,
  localtimeDateOffsetByDays,
} from "@/src/utils/dates";
import useColumnVisibility from "@/src/features/column-visibility/hooks/useColumnVisibility";
import { type LangfuseColumnDef } from "@/src/components/table/types";
import {
  type ObservationLevel,
  type FilterState,
  type ObservationOptions,
} from "@langfuse/shared";
import { cn } from "@/src/utils/tailwind";
import { LevelColors } from "@/src/components/level-colors";
import { numberFormatter, usdFormatter } from "@/src/utils/numbers";
import {
  exportOptions,
  type BatchExportFileFormat,
  observationsTableColsWithOptions,
} from "@langfuse/shared";
import { useOrderByState } from "@/src/features/orderBy/hooks/useOrderByState";
import type Decimal from "decimal.js";
import { type ScoreSimplified } from "@/src/server/api/routers/generations/getAllQuery";
import { useRowHeightLocalStorage } from "@/src/components/table/data-table-row-height-switch";
import { IOTableCell } from "@/src/components/ui/CodeJsonViewer";
import { usePostHogClientCapture } from "@/src/features/posthog-analytics/usePostHogClientCapture";
import { useTableLookBackDays } from "@/src/hooks/useTableLookBackDays";

export type GenerationsTableRow = {
  id: string;
  traceId?: string;
  startTime: Date;
  level?: ObservationLevel;
  statusMessage?: string;
  endTime?: string;
  completionStartTime?: Date;
  latency?: number;
  timeToFirstToken?: number;
  name?: string;
  model?: string;
  // i/o and metadata not set explicitly, but fetched from the server from the cell
  input?: unknown;
  output?: unknown;
  metadata?: unknown;
  inputCost?: Decimal;
  outputCost?: Decimal;
  totalCost?: Decimal;
  traceName?: string;
  scores?: ScoreSimplified[];
  usage: {
    promptTokens: number;
    completionTokens: number;
    totalTokens: number;
  };
  promptId?: string;
  promptName?: string;
  promptVersion?: string;
};

export type GenerationsTableProps = {
  projectId: string;
  promptName?: string;
  promptVersion?: number;
  omittedFilter?: string[];
};

export default function GenerationsTable({
  projectId,
  promptName,
  promptVersion,
  omittedFilter = [],
}: GenerationsTableProps) {
  const capture = usePostHogClientCapture();
  const [isExporting, setIsExporting] = useState(false);
  const [searchQuery, setSearchQuery] = useQueryParam(
    "search",
    withDefault(StringParam, null),
  );

  const [paginationState, setPaginationState] = useQueryParams({
    pageIndex: withDefault(NumberParam, 0),
    pageSize: withDefault(NumberParam, 50),
  });

  const [rowHeight, setRowHeight] = useRowHeightLocalStorage(
    "generations",
    "s",
  );

  const [inputFilterState, setInputFilterState] = useQueryFilterState(
    [
      {
        column: "Start Time",
        type: "datetime",
        operator: ">",
<<<<<<< HEAD
        value: localtimeDateOffsetByDays(-useLookBackDays(projectId)),
=======
        value: utcDateOffsetByDays(-useTableLookBackDays(projectId)),
>>>>>>> a24c0d77
      },
    ],
    "generations",
  );

  const [orderByState, setOrderByState] = useOrderByState({
    column: "startTime",
    order: "DESC",
  });

  const promptNameFilter: FilterState = promptName
    ? [
        {
          column: "Prompt Name",
          type: "string",
          operator: "=",
          value: promptName,
        },
      ]
    : [];

  const promptVersionFilter: FilterState = promptVersion
    ? [
        {
          column: "Prompt Version",
          type: "number",
          operator: "=",
          value: promptVersion,
        },
      ]
    : [];

  const filterState = inputFilterState.concat([
    ...promptNameFilter,
    ...promptVersionFilter,
  ]);

  const generations = api.generations.all.useQuery({
    page: paginationState.pageIndex,
    limit: paginationState.pageSize,
    projectId,
    filter: filterState,
    orderBy: orderByState,
    searchQuery,
  });

  const totalCount = generations.data?.totalCount ?? 0;

  const startTimeFilter = filterState.find((f) => f.column === "Start Time");
  const filterOptions = api.generations.filterOptions.useQuery(
    {
      projectId,
      startTimeFilter:
        startTimeFilter?.type === "datetime" ? startTimeFilter : undefined,
    },
    {
      trpc: {
        context: {
          skipBatch: true,
        },
      },
    },
  );

  const transformFilterOptions = (
    filterOptions: ObservationOptions | undefined,
  ) => {
    return observationsTableColsWithOptions(filterOptions).filter(
      (col) => !omittedFilter?.includes(col.name),
    );
  };

  const handleExport = async (fileFormat: BatchExportFileFormat) => {
    if (isExporting) return;

    setIsExporting(true);
    capture("generations:export", { file_format: fileFormat });
    try {
      const fileData = await directApi.generations.export.query({
        projectId,
        fileFormat,
        filter: filterState,
        searchQuery,
        orderBy: orderByState,
      });

      let url: string;
      if (fileData.type === "s3") {
        url = fileData.url;
      } else {
        const file = new File([fileData.data], fileData.fileName, {
          type: exportOptions[fileFormat].fileType,
        });

        // create url from file
        url = URL.createObjectURL(file);
      }

      // Use a dynamically created anchor element to trigger the download
      const a = document.createElement("a");
      document.body.appendChild(a);
      a.href = url;
      a.download = fileData.fileName; // name of the downloaded file
      a.click();
      a.remove();

      // Revoke the blob URL after using it
      if (fileData.type === "data") {
        setTimeout(() => URL.revokeObjectURL(url), 100);
      }

      setIsExporting(false);
    } catch (e) {
      console.error(e);
      setIsExporting(false);
    }
  };

  const columns: LangfuseColumnDef<GenerationsTableRow>[] = [
    {
      accessorKey: "id",
      id: "id",
      header: "ID",
      cell: ({ row }) => {
        const observationId = row.getValue("id");
        const traceId = row.getValue("traceId");
        return typeof observationId === "string" &&
          typeof traceId === "string" ? (
          <TableLink
            path={`/project/${projectId}/traces/${traceId}?observation=${observationId}`}
            value={observationId}
          />
        ) : null;
      },
      enableSorting: true,
    },
    {
      accessorKey: "name",
      id: "name",
      header: "Name",
      enableSorting: true,
    },
    {
      accessorKey: "traceId",
      id: "traceId",
      header: "Trace ID",
      cell: ({ row }) => {
        const value = row.getValue("traceId");
        return typeof value === "string" ? (
          <TableLink
            path={`/project/${projectId}/traces/${value}`}
            value={value}
          />
        ) : undefined;
      },
      enableSorting: true,
    },
    {
      accessorKey: "traceName",
      id: "traceName",
      header: "Trace Name",
      enableHiding: true,
      enableSorting: true,
    },
    {
      accessorKey: "startTime",
      id: "startTime",
      header: "Start Time",
      enableHiding: true,
      enableSorting: true,
      cell: ({ row }) => {
        const value: Date = row.getValue("startTime");
        return value.toLocaleString();
      },
    },
    {
      accessorKey: "endTime",
      id: "endTime",
      header: "End Time",
      enableHiding: true,
      enableSorting: true,
    },
    {
      accessorKey: "timeToFirstToken",
      id: "timeToFirstToken",
      header: "Time to First Token",
      enableHiding: true,
      enableSorting: true,
      cell: ({ row }) => {
        const timeToFirstToken: number | undefined =
          row.getValue("timeToFirstToken");

        return (
          <span>
            {timeToFirstToken ? formatIntervalSeconds(timeToFirstToken) : "-"}
          </span>
        );
      },
    },
    {
      accessorKey: "scores",
      id: "scores",
      header: "Scores",
      cell: ({ row }) => {
        const values: ScoreSimplified[] | undefined = row.getValue("scores");
        return (
          values && <GroupedScoreBadges scores={values} variant="headings" />
        );
      },
      enableHiding: true,
    },
    {
      accessorKey: "latency",
      id: "latency",
      header: "Latency",
      cell: ({ row }) => {
        const latency: number | undefined = row.getValue("latency");
        return latency !== undefined ? (
          <span>{formatIntervalSeconds(latency)}</span>
        ) : undefined;
      },
      enableHiding: true,
      enableSorting: true,
    },
    {
      accessorKey: "timePerOutputToken",
      id: "timePerOutputToken",
      header: "Time per Output Token",
      cell: ({ row }) => {
        const latency: number | undefined = row.getValue("latency");
        const usage: {
          promptTokens: number;
          completionTokens: number;
          totalTokens: number;
        } = row.getValue("usage");
        return latency !== undefined &&
          (usage.completionTokens !== 0 || usage.totalTokens !== 0) ? (
          <span>
            {usage.completionTokens
              ? formatIntervalSeconds(latency / usage.completionTokens)
              : formatIntervalSeconds(latency / usage.totalTokens)}
          </span>
        ) : undefined;
      },
      defaultHidden: true,
      enableHiding: true,
      enableSorting: true,
    },
    {
      accessorKey: "inputCost",
      id: "inputCost",
      header: "Input Cost",
      cell: ({ row }) => {
        const value: Decimal | undefined = row.getValue("inputCost");

        return value !== undefined ? (
          <span>{usdFormatter(value.toNumber())}</span>
        ) : undefined;
      },
      enableHiding: true,
      defaultHidden: true,
      enableSorting: true,
    },
    {
      accessorKey: "outputCost",
      id: "outputCost",
      header: "Output Cost",
      cell: ({ row }) => {
        const value: Decimal | undefined = row.getValue("outputCost");

        return value !== undefined ? (
          <span>{usdFormatter(value.toNumber())}</span>
        ) : undefined;
      },
      enableHiding: true,
      defaultHidden: true,
      enableSorting: true,
    },
    {
      accessorKey: "totalCost",
      header: "Total Cost",
      id: "totalCost",
      cell: ({ row }) => {
        const value: Decimal | undefined = row.getValue("totalCost");

        return value !== undefined ? (
          <span>{usdFormatter(value.toNumber())}</span>
        ) : undefined;
      },
      enableHiding: true,
      enableSorting: true,
    },
    {
      accessorKey: "level",
      id: "level",
      header: "Level",
      enableHiding: true,
      cell({ row }) {
        const value: ObservationLevel | undefined = row.getValue("level");
        return value ? (
          <span
            className={cn(
              "rounded-sm p-0.5 text-xs",
              LevelColors[value].bg,
              LevelColors[value].text,
            )}
          >
            {value}
          </span>
        ) : undefined;
      },
      enableSorting: true,
    },
    {
      accessorKey: "statusMessage",
      header: "Status Message",
      id: "statusMessage",
      enableHiding: true,
      defaultHidden: true,
    },
    {
      accessorKey: "model",
      id: "model",
      header: "Model",
      enableHiding: true,
      enableSorting: true,
    },
    {
      accessorKey: "inputTokens",
      id: "inputTokens",
      header: "Input Tokens",
      enableHiding: true,
      defaultHidden: true,
      enableSorting: true,
      cell: ({ row }) => {
        const value: {
          promptTokens: number;
          completionTokens: number;
          totalTokens: number;
        } = row.getValue("usage");
        return <span>{numberFormatter(value.promptTokens, 0)}</span>;
      },
    },
    {
      accessorKey: "outputTokens",
      id: "outputTokens",
      header: "Output Tokens",
      enableHiding: true,
      defaultHidden: true,
      enableSorting: true,
      cell: ({ row }) => {
        const value: {
          promptTokens: number;
          completionTokens: number;
          totalTokens: number;
        } = row.getValue("usage");
        return <span>{numberFormatter(value.completionTokens, 0)}</span>;
      },
    },
    {
      accessorKey: "totalTokens",
      id: "totalTokens",
      header: "Total Tokens",
      enableHiding: true,
      defaultHidden: true,
      enableSorting: true,
      cell: ({ row }) => {
        const value: {
          promptTokens: number;
          completionTokens: number;
          totalTokens: number;
        } = row.getValue("usage");
        return <span>{numberFormatter(value.totalTokens, 0)}</span>;
      },
    },
    {
      accessorKey: "usage",
      header: "Usage",
      id: "usage",
      cell: ({ row }) => {
        const value: {
          promptTokens: number;
          completionTokens: number;
          totalTokens: number;
        } = row.getValue("usage");
        return (
          <TokenUsageBadge
            promptTokens={value.promptTokens}
            completionTokens={value.completionTokens}
            totalTokens={value.totalTokens}
            inline
          />
        );
      },
      enableHiding: true,
      enableSorting: true,
    },
    {
      accessorKey: "input",
      header: "Input",
      id: "input",
      cell: ({ row }) => {
        const observationId: string = row.getValue("id");
        const traceId: string = row.getValue("traceId");
        return (
          <GenerationsDynamicCell
            observationId={observationId}
            traceId={traceId}
            col="input"
            singleLine={rowHeight === "s"}
          />
        );
      },
      enableHiding: true,
      defaultHidden: true,
    },
    {
      accessorKey: "output",
      id: "output",
      header: "Output",
      cell: ({ row }) => {
        const observationId: string = row.getValue("id");
        const traceId: string = row.getValue("traceId");
        return (
          <GenerationsDynamicCell
            observationId={observationId}
            traceId={traceId}
            col="output"
            singleLine={rowHeight === "s"}
          />
        );
      },
      enableHiding: true,
      defaultHidden: true,
    },
    {
      accessorKey: "metadata",
      header: "Metadata",
      cell: ({ row }) => {
        const observationId: string = row.getValue("id");
        const traceId: string = row.getValue("traceId");
        return (
          <GenerationsDynamicCell
            observationId={observationId}
            traceId={traceId}
            col="metadata"
            singleLine={rowHeight === "s"}
          />
        );
      },
      enableHiding: true,
      defaultHidden: true,
    },
    {
      accessorKey: "version",
      id: "version",
      header: "Version",
      enableHiding: true,
      enableSorting: true,
    },
    {
      accessorKey: "promptName",
      id: "promptName",
      header: "Prompt",
      enableHiding: true,
      enableSorting: true,
      cell: ({ row }) => {
        const promptName = row.original.promptName;
        const promptVersion = row.original.promptVersion;
        const value = `${promptName} (v${promptVersion})`;
        return (
          promptName &&
          promptVersion && (
            <TableLink
              path={`/project/${projectId}/prompts/${encodeURIComponent(promptName)}?version=${promptVersion}`}
              value={value}
              truncateAt={40}
            />
          )
        );
      },
    },
  ];
  const [columnVisibility, setColumnVisibilityState] =
    useColumnVisibility<GenerationsTableRow>(
      "generationsColumnVisibility",
      columns,
    );

  const rows: GenerationsTableRow[] = generations.isSuccess
    ? generations.data.generations.map((generation) => {
        return {
          id: generation.id,
          traceId: generation.traceId ?? undefined,
          traceName: generation.traceName ?? "",
          startTime: generation.startTime,
          endTime: generation.endTime?.toLocaleString() ?? undefined,
          timeToFirstToken: generation.timeToFirstToken ?? undefined,
          latency: generation.latency ?? undefined,
          totalCost: generation.calculatedTotalCost ?? undefined,
          inputCost: generation.calculatedInputCost ?? undefined,
          outputCost: generation.calculatedOutputCost ?? undefined,
          name: generation.name ?? undefined,
          version: generation.version ?? "",
          model: generation.model ?? "",
          scores: generation.scores,
          level: generation.level,
          statusMessage: generation.statusMessage ?? undefined,
          usage: {
            promptTokens: generation.promptTokens,
            completionTokens: generation.completionTokens,
            totalTokens: generation.totalTokens,
          },
          promptId: generation.promptId ?? undefined,
          promptName: generation.promptName ?? undefined,
          promptVersion: generation.promptVersion ?? undefined,
        };
      })
    : [];

  return (
    <>
      <DataTableToolbar
        columns={columns}
        filterColumnDefinition={transformFilterOptions(filterOptions.data)}
        filterState={inputFilterState}
        setFilterState={setInputFilterState}
        searchConfig={{
          placeholder: "Search by id, name, traceName, model",
          updateQuery: setSearchQuery,
          currentQuery: searchQuery ?? undefined,
        }}
        columnVisibility={columnVisibility}
        setColumnVisibility={setColumnVisibilityState}
        rowHeight={rowHeight}
        setRowHeight={setRowHeight}
        actionButtons={
          <DropdownMenu>
            <DropdownMenuTrigger asChild>
              <Button variant="outline" className="ml-auto whitespace-nowrap">
                <span className="hidden @6xl:inline">
                  {filterState.length > 0 || searchQuery
                    ? "Export selection"
                    : "Export all"}{" "}
                </span>
                <span className="@6xl:hidden">Export</span>
                {isExporting ? (
                  <Loader className="ml-2 h-4 w-4 animate-spin" />
                ) : (
                  <ChevronDownIcon className="ml-2 h-4 w-4" />
                )}
              </Button>
            </DropdownMenuTrigger>
            <DropdownMenuContent align="end">
              {Object.entries(exportOptions).map(([key, options]) => (
                <DropdownMenuItem
                  key={key}
                  className="capitalize"
                  onClick={() =>
                    void handleExport(key as BatchExportFileFormat)
                  }
                >
                  as {options.label}
                </DropdownMenuItem>
              ))}
            </DropdownMenuContent>
          </DropdownMenu>
        }
      />
      <DataTable
        columns={columns}
        data={
          generations.isLoading
            ? { isLoading: true, isError: false }
            : generations.error
              ? {
                  isLoading: false,
                  isError: true,
                  error: generations.error.message,
                }
              : {
                  isLoading: false,
                  isError: false,
                  data: rows,
                }
        }
        pagination={{
          pageCount: Math.ceil(totalCount / paginationState.pageSize),
          onChange: setPaginationState,
          state: paginationState,
        }}
        setOrderBy={setOrderByState}
        orderBy={orderByState}
        columnVisibility={columnVisibility}
        onColumnVisibilityChange={setColumnVisibilityState}
        rowHeight={rowHeight}
      />
    </>
  );
}

const GenerationsDynamicCell = ({
  traceId,
  observationId,
  col,
  singleLine = false,
}: {
  traceId: string;
  observationId: string;
  col: "input" | "output" | "metadata";
  singleLine: boolean;
}) => {
  const observation = api.observations.byId.useQuery(
    {
      observationId: observationId,
      traceId: traceId,
    },
    {
      enabled: typeof traceId === "string" && typeof observationId === "string",
      trpc: {
        context: {
          skipBatch: true,
        },
      },
      refetchOnMount: false, // prevents refetching loops
    },
  );
  return (
    <IOTableCell
      isLoading={observation.isLoading}
      data={
        col === "output"
          ? observation.data?.output
          : col === "input"
            ? observation.data?.input
            : observation.data?.metadata
      }
      className={cn(col === "output" && "bg-accent-light-green")}
      singleLine={singleLine}
    />
  );
};<|MERGE_RESOLUTION|>--- conflicted
+++ resolved
@@ -115,11 +115,7 @@
         column: "Start Time",
         type: "datetime",
         operator: ">",
-<<<<<<< HEAD
-        value: localtimeDateOffsetByDays(-useLookBackDays(projectId)),
-=======
-        value: utcDateOffsetByDays(-useTableLookBackDays(projectId)),
->>>>>>> a24c0d77
+        value: localtimeDateOffsetByDays(-useTableLookBackDays(projectId)),
       },
     ],
     "generations",
