--- conflicted
+++ resolved
@@ -112,11 +112,7 @@
         column: "Start Time",
         type: "datetime",
         operator: ">",
-<<<<<<< HEAD
-        value: utcDateOffsetByDays(-useLookBackDays()),
-=======
-        value: utcDateOffsetByDays(-useTableLookBackDays(projectId)),
->>>>>>> 4c681773
+        value: utcDateOffsetByDays(-useTableLookBackDays()),
       },
     ],
     "generations",
