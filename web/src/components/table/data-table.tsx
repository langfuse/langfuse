"use client";
import { type OrderByState } from "@langfuse/shared";
import React, { useState, useMemo } from "react";

import DocPopup from "@/src/components/layouts/doc-popup";
import { DataTablePagination } from "@/src/components/table/data-table-pagination";
import {
  type RowHeight,
  getRowHeightTailwindClass,
} from "@/src/components/table/data-table-row-height-switch";
import { type LangfuseColumnDef } from "@/src/components/table/types";
import { type ModelTableRow } from "@/src/components/table/use-cases/models";
import {
  Table,
  TableBody,
  TableCell,
  TableHead,
  TableHeader,
  TableRow,
} from "@/src/components/ui/table";
import { usePostHogClientCapture } from "@/src/features/posthog-analytics/usePostHogClientCapture";
import { cn } from "@/src/utils/tailwind";
import {
  flexRender,
  getCoreRowModel,
  getFilteredRowModel,
  useReactTable,
  type ColumnFiltersState,
  type OnChangeFn,
  type PaginationState,
  type RowSelectionState,
  type VisibilityState,
} from "@tanstack/react-table";

interface DataTableProps<TData, TValue> {
  columns: LangfuseColumnDef<TData, TValue>[];
  detailColumns?: LangfuseColumnDef<TData, TValue>[];
  data: AsyncTableData<TData[]>;
  pagination?: {
    pageCount: number;
    onChange: OnChangeFn<PaginationState>;
    state: PaginationState;
    options?: number[];
  };
  rowSelection?: RowSelectionState;
  setRowSelection?: OnChangeFn<RowSelectionState>;
  columnVisibility?: VisibilityState;
  onColumnVisibilityChange?: OnChangeFn<VisibilityState>;
  orderBy?: OrderByState;
  setOrderBy?: (s: OrderByState) => void;
  help?: { description: string; href: string };
  rowHeight?: RowHeight;
  className?: string;
  paginationClassName?: string;
  isBorderless?: boolean;
}

export interface AsyncTableData<T> {
  isLoading: boolean;
  isError: boolean;
  data?: T;
  error?: string;
}

export function DataTable<TData extends object, TValue>({
  columns,
  detailColumns,
  data,
  pagination,
  rowSelection,
  setRowSelection,
  columnVisibility,
  onColumnVisibilityChange,
  help,
  orderBy,
  setOrderBy,
  rowHeight,
  className,
  paginationClassName,
  isBorderless = false,
}: DataTableProps<TData, TValue>) {
  const [columnFilters, setColumnFilters] = useState<ColumnFiltersState>([]);
  const rowheighttw = getRowHeightTailwindClass(rowHeight);
  const capture = usePostHogClientCapture();
  const baseAndDetailColumns = detailColumns
    ? [...columns, ...detailColumns]
    : columns;

  const table = useReactTable({
    data: data.data ?? [],
    columns: baseAndDetailColumns,
    onColumnFiltersChange: setColumnFilters,
    getFilteredRowModel: getFilteredRowModel(),
    getCoreRowModel: getCoreRowModel(),
    manualPagination: pagination !== undefined,
    pageCount: pagination?.pageCount ?? 0,
    onPaginationChange: pagination?.onChange,
    onRowSelectionChange: setRowSelection,
    onColumnVisibilityChange: onColumnVisibilityChange,
    getRowId: (row, index) => {
      if ("id" in row && typeof row.id === "string") {
        return row.id;
      } else {
        return index.toString();
      }
    },
    state: {
      columnFilters,
      pagination: pagination?.state,
      columnVisibility,
      rowSelection,
    },
    manualFiltering: true,
    defaultColumn: {
      minSize: 20,
      size: 150,
      maxSize: Number.MAX_SAFE_INTEGER,
    },
    columnResizeMode: "onChange",
  });

  // memo column sizes for performance
  // https://tanstack.com/table/v8/docs/guide/column-sizing#advanced-column-resizing-performance
  const columnSizeVars = useMemo(() => {
    const headers = table.getFlatHeaders();
    const colSizes: { [key: string]: number } = {};
    for (let i = 0; i < headers.length; i++) {
      const header = headers[i]!;
      colSizes[`--header-${header.id}-size`] = header.getSize();
      colSizes[`--col-${header.column.id}-size`] = header.column.getSize();
    }
    return colSizes;
    // eslint-disable-next-line react-hooks/exhaustive-deps
  }, [
    // eslint-disable-next-line react-hooks/exhaustive-deps
    table.getState().columnSizingInfo,
    // eslint-disable-next-line react-hooks/exhaustive-deps
    table.getState().columnSizing,
    columnVisibility,
  ]);

  return (
    <>
      <div
        className={cn(
          "flex w-full max-w-full flex-1 flex-col gap-1 overflow-auto",
          className,
        )}
      >
        <div
          className={cn(
            "w-full overflow-auto",
            isBorderless ? "" : "rounded-md border",
          )}
          style={{ ...columnSizeVars }}
        >
          <Table>
            <TableHeader>
              {table.getHeaderGroups().map((headerGroup) => (
                <TableRow key={headerGroup.id}>
                  {headerGroup.headers.map((header) => {
                    const columnDef = header.column
                      .columnDef as LangfuseColumnDef<ModelTableRow>;
                    const sortingEnabled = columnDef.enableSorting;
                    return header.column.getIsVisible() ? (
                      <TableHead
                        key={header.id}
                        className={cn(
                          "group p-1 first:pl-2",
                          sortingEnabled && "cursor-pointer",
                        )}
                        style={{
                          width: `calc(var(--header-${header.id}-size) * 1px)`,
                        }}
                        title={sortingEnabled ? "Sort by this column" : ""}
                        onClick={(event) => {
                          event.preventDefault(); // Add this line

                          if (!setOrderBy || !columnDef.id || !sortingEnabled) {
                            return;
                          }

                          if (orderBy?.column === columnDef.id) {
                            if (orderBy.order === "DESC") {
                              capture("table:column_sorting_header_click", {
                                column: columnDef.id,
                                order: "ASC",
                              });
                              setOrderBy({
                                column: columnDef.id,
                                order: "ASC",
                              });
                            } else {
                              capture("table:column_sorting_header_click", {
                                column: columnDef.id,
                                order: "Disabled",
                              });
                              setOrderBy(null);
                            }
                          } else {
                            capture("table:column_sorting_header_click", {
                              column: columnDef.id,
                              order: "DESC",
                            });
                            setOrderBy({
                              column: columnDef.id,
                              order: "DESC",
                            });
                          }
                        }}
                      >
                        {header.isPlaceholder ? null : (
                          <>
                            <div className="select-none">
                              {flexRender(
                                header.column.columnDef.header,
                                header.getContext(),
                              )}
                              {columnDef.headerTooltip && (
                                <DocPopup
                                  description={
                                    columnDef.headerTooltip.description
                                  }
                                  href={columnDef.headerTooltip.href}
                                />
                              )}
                              {orderBy?.column === columnDef.id
                                ? renderOrderingIndicator(orderBy)
                                : null}
                              <div
                                onClick={(e) => {
                                  e.preventDefault();
                                  e.stopPropagation();
                                }}
                                onDoubleClick={() => header.column.resetSize()}
                                onMouseDown={header.getResizeHandler()}
                                onTouchStart={header.getResizeHandler()}
                                className={cn(
                                  "absolute right-0 top-0 h-full w-1.5 cursor-col-resize touch-none select-none bg-secondary opacity-0 group-hover:opacity-100",
                                  header.column.getIsResizing() &&
                                    "bg-primary-accent opacity-100",
                                )}
                              />
                            </div>
                          </>
                        )}
                      </TableHead>
                    ) : null;
                  })}
                </TableRow>
              ))}
            </TableHeader>
<<<<<<< HEAD
            <TableBody>
              {data.isLoading || !data.data ? (
                <TableRow className="h-svh">
                  <TableCell
                    colSpan={baseAndDetailColumns.length}
                    className="content-start border-b text-center"
                  >
                    Loading...
                  </TableCell>
                </TableRow>
              ) : table.getRowModel().rows.length ? (
                table.getRowModel().rows.map((row) => (
                  <TableRow key={row.id}>
                    {row.getVisibleCells().map((cell) => (
                      <TableCell
                        key={cell.id}
                        className="overflow-hidden whitespace-nowrap border-b px-2 py-1 text-xs first:pl-2"
                      >
                        <div className={cn("flex items-center", rowheighttw)}>
                          {flexRender(
                            cell.column.columnDef.cell,
                            cell.getContext(),
                          )}
                        </div>
                      </TableCell>
                    ))}
                  </TableRow>
                ))
              ) : (
                <TableRow>
                  <TableCell
                    colSpan={baseAndDetailColumns.length}
                    className="h-24 text-center"
                  >
                    <div>
                      No results.{" "}
                      {help && (
                        <DocPopup
                          description={help.description}
                          href={help.href}
                          size="sm"
                        />
                      )}
                    </div>
                  </TableCell>
                </TableRow>
              )}
            </TableBody>
=======
            {table.getState().columnSizingInfo.isResizingColumn ? (
              <MemoizedTableBody
                table={table}
                rowheighttw={rowheighttw}
                columns={columns}
                data={data}
                help={help}
              />
            ) : (
              <TableBodyComponent
                table={table}
                rowheighttw={rowheighttw}
                columns={columns}
                data={data}
                help={help}
              />
            )}
>>>>>>> c6151dd0
          </Table>
        </div>
        <div className="grow"></div>
      </div>
      {pagination !== undefined ? (
        <div
          className={cn(
            "sticky bottom-0 z-10 flex w-full justify-end bg-background font-medium",
            paginationClassName,
          )}
        >
          <DataTablePagination
            table={table}
            paginationOptions={pagination.options}
          />
        </div>
      ) : null}
    </>
  );
}

function renderOrderingIndicator(orderBy?: OrderByState) {
  if (!orderBy) return null;
  if (orderBy.order === "ASC") return <span className="ml-1">▲</span>;
  else return <span className="ml-1">▼</span>;
}

interface TableBodyComponentProps<TData> {
  table: ReturnType<typeof useReactTable<TData>>;
  rowheighttw?: string;
  columns: LangfuseColumnDef<TData, any>[];
  data: AsyncTableData<TData[]>;
  help?: { description: string; href: string };
}

function TableBodyComponent<TData>({
  table,
  rowheighttw,
  columns,
  data,
  help,
}: TableBodyComponentProps<TData>) {
  return (
    <TableBody>
      {data.isLoading || !data.data ? (
        <TableRow className="h-svh">
          <TableCell
            colSpan={columns.length}
            className="content-start border-b text-center"
          >
            Loading...
          </TableCell>
        </TableRow>
      ) : table.getRowModel().rows.length ? (
        table.getRowModel().rows.map((row) => (
          <TableRow key={row.id}>
            {row.getVisibleCells().map((cell) => (
              <TableCell
                key={cell.id}
                className={cn(
                  "overflow-hidden border-b p-1 text-xs first:pl-2",
                  rowheighttw === "s" && "whitespace-nowrap",
                )}
                style={{
                  width: `calc(var(--col-${cell.column.id}-size) * 1px)`,
                }}
              >
                <div className={cn("flex items-center", rowheighttw)}>
                  {flexRender(cell.column.columnDef.cell, cell.getContext())}
                </div>
              </TableCell>
            ))}
          </TableRow>
        ))
      ) : (
        <TableRow>
          <TableCell colSpan={columns.length} className="h-24 text-center">
            <div>
              No results.{" "}
              {help && (
                <DocPopup description={help.description} href={help.href} />
              )}
            </div>
          </TableCell>
        </TableRow>
      )}
    </TableBody>
  );
}

// memo tables for performance, should only re-render when data changes
// https://tanstack.com/table/v8/docs/guide/column-sizing#advanced-column-resizing-performance
const MemoizedTableBody = React.memo(TableBodyComponent, (prev, next) => {
  return prev.table.options.data === next.table.options.data;
}) as typeof TableBodyComponent;<|MERGE_RESOLUTION|>--- conflicted
+++ resolved
@@ -250,61 +250,11 @@
                 </TableRow>
               ))}
             </TableHeader>
-<<<<<<< HEAD
-            <TableBody>
-              {data.isLoading || !data.data ? (
-                <TableRow className="h-svh">
-                  <TableCell
-                    colSpan={baseAndDetailColumns.length}
-                    className="content-start border-b text-center"
-                  >
-                    Loading...
-                  </TableCell>
-                </TableRow>
-              ) : table.getRowModel().rows.length ? (
-                table.getRowModel().rows.map((row) => (
-                  <TableRow key={row.id}>
-                    {row.getVisibleCells().map((cell) => (
-                      <TableCell
-                        key={cell.id}
-                        className="overflow-hidden whitespace-nowrap border-b px-2 py-1 text-xs first:pl-2"
-                      >
-                        <div className={cn("flex items-center", rowheighttw)}>
-                          {flexRender(
-                            cell.column.columnDef.cell,
-                            cell.getContext(),
-                          )}
-                        </div>
-                      </TableCell>
-                    ))}
-                  </TableRow>
-                ))
-              ) : (
-                <TableRow>
-                  <TableCell
-                    colSpan={baseAndDetailColumns.length}
-                    className="h-24 text-center"
-                  >
-                    <div>
-                      No results.{" "}
-                      {help && (
-                        <DocPopup
-                          description={help.description}
-                          href={help.href}
-                          size="sm"
-                        />
-                      )}
-                    </div>
-                  </TableCell>
-                </TableRow>
-              )}
-            </TableBody>
-=======
             {table.getState().columnSizingInfo.isResizingColumn ? (
               <MemoizedTableBody
                 table={table}
                 rowheighttw={rowheighttw}
-                columns={columns}
+                columns={baseAndDetailColumns}
                 data={data}
                 help={help}
               />
@@ -312,12 +262,11 @@
               <TableBodyComponent
                 table={table}
                 rowheighttw={rowheighttw}
-                columns={columns}
+                columns={baseAndDetailColumns}
                 data={data}
                 help={help}
               />
             )}
->>>>>>> c6151dd0
           </Table>
         </div>
         <div className="grow"></div>
