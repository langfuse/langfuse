"use client";
import { type OrderByState } from "@langfuse/shared";
import React, {
  useState,
  useMemo,
  useCallback,
  type CSSProperties,
} from "react";
import DocPopup from "@/src/components/layouts/doc-popup";
import { DataTablePagination } from "@/src/components/table/data-table-pagination";
import {
  type CustomHeights,
  type RowHeight,
  getRowHeightTailwindClass,
} from "@/src/components/table/data-table-row-height-switch";
import { type LangfuseColumnDef } from "@/src/components/table/types";
import { type ModelTableRow } from "@/src/components/table/use-cases/models";
import {
  Table,
  TableBody,
  TableCell,
  TableHead,
  TableHeader,
  TableRow,
} from "@/src/components/ui/table";
import { usePostHogClientCapture } from "@/src/features/posthog-analytics/usePostHogClientCapture";
import { cn } from "@/src/utils/tailwind";
import {
  type ColumnOrderState,
  type ColumnPinningState,
  type Column,
  flexRender,
  getCoreRowModel,
  getFilteredRowModel,
  useReactTable,
  type ColumnFiltersState,
  type OnChangeFn,
  type PaginationState,
  type RowSelectionState,
  type VisibilityState,
  type Row,
} from "@tanstack/react-table";
import {
  type DataTablePeekViewProps,
  TablePeekView,
} from "@/src/components/table/peek";
import { isEqual } from "lodash";
import { useRouter } from "next/router";
import { useColumnSizing } from "@/src/components/table/hooks/useColumnSizing";

interface DataTableProps<TData, TValue> {
  columns: LangfuseColumnDef<TData, TValue>[];
  data: AsyncTableData<TData[]>;
  pagination?: {
    totalCount: number | null; // null if loading
    onChange: OnChangeFn<PaginationState>;
    state: PaginationState;
    options?: number[];
  };
  rowSelection?: RowSelectionState;
  setRowSelection?: OnChangeFn<RowSelectionState>;
  columnVisibility?: VisibilityState;
  onColumnVisibilityChange?: OnChangeFn<VisibilityState>;
  columnOrder?: ColumnOrderState;
  onColumnOrderChange?: OnChangeFn<ColumnOrderState>;
  orderBy?: OrderByState;
  setOrderBy?: (s: OrderByState) => void;
  help?: { description: string; href: string };
  rowHeight?: RowHeight;
  customRowHeights?: CustomHeights;
  className?: string;
  shouldRenderGroupHeaders?: boolean;
  onRowClick?: (row: TData) => void;
<<<<<<< HEAD
  peekView?: DataTablePeekViewProps;
  pinFirstColumn?: boolean;
=======
  peekView?: PeekViewProps<TData>;
>>>>>>> 9a6a79f4
  hidePagination?: boolean;
  tableName: string;
  getRowClassName?: (row: TData) => string;
}

export interface AsyncTableData<T> {
  isLoading: boolean;
  isError: boolean;
  data?: T;
  error?: string;
}

function insertArrayAfterKey(array: string[], toInsert: Map<string, string[]>) {
  return array.reduce<string[]>((acc, key) => {
    if (toInsert.has(key)) {
      acc.push(...toInsert.get(key)!);
    } else {
      acc.push(key);
    }

    return acc;
  }, []);
}

function isValidCssVariableName({
  name,
  includesHyphens = true,
}: {
  name: string;
  includesHyphens?: boolean;
}) {
  const regex = includesHyphens
    ? /^--(?![0-9])([a-zA-Z][a-zA-Z0-9-_]*)$/
    : /^(?![0-9])([a-zA-Z][a-zA-Z0-9-_]*)$/;
  return regex.test(name);
}

// These are the important styles to make sticky column pinning work!
const getCommonPinningStyles = <TData,>(
  column: Column<TData>,
): CSSProperties => {
  const isPinned = column.getIsPinned();

  return {
    left: isPinned === "left" ? `${column.getStart("left")}px` : undefined,
    right: isPinned === "right" ? `${column.getAfter("right")}px` : undefined,
    position: isPinned ? "sticky" : "relative",
    width: column.getSize(),
    zIndex: isPinned ? 10 : 0,
    backgroundColor: isPinned ? "hsl(var(--background))" : undefined,
  };
};

// Get additional CSS classes for pinned columns
const getPinningClasses = <TData,>(column: Column<TData>): string => {
  const isPinned = column.getIsPinned();
  const isLastLeftPinnedColumn =
    isPinned === "left" && column.getIsLastColumn("left");
  const isFirstRightPinnedColumn =
    isPinned === "right" && column.getIsFirstColumn("right");

  return cn(
    isLastLeftPinnedColumn && "border-r border-border",
    isFirstRightPinnedColumn && "border-l border-border",
  );
};

export function DataTable<TData extends object, TValue>({
  columns,
  data,
  pagination,
  rowSelection,
  setRowSelection,
  columnVisibility,
  onColumnVisibilityChange,
  columnOrder,
  onColumnOrderChange,
  help,
  orderBy,
  setOrderBy,
  rowHeight,
  customRowHeights,
  className,
  shouldRenderGroupHeaders = false,
  onRowClick,
  peekView,
  hidePagination = false,
  tableName,
  getRowClassName,
}: DataTableProps<TData, TValue>) {
  const [columnFilters, setColumnFilters] = useState<ColumnFiltersState>([]);
  const rowheighttw = getRowHeightTailwindClass(rowHeight, customRowHeights);
  const capture = usePostHogClientCapture();
  const flattedColumnsByGroup = useMemo(() => {
    const flatColumnsByGroup = new Map<string, string[]>();

    columns.forEach((col) => {
      if (col.columns && Boolean(col.columns.length)) {
        const children = col.columns.map((child) => child.accessorKey);
        flatColumnsByGroup.set(col.accessorKey, children);
      }
    });
    return flatColumnsByGroup;
  }, [columns]);

  const { columnSizing, setColumnSizing } = useColumnSizing(tableName);

  // Infer column pinning state from column properties
  const columnPinning = useMemo<ColumnPinningState>(
    () => ({
      left: columns
        .filter((col) => col.isPinnedLeft)
        .map((col) => col.id || col.accessorKey),
      right: [],
    }),
    [columns],
  );

  const table = useReactTable({
    data: data.data ?? [],
    columns,
    onColumnFiltersChange: setColumnFilters,
    onColumnOrderChange: onColumnOrderChange,
    getFilteredRowModel: getFilteredRowModel(),
    getCoreRowModel: getCoreRowModel(),
    manualPagination: pagination !== undefined,
    pageCount:
      pagination?.totalCount === null ||
      pagination?.state.pageSize === undefined
        ? -1
        : Math.ceil(
            Number(pagination?.totalCount) / pagination?.state.pageSize,
          ),
    onPaginationChange: pagination?.onChange,
    onRowSelectionChange: setRowSelection,
    onColumnVisibilityChange: onColumnVisibilityChange,
    getRowId: (row, index) => {
      if ("id" in row && typeof row.id === "string") {
        return row.id;
      } else {
        return index.toString();
      }
    },
    state: {
      columnFilters,
      pagination: pagination?.state,
      columnVisibility,
      columnOrder: columnOrder
        ? insertArrayAfterKey(columnOrder, flattedColumnsByGroup)
        : undefined,
      rowSelection,
      columnSizing,
      columnPinning,
    },
    onColumnSizingChange: setColumnSizing,
    manualFiltering: true,
    defaultColumn: {
      minSize: 20,
      size: 150,
      maxSize: Number.MAX_SAFE_INTEGER,
    },
    columnResizeMode: "onChange",
  });

  const handleOnRowClick = useCallback(
    (row: TData) => {
      if ("id" in row && typeof row.id === "string") {
        peekView?.onOpenChange(true, row.id, row);
      }
      onRowClick?.(row);
    },
    [peekView, onRowClick],
  );

  const hasRowClickAction = !!onRowClick || !!peekView;

  // memo column sizes for performance
  // https://tanstack.com/table/v8/docs/guide/column-sizing#advanced-column-resizing-performance
  const columnSizeVars = useMemo(() => {
    const headers = table.getFlatHeaders();
    const colSizes: { [key: string]: number } = {};
    for (let i = 0; i < headers.length; i++) {
      const header = headers[i]!;
      colSizes[`--header-${header.id}-size`] = header.getSize();
      colSizes[`--col-${header.column.id}-size`] = header.column.getSize();
    }
    return colSizes;
    // eslint-disable-next-line react-hooks/exhaustive-deps
  }, [
    // eslint-disable-next-line react-hooks/exhaustive-deps
    table.getState().columnSizingInfo,
    // eslint-disable-next-line react-hooks/exhaustive-deps
    table.getState().columnSizing,
    // eslint-disable-next-line react-hooks/exhaustive-deps
    table.getFlatHeaders(),
    columnVisibility,
  ]);

  const tableHeaders = shouldRenderGroupHeaders
    ? table.getHeaderGroups()
    : [table.getHeaderGroups().slice(-1)[0]];

  return (
    <>
      <div
        className={cn(
          "flex w-full max-w-full flex-1 flex-col overflow-auto",
          className,
        )}
      >
        <div
          className={cn("relative w-full overflow-auto border-t")}
          style={{ ...columnSizeVars }}
        >
          <Table>
            <TableHeader className="sticky top-0 z-20">
              {tableHeaders.map((headerGroup) => (
                <TableRow key={headerGroup.id}>
                  {headerGroup.headers.map((header) => {
                    const columnDef = header.column
                      .columnDef as LangfuseColumnDef<ModelTableRow>;
                    const sortingEnabled = columnDef.enableSorting;
                    // if the header id does not translate to a valid css variable name, default to 150px as width
                    // may only happen for dynamic columns, as column names are user defined
                    const width = isValidCssVariableName({
                      name: header.id,
                      includesHyphens: false,
                    })
                      ? `calc(var(--header-${header.id}-size) * 1px)`
                      : 150;

                    return header.column.getIsVisible() ? (
                      <TableHead
                        key={header.id}
                        className={cn(
                          "group p-1 first:pl-2",
                          sortingEnabled && "cursor-pointer",
                          getPinningClasses(header.column),
                        )}
                        style={{
                          width,
                          ...getCommonPinningStyles(header.column),
                        }}
                        onClick={(event) => {
                          event.preventDefault();

                          if (!setOrderBy || !columnDef.id || !sortingEnabled) {
                            return;
                          }

                          if (orderBy?.column === columnDef.id) {
                            if (orderBy.order === "DESC") {
                              capture("table:column_sorting_header_click", {
                                column: columnDef.id,
                                order: "ASC",
                              });
                              setOrderBy({
                                column: columnDef.id,
                                order: "ASC",
                              });
                            } else {
                              capture("table:column_sorting_header_click", {
                                column: columnDef.id,
                                order: "Disabled",
                              });
                              setOrderBy(null);
                            }
                          } else {
                            capture("table:column_sorting_header_click", {
                              column: columnDef.id,
                              order: "DESC",
                            });
                            setOrderBy({
                              column: columnDef.id,
                              order: "DESC",
                            });
                          }
                        }}
                      >
                        {header.isPlaceholder ? null : (
                          <div className="flex select-none items-center">
                            <span className="truncate">
                              {flexRender(
                                header.column.columnDef.header,
                                header.getContext(),
                              )}
                            </span>
                            {columnDef.headerTooltip && (
                              <DocPopup
                                description={
                                  columnDef.headerTooltip.description
                                }
                                href={columnDef.headerTooltip.href}
                              />
                            )}
                            {orderBy?.column === columnDef.id
                              ? renderOrderingIndicator(orderBy)
                              : null}

                            <div
                              onClick={(e) => {
                                e.preventDefault();
                                e.stopPropagation();
                              }}
                              onDoubleClick={() => header.column.resetSize()}
                              onMouseDown={header.getResizeHandler()}
                              onTouchStart={header.getResizeHandler()}
                              className={cn(
                                "absolute right-0 top-0 h-full w-1.5 cursor-col-resize touch-none select-none bg-secondary opacity-0 group-hover:opacity-100",
                                header.column.getIsResizing() &&
                                  "bg-primary-accent opacity-100",
                              )}
                            />
                          </div>
                        )}
                      </TableHead>
                    ) : null;
                  })}
                </TableRow>
              ))}
            </TableHeader>
            {table.getState().columnSizingInfo.isResizingColumn ||
            !!peekView ? (
              <MemoizedTableBody
                table={table}
                rowheighttw={rowheighttw}
                columns={columns}
                data={data}
                help={help}
                onRowClick={hasRowClickAction ? handleOnRowClick : undefined}
<<<<<<< HEAD
                pinFirstColumn={pinFirstColumn}
                getRowClassName={getRowClassName}
=======
>>>>>>> 9a6a79f4
                tableSnapshot={{
                  tableDataUpdatedAt: peekView?.tableDataUpdatedAt,
                  columnVisibility,
                  columnOrder,
                  rowSelection,
                }}
              />
            ) : (
              <TableBodyComponent
                table={table}
                rowheighttw={rowheighttw}
                columns={columns}
                data={data}
                help={help}
                onRowClick={hasRowClickAction ? handleOnRowClick : undefined}
                getRowClassName={getRowClassName}
              />
            )}
          </Table>
        </div>
        <div className="grow"></div>
      </div>
      {peekView && <TablePeekView peekView={peekView} />}
      {!hidePagination && pagination !== undefined ? (
        <div
          className={cn(
            "sticky bottom-0 z-10 flex w-full justify-end border-t bg-background py-2 pr-2 font-medium",
          )}
        >
          <DataTablePagination
            table={table}
            isLoading={data.isLoading}
            paginationOptions={pagination.options}
          />
        </div>
      ) : null}
    </>
  );
}

function renderOrderingIndicator(orderBy?: OrderByState) {
  if (!orderBy) return null;
  if (orderBy.order === "ASC") return <span className="ml-1">▲</span>;
  else
    return (
      <span className="ml-1" title="Sort by this column">
        ▼
      </span>
    );
}

interface TableBodyComponentProps<TData> {
  table: ReturnType<typeof useReactTable<TData>>;
  rowheighttw?: string;
  columns: LangfuseColumnDef<TData, any>[];
  data: AsyncTableData<TData[]>;
  help?: { description: string; href: string };
  onRowClick?: (row: TData) => void;
  getRowClassName?: (row: TData) => string;
  tableSnapshot?: {
    tableDataUpdatedAt?: number;
    columnVisibility?: VisibilityState;
    columnOrder?: ColumnOrderState;
    rowSelection?: RowSelectionState;
  };
}

function TableRowComponent<TData>({
  row,
  onRowClick,
  getRowClassName,
  children,
}: {
  row: Row<TData>;
  onRowClick?: (row: TData) => void;
  getRowClassName?: (row: TData) => string;
  children: React.ReactNode;
}) {
  const router = useRouter();
  const selectedRowId = router.query.peek as string | undefined;

  return (
    <TableRow
      data-row-index={row.index}
      onClick={() => onRowClick?.(row.original)}
      onKeyDown={(e) => {
        if (e.key === "Enter") {
          onRowClick?.(row.original);
        }
      }}
      className={cn(
        "hover:bg-accent",
        !!onRowClick ? "cursor-pointer" : "cursor-default",
        selectedRowId && selectedRowId === row.id ? "bg-accent" : undefined,
        getRowClassName?.(row.original),
      )}
    >
      {children}
    </TableRow>
  );
}

function TableBodyComponent<TData>({
  table,
  rowheighttw,
  columns,
  data,
  help,
  onRowClick,
  getRowClassName,
}: TableBodyComponentProps<TData>) {
  return (
    <TableBody>
      {data.isLoading || !data.data ? (
        <TableRow className="h-svh">
          <TableCell
            colSpan={columns.length}
            className="content-start border-b text-center"
          >
            Loading...
          </TableCell>
        </TableRow>
      ) : table.getRowModel().rows.length ? (
        table.getRowModel().rows.map((row) => (
          <TableRowComponent
            key={row.id}
            row={row}
            onRowClick={onRowClick}
            getRowClassName={getRowClassName}
          >
            {row.getVisibleCells().map((cell) => (
              <TableCell
                key={cell.id}
                className={cn(
                  "overflow-hidden border-b p-1 text-xs first:pl-2",
                  rowheighttw === "s" && "whitespace-nowrap",
                  getPinningClasses(cell.column),
                )}
                style={{
                  width: `calc(var(--col-${cell.column.id}-size) * 1px)`,
                  ...getCommonPinningStyles(cell.column),
                }}
              >
                <div className={cn("flex items-center", rowheighttw)}>
                  {flexRender(cell.column.columnDef.cell, cell.getContext())}
                </div>
              </TableCell>
            ))}
          </TableRowComponent>
        ))
      ) : (
        <TableRow className="hover:bg-transparent">
          <TableCell colSpan={columns.length} className="h-24">
            <div className="pointer-events-none absolute left-[50%] flex -translate-y-1/2 items-center justify-center">
              No results.{" "}
              {help && (
                <DocPopup description={help.description} href={help.href} />
              )}
            </div>
          </TableCell>
        </TableRow>
      )}
    </TableBody>
  );
}

// Optimize table rendering performance by memoizing the table body
// This is critical for two high-frequency re-render scenarios:
// 1. During column resizing: When users drag column headers, it can trigger
//    many state updates that would otherwise cause the entire table to re-render.
// 2. When using peek views: URL/state changes from peek view navigation would
//    otherwise cause unnecessary table re-renders.
//
// We need to ensure the table re-renders when:
// - The actual data changes (including metrics loaded asynchronously and pagination state)
// - The loading state changes
// - The new column widths are computed
// - The row height changes
// - The number of visible cells changes
// - The column order changes
//
// See: https://tanstack.com/table/v8/docs/guide/column-sizing#advanced-column-resizing-performance
const MemoizedTableBody = React.memo(TableBodyComponent, (prev, next) => {
  if (!prev.tableSnapshot || !next.tableSnapshot)
    return !prev.tableSnapshot && !next.tableSnapshot;

  // Check reference equality first (faster)
  if (
    prev.tableSnapshot.tableDataUpdatedAt !==
    next.tableSnapshot.tableDataUpdatedAt
  ) {
    return false;
  }
  if (prev.table.options.data !== next.table.options.data) return false;
  if (prev.data.isLoading !== next.data.isLoading) return false;
  if (prev.rowheighttw !== next.rowheighttw) return false;

  // Then do more expensive deep equality checks
  if (
    !isEqual(prev.tableSnapshot.rowSelection, next.tableSnapshot.rowSelection)
  )
    return false;
  if (
    !isEqual(
      prev.tableSnapshot.columnVisibility,
      next.tableSnapshot.columnVisibility,
    )
  )
    return false;
  if (!isEqual(prev.tableSnapshot.columnOrder, next.tableSnapshot.columnOrder))
    return false;

  // If all checks pass, components are equal
  return true;
}) as typeof TableBodyComponent;<|MERGE_RESOLUTION|>--- conflicted
+++ resolved
@@ -71,12 +71,7 @@
   className?: string;
   shouldRenderGroupHeaders?: boolean;
   onRowClick?: (row: TData) => void;
-<<<<<<< HEAD
   peekView?: DataTablePeekViewProps;
-  pinFirstColumn?: boolean;
-=======
-  peekView?: PeekViewProps<TData>;
->>>>>>> 9a6a79f4
   hidePagination?: boolean;
   tableName: string;
   getRowClassName?: (row: TData) => string;
@@ -407,11 +402,7 @@
                 data={data}
                 help={help}
                 onRowClick={hasRowClickAction ? handleOnRowClick : undefined}
-<<<<<<< HEAD
-                pinFirstColumn={pinFirstColumn}
                 getRowClassName={getRowClassName}
-=======
->>>>>>> 9a6a79f4
                 tableSnapshot={{
                   tableDataUpdatedAt: peekView?.tableDataUpdatedAt,
                   columnVisibility,
