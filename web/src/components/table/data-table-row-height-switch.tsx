import { Tabs, TabsList, TabsTrigger } from "@/src/components/ui/tabs";
import useLocalStorage from "@/src/components/useLocalStorage";
import { usePostHogClientCapture } from "@/src/features/posthog-analytics/usePostHogClientCapture";
import {
  MdDensityLarge,
  MdDensityMedium,
  MdDensitySmall,
} from "react-icons/md";

const heightOptions = [
  { id: "s", label: "Small", value: "h-6", icon: <MdDensitySmall /> },
  { id: "m", label: "Medium", value: "h-24", icon: <MdDensityMedium /> },
  { id: "l", label: "Large", value: "h-64", icon: <MdDensityLarge /> },
] as const;

export type RowHeight = (typeof heightOptions)[number]["id"];

export const getRowHeightTailwindClass = (rowHeight: RowHeight | undefined) =>
  heightOptions.find((h) => h.id === rowHeight)?.value;

export function useRowHeightLocalStorage(
  tableName: string,
  defaultValue: RowHeight,
) {
  const [rowHeight, setRowHeight, clearRowHeight] = useLocalStorage<RowHeight>(
    `${tableName}Height`,
    defaultValue,
  );

  return [rowHeight, setRowHeight, clearRowHeight] as const;
}

export const DataTableRowHeightSwitch = ({
  rowHeight,
  setRowHeight,
}: {
  rowHeight: RowHeight;
  setRowHeight: (e: RowHeight) => void;
<<<<<<< HEAD
}) => (
  <Tabs
    //defaultValue={height}
    value={rowHeight}
    onValueChange={(e) => setRowHeight(e as any)}
    key="height"
  >
    <TabsList className="gap-1 border bg-transparent px-2">
      {heightOptions.map(({ id, label, icon }) => (
        <TabsTrigger
          key={id}
          value={id}
          className="px-2 shadow-none data-[state=active]:bg-input data-[state=active]:ring-border"
        >
          <span role="img" aria-label={`${label} size`}>
            {icon}
          </span>
        </TabsTrigger>
      ))}
    </TabsList>
  </Tabs>
);
=======
}) => {
  const capture = usePostHogClientCapture();
  return (
    <Tabs
      //defaultValue={height}
      value={rowHeight}
      onValueChange={(e) => {
        capture("table:row_height_switch_select", {
          rowHeight: e,
        });
        setRowHeight(e as any);
      }}
      key="height"
    >
      <TabsList className="gap-1 border bg-transparent px-2">
        {heightOptions.map(({ id, label, icon }) => (
          <TabsTrigger
            key={id}
            value={id}
            className="px-2 shadow-none data-[state=active]:bg-slate-200 data-[state=active]:ring-border"
          >
            <span role="img" aria-label={`${label} size`}>
              {icon}
            </span>
          </TabsTrigger>
        ))}
      </TabsList>
    </Tabs>
  );
};
>>>>>>> b0982566
<|MERGE_RESOLUTION|>--- conflicted
+++ resolved
@@ -36,30 +36,6 @@
 }: {
   rowHeight: RowHeight;
   setRowHeight: (e: RowHeight) => void;
-<<<<<<< HEAD
-}) => (
-  <Tabs
-    //defaultValue={height}
-    value={rowHeight}
-    onValueChange={(e) => setRowHeight(e as any)}
-    key="height"
-  >
-    <TabsList className="gap-1 border bg-transparent px-2">
-      {heightOptions.map(({ id, label, icon }) => (
-        <TabsTrigger
-          key={id}
-          value={id}
-          className="px-2 shadow-none data-[state=active]:bg-input data-[state=active]:ring-border"
-        >
-          <span role="img" aria-label={`${label} size`}>
-            {icon}
-          </span>
-        </TabsTrigger>
-      ))}
-    </TabsList>
-  </Tabs>
-);
-=======
 }) => {
   const capture = usePostHogClientCapture();
   return (
@@ -79,7 +55,7 @@
           <TabsTrigger
             key={id}
             value={id}
-            className="px-2 shadow-none data-[state=active]:bg-slate-200 data-[state=active]:ring-border"
+            className="px-2 shadow-none data-[state=active]:bg-input data-[state=active]:ring-border"
           >
             <span role="img" aria-label={`${label} size`}>
               {icon}
@@ -89,5 +65,4 @@
       </TabsList>
     </Tabs>
   );
-};
->>>>>>> b0982566
+};