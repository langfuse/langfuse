--- conflicted
+++ resolved
@@ -111,11 +111,6 @@
                 checked={columnVisibility[column.accessorKey]}
                 onCheckedChange={() => toggleColumn(column.accessorKey)}
               >
-<<<<<<< HEAD
-                {column.header && typeof column.header === "string"
-                  ? column.header.toString()
-                  : column.accessorKey.toString()}
-=======
                 <span className="capitalize">
                   {column.header && typeof column.header === "string"
                     ? column.header
@@ -127,7 +122,6 @@
                     href={column.headerTooltip.href}
                   />
                 )}
->>>>>>> c6151dd0
               </DropdownMenuCheckboxItem>
             ),
         )}
@@ -149,9 +143,17 @@
                       toggleColumn(column.accessorKey.toString())
                     }
                   >
-                    {column.header && typeof column.header === "string"
-                      ? column.header.toString()
-                      : column.accessorKey.toString()}
+                    <span className="capitalize">
+                      {column.header && typeof column.header === "string"
+                        ? column.header
+                        : column.accessorKey}
+                    </span>
+                    {column.headerTooltip && (
+                      <DocPopup
+                        description={column.headerTooltip.description}
+                        href={column.headerTooltip.href}
+                      />
+                    )}
                   </DropdownMenuCheckboxItem>
                 ),
             )}
