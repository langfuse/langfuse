--- conflicted
+++ resolved
@@ -32,11 +32,7 @@
         router.push(`/project/${value}`);
       }}
     >
-<<<<<<< HEAD
-      <SelectTrigger className="text-primary ring-transparent focus:ring-0 focus:ring-offset-0">
-=======
-      <SelectTrigger className="h-8 text-gray-700 ring-transparent focus:ring-0 focus:ring-offset-0">
->>>>>>> 6435ce1a
+      <SelectTrigger className="h-8 text-primary ring-transparent focus:ring-0 focus:ring-offset-0">
         <SelectValue
           className="text-sm font-semibold text-primary"
           placeholder={currentProjectId}
