--- conflicted
+++ resolved
@@ -22,11 +22,8 @@
 import { isPresent } from "@/src/utils/typeChecks";
 import { BsMarkdown } from "react-icons/bs";
 import { usePostHogClientCapture } from "@/src/features/posthog-analytics/usePostHogClientCapture";
-<<<<<<< HEAD
 import { Skeleton } from "@/src/components/ui/skeleton";
-=======
 import { useMarkdownContext } from "@/src/features/theming/useMarkdownContext";
->>>>>>> 81485397
 
 // ReactMarkdown does not render raw HTML by default for security reasons, to prevent XSS (Cross-Site Scripting) attacks.
 // html is rendered as plain text by default.
