--- conflicted
+++ resolved
@@ -83,12 +83,10 @@
   /** Additional control buttons in header */
   controlButtons?: React.ReactNode;
 
-<<<<<<< HEAD
   commentedPaths?: Map<string, Array<{ start: number; end: number }>>;
-=======
+
   /** Force virtualization on/off (overrides auto-detection) */
   virtualized?: boolean;
->>>>>>> 99ff3073
 }
 
 export function AdvancedJsonSection({
@@ -110,11 +108,8 @@
   isLoading = false,
   media: _media, // TODO: Implement media attachment support
   controlButtons,
-<<<<<<< HEAD
   commentedPaths,
-=======
   virtualized,
->>>>>>> 99ff3073
 }: AdvancedJsonSectionProps) {
   // String wrap mode state (persisted in localStorage)
   const { stringWrapMode, setStringWrapMode } = useJsonViewPreferences();
@@ -449,13 +444,9 @@
               truncateStringsAt={truncateStringsAt}
               isLoading={isLoading}
               scrollContainerRef={scrollContainerRef}
-<<<<<<< HEAD
-              className="h-full"
+              virtualized={virtualized}
+              className={virtualized !== false ? "h-full" : ""}
               commentedPaths={commentedPaths}
-=======
-              virtualized={virtualized} // Pass through virtualized prop
-              className={virtualized !== false ? "h-full" : ""}
->>>>>>> 99ff3073
             />
           )}
         </div>
