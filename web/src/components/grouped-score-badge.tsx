--- conflicted
+++ resolved
@@ -64,7 +64,6 @@
 }) => {
   if (showSingleValue && aggregate.values.length === 1) {
     return (
-<<<<<<< HEAD
       <SingleScoreValue
         value={
           aggregate.type === "QUALITATIVE"
@@ -83,18 +82,6 @@
         value={`Ø ${aggregate.average.toFixed(2)}`}
         showColorCoding
       />
-=======
-      <div className="flex items-center gap-3 text-nowrap">
-        {Object.entries(groupedScores)
-          .sort(([a], [b]) => (a < b ? -1 : 1))
-          .map(([name, scores]) => (
-            <div key={name}>
-              <div className="text-xs text-muted-foreground">{name}</div>
-              <ScoresOfGroup scores={scores} />
-            </div>
-          ))}
-      </div>
->>>>>>> c6151dd0
     );
   } else if (aggregate.type === "QUALITATIVE") {
     return (
@@ -163,7 +150,7 @@
             <p className="truncate" title={name}>
               {name}:
             </p>
-            <div className="text-xs">
+            <div className="flex items-center gap-3 text-nowrap">
               {scores.map((s, i) => (
                 <SingleScoreValue
                   key={i}
