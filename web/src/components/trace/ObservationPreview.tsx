--- conflicted
+++ resolved
@@ -26,15 +26,12 @@
 import { AnnotateDrawer } from "@/src/features/scores/components/AnnotateDrawer";
 import useLocalStorage from "@/src/components/useLocalStorage";
 import { CommentDrawerButton } from "@/src/features/comments/CommentDrawerButton";
-<<<<<<< HEAD
 import { cn } from "@/src/utils/tailwind";
 import { NewDatasetItemFromTrace } from "@/src/features/datasets/components/NewDatasetItemFromObservationButton";
 import { CreateNewAnnotationQueueItem } from "@/src/features/scores/components/CreateNewAnnotationQueueItem";
 import { useHasOrgEntitlement } from "@/src/features/entitlements/hooks";
-=======
 import { calculateDisplayTotalCost } from "@/src/components/trace/lib/helpers";
 import { useMemo } from "react";
->>>>>>> 204ce02b
 
 export const ObservationPreview = ({
   observations,
@@ -83,10 +80,10 @@
   const totalCost = useMemo(
     () =>
       calculateDisplayTotalCost({
-        allObservations: props.observations,
-        rootObservationId: props.currentObservationId,
+        allObservations: observations,
+        rootObservationId: currentObservationId,
       }),
-    [props.observations, props.currentObservationId],
+    [observations, currentObservationId],
   );
 
   if (!preloadedObservation) return <div className="flex-1">Not found</div>;
@@ -186,9 +183,14 @@
                 {preloadedObservation.model ? (
                   <Badge variant="outline">{preloadedObservation.model}</Badge>
                 ) : null}
-                {totalCost ? (
-                  <Badge variant="outline">
-                    {usdFormatter(totalCost.toNumber())}
+                {thisCost ? (
+                  <Badge variant="outline">
+                    {usdFormatter(thisCost.toNumber())}
+                  </Badge>
+                ) : undefined}
+                {totalCost && totalCost !== thisCost ? (
+                  <Badge variant="outline">
+                    ∑ {usdFormatter(totalCost.toNumber())}
                   </Badge>
                 ) : undefined}
 
@@ -255,34 +257,6 @@
                   key={preloadedObservation.id}
                 />
               ) : null}
-<<<<<<< HEAD
-=======
-              {thisCost ? (
-                <Badge variant="outline">
-                  {usdFormatter(thisCost.toNumber())}
-                </Badge>
-              ) : undefined}
-              {totalCost && totalCost !== thisCost ? (
-                <Badge variant="outline">
-                  ∑ {usdFormatter(totalCost.toNumber())}
-                </Badge>
-              ) : undefined}
-
-              {preloadedObservation.modelParameters &&
-              typeof preloadedObservation.modelParameters === "object"
-                ? Object.entries(preloadedObservation.modelParameters)
-                    .filter(Boolean)
-                    .map(([key, value]) => (
-                      <Badge variant="outline" key={key}>
-                        {key}:{" "}
-                        {Object.prototype.toString.call(value) ===
-                        "[object Object]"
-                          ? JSON.stringify(value)
-                          : value?.toString()}
-                      </Badge>
-                    ))
-                : null}
->>>>>>> 204ce02b
             </div>
           )}
         </CardHeader>
