--- conflicted
+++ resolved
@@ -61,7 +61,6 @@
   }, new Map<ScoreSource, Score[]>());
 
   return (
-<<<<<<< HEAD
     <Card className="col-span-2 flex max-h-full flex-col overflow-hidden">
       <div className="flex flex-shrink-0 flex-row justify-end gap-2">
         <Tabs
@@ -89,7 +88,7 @@
         <CardHeader className="flex flex-row flex-wrap justify-between gap-2">
           <div className="flex flex-col gap-1">
             <CardTitle>
-              <span className="mr-2 rounded-sm bg-gray-200 p-1 text-xs">
+              <span className="mr-2 rounded-sm bg-input p-1 text-xs">
                 {preloadedObservation.type}
               </span>
               <span>{preloadedObservation.name}</span>
@@ -140,63 +139,6 @@
                   {usdFormatter(totalCost.toNumber())}
                 </Badge>
               ) : undefined}
-=======
-    <Card className="flex-1">
-      <CardHeader className="flex flex-row flex-wrap justify-between gap-2">
-        <div className="flex flex-col gap-1">
-          <CardTitle>
-            <span className="mr-2 rounded-sm bg-input p-1 text-xs">
-              {preloadedObservation.type}
-            </span>
-            <span>{preloadedObservation.name}</span>
-          </CardTitle>
-          <CardDescription className="flex gap-2">
-            {preloadedObservation.startTime.toLocaleString()}
-          </CardDescription>
-          <div className="flex flex-wrap gap-2">
-            {preloadedObservation.promptId ? (
-              <PromptBadge
-                promptId={preloadedObservation.promptId}
-                projectId={preloadedObservation.projectId}
-              />
-            ) : undefined}
-            {preloadedObservation.timeToFirstToken ? (
-              <Badge variant="outline">
-                Time to first token:{" "}
-                {formatIntervalSeconds(preloadedObservation.timeToFirstToken)}
-              </Badge>
-            ) : null}
-            {preloadedObservation.endTime ? (
-              <Badge variant="outline">
-                Latency:{" "}
-                {formatIntervalSeconds(
-                  (preloadedObservation.endTime.getTime() -
-                    preloadedObservation.startTime.getTime()) /
-                    1000,
-                )}
-              </Badge>
-            ) : null}
-            {preloadedObservation.type === "GENERATION" && (
-              <Badge variant="outline">
-                {preloadedObservation.promptTokens} prompt →{" "}
-                {preloadedObservation.completionTokens} completion (∑{" "}
-                {preloadedObservation.totalTokens})
-              </Badge>
-            )}
-            {preloadedObservation.version ? (
-              <Badge variant="outline">
-                Version: {preloadedObservation.version}
-              </Badge>
-            ) : undefined}
-            {preloadedObservation.model ? (
-              <Badge variant="outline">{preloadedObservation.model}</Badge>
-            ) : null}
-            {totalCost ? (
-              <Badge variant="outline">
-                {usdFormatter(totalCost.toNumber())}
-              </Badge>
-            ) : undefined}
->>>>>>> fabbb75e
 
               {preloadedObservation.modelParameters &&
               typeof preloadedObservation.modelParameters === "object"
