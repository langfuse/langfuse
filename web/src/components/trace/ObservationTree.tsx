--- conflicted
+++ resolved
@@ -57,14 +57,9 @@
   traceCommentCounts?: Map<string, number>;
   className?: string;
   showExpandControls?: boolean;
-<<<<<<< HEAD
-  minLevel?: ObservationLevel;
-  setMinLevel?: React.Dispatch<React.SetStateAction<ObservationLevel>>;
-  showComments: boolean;
-=======
   minLevel?: ObservationLevelType;
   setMinLevel?: React.Dispatch<React.SetStateAction<ObservationLevelType>>;
->>>>>>> 5437beec
+  showComments: boolean;
 }) => {
   const { nestedObservations, hiddenObservationsCount } = useMemo(
     () => nestObservations(props.observations, props.minLevel),
