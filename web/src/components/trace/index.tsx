--- conflicted
+++ resolved
@@ -9,7 +9,6 @@
 } from "use-query-params";
 import { type ObservationReturnTypeWithMetadata } from "@/src/server/api/routers/traces";
 import { api } from "@/src/utils/api";
-import { castToNumberMap } from "@/src/utils/map-utils";
 import useLocalStorage from "@/src/components/useLocalStorage";
 import {
   Settings2,
@@ -622,14 +621,6 @@
                           showScores={scoresOnObservationTree}
                           showComments={showComments}
                           colorCodeMetrics={colorCodeMetricsOnObservationTree}
-<<<<<<< HEAD
-                          observationCommentCounts={castToNumberMap(
-                            observationCommentCounts.data,
-                          )}
-                          traceCommentCounts={castToNumberMap(
-                            traceCommentCounts.data,
-                          )}
-=======
                           nodeCommentCounts={
                             new Map(
                               [
@@ -654,79 +645,12 @@
                               ][],
                             )
                           }
->>>>>>> 49e8c8c5
                           className="flex w-full flex-col px-3"
                           hiddenObservationsCount={hiddenObservationsCount}
                           minLevel={minObservationLevel}
                           setMinLevel={setMinObservationLevel}
                         />
                       </div>
-<<<<<<< HEAD
-                      <div className="h-1/2 w-full overflow-hidden border-t">
-                        <TraceGraphView
-                          key={`graph-tree-${props.trace.id}`}
-                          agentGraphData={agentGraphData}
-                        />
-                      </div>
-                    </div>
-                  ) : (
-                    <div className="flex h-full w-full overflow-auto">
-                      <ObservationTree
-                        observations={props.observations}
-                        collapsedObservations={collapsedObservations}
-                        toggleCollapsedObservation={toggleCollapsedObservation}
-                        collapseAll={collapseAll}
-                        expandAll={expandAll}
-                        trace={props.trace}
-                        scores={props.scores}
-                        currentObservationId={currentObservationId ?? undefined}
-                        setCurrentObservationId={setCurrentObservationId}
-                        showMetrics={metricsOnObservationTree}
-                        showScores={scoresOnObservationTree}
-                        showComments={showComments}
-                        colorCodeMetrics={colorCodeMetricsOnObservationTree}
-                        observationCommentCounts={castToNumberMap(
-                          observationCommentCounts.data,
-                        )}
-                        traceCommentCounts={castToNumberMap(
-                          traceCommentCounts.data,
-                        )}
-                        className="flex w-full flex-col px-3"
-                        minLevel={minObservationLevel}
-                        setMinLevel={setMinObservationLevel}
-                      />
-                    </div>
-                  )}
-                </div>
-              )}
-            </div>
-          </Command>
-        </div>
-        <div className="overflow-hidden pl-3 md:h-full md:p-0">
-          {currentObservationId === undefined ||
-          currentObservationId === "" ||
-          currentObservationId === null ? (
-            <TracePreview
-              trace={props.trace}
-              observations={props.observations}
-              scores={props.scores}
-              commentCounts={traceCommentCounts.data}
-              viewType={viewType}
-            />
-          ) : isValidObservationId ? (
-            <ObservationPreview
-              observations={props.observations}
-              scores={props.scores}
-              projectId={props.projectId}
-              currentObservationId={currentObservationId}
-              traceId={props.trace.id}
-              commentCounts={castToNumberMap(observationCommentCounts.data)}
-              viewType={viewType}
-              isTimeline={props.selectedTab?.includes("timeline")}
-            />
-          ) : null}
-        </div>
-=======
                     )}
                   </div>
                 )}
@@ -763,7 +687,6 @@
             </div>
           </ResizablePanel>
         </ResizablePanelGroup>
->>>>>>> 49e8c8c5
       </div>
     </JsonExpansionProvider>
   );
