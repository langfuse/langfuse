--- conflicted
+++ resolved
@@ -38,9 +38,7 @@
 import { useRouter } from "next/router";
 import { CopyIdsPopover } from "@/src/components/trace/CopyIdsPopover";
 import { useJsonExpansion } from "@/src/components/trace/JsonExpansionContext";
-<<<<<<< HEAD
 import { useEmptyConfigs } from "@/src/features/scores/hooks/useEmptyConfigs";
-=======
 import { TraceLogView } from "@/src/components/trace/TraceLogView";
 import {
   Tooltip,
@@ -48,7 +46,6 @@
   TooltipProvider,
   TooltipTrigger,
 } from "@/src/components/ui/tooltip";
->>>>>>> dee644d8
 
 export const TracePreview = ({
   trace,
