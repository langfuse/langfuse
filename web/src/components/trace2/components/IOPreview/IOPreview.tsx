--- conflicted
+++ resolved
@@ -144,14 +144,6 @@
     onOutputExpansionChange,
   };
 
-  // JSON Beta props - includes inline comment features (advanced viewer only)
-  const jsonBetaProps = {
-    ...sharedProps,
-    enableInlineComments,
-    onAddInlineComment,
-    commentedPathsByField,
-  };
-
   // Only show empty state popup for traces (not observations) when there's no input/output
   // Check both parsed and raw props since not all callers provide parsedInput/parsedOutput
   const hasInput = input !== null && input !== undefined;
@@ -185,9 +177,6 @@
        * but this eliminates UI freeze with large observations.
        */}
       {selectedView === "json-beta" ? (
-<<<<<<< HEAD
-        <IOPreviewJSON {...jsonBetaProps} />
-=======
         <IOPreviewJSON
           parsedInput={parsedInput}
           parsedOutput={parsedOutput}
@@ -202,8 +191,10 @@
           onInputExpansionChange={onInputExpansionChange}
           onOutputExpansionChange={onOutputExpansionChange}
           onVirtualizationChange={onVirtualizationChange}
+          enableInlineComments={enableInlineComments}
+          onAddInlineComment={onAddInlineComment}
+          commentedPathsByField={commentedPathsByField}
         />
->>>>>>> 99ff3073
       ) : selectedView === "json" ? (
         <IOPreviewJSONSimple {...sharedProps} />
       ) : (
