import { PrettyJsonView } from "@/src/components/ui/PrettyJsonView";
import {
  type ScoreDomain,
  type TraceDomain,
  AnnotationQueueObjectType,
  isGenerationLike,
} from "@langfuse/shared";
import { AggUsageBadge } from "@/src/components/token-usage-badge";
import { Badge } from "@/src/components/ui/badge";
import { type ObservationReturnTypeWithMetadata } from "@/src/server/api/routers/traces";
import { IOPreview } from "@/src/components/trace2/components/IOPreview/IOPreview";
import { formatIntervalSeconds } from "@/src/utils/dates";
import { withDefault, StringParam, useQueryParam } from "use-query-params";
import ScoresTable from "@/src/components/table/use-cases/scores";
import { AnnotateDrawer } from "@/src/features/scores/components/AnnotateDrawer";
import useLocalStorage from "@/src/components/useLocalStorage";
import { CommentDrawerButton } from "@/src/features/comments/CommentDrawerButton";
import { api } from "@/src/utils/api";
import { NewDatasetItemFromExistingObject } from "@/src/features/datasets/components/NewDatasetItemFromExistingObject";
import { CreateNewAnnotationQueueItem } from "@/src/features/annotation-queues/components/CreateNewAnnotationQueueItem";
import { useMemo, useState, useEffect } from "react";
import { usdFormatter } from "@/src/utils/numbers";
import { useIsAuthenticatedAndProjectMember } from "@/src/features/auth/hooks";
import type Decimal from "decimal.js";
import {
  TabsBar,
  TabsBarContent,
  TabsBarList,
  TabsBarTrigger,
} from "@/src/components/ui/tabs-bar";
import { BreakdownTooltip } from "@/src/components/trace2/components/_shared/BreakdownToolTip";
import { ExternalLinkIcon, InfoIcon } from "lucide-react";
import { LocalIsoDate } from "@/src/components/LocalIsoDate";
import { ItemBadge } from "@/src/components/ItemBadge";
import Link from "next/link";
import { Tabs, TabsList, TabsTrigger } from "@/src/components/ui/tabs";
import { usePostHogClientCapture } from "@/src/features/posthog-analytics/usePostHogClientCapture";
import { useRouter } from "next/router";
import { CopyIdsPopover } from "@/src/components/trace2/components/_shared/CopyIdsPopover";
import { useJsonExpansion } from "@/src/components/trace2/contexts/JsonExpansionContext";
import { TraceLogView } from "@/src/components/trace2/components/TraceLogView/TraceLogView";
import { useParsedTrace } from "@/src/hooks/useParsedTrace";
import { TraceDataProvider } from "@/src/components/trace2/contexts/TraceDataContext";
import { ViewPreferencesProvider } from "@/src/components/trace2/contexts/ViewPreferencesContext";
import {
  Tooltip,
  TooltipContent,
  TooltipProvider,
  TooltipTrigger,
} from "@/src/components/ui/tooltip";
import TagList from "@/src/features/tag/components/TagList";
import {
  AlertDialog,
  AlertDialogAction,
  AlertDialogCancel,
  AlertDialogContent,
  AlertDialogDescription,
  AlertDialogFooter,
  AlertDialogHeader,
  AlertDialogTitle,
} from "@/src/components/ui/alert-dialog";
import { type WithStringifiedMetadata } from "@/src/utils/clientSideDomainTypes";

const LOG_VIEW_CONFIRMATION_THRESHOLD = 150;
const LOG_VIEW_DISABLED_THRESHOLD = 350;

export const TracePreview = ({
  trace,
  observations,
  serverScores: scores,
  corrections,
  commentCounts,
  viewType = "detailed",
  showCommentButton = false,
  precomputedCost,
}: {
  trace: Omit<WithStringifiedMetadata<TraceDomain>, "input" | "output"> & {
    latency?: number;
    input: string | null;
    output: string | null;
  };
  observations: ObservationReturnTypeWithMetadata[];
  serverScores: WithStringifiedMetadata<ScoreDomain>[];
  corrections: ScoreDomain[];
  commentCounts?: Map<string, number>;
  viewType?: "detailed" | "focused";
  showCommentButton?: boolean;
  precomputedCost: Decimal | undefined;
}) => {
  const [selectedTab, setSelectedTab] = useQueryParam(
    "view",
    withDefault(StringParam, "preview"),
  );
  const [currentView, setCurrentView] = useLocalStorage<
    "pretty" | "json" | "json-beta"
  >("jsonViewPreference", "pretty");
  const [isPrettyViewAvailable, setIsPrettyViewAvailable] = useState(false);
  const isAuthenticatedAndProjectMember = useIsAuthenticatedAndProjectMember(
    trace.projectId,
  );
  const capture = usePostHogClientCapture();
  const router = useRouter();
  const { peek } = router.query;
  const showScoresTab = isAuthenticatedAndProjectMember && peek === undefined;
  const { expansionState, setFieldExpansion } = useJsonExpansion();

  const traceMedia = api.media.getByTraceOrObservationId.useQuery(
    {
      traceId: trace.id,
      projectId: trace.projectId,
    },
    {
      enabled: isAuthenticatedAndProjectMember,
      refetchOnWindowFocus: false,
      refetchOnMount: false,
      refetchOnReconnect: false,
      staleTime: 50 * 60 * 1000, // 50 minutes
    },
  );

<<<<<<< HEAD
  const traceCorrections = corrections.filter(
    (c) => c.traceId === trace.id && c.observationId === null,
  );

  const correctedOutput =
    traceCorrections.length > 0
      ? traceCorrections[0].longStringValue
      : undefined;
=======
  // Parse trace I/O in background (Web Worker)
  const { parsedInput, parsedOutput, parsedMetadata, isParsing } =
    useParsedTrace({
      traceId: trace.id,
      input: trace.input,
      output: trace.output,
      metadata: trace.metadata,
    });
>>>>>>> f1d6c262

  const totalCost = precomputedCost;

  const usageDetails = useMemo(
    () =>
      observations
        .filter((o) => isGenerationLike(o.type))
        .map((o) => o.usageDetails),
    [observations],
  );

  // For performance reasons, we preemptively disable the log view if there are too many observations.
  const isLogViewDisabled = observations.length > LOG_VIEW_DISABLED_THRESHOLD;
  const requiresConfirmation =
    observations.length > LOG_VIEW_CONFIRMATION_THRESHOLD && !isLogViewDisabled;
  const showLogViewTab = observations.length > 0;

  const [hasLogViewConfirmed, setHasLogViewConfirmed] = useState(false);
  const [showLogViewDialog, setShowLogViewDialog] = useState(false);

  useEffect(() => {
    setHasLogViewConfirmed(false);
  }, [trace.id]);

  useEffect(() => {
    if ((isLogViewDisabled || !showLogViewTab) && selectedTab === "log") {
      setSelectedTab("preview");
    }
  }, [isLogViewDisabled, showLogViewTab, selectedTab, setSelectedTab]);

  const handleConfirmLogView = () => {
    setHasLogViewConfirmed(true);
    setShowLogViewDialog(false);
    setSelectedTab("log");
  };

  return (
    <div className="col-span-2 flex h-full flex-1 flex-col overflow-hidden md:col-span-3">
      <div className="flex h-full flex-1 flex-col items-start gap-1 overflow-hidden @container">
        <div className="mt-2 grid w-full grid-cols-1 items-start gap-2 px-2 @2xl:grid-cols-[auto,auto] @2xl:justify-between">
          <div className="flex w-full flex-row items-start gap-1">
            <div className="mt-1.5">
              <ItemBadge type="TRACE" isSmall />
            </div>
            <span className="mb-0 ml-1 line-clamp-2 min-w-0 break-all font-medium md:break-normal md:break-words">
              {trace.name}
            </span>
            <CopyIdsPopover idItems={[{ id: trace.id, name: "Trace ID" }]} />
          </div>
          <div className="flex h-full flex-wrap content-start items-start justify-start gap-0.5 @2xl:mr-1 @2xl:justify-end">
            <NewDatasetItemFromExistingObject
              traceId={trace.id}
              projectId={trace.projectId}
              input={trace.input}
              output={trace.output}
              metadata={trace.metadata}
              key={trace.id}
              size="sm"
            />
            {viewType === "detailed" && (
              <>
                <div className="flex items-start">
                  <AnnotateDrawer
                    key={"annotation-drawer" + trace.id}
                    projectId={trace.projectId}
                    scoreTarget={{
                      type: "trace",
                      traceId: trace.id,
                    }}
                    scores={scores}
                    scoreMetadata={{
                      projectId: trace.projectId,
                      environment: trace.environment,
                    }}
                    size="sm"
                  />
                  <CreateNewAnnotationQueueItem
                    projectId={trace.projectId}
                    objectId={trace.id}
                    objectType={AnnotationQueueObjectType.TRACE}
                    size="sm"
                  />
                </div>
                <CommentDrawerButton
                  projectId={trace.projectId}
                  objectId={trace.id}
                  objectType="TRACE"
                  count={commentCounts?.get(trace.id)}
                  size="sm"
                />
              </>
            )}
            {viewType === "focused" && showCommentButton && (
              <CommentDrawerButton
                projectId={trace.projectId}
                objectId={trace.id}
                objectType="TRACE"
                count={commentCounts?.get(trace.id)}
                size="sm"
              />
            )}
          </div>
        </div>
        <div className="grid w-full min-w-0 items-center justify-between px-2">
          <div className="flex min-w-0 max-w-full flex-shrink flex-col">
            <div className="mb-1 flex min-w-0 max-w-full flex-wrap items-center gap-1">
              <LocalIsoDate
                date={trace.timestamp}
                accuracy="millisecond"
                className="text-sm"
              />
            </div>
            <div className="flex min-w-0 max-w-full flex-wrap items-center gap-1">
              {trace.sessionId ? (
                <Link
                  href={`/project/${trace.projectId}/sessions/${encodeURIComponent(trace.sessionId)}`}
                  className="inline-flex"
                >
                  <Badge>
                    <span className="truncate">Session: {trace.sessionId}</span>
                    <ExternalLinkIcon className="ml-1 h-3 w-3" />
                  </Badge>
                </Link>
              ) : null}
              {trace.userId ? (
                <Link
                  href={`/project/${trace.projectId as string}/users/${encodeURIComponent(trace.userId)}`}
                  className="inline-flex"
                >
                  <Badge>
                    <span className="truncate">User ID: {trace.userId}</span>
                    <ExternalLinkIcon className="ml-1 h-3 w-3" />
                  </Badge>
                </Link>
              ) : null}
              {trace.environment ? (
                <Badge variant="tertiary">Env: {trace.environment}</Badge>
              ) : null}

              {viewType === "detailed" && (
                <>
                  {!!trace.latency && (
                    <Badge variant="tertiary">
                      Latency: {formatIntervalSeconds(trace.latency)}
                    </Badge>
                  )}
                  {totalCost && (
                    <BreakdownTooltip
                      details={observations
                        .filter((o) => isGenerationLike(o.type))
                        .map((o) => o.costDetails)}
                      isCost
                    >
                      <Badge variant="tertiary">
                        <span className="flex items-center gap-1">
                          Total Cost: {usdFormatter(totalCost.toNumber())}
                          <InfoIcon className="h-3 w-3" />
                        </span>
                      </Badge>
                    </BreakdownTooltip>
                  )}
                  {usageDetails.length > 0 && (
                    <BreakdownTooltip details={usageDetails}>
                      <AggUsageBadge
                        observations={observations}
                        rightIcon={<InfoIcon className="h-3 w-3" />}
                        variant="tertiary"
                      />
                    </BreakdownTooltip>
                  )}

                  {!!trace.release && (
                    <Badge variant="tertiary">Release: {trace.release}</Badge>
                  )}
                  {!!trace.version && (
                    <Badge variant="tertiary">Version: {trace.version}</Badge>
                  )}
                </>
              )}
            </div>
          </div>
        </div>

        <TabsBar
          value={
            selectedTab === "log"
              ? "log"
              : selectedTab.includes("preview")
                ? "preview"
                : "scores"
          }
          className="flex min-h-0 flex-1 flex-col overflow-hidden"
          onValueChange={(value) => {
            // on tab click, is confirmation is needed?
            if (
              value === "log" &&
              requiresConfirmation &&
              !hasLogViewConfirmed
            ) {
              setShowLogViewDialog(true);
              return;
            }
            capture("trace_detail:view_mode_switch", { mode: value });
            setSelectedTab(value);
          }}
        >
          {viewType === "detailed" && (
            <TooltipProvider>
              <TabsBarList>
                <TabsBarTrigger value="preview">Preview</TabsBarTrigger>
                {showLogViewTab && (
                  <TabsBarTrigger value="log" disabled={isLogViewDisabled}>
                    <Tooltip>
                      <TooltipTrigger asChild>
                        <span>Log View</span>
                      </TooltipTrigger>
                      <TooltipContent className="text-xs">
                        {isLogViewDisabled
                          ? `Log View is disabled for traces with more than ${LOG_VIEW_DISABLED_THRESHOLD} observations (this trace has ${observations.length})`
                          : requiresConfirmation
                            ? `Log View may be slow with ${observations.length} observations. Click to confirm.`
                            : "Shows all observations concatenated. Great for quickly scanning through them. Nullish values are omitted."}
                      </TooltipContent>
                    </Tooltip>
                  </TabsBarTrigger>
                )}
                {showScoresTab && (
                  <TabsBarTrigger value="scores">Scores</TabsBarTrigger>
                )}
                {selectedTab.includes("preview") && isPrettyViewAvailable && (
                  <Tabs
                    className="ml-auto mr-1 h-fit px-2 py-0.5"
                    value={currentView}
                    onValueChange={(value) => {
                      capture("trace_detail:io_mode_switch", { view: value });
                      setCurrentView(value as "pretty" | "json" | "json-beta");
                    }}
                  >
                    <TabsList className="h-fit py-0.5">
                      <TabsTrigger
                        value="pretty"
                        className="h-fit px-1 text-xs"
                      >
                        Formatted
                      </TabsTrigger>
                      <TabsTrigger value="json" className="h-fit px-1 text-xs">
                        JSON
                      </TabsTrigger>
                      <TabsTrigger
                        value="json-beta"
                        className="h-fit px-1 text-xs"
                      >
                        JSON Beta
                      </TabsTrigger>
                    </TabsList>
                  </Tabs>
                )}
                {selectedTab === "log" && (
                  <Tabs
                    className="ml-auto mr-1 h-fit px-2 py-0.5"
                    value={currentView}
                    onValueChange={(value) => {
                      setCurrentView(value as "pretty" | "json" | "json-beta");
                    }}
                  >
                    <TabsList className="h-fit py-0.5">
                      <TabsTrigger
                        value="pretty"
                        className="h-fit px-1 text-xs"
                      >
                        Formatted
                      </TabsTrigger>
                      <TabsTrigger value="json" className="h-fit px-1 text-xs">
                        JSON
                      </TabsTrigger>
                      <TabsTrigger
                        value="json-beta"
                        className="h-fit px-1 text-xs"
                      >
                        JSON Beta
                      </TabsTrigger>
                    </TabsList>
                  </Tabs>
                )}
              </TabsBarList>
            </TooltipProvider>
          )}
          {/* show preview always if not detailed view */}
          <TabsBarContent
            value="preview"
            className="mt-0 flex max-h-full min-h-0 w-full flex-1 pr-2"
          >
            <div
              className={`mb-2 flex max-h-full min-h-0 w-full flex-col gap-2 overflow-y-auto ${
                currentView === "json-beta" ? "" : "pb-4"
              }`}
            >
              <IOPreview
                key={trace.id + "-io"}
                input={trace.input ?? undefined}
                output={trace.output ?? undefined}
<<<<<<< HEAD
                correctedOutput={correctedOutput}
=======
                parsedInput={parsedInput}
                parsedOutput={parsedOutput}
                parsedMetadata={parsedMetadata}
                isParsing={isParsing}
>>>>>>> f1d6c262
                media={traceMedia.data}
                currentView={currentView}
                setIsPrettyViewAvailable={setIsPrettyViewAvailable}
                inputExpansionState={expansionState.input}
                outputExpansionState={expansionState.output}
                onInputExpansionChange={(expansion) =>
                  setFieldExpansion("input", expansion)
                }
                onOutputExpansionChange={(expansion) =>
                  setFieldExpansion("output", expansion)
                }
              />

              {trace.tags.length > 0 && (
                <>
                  <div className="px-2 text-sm font-medium">{"Tags"}</div>
                  <div className="flex flex-wrap gap-x-1 gap-y-1 px-2">
                    <TagList selectedTags={trace.tags} isLoading={false} />
                  </div>
                </>
              )}

              <div className="px-2">
                <PrettyJsonView
                  key={trace.id + "-metadata"}
                  title="Metadata"
                  json={trace.metadata}
                  media={
                    traceMedia.data?.filter((m) => m.field === "metadata") ?? []
                  }
                  currentView={
                    currentView === "json-beta" ? "pretty" : currentView
                  }
                  externalExpansionState={expansionState.metadata}
                  onExternalExpansionChange={(expansion) =>
                    setFieldExpansion("metadata", expansion)
                  }
                />
              </div>
            </div>
          </TabsBarContent>
          <TabsBarContent value="log">
            <TraceDataProvider
              trace={trace}
              observations={observations}
              serverScores={scores}
              comments={commentCounts ?? new Map()}
            >
              <ViewPreferencesProvider>
                <TraceLogView
                  traceId={trace.id}
                  projectId={trace.projectId}
                  currentView={currentView}
                />
              </ViewPreferencesProvider>
            </TraceDataProvider>
          </TabsBarContent>
          {showScoresTab && (
            <TabsBarContent
              value="scores"
              className="mb-2 mr-4 mt-0 flex h-full min-h-0 w-full overflow-hidden md:flex-1"
            >
              <div className="flex h-full min-h-0 w-full flex-col overflow-hidden pr-3 md:flex-1">
                <ScoresTable
                  projectId={trace.projectId}
                  omittedFilter={["Trace ID"]}
                  traceId={trace.id}
                  hiddenColumns={["traceName", "jobConfigurationId", "userId"]}
                  localStorageSuffix="TracePreview"
                />
              </div>
            </TabsBarContent>
          )}
        </TabsBar>
      </div>

      {/* Confirmation dialog for log view with many observations */}
      <AlertDialog open={showLogViewDialog} onOpenChange={setShowLogViewDialog}>
        <AlertDialogContent>
          <AlertDialogHeader>
            <AlertDialogTitle>Sluggish Performance Warning</AlertDialogTitle>
            <AlertDialogDescription>
              This trace has {observations.length} observations. The log view
              may be slow to load and interact with. Do you want to continue?
            </AlertDialogDescription>
          </AlertDialogHeader>
          <AlertDialogFooter>
            <AlertDialogCancel onClick={() => setShowLogViewDialog(false)}>
              Cancel
            </AlertDialogCancel>
            <AlertDialogAction onClick={handleConfirmLogView}>
              Show Log View
            </AlertDialogAction>
          </AlertDialogFooter>
        </AlertDialogContent>
      </AlertDialog>
    </div>
  );
};<|MERGE_RESOLUTION|>--- conflicted
+++ resolved
@@ -118,7 +118,6 @@
     },
   );
 
-<<<<<<< HEAD
   const traceCorrections = corrections.filter(
     (c) => c.traceId === trace.id && c.observationId === null,
   );
@@ -127,7 +126,6 @@
     traceCorrections.length > 0
       ? traceCorrections[0].longStringValue
       : undefined;
-=======
   // Parse trace I/O in background (Web Worker)
   const { parsedInput, parsedOutput, parsedMetadata, isParsing } =
     useParsedTrace({
@@ -136,7 +134,6 @@
       output: trace.output,
       metadata: trace.metadata,
     });
->>>>>>> f1d6c262
 
   const totalCost = precomputedCost;
 
@@ -438,14 +435,11 @@
                 key={trace.id + "-io"}
                 input={trace.input ?? undefined}
                 output={trace.output ?? undefined}
-<<<<<<< HEAD
                 correctedOutput={correctedOutput}
-=======
                 parsedInput={parsedInput}
                 parsedOutput={parsedOutput}
                 parsedMetadata={parsedMetadata}
                 isParsing={isParsing}
->>>>>>> f1d6c262
                 media={traceMedia.data}
                 currentView={currentView}
                 setIsPrettyViewAvailable={setIsPrettyViewAvailable}
