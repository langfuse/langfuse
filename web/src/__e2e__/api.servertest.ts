import { v4 } from "uuid";
import { JobExecutionStatus, Prisma, prisma } from "@langfuse/shared/src/db";
import {
  clickhouseClient,
  OrgEnrichedApiKey,
  redis,
} from "@langfuse/shared/src/server";
import waitForExpect from "wait-for-expect";

const generateAuth = (username: string, password: string) => {
  const auth = Buffer.from(`${username}:${password}`).toString("base64");
  return `Basic ${auth}`;
};

const workerAdminAuth = generateAuth("admin", "myworkerpassword");

const userApiKeyAuth = generateAuth("pk-lf-1234567890", "sk-lf-1234567890");

describe("Health endpoints", () => {
  it("web container returns healthy", async () => {
    // Arrange
    const url = "http://localhost:3000/api/public/health";

    // Act
    const response = await fetch(url);
    expect(response.status).toBe(200);
  });

  it("worker container returns healthy", async () => {
    // Arrange
    const url = "http://localhost:3030/api/health";

    // Act
    const response = await fetch(url, {
      headers: {
        Authorization: workerAdminAuth,
      },
    });
    expect(response.status).toBe(200);
  });
});

describe("Ingestion Pipeline", () => {
  beforeEach(async () => {
    // clear the redis cache
    const keys = await redis?.keys("*");
    if (keys && keys.length > 0) {
      await redis?.del(keys);
    }
  });

  it("ingest a trace", async () => {
    const traceId = v4();
    const spanId = v4();

    const event = {
      batch: [
        {
          id: v4(),
          type: "trace-create",
          timestamp: new Date().toISOString(),
          body: {
            name: "test trace",
            id: traceId,
            userId: "user-1", // triggers the eval
          },
        },
        {
          id: v4(),
          type: "span-create",
          timestamp: new Date().toISOString(),
          body: {
            id: spanId,
            traceId: traceId,
            name: "test span",
          },
        },
      ],
    };
    // Arrange
    const url = "http://localhost:3000/api/public/ingestion";

    // Act
    const response = await fetch(url, {
      method: "POST",
      headers: {
        "Content-Type": "application/json",
        Authorization: userApiKeyAuth,
      },
      body: JSON.stringify(event),
    });

    await waitForExpect(
      async () => {
        // we need a second call to the public API with the API key, so that it is stored in redis
        // first call (ingestion above) generates the new, fast API hash
        // second call (below) stores the API key in redis
        const traceUrl = `http://localhost:3000/api/public/traces/${traceId}`;

        const traceResponse = await fetch(traceUrl, {
          headers: {
            Authorization: userApiKeyAuth,
          },
        });

        const traces = await clickhouseClient().query({
          query: "SELECT * FROM traces",
          format: "JSONEachRow",
        });
        console.log("traces", await traces.text());
        expect(traceResponse.status).toBe(200);
        expect(traceResponse.body).not.toBeNull();
        expect((await traceResponse.json()).id).toBe(traceId);

        const trace = await prisma.trace.findUnique({
          where: {
            id: traceId,
          },
        });
        expect(trace).not.toBeNull();
        expect(trace?.name).toBe("test trace");

        const observation = await prisma.observation.findUnique({
          where: {
            id: spanId,
            traceId: traceId,
          },
        });
        expect(observation).not.toBeNull();
        expect(observation?.name).toBe("test span");

        expect(redis).not.toBeNull();

        const redisKeys = await redis?.keys(`api-key:*`);
        expect(redisKeys?.length).toBe(1);
        const redisValue = await redis?.get(redisKeys![0]);

        const llmApiKey = OrgEnrichedApiKey.parse(JSON.parse(redisValue!));
        expect(llmApiKey.projectId).toBe(
          "7a88fb47-b4e2-43b8-a06c-a5ce950dc53a",
        );
      },
      40000,
      1000,
    );

    // check for eval
    await waitForExpect(
      async () => {
        const evalExecution = await prisma.jobExecution.findFirst({
          where: {
            jobInputTraceId: traceId,
            projectId: "7a88fb47-b4e2-43b8-a06c-a5ce950dc53a",
          },
        });

        expect(evalExecution).not.toBeNull();

        if (!evalExecution) {
          return;
        }

        // failure due to missing openai key in the pipeline. Expected
        expect(evalExecution.status).toBe(JobExecutionStatus.ERROR);
      },
<<<<<<< HEAD
      50000,
      10000,
    );

    expect(response.status).toBe(207);
  }, 60000);
=======
      40000,
      1000,
    );

    expect(response.status).toBe(207);
  }, 50000);
>>>>>>> 0e70f03f

  it("rate limit ingestion", async () => {
    // update the org in the database and set the rate limit to 1 for ingestion
    const org = await prisma.organization.findUnique({
      where: {
        id: "seed-org-id",
      },
    });
    await prisma.organization.update({
      where: {
        id: "seed-org-id",
      },
      data: {
        cloudConfig: {
          ...(typeof org?.cloudConfig === "object" ? org.cloudConfig : {}),
          rateLimitOverrides: [
            {
              resource: "ingestion",
              points: 1,
              durationInSec: 60,
            },
          ],
        },
      },
    });

    const traceId = v4();
    const spanId = v4();

    const event = {
      batch: [
        {
          id: v4(),
          type: "trace-create",
          timestamp: new Date().toISOString(),
          body: {
            name: "test trace",
            id: traceId,
            userId: "user-1", // triggers the eval
          },
        },
        {
          id: v4(),
          type: "span-create",
          timestamp: new Date().toISOString(),
          body: {
            id: spanId,
            traceId: traceId,
            name: "test span",
          },
        },
      ],
    };
    // Arrange
    const url = "http://localhost:3000/api/public/ingestion";

    // Act
    let responses = [];
    for (let i = 0; i < 10; i++) {
      responses.push(
        await fetch(url, {
          method: "POST",
          headers: {
            "Content-Type": "application/json",
            Authorization: userApiKeyAuth,
          },
          body: JSON.stringify(event),
        }),
      );
    }

    // check that at least one of the responses is a 429
    const rateLimitedResponse = responses.find((r) => r.status === 429);
    expect(rateLimitedResponse).not.toBeNull();

    // revert the rate limit on the org
    await prisma.organization.update({
      where: {
        id: "seed-org-id",
      },
      data: {
        cloudConfig: org?.cloudConfig ?? Prisma.JsonNull,
      },
    });
  });
});

describe("Prompts endpoint", () => {
  it("creates and returns a prompt", async () => {
    const promptName = "prompt-name" + v4();
    const chatMessages = [
      { role: "system", content: "You are a bot" },
      { role: "user", content: "What's up?" },
    ];
    const response = await fetch(
      "http://localhost:3000/api/public/v2/prompts",
      {
        method: "POST",
        headers: {
          "Content-Type": "application/json",
          Authorization: userApiKeyAuth,
        },
        body: JSON.stringify({
          name: promptName,
          prompt: chatMessages,
          type: "chat",
          labels: ["production"],
        }),
      },
    );

    expect(response.status).toBe(201);

    const fetchedPrompt = await fetch(
      `http://localhost:3000/api/public/v2/prompts/${encodeURIComponent(promptName)}`,
      {
        headers: {
          "Content-Type": "application/json",
          Authorization: userApiKeyAuth,
        },
      },
    );
    expect(fetchedPrompt.status).toBe(200);
    expect(fetchedPrompt.body).not.toBeNull();

    if (fetchedPrompt.body === null) {
      return;
    }

    const validatedPrompt = await fetchedPrompt.json();

    expect(validatedPrompt.name).toBe(promptName);

    const redisKey = `prompt:7a88fb47-b4e2-43b8-a06c-a5ce950dc53a:${promptName}:${validatedPrompt.labels[0]}`;
    const redisValue = await redis?.get(redisKey);

    expect(redisValue).not.toBeNull();
    if (!redisValue) {
      return;
    }
    expect(JSON.parse(redisValue)).toEqual(validatedPrompt);
  });
});<|MERGE_RESOLUTION|>--- conflicted
+++ resolved
@@ -163,21 +163,12 @@
         // failure due to missing openai key in the pipeline. Expected
         expect(evalExecution.status).toBe(JobExecutionStatus.ERROR);
       },
-<<<<<<< HEAD
       50000,
       10000,
     );
 
     expect(response.status).toBe(207);
   }, 60000);
-=======
-      40000,
-      1000,
-    );
-
-    expect(response.status).toBe(207);
-  }, 50000);
->>>>>>> 0e70f03f
 
   it("rate limit ingestion", async () => {
     // update the org in the database and set the rate limit to 1 for ingestion
