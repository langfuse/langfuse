import {
  createDatasetRunItem,
  createDatasetRunItemsCh,
  createOrgProjectAndApiKey,
<<<<<<< HEAD
  getDatasetRunItemsTableCountPg,
} from "@langfuse/shared/server";
=======
  getDatasetRunItemsCountCh,
} from "@langfuse/shared/src/server";
>>>>>>> f47f6365
import { v4 as uuidv4 } from "uuid";
import { prisma } from "@langfuse/shared/db";
import { type FilterState } from "@langfuse/shared/types";

const generateFilter = (datasetIds: string[]): FilterState => {
  return [
    {
      column: "Dataset",
      operator: "any of",
      type: "stringOptions",
      value: datasetIds,
    },
  ];
};

describe("trpc.datasets", () => {
  let projectId: string;
  let datasetIds: string[];

  beforeAll(async () => {
    const { projectId: newProjectId } = await createOrgProjectAndApiKey();
    const datasetItemIds = [uuidv4(), uuidv4()];
    const datasetRunIds = [uuidv4(), uuidv4()];
    projectId = newProjectId;
    datasetIds = [uuidv4(), uuidv4()];

    await prisma.dataset.createMany({
      data: datasetIds.map((datasetId, index) => ({
        id: datasetId,
        projectId: projectId,
        name: `test-${index}`,
      })),
    });

    await prisma.datasetItem.createMany({
      data: datasetIds.map((datasetId, index) => ({
        id: datasetItemIds[index],
        projectId: projectId,
        datasetId: datasetId,
      })),
    });

    await prisma.datasetRuns.createMany({
      data: datasetRunIds.map((datasetRunId, index) => ({
        id: datasetRunId,
        projectId: projectId,
        datasetId: datasetIds[index],
        name: `test-${index}`,
      })),
    });

    await createDatasetRunItemsCh(
      datasetItemIds.map((datasetItemId, index) =>
        createDatasetRunItem({
          dataset_item_id: datasetItemId,
          dataset_run_id: datasetRunIds[index],
          trace_id: uuidv4(),
          project_id: projectId,
          dataset_id: datasetIds[index],
        }),
      ),
    );
  });
  describe("GET datasetItems.countAll", () => {
    it("should GET all dataset run items with no filter", async () => {
      const count = await getDatasetRunItemsCountCh({
        projectId: projectId,
        filter: [],
      });

      expect(count).toBe(2);
    });

    it("should GET all dataset run items with filter", async () => {
      const count = await getDatasetRunItemsCountCh({
        projectId: projectId,
        filter: generateFilter([datasetIds[0]]),
      });

      expect(count).toBe(1);
    });
  });
});<|MERGE_RESOLUTION|>--- conflicted
+++ resolved
@@ -2,13 +2,8 @@
   createDatasetRunItem,
   createDatasetRunItemsCh,
   createOrgProjectAndApiKey,
-<<<<<<< HEAD
-  getDatasetRunItemsTableCountPg,
+  getDatasetRunItemsCountCh,
 } from "@langfuse/shared/server";
-=======
-  getDatasetRunItemsCountCh,
-} from "@langfuse/shared/src/server";
->>>>>>> f47f6365
 import { v4 as uuidv4 } from "uuid";
 import { prisma } from "@langfuse/shared/db";
 import { type FilterState } from "@langfuse/shared/types";
