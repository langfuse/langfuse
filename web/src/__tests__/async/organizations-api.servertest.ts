/** @jest-environment node */

import {
  makeZodVerifiedAPICall,
  makeAPICall,
} from "@/src/__tests__/test-utils";
import { prisma } from "@langfuse/shared/src/db";
import { z } from "zod";
import { randomUUID } from "crypto";

// Schema for organization response
const OrganizationResponseSchema = z.object({
  id: z.string(),
  name: z.string(),
  createdAt: z.string().datetime(),
});

// Schema for multiple organizations response
const OrganizationsListSchema = z.object({
  organizations: z.array(OrganizationResponseSchema),
});

// Schema for delete response
const DeleteResponseSchema = z.object({
  success: z.boolean(),
});

<<<<<<< HEAD
// Schema for API key response
const ApiKeyResponseSchema = z.object({
  id: z.string(),
  createdAt: z.string().datetime(),
  publicKey: z.string(),
  secretKey: z.string(),
  displaySecretKey: z.string(),
  note: z.string().optional().nullable(),
});

// Schema for API key list response
const ApiKeyListSchema = z.object({
  apiKeys: z.array(
    z.object({
      id: z.string(),
      createdAt: z.string().datetime(),
      expiresAt: z.string().datetime().nullable(),
      lastUsedAt: z.string().datetime().nullable(),
      note: z.string().nullable(),
      publicKey: z.string(),
      displaySecretKey: z.string(),
    }),
  ),
});

=======
>>>>>>> fc84da95
describe("Admin Organizations API", () => {
  const ADMIN_API_KEY = process.env.ADMIN_API_KEY;

  describe("POST /api/admin/organizations", () => {
    it("should create a new organization with valid admin authentication", async () => {
      const uniqueOrgName = `Test Org ${randomUUID().substring(0, 8)}`;

      const response = await makeZodVerifiedAPICall(
        OrganizationResponseSchema,
        "POST",
        "/api/admin/organizations",
        {
          name: uniqueOrgName,
        },
        `Bearer ${ADMIN_API_KEY}`,
        201, // Expected status code is 201 Created
      );

      expect(response.status).toBe(201);
      expect(response.body).toMatchObject({
        name: uniqueOrgName,
      });
      expect(response.body.id).toBeDefined();
      expect(response.body.createdAt).toBeDefined();

      // Verify the organization was actually created in the database
      const org = await prisma.organization.findUnique({
        where: { id: response.body.id },
      });
      expect(org).not.toBeNull();
      expect(org?.name).toBe(uniqueOrgName);
    });

    it("should return 401 when no authorization header is provided", async () => {
      const uniqueOrgName = `Test Org ${randomUUID().substring(0, 8)}`;

      const result = await makeAPICall("POST", "/api/admin/organizations", {
        name: uniqueOrgName,
      });
      expect(result.status).toBe(401);
      expect(result.body.error).toContain("Unauthorized");
    });

    it("should return 401 when invalid admin API key is provided", async () => {
      const uniqueOrgName = `Test Org ${randomUUID().substring(0, 8)}`;

      const result = await makeAPICall(
        "POST",
        "/api/admin/organizations",
        {
          name: uniqueOrgName,
        },
        "Bearer invalid-admin-key",
      );
      expect(result.status).toBe(401);
      expect(result.body.error).toContain("Unauthorized");
    });

    it("should return 400 when organization name is too short", async () => {
      const result = await makeAPICall(
        "POST",
        "/api/admin/organizations",
        {
          name: "A", // Short name
        },
        `Bearer ${ADMIN_API_KEY}`,
      );
      expect(result.status).toBe(400);
      expect(result.body.error).toContain("Invalid request body");
    });

    it("should return 400 when organization name is too long", async () => {
      const result = await makeAPICall(
        "POST",
        "/api/admin/organizations",
        {
          name: "A".repeat(31), // More than 30 characters
        },
        `Bearer ${ADMIN_API_KEY}`,
      );
      expect(result.status).toBe(400);
      expect(result.body.error).toContain("Invalid request body");
    });
  });

  describe("GET /api/admin/organizations", () => {
    let testOrgId: string;

    beforeAll(async () => {
      // Create a test organization to retrieve
      const uniqueOrgName = `Test Org ${randomUUID().substring(0, 8)}`;
      const org = await prisma.organization.create({
        data: { name: uniqueOrgName },
      });
      testOrgId = org.id;
    });

    afterAll(async () => {
      // Clean up test organization
      await prisma.organization
        .delete({
          where: { id: testOrgId },
        })
        .catch(() => {
          /* ignore if already deleted */
        });
    });

    it("should get all organizations with valid admin authentication", async () => {
      const response = await makeZodVerifiedAPICall(
        OrganizationsListSchema,
        "GET",
        "/api/admin/organizations",
        undefined,
        `Bearer ${ADMIN_API_KEY}`,
        200,
<<<<<<< HEAD
      );

      expect(response.status).toBe(200);
      expect(Array.isArray(response.body.organizations)).toBe(true);
      expect(response.body.organizations.length).toBeGreaterThan(0);
      // Verify the test organization is in the list
      expect(
        response.body.organizations.some((org) => org.id === testOrgId),
      ).toBe(true);
    });

    it("should return 401 when no authorization header is provided", async () => {
      const result = await makeAPICall("GET", "/api/admin/organizations");
      expect(result.status).toBe(401);
      expect(result.body.error).toContain("Unauthorized");
    });
  });

  describe("GET /api/admin/organizations/[organizationId]", () => {
    let testOrgId: string;

    beforeAll(async () => {
      // Create a test organization to retrieve
      const uniqueOrgName = `Test Org ${randomUUID().substring(0, 8)}`;
      const org = await prisma.organization.create({
        data: { name: uniqueOrgName },
      });
      testOrgId = org.id;
    });

    afterAll(async () => {
      // Clean up test organization
      await prisma.organization
        .delete({
          where: { id: testOrgId },
        })
        .catch(() => {
          /* ignore if already deleted */
        });
    });

    it("should get a specific organization by ID", async () => {
      const response = await makeZodVerifiedAPICall(
        OrganizationResponseSchema,
        "GET",
        `/api/admin/organizations/${testOrgId}`,
        undefined,
        `Bearer ${ADMIN_API_KEY}`,
        200,
      );

      expect(response.status).toBe(200);
      expect(response.body.id).toBe(testOrgId);
    });

    it("should return 404 when getting a non-existent organization", async () => {
      const nonExistentId = randomUUID();
      const result = await makeAPICall(
        "GET",
        `/api/admin/organizations/${nonExistentId}`,
        undefined,
        `Bearer ${ADMIN_API_KEY}`,
      );

      expect(result.status).toBe(404);
      expect(result.body.error).toContain("Organization not found");
    });
  });

  describe("PUT /api/admin/organizations/[organizationId]", () => {
    let testOrgId: string;

    beforeEach(async () => {
      // Create a test organization to update
      const uniqueOrgName = `Test Org ${randomUUID().substring(0, 8)}`;
      const org = await prisma.organization.create({
        data: { name: uniqueOrgName },
      });
      testOrgId = org.id;
    });

    afterEach(async () => {
      // Clean up test organization
      await prisma.organization
        .delete({
          where: { id: testOrgId },
        })
        .catch(() => {
          /* ignore if already deleted */
        });
    });

    it("should update an organization with valid admin authentication", async () => {
      const newName = `Updated Org ${randomUUID().substring(0, 8)}`;

      const response = await makeZodVerifiedAPICall(
        OrganizationResponseSchema,
        "PUT",
        `/api/admin/organizations/${testOrgId}`,
        {
          name: newName,
        },
        `Bearer ${ADMIN_API_KEY}`,
        200,
      );

      expect(response.status).toBe(200);
      expect(response.body).toMatchObject({
        id: testOrgId,
        name: newName,
      });

      // Verify the organization was actually updated in the database
      const org = await prisma.organization.findUnique({
        where: { id: testOrgId },
      });
      expect(org).not.toBeNull();
      expect(org?.name).toBe(newName);
    });

=======
      );

      expect(response.status).toBe(200);
      expect(Array.isArray(response.body.organizations)).toBe(true);
      expect(response.body.organizations.length).toBeGreaterThan(0);
      // Verify the test organization is in the list
      expect(
        response.body.organizations.some((org) => org.id === testOrgId),
      ).toBe(true);
    });

    it("should return 401 when no authorization header is provided", async () => {
      const result = await makeAPICall("GET", "/api/admin/organizations");
      expect(result.status).toBe(401);
      expect(result.body.error).toContain("Unauthorized");
    });
  });

  describe("GET /api/admin/organizations/[organizationId]", () => {
    let testOrgId: string;

    beforeAll(async () => {
      // Create a test organization to retrieve
      const uniqueOrgName = `Test Org ${randomUUID().substring(0, 8)}`;
      const org = await prisma.organization.create({
        data: { name: uniqueOrgName },
      });
      testOrgId = org.id;
    });

    afterAll(async () => {
      // Clean up test organization
      await prisma.organization
        .delete({
          where: { id: testOrgId },
        })
        .catch(() => {
          /* ignore if already deleted */
        });
    });

    it("should get a specific organization by ID", async () => {
      const response = await makeZodVerifiedAPICall(
        OrganizationResponseSchema,
        "GET",
        `/api/admin/organizations/${testOrgId}`,
        undefined,
        `Bearer ${ADMIN_API_KEY}`,
        200,
      );

      expect(response.status).toBe(200);
      expect(response.body.id).toBe(testOrgId);
    });

    it("should return 404 when getting a non-existent organization", async () => {
      const nonExistentId = randomUUID();
      const result = await makeAPICall(
        "GET",
        `/api/admin/organizations/${nonExistentId}`,
        undefined,
        `Bearer ${ADMIN_API_KEY}`,
      );

      expect(result.status).toBe(404);
      expect(result.body.error).toContain("Organization not found");
    });
  });

  describe("PUT /api/admin/organizations/[organizationId]", () => {
    let testOrgId: string;

    beforeEach(async () => {
      // Create a test organization to update
      const uniqueOrgName = `Test Org ${randomUUID().substring(0, 8)}`;
      const org = await prisma.organization.create({
        data: { name: uniqueOrgName },
      });
      testOrgId = org.id;
    });

    afterEach(async () => {
      // Clean up test organization
      await prisma.organization
        .delete({
          where: { id: testOrgId },
        })
        .catch(() => {
          /* ignore if already deleted */
        });
    });

    it("should update an organization with valid admin authentication", async () => {
      const newName = `Updated Org ${randomUUID().substring(0, 8)}`;

      const response = await makeZodVerifiedAPICall(
        OrganizationResponseSchema,
        "PUT",
        `/api/admin/organizations/${testOrgId}`,
        {
          name: newName,
        },
        `Bearer ${ADMIN_API_KEY}`,
        200,
      );

      expect(response.status).toBe(200);
      expect(response.body).toMatchObject({
        id: testOrgId,
        name: newName,
      });

      // Verify the organization was actually updated in the database
      const org = await prisma.organization.findUnique({
        where: { id: testOrgId },
      });
      expect(org).not.toBeNull();
      expect(org?.name).toBe(newName);
    });

>>>>>>> fc84da95
    it("should return 404 when updating a non-existent organization", async () => {
      const nonExistentId = randomUUID();
      const result = await makeAPICall(
        "PUT",
        `/api/admin/organizations/${nonExistentId}`,
        {
          name: "New Name",
        },
        `Bearer ${ADMIN_API_KEY}`,
      );

      expect(result.status).toBe(404);
      expect(result.body.error).toContain("Organization not found");
    });

    it("should return 400 when updating with invalid name", async () => {
      const result = await makeAPICall(
        "PUT",
        `/api/admin/organizations/${testOrgId}`,
        {
          name: "A", // Short name
        },
        `Bearer ${ADMIN_API_KEY}`,
      );

      expect(result.status).toBe(400);
      expect(result.body.error).toContain("Invalid request body");
    });

    it("should return 401 when no authorization header is provided", async () => {
      const result = await makeAPICall(
        "PUT",
        `/api/admin/organizations/${testOrgId}`,
        {
          name: "New Name",
        },
      );

      expect(result.status).toBe(401);
      expect(result.body.error).toContain("Unauthorized");
    });
  });

  describe("DELETE /api/admin/organizations/[organizationId]", () => {
    let testOrgId: string;

    beforeEach(async () => {
      // Create a test organization to delete
      const uniqueOrgName = `Test Org ${randomUUID().substring(0, 8)}`;
      const org = await prisma.organization.create({
        data: { name: uniqueOrgName },
      });
      testOrgId = org.id;
    });

    afterEach(async () => {
      // Clean up test organization if not deleted by test
      await prisma.organization
        .delete({
          where: { id: testOrgId },
        })
        .catch(() => {
          /* ignore if already deleted */
        });
    });

    it("should delete an organization with valid admin authentication", async () => {
      // Create a test organization to delete
      const uniqueOrgName = `Test Org ${randomUUID().substring(0, 8)}`;
      const orgId = (
        await prisma.organization.create({
          data: { name: uniqueOrgName },
        })
      ).id;

      const response = await makeZodVerifiedAPICall(
        DeleteResponseSchema,
        "DELETE",
        `/api/admin/organizations/${orgId}`,
        undefined,
        `Bearer ${ADMIN_API_KEY}`,
        200,
      );

      expect(response.status).toBe(200);
      expect(response.body).toMatchObject({
        success: true,
      });

      // Verify the organization was actually deleted from the database
      const org = await prisma.organization.findUnique({
        where: { id: orgId },
      });
      expect(org).toBeNull();
    });

    it("should return 404 when deleting a non-existent organization", async () => {
      const nonExistentId = randomUUID();
      const result = await makeAPICall(
        "DELETE",
        `/api/admin/organizations/${nonExistentId}`,
        undefined,
        `Bearer ${ADMIN_API_KEY}`,
      );

      expect(result.status).toBe(404);
      expect(result.body.error).toContain("Organization not found");
    });

    it("should return 400 when organization has projects", async () => {
      // Create a project for the test organization
      await prisma.project.create({
        data: {
          name: "Test Project",
          orgId: testOrgId,
        },
      });

      const result = await makeAPICall(
        "DELETE",
        `/api/admin/organizations/${testOrgId}`,
        undefined,
        `Bearer ${ADMIN_API_KEY}`,
      );

      expect(result.status).toBe(400);
      expect(result.body.error).toContain(
        "Cannot delete organization with existing projects",
      );

      // Clean up the project
      await prisma.project.deleteMany({
        where: { orgId: testOrgId },
      });
    });

    it("should return 401 when no authorization header is provided", async () => {
      const result = await makeAPICall(
        "DELETE",
        `/api/admin/organizations/${testOrgId}`,
      );

      expect(result.status).toBe(401);
      expect(result.body.error).toContain("Unauthorized");
    });
  });

<<<<<<< HEAD
  describe("GET /api/admin/organizations/[organizationId]/apiKeys", () => {
    let testOrgId: string;

    beforeAll(async () => {
      // Create a test organization
      const uniqueOrgName = `Test Org ${randomUUID().substring(0, 8)}`;
      const org = await prisma.organization.create({
        data: { name: uniqueOrgName },
      });
      testOrgId = org.id;

      // Create a test API key for the organization
      await prisma.apiKey.create({
        data: {
          orgId: testOrgId,
          publicKey: `pk-lf-test-${randomUUID()}`,
          hashedSecretKey: "hashed-secret",
          displaySecretKey: "sk-lf-test...1234",
          note: "Test API Key",
          scope: "ORGANIZATION",
        },
      });
    });

    afterAll(async () => {
      // Clean up test organization and its API keys
      await prisma.apiKey.deleteMany({
        where: { orgId: testOrgId },
      });
      await prisma.organization
        .delete({
          where: { id: testOrgId },
        })
        .catch(() => {
          /* ignore if already deleted */
        });
    });

    it("should get all API keys for an organization with valid admin authentication", async () => {
      const response = await makeZodVerifiedAPICall(
        ApiKeyListSchema,
        "GET",
        `/api/admin/organizations/${testOrgId}/apiKeys`,
        undefined,
        `Bearer ${ADMIN_API_KEY}`,
        200,
      );

      expect(response.status).toBe(200);
      expect(Array.isArray(response.body.apiKeys)).toBe(true);
      expect(response.body.apiKeys.length).toBeGreaterThan(0);
      expect(response.body.apiKeys[0].note).toBe("Test API Key");
    });

    it("should return 404 when getting API keys for a non-existent organization", async () => {
      const nonExistentId = randomUUID();
      const result = await makeAPICall(
        "GET",
        `/api/admin/organizations/${nonExistentId}/apiKeys`,
        undefined,
        `Bearer ${ADMIN_API_KEY}`,
      );

      expect(result.status).toBe(404);
      expect(result.body.error).toContain("Organization not found");
    });

    it("should return 401 when no authorization header is provided", async () => {
      const result = await makeAPICall(
        "GET",
        `/api/admin/organizations/${testOrgId}/apiKeys`,
      );

      expect(result.status).toBe(401);
      expect(result.body.error).toContain("Unauthorized");
    });
  });

  describe("POST /api/admin/organizations/[organizationId]/apiKeys", () => {
    let testOrgId: string;

    beforeEach(async () => {
      // Create a test organization
      const uniqueOrgName = `Test Org ${randomUUID().substring(0, 8)}`;
      const org = await prisma.organization.create({
        data: { name: uniqueOrgName },
      });
      testOrgId = org.id;
    });

    afterEach(async () => {
      // Clean up test API keys and organization
      await prisma.apiKey.deleteMany({
        where: { orgId: testOrgId },
      });
      await prisma.organization
        .delete({
          where: { id: testOrgId },
        })
        .catch(() => {
          /* ignore if already deleted */
        });
    });

    it("should create a new API key for an organization with valid admin authentication", async () => {
      const response = await makeZodVerifiedAPICall(
        ApiKeyResponseSchema,
        "POST",
        `/api/admin/organizations/${testOrgId}/apiKeys`,
        {
          note: "Test API Key",
        },
        `Bearer ${ADMIN_API_KEY}`,
        201,
      );

      expect(response.status).toBe(201);
      expect(response.body.publicKey).toMatch(/^pk-lf-/);
      expect(response.body.secretKey).toMatch(/^sk-lf-/);
      expect(response.body.note).toBe("Test API Key");

      // Verify the API key was actually created in the database
      const apiKey = await prisma.apiKey.findUnique({
        where: { id: response.body.id },
      });
      expect(apiKey).not.toBeNull();
      expect(apiKey?.orgId).toBe(testOrgId);
      expect(apiKey?.scope).toBe("ORGANIZATION");
    });

    it("should return 404 when creating an API key for a non-existent organization", async () => {
      const nonExistentId = randomUUID();
      const result = await makeAPICall(
        "POST",
        `/api/admin/organizations/${nonExistentId}/apiKeys`,
        {
          note: "Test API Key",
        },
        `Bearer ${ADMIN_API_KEY}`,
      );

      expect(result.status).toBe(404);
      expect(result.body.error).toContain("Organization not found");
    });

    it("should return 401 when no authorization header is provided", async () => {
      const result = await makeAPICall(
        "POST",
        `/api/admin/organizations/${testOrgId}/apiKeys`,
        {
          note: "Test API Key",
        },
      );

      expect(result.status).toBe(401);
      expect(result.body.error).toContain("Unauthorized");
    });
  });

  describe("DELETE /api/admin/organizations/[organizationId]/apiKeys/[apiKeyId]", () => {
    let testOrgId: string;
    let testApiKeyId: string;

    beforeEach(async () => {
      // Create a test organization
      const uniqueOrgName = `Test Org ${randomUUID().substring(0, 8)}`;
      const org = await prisma.organization.create({
        data: { name: uniqueOrgName },
      });
      testOrgId = org.id;

      // Create a test API key for the organization
      const apiKey = await prisma.apiKey.create({
        data: {
          orgId: testOrgId,
          publicKey: `pk-lf-test-${randomUUID()}`,
          hashedSecretKey: "hashed-secret",
          displaySecretKey: "sk-lf-test...1234",
          note: "Test API Key",
          scope: "ORGANIZATION",
        },
      });
      testApiKeyId = apiKey.id;
    });

    afterEach(async () => {
      // Clean up test organization and its API keys
      await prisma.apiKey.deleteMany({
        where: { orgId: testOrgId },
      });
      await prisma.organization
        .delete({
          where: { id: testOrgId },
        })
        .catch(() => {
          /* ignore if already deleted */
        });
    });

    it("should delete an API key with valid admin authentication", async () => {
      const response = await makeZodVerifiedAPICall(
        DeleteResponseSchema,
        "DELETE",
        `/api/admin/organizations/${testOrgId}/apiKeys/${testApiKeyId}`,
        undefined,
        `Bearer ${ADMIN_API_KEY}`,
        200,
      );

      expect(response.status).toBe(200);
      expect(response.body).toMatchObject({
        success: true,
      });

      // Verify the API key was actually deleted from the database
      const apiKey = await prisma.apiKey.findUnique({
        where: { id: testApiKeyId },
      });
      expect(apiKey).toBeNull();
    });

    it("should return 404 when deleting a non-existent API key", async () => {
      const nonExistentId = randomUUID();
      const result = await makeAPICall(
        "DELETE",
        `/api/admin/organizations/${testOrgId}/apiKeys/${nonExistentId}`,
        undefined,
        `Bearer ${ADMIN_API_KEY}`,
      );

      expect(result.status).toBe(404);
      expect(result.body.error).toContain("API key not found");
    });

    it("should return 404 when deleting an API key for a non-existent organization", async () => {
      const nonExistentId = randomUUID();
      const result = await makeAPICall(
        "DELETE",
        `/api/admin/organizations/${nonExistentId}/apiKeys/${testApiKeyId}`,
        undefined,
        `Bearer ${ADMIN_API_KEY}`,
      );

      expect(result.status).toBe(404);
      expect(result.body.error).toContain("Organization not found");
    });

    it("should return 401 when no authorization header is provided", async () => {
      const result = await makeAPICall(
        "DELETE",
        `/api/admin/organizations/${testOrgId}/apiKeys/${testApiKeyId}`,
      );

      expect(result.status).toBe(401);
      expect(result.body.error).toContain("Unauthorized");
    });
  });

=======
>>>>>>> fc84da95
  it("should return 405 for non-supported methods", async () => {
    const result = await makeAPICall(
      "PATCH",
      "/api/admin/organizations",
      undefined,
      `Bearer ${ADMIN_API_KEY}`,
    );
    expect(result.status).toBe(405);
    expect(result.body.error).toContain("Method Not Allowed");
  });
});<|MERGE_RESOLUTION|>--- conflicted
+++ resolved
@@ -25,7 +25,6 @@
   success: z.boolean(),
 });
 
-<<<<<<< HEAD
 // Schema for API key response
 const ApiKeyResponseSchema = z.object({
   id: z.string(),
@@ -51,8 +50,6 @@
   ),
 });
 
-=======
->>>>>>> fc84da95
 describe("Admin Organizations API", () => {
   const ADMIN_API_KEY = process.env.ADMIN_API_KEY;
 
@@ -169,7 +166,6 @@
         undefined,
         `Bearer ${ADMIN_API_KEY}`,
         200,
-<<<<<<< HEAD
       );
 
       expect(response.status).toBe(200);
@@ -290,128 +286,6 @@
       expect(org?.name).toBe(newName);
     });
 
-=======
-      );
-
-      expect(response.status).toBe(200);
-      expect(Array.isArray(response.body.organizations)).toBe(true);
-      expect(response.body.organizations.length).toBeGreaterThan(0);
-      // Verify the test organization is in the list
-      expect(
-        response.body.organizations.some((org) => org.id === testOrgId),
-      ).toBe(true);
-    });
-
-    it("should return 401 when no authorization header is provided", async () => {
-      const result = await makeAPICall("GET", "/api/admin/organizations");
-      expect(result.status).toBe(401);
-      expect(result.body.error).toContain("Unauthorized");
-    });
-  });
-
-  describe("GET /api/admin/organizations/[organizationId]", () => {
-    let testOrgId: string;
-
-    beforeAll(async () => {
-      // Create a test organization to retrieve
-      const uniqueOrgName = `Test Org ${randomUUID().substring(0, 8)}`;
-      const org = await prisma.organization.create({
-        data: { name: uniqueOrgName },
-      });
-      testOrgId = org.id;
-    });
-
-    afterAll(async () => {
-      // Clean up test organization
-      await prisma.organization
-        .delete({
-          where: { id: testOrgId },
-        })
-        .catch(() => {
-          /* ignore if already deleted */
-        });
-    });
-
-    it("should get a specific organization by ID", async () => {
-      const response = await makeZodVerifiedAPICall(
-        OrganizationResponseSchema,
-        "GET",
-        `/api/admin/organizations/${testOrgId}`,
-        undefined,
-        `Bearer ${ADMIN_API_KEY}`,
-        200,
-      );
-
-      expect(response.status).toBe(200);
-      expect(response.body.id).toBe(testOrgId);
-    });
-
-    it("should return 404 when getting a non-existent organization", async () => {
-      const nonExistentId = randomUUID();
-      const result = await makeAPICall(
-        "GET",
-        `/api/admin/organizations/${nonExistentId}`,
-        undefined,
-        `Bearer ${ADMIN_API_KEY}`,
-      );
-
-      expect(result.status).toBe(404);
-      expect(result.body.error).toContain("Organization not found");
-    });
-  });
-
-  describe("PUT /api/admin/organizations/[organizationId]", () => {
-    let testOrgId: string;
-
-    beforeEach(async () => {
-      // Create a test organization to update
-      const uniqueOrgName = `Test Org ${randomUUID().substring(0, 8)}`;
-      const org = await prisma.organization.create({
-        data: { name: uniqueOrgName },
-      });
-      testOrgId = org.id;
-    });
-
-    afterEach(async () => {
-      // Clean up test organization
-      await prisma.organization
-        .delete({
-          where: { id: testOrgId },
-        })
-        .catch(() => {
-          /* ignore if already deleted */
-        });
-    });
-
-    it("should update an organization with valid admin authentication", async () => {
-      const newName = `Updated Org ${randomUUID().substring(0, 8)}`;
-
-      const response = await makeZodVerifiedAPICall(
-        OrganizationResponseSchema,
-        "PUT",
-        `/api/admin/organizations/${testOrgId}`,
-        {
-          name: newName,
-        },
-        `Bearer ${ADMIN_API_KEY}`,
-        200,
-      );
-
-      expect(response.status).toBe(200);
-      expect(response.body).toMatchObject({
-        id: testOrgId,
-        name: newName,
-      });
-
-      // Verify the organization was actually updated in the database
-      const org = await prisma.organization.findUnique({
-        where: { id: testOrgId },
-      });
-      expect(org).not.toBeNull();
-      expect(org?.name).toBe(newName);
-    });
-
->>>>>>> fc84da95
     it("should return 404 when updating a non-existent organization", async () => {
       const nonExistentId = randomUUID();
       const result = await makeAPICall(
@@ -559,7 +433,6 @@
     });
   });
 
-<<<<<<< HEAD
   describe("GET /api/admin/organizations/[organizationId]/apiKeys", () => {
     let testOrgId: string;
 
@@ -626,16 +499,6 @@
       expect(result.status).toBe(404);
       expect(result.body.error).toContain("Organization not found");
     });
-
-    it("should return 401 when no authorization header is provided", async () => {
-      const result = await makeAPICall(
-        "GET",
-        `/api/admin/organizations/${testOrgId}/apiKeys`,
-      );
-
-      expect(result.status).toBe(401);
-      expect(result.body.error).toContain("Unauthorized");
-    });
   });
 
   describe("POST /api/admin/organizations/[organizationId]/apiKeys", () => {
@@ -818,8 +681,6 @@
     });
   });
 
-=======
->>>>>>> fc84da95
   it("should return 405 for non-supported methods", async () => {
     const result = await makeAPICall(
       "PATCH",
