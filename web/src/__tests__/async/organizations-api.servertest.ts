--- conflicted
+++ resolved
@@ -166,7 +166,6 @@
         undefined,
         `Bearer ${ADMIN_API_KEY}`,
         200,
-<<<<<<< HEAD
       );
 
       expect(response.status).toBe(200);
@@ -500,16 +499,6 @@
       expect(result.status).toBe(404);
       expect(result.body.error).toContain("Organization not found");
     });
-
-    it("should return 401 when no authorization header is provided", async () => {
-      const result = await makeAPICall(
-        "GET",
-        `/api/admin/organizations/${testOrgId}/apiKeys`,
-      );
-
-      expect(result.status).toBe(401);
-      expect(result.body.error).toContain("Unauthorized");
-    });
   });
 
   describe("POST /api/admin/organizations/[organizationId]/apiKeys", () => {
@@ -681,512 +670,6 @@
       expect(result.body.error).toContain("Organization not found");
     });
 
-=======
-      );
-
-      expect(response.status).toBe(200);
-      expect(Array.isArray(response.body.organizations)).toBe(true);
-      expect(response.body.organizations.length).toBeGreaterThan(0);
-      // Verify the test organization is in the list
-      expect(
-        response.body.organizations.some((org) => org.id === testOrgId),
-      ).toBe(true);
-    });
-
-    it("should return 401 when no authorization header is provided", async () => {
-      const result = await makeAPICall("GET", "/api/admin/organizations");
-      expect(result.status).toBe(401);
-      expect(result.body.error).toContain("Unauthorized");
-    });
-  });
-
-  describe("GET /api/admin/organizations/[organizationId]", () => {
-    let testOrgId: string;
-
-    beforeAll(async () => {
-      // Create a test organization to retrieve
-      const uniqueOrgName = `Test Org ${randomUUID().substring(0, 8)}`;
-      const org = await prisma.organization.create({
-        data: { name: uniqueOrgName },
-      });
-      testOrgId = org.id;
-    });
-
-    afterAll(async () => {
-      // Clean up test organization
-      await prisma.organization
-        .delete({
-          where: { id: testOrgId },
-        })
-        .catch(() => {
-          /* ignore if already deleted */
-        });
-    });
-
-    it("should get a specific organization by ID", async () => {
-      const response = await makeZodVerifiedAPICall(
-        OrganizationResponseSchema,
-        "GET",
-        `/api/admin/organizations/${testOrgId}`,
-        undefined,
-        `Bearer ${ADMIN_API_KEY}`,
-        200,
-      );
-
-      expect(response.status).toBe(200);
-      expect(response.body.id).toBe(testOrgId);
-    });
-
-    it("should return 404 when getting a non-existent organization", async () => {
-      const nonExistentId = randomUUID();
-      const result = await makeAPICall(
-        "GET",
-        `/api/admin/organizations/${nonExistentId}`,
-        undefined,
-        `Bearer ${ADMIN_API_KEY}`,
-      );
-
-      expect(result.status).toBe(404);
-      expect(result.body.error).toContain("Organization not found");
-    });
-  });
-
-  describe("PUT /api/admin/organizations/[organizationId]", () => {
-    let testOrgId: string;
-
-    beforeEach(async () => {
-      // Create a test organization to update
-      const uniqueOrgName = `Test Org ${randomUUID().substring(0, 8)}`;
-      const org = await prisma.organization.create({
-        data: { name: uniqueOrgName },
-      });
-      testOrgId = org.id;
-    });
-
-    afterEach(async () => {
-      // Clean up test organization
-      await prisma.organization
-        .delete({
-          where: { id: testOrgId },
-        })
-        .catch(() => {
-          /* ignore if already deleted */
-        });
-    });
-
-    it("should update an organization with valid admin authentication", async () => {
-      const newName = `Updated Org ${randomUUID().substring(0, 8)}`;
-
-      const response = await makeZodVerifiedAPICall(
-        OrganizationResponseSchema,
-        "PUT",
-        `/api/admin/organizations/${testOrgId}`,
-        {
-          name: newName,
-        },
-        `Bearer ${ADMIN_API_KEY}`,
-        200,
-      );
-
-      expect(response.status).toBe(200);
-      expect(response.body).toMatchObject({
-        id: testOrgId,
-        name: newName,
-      });
-
-      // Verify the organization was actually updated in the database
-      const org = await prisma.organization.findUnique({
-        where: { id: testOrgId },
-      });
-      expect(org).not.toBeNull();
-      expect(org?.name).toBe(newName);
-    });
-
-    it("should return 404 when updating a non-existent organization", async () => {
-      const nonExistentId = randomUUID();
-      const result = await makeAPICall(
-        "PUT",
-        `/api/admin/organizations/${nonExistentId}`,
-        {
-          name: "New Name",
-        },
-        `Bearer ${ADMIN_API_KEY}`,
-      );
-
-      expect(result.status).toBe(404);
-      expect(result.body.error).toContain("Organization not found");
-    });
-
-    it("should return 400 when updating with invalid name", async () => {
-      const result = await makeAPICall(
-        "PUT",
-        `/api/admin/organizations/${testOrgId}`,
-        {
-          name: "A", // Short name
-        },
-        `Bearer ${ADMIN_API_KEY}`,
-      );
-
-      expect(result.status).toBe(400);
-      expect(result.body.error).toContain("Invalid request body");
-    });
-
-    it("should return 401 when no authorization header is provided", async () => {
-      const result = await makeAPICall(
-        "PUT",
-        `/api/admin/organizations/${testOrgId}`,
-        {
-          name: "New Name",
-        },
-      );
-
-      expect(result.status).toBe(401);
-      expect(result.body.error).toContain("Unauthorized");
-    });
-  });
-
-  describe("DELETE /api/admin/organizations/[organizationId]", () => {
-    let testOrgId: string;
-
-    beforeEach(async () => {
-      // Create a test organization to delete
-      const uniqueOrgName = `Test Org ${randomUUID().substring(0, 8)}`;
-      const org = await prisma.organization.create({
-        data: { name: uniqueOrgName },
-      });
-      testOrgId = org.id;
-    });
-
-    afterEach(async () => {
-      // Clean up test organization if not deleted by test
-      await prisma.organization
-        .delete({
-          where: { id: testOrgId },
-        })
-        .catch(() => {
-          /* ignore if already deleted */
-        });
-    });
-
-    it("should delete an organization with valid admin authentication", async () => {
-      // Create a test organization to delete
-      const uniqueOrgName = `Test Org ${randomUUID().substring(0, 8)}`;
-      const orgId = (
-        await prisma.organization.create({
-          data: { name: uniqueOrgName },
-        })
-      ).id;
-
-      const response = await makeZodVerifiedAPICall(
-        DeleteResponseSchema,
-        "DELETE",
-        `/api/admin/organizations/${orgId}`,
-        undefined,
-        `Bearer ${ADMIN_API_KEY}`,
-        200,
-      );
-
-      expect(response.status).toBe(200);
-      expect(response.body).toMatchObject({
-        success: true,
-      });
-
-      // Verify the organization was actually deleted from the database
-      const org = await prisma.organization.findUnique({
-        where: { id: orgId },
-      });
-      expect(org).toBeNull();
-    });
-
-    it("should return 404 when deleting a non-existent organization", async () => {
-      const nonExistentId = randomUUID();
-      const result = await makeAPICall(
-        "DELETE",
-        `/api/admin/organizations/${nonExistentId}`,
-        undefined,
-        `Bearer ${ADMIN_API_KEY}`,
-      );
-
-      expect(result.status).toBe(404);
-      expect(result.body.error).toContain("Organization not found");
-    });
-
-    it("should return 400 when organization has projects", async () => {
-      // Create a project for the test organization
-      await prisma.project.create({
-        data: {
-          name: "Test Project",
-          orgId: testOrgId,
-        },
-      });
-
-      const result = await makeAPICall(
-        "DELETE",
-        `/api/admin/organizations/${testOrgId}`,
-        undefined,
-        `Bearer ${ADMIN_API_KEY}`,
-      );
-
-      expect(result.status).toBe(400);
-      expect(result.body.error).toContain(
-        "Cannot delete organization with existing projects",
-      );
-
-      // Clean up the project
-      await prisma.project.deleteMany({
-        where: { orgId: testOrgId },
-      });
-    });
-
-    it("should return 401 when no authorization header is provided", async () => {
-      const result = await makeAPICall(
-        "DELETE",
-        `/api/admin/organizations/${testOrgId}`,
-      );
-
-      expect(result.status).toBe(401);
-      expect(result.body.error).toContain("Unauthorized");
-    });
-  });
-
-  describe("GET /api/admin/organizations/[organizationId]/apiKeys", () => {
-    let testOrgId: string;
-
-    beforeAll(async () => {
-      // Create a test organization
-      const uniqueOrgName = `Test Org ${randomUUID().substring(0, 8)}`;
-      const org = await prisma.organization.create({
-        data: { name: uniqueOrgName },
-      });
-      testOrgId = org.id;
-
-      // Create a test API key for the organization
-      await prisma.apiKey.create({
-        data: {
-          orgId: testOrgId,
-          publicKey: `pk-lf-test-${randomUUID()}`,
-          hashedSecretKey: "hashed-secret",
-          displaySecretKey: "sk-lf-test...1234",
-          note: "Test API Key",
-          scope: "ORGANIZATION",
-        },
-      });
-    });
-
-    afterAll(async () => {
-      // Clean up test organization and its API keys
-      await prisma.apiKey.deleteMany({
-        where: { orgId: testOrgId },
-      });
-      await prisma.organization
-        .delete({
-          where: { id: testOrgId },
-        })
-        .catch(() => {
-          /* ignore if already deleted */
-        });
-    });
-
-    it("should get all API keys for an organization with valid admin authentication", async () => {
-      const response = await makeZodVerifiedAPICall(
-        ApiKeyListSchema,
-        "GET",
-        `/api/admin/organizations/${testOrgId}/apiKeys`,
-        undefined,
-        `Bearer ${ADMIN_API_KEY}`,
-        200,
-      );
-
-      expect(response.status).toBe(200);
-      expect(Array.isArray(response.body.apiKeys)).toBe(true);
-      expect(response.body.apiKeys.length).toBeGreaterThan(0);
-      expect(response.body.apiKeys[0].note).toBe("Test API Key");
-    });
-
-    it("should return 404 when getting API keys for a non-existent organization", async () => {
-      const nonExistentId = randomUUID();
-      const result = await makeAPICall(
-        "GET",
-        `/api/admin/organizations/${nonExistentId}/apiKeys`,
-        undefined,
-        `Bearer ${ADMIN_API_KEY}`,
-      );
-
-      expect(result.status).toBe(404);
-      expect(result.body.error).toContain("Organization not found");
-    });
-  });
-
-  describe("POST /api/admin/organizations/[organizationId]/apiKeys", () => {
-    let testOrgId: string;
-
-    beforeEach(async () => {
-      // Create a test organization
-      const uniqueOrgName = `Test Org ${randomUUID().substring(0, 8)}`;
-      const org = await prisma.organization.create({
-        data: { name: uniqueOrgName },
-      });
-      testOrgId = org.id;
-    });
-
-    afterEach(async () => {
-      // Clean up test API keys and organization
-      await prisma.apiKey.deleteMany({
-        where: { orgId: testOrgId },
-      });
-      await prisma.organization
-        .delete({
-          where: { id: testOrgId },
-        })
-        .catch(() => {
-          /* ignore if already deleted */
-        });
-    });
-
-    it("should create a new API key for an organization with valid admin authentication", async () => {
-      const response = await makeZodVerifiedAPICall(
-        ApiKeyResponseSchema,
-        "POST",
-        `/api/admin/organizations/${testOrgId}/apiKeys`,
-        {
-          note: "Test API Key",
-        },
-        `Bearer ${ADMIN_API_KEY}`,
-        201,
-      );
-
-      expect(response.status).toBe(201);
-      expect(response.body.publicKey).toMatch(/^pk-lf-/);
-      expect(response.body.secretKey).toMatch(/^sk-lf-/);
-      expect(response.body.note).toBe("Test API Key");
-
-      // Verify the API key was actually created in the database
-      const apiKey = await prisma.apiKey.findUnique({
-        where: { id: response.body.id },
-      });
-      expect(apiKey).not.toBeNull();
-      expect(apiKey?.orgId).toBe(testOrgId);
-      expect(apiKey?.scope).toBe("ORGANIZATION");
-    });
-
-    it("should return 404 when creating an API key for a non-existent organization", async () => {
-      const nonExistentId = randomUUID();
-      const result = await makeAPICall(
-        "POST",
-        `/api/admin/organizations/${nonExistentId}/apiKeys`,
-        {
-          note: "Test API Key",
-        },
-        `Bearer ${ADMIN_API_KEY}`,
-      );
-
-      expect(result.status).toBe(404);
-      expect(result.body.error).toContain("Organization not found");
-    });
-
-    it("should return 401 when no authorization header is provided", async () => {
-      const result = await makeAPICall(
-        "POST",
-        `/api/admin/organizations/${testOrgId}/apiKeys`,
-        {
-          note: "Test API Key",
-        },
-      );
-
-      expect(result.status).toBe(401);
-      expect(result.body.error).toContain("Unauthorized");
-    });
-  });
-
-  describe("DELETE /api/admin/organizations/[organizationId]/apiKeys/[apiKeyId]", () => {
-    let testOrgId: string;
-    let testApiKeyId: string;
-
-    beforeEach(async () => {
-      // Create a test organization
-      const uniqueOrgName = `Test Org ${randomUUID().substring(0, 8)}`;
-      const org = await prisma.organization.create({
-        data: { name: uniqueOrgName },
-      });
-      testOrgId = org.id;
-
-      // Create a test API key for the organization
-      const apiKey = await prisma.apiKey.create({
-        data: {
-          orgId: testOrgId,
-          publicKey: `pk-lf-test-${randomUUID()}`,
-          hashedSecretKey: "hashed-secret",
-          displaySecretKey: "sk-lf-test...1234",
-          note: "Test API Key",
-          scope: "ORGANIZATION",
-        },
-      });
-      testApiKeyId = apiKey.id;
-    });
-
-    afterEach(async () => {
-      // Clean up test organization and its API keys
-      await prisma.apiKey.deleteMany({
-        where: { orgId: testOrgId },
-      });
-      await prisma.organization
-        .delete({
-          where: { id: testOrgId },
-        })
-        .catch(() => {
-          /* ignore if already deleted */
-        });
-    });
-
-    it("should delete an API key with valid admin authentication", async () => {
-      const response = await makeZodVerifiedAPICall(
-        DeleteResponseSchema,
-        "DELETE",
-        `/api/admin/organizations/${testOrgId}/apiKeys/${testApiKeyId}`,
-        undefined,
-        `Bearer ${ADMIN_API_KEY}`,
-        200,
-      );
-
-      expect(response.status).toBe(200);
-      expect(response.body).toMatchObject({
-        success: true,
-      });
-
-      // Verify the API key was actually deleted from the database
-      const apiKey = await prisma.apiKey.findUnique({
-        where: { id: testApiKeyId },
-      });
-      expect(apiKey).toBeNull();
-    });
-
-    it("should return 404 when deleting a non-existent API key", async () => {
-      const nonExistentId = randomUUID();
-      const result = await makeAPICall(
-        "DELETE",
-        `/api/admin/organizations/${testOrgId}/apiKeys/${nonExistentId}`,
-        undefined,
-        `Bearer ${ADMIN_API_KEY}`,
-      );
-
-      expect(result.status).toBe(404);
-      expect(result.body.error).toContain("API key not found");
-    });
-
-    it("should return 404 when deleting an API key for a non-existent organization", async () => {
-      const nonExistentId = randomUUID();
-      const result = await makeAPICall(
-        "DELETE",
-        `/api/admin/organizations/${nonExistentId}/apiKeys/${testApiKeyId}`,
-        undefined,
-        `Bearer ${ADMIN_API_KEY}`,
-      );
-
-      expect(result.status).toBe(404);
-      expect(result.body.error).toContain("Organization not found");
-    });
-
->>>>>>> d6eee168
     it("should return 401 when no authorization header is provided", async () => {
       const result = await makeAPICall(
         "DELETE",
