--- conflicted
+++ resolved
@@ -276,21 +276,12 @@
         `/api/public/projects/${testProjectId}`,
         undefined,
         createBasicAuthHeader(orgApiKey, orgSecretKey),
-<<<<<<< HEAD
-        200, // Expected status code is 200 OK
-      );
-
-      expect(response.status).toBe(200);
-      expect(response.body.success).toBe(true);
-      expect(response.body.message).toContain("deleted successfully");
-=======
         202, // Expected status code is 202 Accepted
       );
 
       expect(response.status).toBe(202);
       expect(response.body.success).toBe(true);
       expect(response.body.message).toContain("being processed asynchronously");
->>>>>>> 4b36ff87
 
       // Verify the project was marked as deleted in the database
       const project = await prisma.project.findUnique({
