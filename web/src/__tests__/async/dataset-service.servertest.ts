import {
  createDatasetRunItem,
  createDatasetRunItemsCh,
  createObservationsCh,
  createScoresCh,
  createTracesCh,
<<<<<<< HEAD
} from "@langfuse/shared/server";
=======
  type DatasetRunsMetrics,
  getDatasetRunItemsByDatasetIdCh,
  getDatasetRunsTableMetricsCh,
  getScoresForDatasetRuns,
  getTraceScoresForDatasetRuns,
} from "@langfuse/shared/src/server";
>>>>>>> f47f6365
import { v4 } from "uuid";
import { prisma } from "@langfuse/shared/db";
import {
  createObservation,
  createTraceScore,
  createTrace,
} from "@langfuse/shared/server";
import {
  fetchDatasetItems,
  getRunItemsByRunIdOrItemId,
} from "@/src/features/datasets/server/service";
import { aggregateScores } from "@/src/features/scores/lib/aggregateScores";
import { isPresent } from "@langfuse/shared/utils";
import waitForExpect from "wait-for-expect";

const projectId = "7a88fb47-b4e2-43b8-a06c-a5ce950dc53a";

describe("Fetch datasets for UI presentation", () => {
  // test is flaky in CI, skipping for now
  it.skip("should fetch dataset runs for UI", async () => {
    const datasetId = v4();

    await prisma.dataset.create({
      data: {
        id: datasetId,
        name: v4(),
        projectId: projectId,
      },
    });
    const datasetRunId = v4();
    const datasetRun2Id = v4();
    await prisma.datasetRuns.create({
      data: {
        id: datasetRunId,
        name: v4(),
        datasetId,
        metadata: {},
        projectId,
      },
    });

    await prisma.datasetRuns.create({
      data: {
        id: datasetRun2Id,
        name: v4(),
        datasetId,
        metadata: {},
        projectId,
      },
    });

    const datasetItemId = v4();
    const datasetItemId2 = v4();
    const datasetItemId3 = v4();
    const datasetItemId4 = v4();

    await prisma.datasetItem.create({
      data: {
        id: datasetItemId,
        datasetId,
        metadata: {},
        projectId,
      },
    });

    await prisma.datasetItem.create({
      data: {
        id: datasetItemId2,
        datasetId,
        metadata: {},
        projectId,
      },
    });

    await prisma.datasetItem.create({
      data: {
        id: datasetItemId3,
        datasetId,
        metadata: {},
        projectId,
      },
    });

    await prisma.datasetItem.create({
      data: {
        id: datasetItemId4,
        datasetId,
        metadata: {},
        projectId,
      },
    });

    const datasetRunItemId = v4();
    const datasetRunItemId2 = v4();
    const datasetRunItemId3 = v4();
    const datasetRunItemId4 = v4();
    const observationId = v4();
    const traceId = v4();
    const traceId2 = v4();
    const traceId3 = v4();
    const traceId4 = v4();
    const scoreId = v4();
    const scoreId2 = v4();
    const scoreId3 = v4();
    const scoreName = v4();

    const datasetRunItem1 = createDatasetRunItem({
      id: datasetRunItemId,
      dataset_run_id: datasetRunId,
      observation_id: observationId,
      trace_id: traceId,
      project_id: projectId,
      dataset_item_id: datasetItemId,
      dataset_id: datasetId,
    });

    const datasetRunItem2 = createDatasetRunItem({
      id: datasetRunItemId2,
      dataset_run_id: datasetRunId,
      observation_id: null,
      trace_id: traceId2,
      project_id: projectId,
      dataset_item_id: datasetItemId2,
      dataset_id: datasetId,
    });

    const datasetRunItem3 = createDatasetRunItem({
      id: datasetRunItemId3,
      dataset_run_id: datasetRunId,
      observation_id: null,
      trace_id: traceId3,
      project_id: projectId,
      dataset_item_id: datasetItemId3,
      dataset_id: datasetId,
    });

    const datasetRunItem4 = createDatasetRunItem({
      id: datasetRunItemId4,
      dataset_run_id: datasetRun2Id,
      observation_id: null,
      trace_id: traceId4,
      project_id: projectId,
      dataset_item_id: datasetItemId4,
      dataset_id: datasetId,
    });

    await createDatasetRunItemsCh([
      datasetRunItem1,
      datasetRunItem2,
      datasetRunItem3,
      datasetRunItem4,
    ]);

    const observation = createObservation({
      id: observationId,
      trace_id: traceId,
      project_id: projectId,
      start_time: new Date().getTime() - 1000 * 60 * 60, // minus 1 min
      end_time: new Date().getTime(),
    });
    const observation2 = createObservation({
      trace_id: traceId2,
      project_id: projectId,
      start_time: new Date().getTime() - 1000 * 60 * 60, // minus 1 min
      end_time: new Date().getTime(),
    });
    const observation3 = createObservation({
      trace_id: traceId2,
      project_id: projectId,
      start_time: new Date().getTime() - 1000 * 60 * 30,
      end_time: new Date().getTime(),
      total_cost: 200,
    });
    const observation4 = createObservation({
      trace_id: traceId3,
      project_id: projectId,
      start_time: new Date().getTime() - 1000 * 60 * 300,
      end_time: new Date().getTime(),
      total_cost: 50,
    });
    const observation5 = createObservation({
      trace_id: traceId4,
      project_id: projectId,
      start_time: new Date().getTime() - 1000,
      end_time: new Date().getTime(),
    });
    const observation6 = createObservation({
      trace_id: traceId,
      project_id: projectId,
      start_time: new Date().getTime() - 1000 * 60 * 60, // minus 1 min
      end_time: new Date().getTime(),
    });
    await createObservationsCh([
      observation,
      observation2,
      observation3,
      observation4,
      observation5,
      observation6,
    ]);
    const score = createTraceScore({
      id: scoreId,
      observation_id: observationId,
      trace_id: traceId,
      project_id: projectId,
      name: scoreName,
    });
    const score2 = createTraceScore({
      id: scoreId2,
      observation_id: null,
      trace_id: traceId,
      project_id: projectId,
      name: scoreName,
      value: 1,
      comment: "some other comment",
    });
    const observationId2 = v4(); // this one is not related to a run
    const anotherScoreName = v4();

    const score3 = createTraceScore({
      id: scoreId3,
      observation_id: observationId2,
      trace_id: traceId,
      project_id: projectId,
      name: anotherScoreName,
      value: 1,
      comment: "some other comment for non run related score",
    });
    await createScoresCh([score, score2, score3]);

    const limit = 10;
    const page = 0;

    let allRuns: any[] = [];
    let firstRun: any | undefined;

    await waitForExpect(async () => {
      // Get all runs from PostgreSQL and merge with ClickHouse metrics to maintain consistent count
      const [runsWithMetrics, allRunsBasicInfo] = await Promise.all([
        // Get runs that have metrics (only runs with dataset_run_items_rmt)
        getDatasetRunsTableMetricsCh({
          projectId: projectId,
          datasetId: datasetId,
          limit: limit,
          offset: page * limit,
        }),
        // Get basic info for all runs to ensure we return all runs, even those without dataset_run_items_rmt
        prisma.datasetRuns.findMany({
          where: {
            datasetId: datasetId,
            projectId: projectId,
          },
          select: {
            id: true,
            name: true,
            description: true,
            metadata: true,
            createdAt: true,
            datasetId: true,
            projectId: true,
          },
          take: limit,
          skip: page * limit,
          orderBy: {
            createdAt: "desc",
          },
        }),
      ]);

      // Create lookup map for runs that have metrics
      const metricsLookup = new Map<string, DatasetRunsMetrics>(
        runsWithMetrics.map((run) => [run.id, run]),
      );

      // Only fetch scores for runs that have metrics (runs without dataset_run_items_rmt won't have trace scores)
      const runsWithMetricsIds = runsWithMetrics.map((run) => run.id);
      const [traceScores, runScores] = await Promise.all([
        runsWithMetricsIds.length > 0
          ? getTraceScoresForDatasetRuns(projectId, runsWithMetricsIds)
          : [],
        getScoresForDatasetRuns({
          projectId: projectId,
          runIds: allRunsBasicInfo.map((run) => run.id),
          includeHasMetadata: true,
          excludeMetadata: false,
        }),
      ]);

      // Merge all runs: use metrics where available, defaults otherwise
      const runs = allRunsBasicInfo.map((run) => {
        const metrics = metricsLookup.get(run.id);

        return {
          ...run,
          // Use ClickHouse metrics if available, otherwise use defaults for runs without dataset_run_items_rmt
          countRunItems: metrics?.countRunItems ?? 0,
          avgTotalCost: metrics?.avgTotalCost ?? null,
          avgLatency: metrics?.avgLatency ?? null,
          scores: aggregateScores(
            traceScores.filter((s) => s.datasetRunId === run.id),
          ),
          runScores: aggregateScores(
            runScores.filter((s) => s.datasetRunId === run.id),
          ),
        };
      });

      allRuns = runs;
      expect(allRuns).toHaveLength(2);

      firstRun = allRuns.find((run) => run.id === datasetRunId);
      expect(firstRun).toBeDefined();
      if (!firstRun) {
        throw new Error("first run is not defined");
      }
      expect(firstRun.id).toEqual(datasetRunId);

      expect(firstRun.description).toBeNull();
      expect(firstRun.metadata).toEqual({});

      expect(firstRun.avgLatency).toBeGreaterThanOrEqual(10800);
      expect(firstRun.avgTotalCost?.toString()).toStrictEqual("275");
    }, 10_000);

    const expectedObject = {
      [`${scoreName.replaceAll("-", "_")}-API-NUMERIC`]: {
        type: "NUMERIC",
        values: expect.arrayContaining([1, 100.5]),
        average: 50.75,
        id: undefined,
        comment: undefined,
        hasMetadata: undefined,
      },
      [`${anotherScoreName.replaceAll("-", "_")}-API-NUMERIC`]: {
        id: score3.id,
        type: "NUMERIC",
        values: expect.arrayContaining([1]),
        average: 1,
        comment: "some other comment for non run related score",
        hasMetadata: true,
      },
    };

    expect(firstRun.scores).toEqual(expectedObject);

    const secondRun = allRuns.find((run) => run.id === datasetRun2Id);

    expect(secondRun).toBeDefined();
    if (!secondRun) {
      throw new Error("second run is not defined");
    }

    expect(secondRun.id).toEqual(datasetRun2Id);
    expect(secondRun.description).toBeNull();
    expect(secondRun.metadata).toEqual({});
    expect(secondRun.avgLatency).toBeGreaterThanOrEqual(1);
    expect(secondRun.avgLatency).toBeLessThanOrEqual(1.002);
    expect(secondRun.avgTotalCost?.toString()).toStrictEqual("300");

    expect(JSON.stringify(secondRun.scores)).toEqual(JSON.stringify({}));
  }, 10_000);

  it("should test that dataset runs can link to the same traces", async () => {
    const datasetId = v4();

    await prisma.dataset.create({
      data: {
        id: datasetId,
        name: v4(),
        projectId: projectId,
      },
    });
    const datasetRunId = v4();
    const datasetRun2Id = v4();
    await prisma.datasetRuns.create({
      data: {
        id: datasetRunId,
        name: v4(),
        datasetId,
        metadata: {},
        projectId,
      },
    });

    await prisma.datasetRuns.create({
      data: {
        id: datasetRun2Id,
        name: v4(),
        datasetId,
        metadata: {},
        projectId,
      },
    });

    const datasetItemId = v4();

    await prisma.datasetItem.create({
      data: {
        id: datasetItemId,
        datasetId,
        metadata: {},
        projectId,
      },
    });

    const datasetRunItemId = v4();
    const datasetRunItemId2 = v4();
    const traceId = v4();
    const scoreId = v4();

    const datasetRunItem1 = createDatasetRunItem({
      id: datasetRunItemId,
      dataset_run_id: datasetRunId,
      observation_id: null,
      trace_id: traceId,
      project_id: projectId,
      dataset_item_id: datasetItemId,
      dataset_id: datasetId,
    });

    const datasetRunItem2 = createDatasetRunItem({
      id: datasetRunItemId2,
      dataset_run_id: datasetRun2Id,
      observation_id: null,
      trace_id: traceId,
      project_id: projectId,
      dataset_item_id: datasetItemId,
      dataset_id: datasetId,
    });

    await createDatasetRunItemsCh([datasetRunItem1, datasetRunItem2]);

    const scoreName = v4();
    const score = createTraceScore({
      id: scoreId,
      observation_id: null,
      trace_id: traceId,
      project_id: projectId,
      name: scoreName,
    });

    await createScoresCh([score]);

    const limit = 10;
    const page = 0;

    // Get all runs from PostgreSQL and merge with ClickHouse metrics to maintain consistent count
    const [runsWithMetrics, allRunsBasicInfo] = await Promise.all([
      // Get runs that have metrics (only runs with dataset_run_items_rmt)
      getDatasetRunsTableMetricsCh({
        projectId: projectId,
        datasetId: datasetId,
        limit: limit,
        offset: isPresent(page) && isPresent(limit) ? page * limit : undefined,
      }),
      // Get basic info for all runs to ensure we return all runs, even those without dataset_run_items_rmt
      prisma.datasetRuns.findMany({
        where: {
          datasetId: datasetId,
          projectId: projectId,
        },
        select: {
          id: true,
          name: true,
          description: true,
          metadata: true,
          createdAt: true,
          datasetId: true,
          projectId: true,
        },
        ...(isPresent(limit) && {
          take: limit,
        }),
        ...(isPresent(page) &&
          isPresent(limit) && {
            skip: page * limit,
          }),
        orderBy: {
          createdAt: "desc",
        },
      }),
    ]);

    // Create lookup map for runs that have metrics
    const metricsLookup = new Map<string, DatasetRunsMetrics>(
      runsWithMetrics.map((run) => [run.id, run]),
    );

    // Only fetch scores for runs that have metrics (runs without dataset_run_items_rmt won't have trace scores)
    const runsWithMetricsIds = runsWithMetrics.map((run) => run.id);
    const [traceScores, runScores] = await Promise.all([
      runsWithMetricsIds.length > 0
        ? getTraceScoresForDatasetRuns(projectId, runsWithMetricsIds)
        : [],
      getScoresForDatasetRuns({
        projectId: projectId,
        runIds: allRunsBasicInfo.map((run) => run.id),
        includeHasMetadata: true,
        excludeMetadata: false,
      }),
    ]);

    // Merge all runs: use metrics where available, defaults otherwise
    const allRuns = allRunsBasicInfo.map((run) => {
      const metrics = metricsLookup.get(run.id);

      return {
        ...run,
        // Use ClickHouse metrics if available, otherwise use defaults for runs without dataset_run_items_rmt
        countRunItems: metrics?.countRunItems ?? 0,
        avgTotalCost: metrics?.avgTotalCost ?? null,
        avgLatency: metrics?.avgLatency ?? null,
        scores: aggregateScores(
          traceScores.filter((s) => s.datasetRunId === run.id),
        ),
        runScores: aggregateScores(
          runScores.filter((s) => s.datasetRunId === run.id),
        ),
      };
    });

    expect(allRuns).toHaveLength(2);

    const firstRun = allRuns.find((run) => run.id === datasetRunId);
    expect(firstRun).toBeDefined();
    if (!firstRun) {
      throw new Error("first run is not defined");
    }
    expect(firstRun.id).toEqual(datasetRunId);

    expect(firstRun.description).toBeNull();
    expect(firstRun.metadata).toEqual({});

    expect(firstRun.avgLatency).toBeGreaterThanOrEqual(0);
    expect(firstRun.avgTotalCost?.toString()).toStrictEqual("0");

    const expectedObject = {
      [`${scoreName.replaceAll("-", "_")}-API-NUMERIC`]: {
        id: score.id,
        type: "NUMERIC",
        values: expect.arrayContaining([100.5]),
        average: 100.5,
        comment: "comment",
        // createScore adds metadata to the score
        hasMetadata: true,
      },
    };

    expect(firstRun.scores).toEqual(expectedObject);

    const secondRun = allRuns.find((run) => run.id === datasetRun2Id);

    expect(secondRun).toBeDefined();
    if (!secondRun) {
      throw new Error("second run is not defined");
    }

    expect(secondRun.id).toEqual(datasetRun2Id);
    expect(secondRun.description).toBeNull();
    expect(secondRun.metadata).toEqual({});
    expect(secondRun.avgLatency).toEqual(0);
    expect(secondRun.avgTotalCost?.toString()).toStrictEqual("0");

    expect(firstRun.scores).toEqual(expectedObject);
  });

  it("should fetch dataset run items for UI", async () => {
    const datasetId = v4();

    await prisma.dataset.create({
      data: {
        id: datasetId,
        name: v4(),
        projectId: projectId,
      },
    });
    const datasetRunId = v4();
    await prisma.datasetRuns.create({
      data: {
        id: datasetRunId,
        name: v4(),
        datasetId,
        metadata: {},
        projectId,
      },
    });

    const datasetItemId = v4();
    await prisma.datasetItem.create({
      data: {
        id: datasetItemId,
        datasetId,
        metadata: {},
        projectId,
      },
    });

    const datasetItemId2 = v4();
    await prisma.datasetItem.create({
      data: {
        id: datasetItemId2,
        datasetId,
        metadata: {},
        projectId,
      },
    });

    const datasetRunItemId1 = v4();
    const traceId1 = v4();

    const datasetRunItem1 = createDatasetRunItem({
      id: datasetRunItemId1,
      dataset_run_id: datasetRunId,
      observation_id: null,
      trace_id: traceId1,
      project_id: projectId,
      dataset_item_id: datasetItemId,
      dataset_id: datasetId,
    });

    const traceId2 = v4();
    const observationId = v4();
    const datasetRunItemId2 = v4();

    const datasetRunItem2 = createDatasetRunItem({
      id: datasetRunItemId2,
      dataset_run_id: datasetRunId,
      observation_id: observationId,
      trace_id: traceId2,
      project_id: projectId,
      dataset_item_id: datasetItemId2,
      dataset_id: datasetId,
    });

    await createDatasetRunItemsCh([datasetRunItem1, datasetRunItem2]);

    const trace1 = createTrace({
      id: traceId1,
      project_id: projectId,
    });

    const trace2 = createTrace({
      id: traceId2,
      project_id: projectId,
    });

    await createTracesCh([trace1, trace2]);

    const observation = createObservation({
      id: observationId,
      trace_id: traceId2,
      project_id: projectId,
      start_time: new Date().getTime() - 1000 * 60 * 60, // minus 1 min
      end_time: new Date().getTime(),
    });

    const observation2 = createObservation({
      trace_id: traceId1,
    });

    await createObservationsCh([observation]);

    const score = createTraceScore({
      observation_id: observation2.id,
      trace_id: traceId2,
      project_id: projectId,
    });

    await createScoresCh([score]);

    const runItems = await getDatasetRunItemsByDatasetIdCh({
      projectId: projectId,
      datasetId: datasetId,
      filter: [],
      // ensure consistent ordering with datasets.baseDatasetItemByDatasetId
      // CH run items are created in reverse order as postgres execution path
      // can be refactored once we switch to CH only implementation
      orderBy: [
        {
          column: "createdAt",
          order: "ASC",
        },
        { column: "datasetItemId", order: "DESC" },
      ],
      limit: 10,
      offset: 0,
    });

    const runItemNameMap = runItems.reduce(
      (map, item) => {
        map[item.id] = item.datasetRunName;
        return map;
      },
      {} as Record<string, string>,
    );

    const enrichedRunItems = (
      await getRunItemsByRunIdOrItemId(
        projectId,
        runItems.map((runItem) => ({
          id: runItem.id,
          traceId: runItem.traceId,
          observationId: runItem.observationId,
          createdAt: runItem.createdAt,
          updatedAt: runItem.updatedAt,
          projectId: runItem.projectId,
          datasetRunId: runItem.datasetRunId,
          datasetItemId: runItem.datasetItemId,
        })),
      )
    ).map((runItem) => ({
      ...runItem,
      datasetRunName: runItemNameMap[runItem.id],
    }));

    expect(enrichedRunItems).toHaveLength(2);

    const firstRunItem = enrichedRunItems.find(
      (runItem) => runItem.id === datasetRunItemId1,
    );
    expect(firstRunItem).toBeDefined();
    if (!firstRunItem) {
      throw new Error("first run item is not defined");
    }

    expect(firstRunItem.id).toEqual(datasetRunItemId1);
    expect(firstRunItem.datasetItemId).toEqual(datasetItemId);
    expect(firstRunItem.observation).toBeUndefined();
    expect(firstRunItem.trace).toBeDefined();
    expect(firstRunItem.trace?.id).toEqual(traceId1);

    const secondRunItem = enrichedRunItems.find(
      (runItem) => runItem.id === datasetRunItemId2,
    );
    expect(secondRunItem).toBeDefined();
    if (!secondRunItem) {
      throw new Error("second run item is not defined");
    }

    expect(secondRunItem.id).toEqual(datasetRunItemId2);
    expect(secondRunItem.datasetItemId).toEqual(datasetItemId2);
    expect(secondRunItem.trace?.id).toEqual(traceId2);
    expect(secondRunItem.observation?.id).toEqual(observationId);

    const expectedObject = {
      [`${score.name.replaceAll("-", "_")}-API-NUMERIC`]: {
        id: score.id,
        type: "NUMERIC",
        values: expect.arrayContaining([100.5]),
        average: 100.5,
        comment: "comment",
        // createScore adds metadata to the score
        hasMetadata: true,
      },
    };

    expect(secondRunItem.scores).toEqual(expectedObject);
  });

  it("should fetch dataset run items for UI with missing tracing data", async () => {
    const datasetId = v4();

    await prisma.dataset.create({
      data: {
        id: datasetId,
        name: v4(),
        projectId: projectId,
      },
    });
    const datasetRunId = v4();
    await prisma.datasetRuns.create({
      data: {
        id: datasetRunId,
        name: v4(),
        datasetId,
        metadata: {},
        projectId,
      },
    });

    const datasetItemId = v4();
    await prisma.datasetItem.create({
      data: {
        id: datasetItemId,
        datasetId,
        metadata: {},
        projectId,
      },
    });

    const datasetItemId2 = v4();
    await prisma.datasetItem.create({
      data: {
        id: datasetItemId2,
        datasetId,
        metadata: {},
        projectId,
      },
    });

    const datasetRunItemId = v4();
    const traceId = v4();

    const datasetRunItem1 = createDatasetRunItem({
      id: datasetRunItemId,
      dataset_run_id: datasetRunId,
      trace_id: traceId,
      project_id: projectId,
      dataset_item_id: datasetItemId,
      dataset_id: datasetId,
    });

    const traceId2 = v4();
    const observationId = v4();
    const datasetRunItemId2 = v4();

    const datasetRunItem2 = createDatasetRunItem({
      id: datasetRunItemId2,
      dataset_run_id: datasetRunId,
      trace_id: traceId2,
      project_id: projectId,
      dataset_item_id: datasetItemId2,
      observation_id: observationId,
      dataset_id: datasetId,
    });

    await createDatasetRunItemsCh([datasetRunItem1, datasetRunItem2]);

    const runItems = await getDatasetRunItemsByDatasetIdCh({
      projectId: projectId,
      datasetId: datasetId,
      filter: [],
      // ensure consistent ordering with datasets.baseDatasetItemByDatasetId
      // CH run items are created in reverse order as postgres execution path
      // can be refactored once we switch to CH only implementation
      orderBy: [
        {
          column: "createdAt",
          order: "ASC",
        },
        { column: "datasetItemId", order: "DESC" },
      ],
      limit: 2,
      offset: 0,
    });

    const runItemNameMap = runItems.reduce(
      (map, item) => {
        map[item.id] = item.datasetRunName;
        return map;
      },
      {} as Record<string, string>,
    );

    const enrichedRunItems = (
      await getRunItemsByRunIdOrItemId(
        projectId,
        runItems.map((runItem) => ({
          id: runItem.id,
          traceId: runItem.traceId,
          observationId: runItem.observationId,
          createdAt: runItem.createdAt,
          updatedAt: runItem.updatedAt,
          projectId: runItem.projectId,
          datasetRunId: runItem.datasetRunId,
          datasetItemId: runItem.datasetItemId,
        })),
      )
    ).map((runItem) => ({
      ...runItem,
      datasetRunName: runItemNameMap[runItem.id],
    }));

    expect(enrichedRunItems).toHaveLength(2);

    const firstRunItem = enrichedRunItems.find(
      (run) => run.id === datasetRunItemId,
    );
    expect(firstRunItem).toBeDefined();
    if (!firstRunItem) {
      throw new Error("first run is not defined");
    }

    expect(firstRunItem.id).toEqual(datasetRunItemId);
    expect(firstRunItem.datasetItemId).toEqual(datasetItemId);
    expect(firstRunItem.observation).toBeUndefined();
    expect(firstRunItem.trace).toBeDefined();
    expect(firstRunItem.trace?.id).toEqual(traceId);

    const secondRunItem = enrichedRunItems.find(
      (run) => run.id === datasetRunItemId2,
    );
    expect(secondRunItem).toBeDefined();
    if (!secondRunItem) {
      throw new Error("secondRunItem is not defined");
    }

    expect(secondRunItem.id).toEqual(datasetRunItemId2);
    expect(secondRunItem.datasetItemId).toEqual(datasetItemId2);
    expect(secondRunItem.trace?.id).toEqual(traceId2);
    expect(secondRunItem.observation?.id).toEqual(observationId);
  });

  it("should fetch dataset items correctly", async () => {
    // Create test data in the database

    const datasetId = v4();

    await prisma.dataset.create({
      data: {
        id: datasetId,
        name: v4(),
        projectId: projectId,
      },
    });

    const traceId1 = v4();
    const traceId2 = v4();
    const observationId2 = v4();

    const datasetItemId = v4();
    await prisma.datasetItem.create({
      data: {
        id: datasetItemId,
        datasetId,
        metadata: {},
        projectId,
        sourceTraceId: traceId1,
      },
    });

    const datasetItemId2 = v4();
    await prisma.datasetItem.create({
      data: {
        id: datasetItemId2,
        datasetId,
        metadata: {},
        projectId,
        sourceTraceId: traceId2,
        sourceObservationId: observationId2,
      },
    });

    const datasetItemId3 = v4();
    await prisma.datasetItem.create({
      data: {
        id: datasetItemId3,
        datasetId,
        metadata: {},
        projectId,
      },
    });

    const observation = createObservation({
      id: observationId2,
      trace_id: traceId2,
      project_id: projectId,
      start_time: new Date().getTime() - 1000 * 60 * 60, // minus 1 min
      end_time: new Date().getTime(),
    });

    await createObservationsCh([observation]);

    const trace1 = createTrace({
      id: traceId1,
      project_id: projectId,
    });
    const trace2 = createTrace({
      id: traceId2,
      project_id: projectId,
    });

    await createTracesCh([trace1, trace2]);

    const input = {
      projectId: projectId,
      datasetId: datasetId,
      limit: 10,
      page: 0,
      prisma: prisma,
      filter: [],
    };

    const result = await fetchDatasetItems(input);

    expect(result.totalDatasetItems).toEqual(3);
    expect(result.datasetItems).toHaveLength(3);

    const firstDatasetItem = result.datasetItems.find(
      (item) => item.id === datasetItemId,
    );
    expect(firstDatasetItem).toBeDefined();
    if (!firstDatasetItem) {
      throw new Error("firstDatasetItem is not defined");
    }
    expect(firstDatasetItem.sourceTraceId).toEqual(traceId1);
    expect(firstDatasetItem.sourceObservationId).toBeNull();

    const secondDatasetItem = result.datasetItems.find(
      (item) => item.id === datasetItemId2,
    );
    expect(secondDatasetItem).toBeDefined();
    if (!secondDatasetItem) {
      throw new Error("secondDatasetItem is not defined");
    }
    expect(secondDatasetItem.sourceTraceId).toEqual(traceId2);
    expect(secondDatasetItem.sourceObservationId).toEqual(observationId2);

    const thirdDatasetItem = result.datasetItems.find(
      (item) => item.id === datasetItemId3,
    );
    expect(thirdDatasetItem).toBeDefined();
    if (!thirdDatasetItem) {
      throw new Error("thirdDatasetItem is not defined");
    }
    expect(thirdDatasetItem.sourceTraceId).toBeNull();
    expect(thirdDatasetItem.sourceObservationId).toBeNull();
  });

  it("should filter dataset items by metadata key `key`", async () => {
    const datasetId = v4();

    await prisma.dataset.create({
      data: {
        id: datasetId,
        name: v4(),
        projectId: projectId,
      },
    });
    const datasetItemId1 = v4();
    const datasetItemId2 = v4();
    await prisma.datasetItem.create({
      data: {
        id: datasetItemId1,
        datasetId,
        metadata: {},
        projectId,
      },
    });

    await prisma.datasetItem.create({
      data: {
        id: datasetItemId2,
        datasetId,
        projectId,
        metadata: {
          key: "value",
        },
      },
    });

    const input = {
      projectId: projectId,
      datasetId: datasetId,
      limit: 10,
      page: 0,
      prisma: prisma,
      filter: [
        {
          column: "metadata",
          type: "stringObject" as const,
          key: "key",
          operator: "=" as const,
          value: "value",
        },
      ],
    };

    const result = await fetchDatasetItems(input);

    expect(result.totalDatasetItems).toEqual(1);
    expect(result.datasetItems).toHaveLength(1);

    // expect all dataset items to have the metadata key `key`
    expect(
      result.datasetItems.every(
        (item) =>
          !!item.metadata &&
          typeof item.metadata === "object" &&
          "key" in item.metadata,
      ),
    ).toBe(true);
  });

  describe("Dataset Items Search", () => {
    let datasetId: string;

    beforeEach(async () => {
      // Create a new dataset for each test to ensure isolation
      datasetId = v4();
      await prisma.dataset.create({
        data: {
          id: datasetId,
          name: `test-dataset-${datasetId}`,
          projectId: projectId,
        },
      });
    });

    afterEach(async () => {
      // Clean up dataset items and dataset after each test
      await prisma.datasetItem.deleteMany({
        where: { datasetId, projectId },
      });
      await prisma.dataset.delete({
        where: { id_projectId: { id: datasetId, projectId } },
      });
    });

    describe("ID Search Type", () => {
      it("should find dataset items by ID using ID search type", async () => {
        // Create test dataset items with known IDs
        const specificId = "test-item-123-langfuse";
        const anotherSpecificId = "test-item-456-openai";

        await prisma.datasetItem.create({
          data: {
            id: specificId,
            datasetId,
            projectId,
            input: {
              text: "What is Langfuse used for in machine learning projects?",
            },
            expectedOutput: {
              text: "Langfuse is used for LLM observability and tracing",
            },
            metadata: { category: "general" },
          },
        });

        await prisma.datasetItem.create({
          data: {
            id: anotherSpecificId,
            datasetId,
            projectId,
            input: {
              text: "How do you integrate OpenAI with your application?",
            },
            expectedOutput: {
              text: "You can integrate OpenAI using their Python SDK",
            },
            metadata: { category: "integration" },
          },
        });

        await prisma.datasetItem.create({
          data: {
            id: v4(),
            datasetId,
            projectId,
            input: { text: "What are the benefits of using vector databases?" },
            expectedOutput: {
              text: "Vector databases enable semantic search capabilities",
            },
            metadata: { category: "technical" },
          },
        });

        // Test search by partial ID
        const searchResults = await fetchDatasetItems({
          projectId,
          datasetId,
          limit: 10,
          page: 0,
          prisma,
          filter: [],
          searchQuery: "langfuse",
          searchType: ["id"],
        });

        expect(searchResults.totalDatasetItems).toEqual(1);
        expect(searchResults.datasetItems).toHaveLength(1);
        expect(searchResults.datasetItems[0].id).toEqual(specificId);
      });

      it("should perform case insensitive ID search", async () => {
        const specificId = "test-ITEM-OpenAI-Integration";

        await prisma.datasetItem.create({
          data: {
            id: specificId,
            datasetId,
            projectId,
            input: { text: "OpenAI integration question" },
            expectedOutput: { text: "OpenAI integration answer" },
            metadata: { category: "api" },
          },
        });

        // Test case insensitive search
        const searchResults = await fetchDatasetItems({
          projectId,
          datasetId,
          limit: 10,
          page: 0,
          prisma,
          filter: [],
          searchQuery: "openai", // lowercase search
          searchType: ["id"],
        });

        expect(searchResults.totalDatasetItems).toEqual(1);
        expect(searchResults.datasetItems[0].id).toEqual(specificId);
      });
    });

    describe("Content Search Type", () => {
      it("should find dataset items by searching in input field", async () => {
        // Create test dataset items with searchable input content
        await prisma.datasetItem.create({
          data: {
            id: v4(),
            datasetId,
            projectId,
            input: {
              text: "What is Langfuse used for in machine learning projects?",
            },
            expectedOutput: {
              text: "Langfuse is used for LLM observability and tracing",
            },
            metadata: { category: "general" },
          },
        });

        await prisma.datasetItem.create({
          data: {
            id: v4(),
            datasetId,
            projectId,
            input: {
              text: "How do you integrate OpenAI with your application?",
            },
            expectedOutput: {
              text: "You can integrate OpenAI using their Python SDK",
            },
            metadata: { category: "integration" },
          },
        });

        await prisma.datasetItem.create({
          data: {
            id: v4(),
            datasetId,
            projectId,
            input: { text: "What are the benefits of using vector databases?" },
            expectedOutput: {
              text: "Vector databases enable semantic search capabilities",
            },
            metadata: { category: "technical" },
          },
        });

        // Test content search in input field
        const searchResults = await fetchDatasetItems({
          projectId,
          datasetId,
          limit: 10,
          page: 0,
          prisma,
          filter: [],
          searchQuery: "Langfuse",
          searchType: ["content"],
        });

        expect(searchResults.totalDatasetItems).toEqual(1);
        expect(searchResults.datasetItems).toHaveLength(1);
        expect(searchResults.datasetItems[0].input).toEqual({
          text: "What is Langfuse used for in machine learning projects?",
        });
      });

      it("should find dataset items by searching in expectedOutput field", async () => {
        await prisma.datasetItem.create({
          data: {
            id: v4(),
            datasetId,
            projectId,
            input: { question: "What is the primary purpose of this tool?" },
            expectedOutput: {
              text: "Langfuse is a powerful observability platform for LLM applications",
            },
            metadata: { type: "explanation" },
          },
        });

        await prisma.datasetItem.create({
          data: {
            id: v4(),
            datasetId,
            projectId,
            input: { question: "How do you monitor AI applications?" },
            expectedOutput: {
              text: "You can use monitoring tools and dashboards",
            },
            metadata: { type: "how-to" },
          },
        });

        // Test content search in expectedOutput field
        const searchResults = await fetchDatasetItems({
          projectId,
          datasetId,
          limit: 10,
          page: 0,
          prisma,
          filter: [],
          searchQuery: "observability platform",
          searchType: ["content"],
        });

        expect(searchResults.totalDatasetItems).toEqual(1);
        expect(searchResults.datasetItems).toHaveLength(1);
        expect(searchResults.datasetItems[0].expectedOutput).toEqual({
          text: "Langfuse is a powerful observability platform for LLM applications",
        });
      });

      it("should find dataset items by searching in metadata field", async () => {
        await prisma.datasetItem.create({
          data: {
            id: v4(),
            datasetId,
            projectId,
            input: { question: "What is customer support automation?" },
            expectedOutput: {
              answer: "Automated systems handle customer inquiries",
            },
            metadata: {
              domain: "customer service automation",
              tags: ["support", "automation", "chatbot"],
              complexity: "medium",
            },
          },
        });

        await prisma.datasetItem.create({
          data: {
            id: v4(),
            datasetId,
            projectId,
            input: { question: "How to build a recommendation system?" },
            expectedOutput: {
              answer:
                "Use collaborative filtering and content-based approaches",
            },
            metadata: {
              domain: "machine learning",
              tags: ["ml", "recommendations"],
              complexity: "high",
            },
          },
        });

        // Test content search in metadata field
        const searchResults = await fetchDatasetItems({
          projectId,
          datasetId,
          limit: 10,
          page: 0,
          prisma,
          filter: [],
          searchQuery: "customer service automation",
          searchType: ["content"],
        });

        expect(searchResults.totalDatasetItems).toEqual(1);
        expect(searchResults.datasetItems).toHaveLength(1);
        expect(searchResults.datasetItems[0].metadata).toEqual({
          domain: "customer service automation",
          tags: ["support", "automation", "chatbot"],
          complexity: "medium",
        });
      });
    });

    describe("Case Insensitive Search", () => {
      beforeEach(async () => {
        // Create test data with mixed case content
        await prisma.datasetItem.create({
          data: {
            id: v4(),
            datasetId,
            projectId,
            input: { text: "How to configure OpenAI API keys?" },
            expectedOutput: {
              text: "Store API keys securely using environment variables",
            },
            metadata: { category: "Security", priority: "HIGH" },
          },
        });

        await prisma.datasetItem.create({
          data: {
            id: v4(),
            datasetId,
            projectId,
            input: { text: "What are the best practices for API security?" },
            expectedOutput: {
              text: "Use HTTPS, validate inputs, and implement rate limiting",
            },
            metadata: { category: "security", priority: "high" },
          },
        });
      });

      it("should perform case insensitive search in input field", async () => {
        const searchResults = await fetchDatasetItems({
          projectId,
          datasetId,
          limit: 10,
          page: 0,
          prisma,
          searchQuery: "openai",
          searchType: ["content"],
          filter: [],
        });

        expect(searchResults.totalDatasetItems).toEqual(1);
        expect(searchResults.datasetItems[0].input).toEqual({
          text: "How to configure OpenAI API keys?",
        });
      });

      it("should perform case insensitive search in expectedOutput field", async () => {
        const searchResults = await fetchDatasetItems({
          projectId,
          datasetId,
          limit: 10,
          page: 0,
          prisma,
          searchQuery: "HTTPS",
          searchType: ["content"],
          filter: [],
        });

        expect(searchResults.totalDatasetItems).toEqual(1);
        expect(searchResults.datasetItems[0].expectedOutput).toEqual({
          text: "Use HTTPS, validate inputs, and implement rate limiting",
        });
      });

      it("should perform case insensitive search in metadata values", async () => {
        const searchResults = await fetchDatasetItems({
          projectId,
          datasetId,
          limit: 10,
          page: 0,
          prisma,
          searchQuery: "security",
          searchType: ["content"],
          filter: [],
        });

        // Should find both items (one with "Security" and one with "security")
        expect(searchResults.totalDatasetItems).toEqual(2);
        expect(searchResults.datasetItems[0].metadata).toHaveProperty(
          "category",
          "security",
        );
      });
    });

    describe("Complex JSON Search", () => {
      beforeEach(async () => {
        // Create test data with complex nested JSON structures
        await prisma.datasetItem.create({
          data: {
            id: v4(),
            datasetId,
            projectId,
            input: {
              conversation: {
                messages: [
                  { role: "user", content: "What is machine learning?" },
                  {
                    role: "assistant",
                    content: "ML is a subset of AI that learns from data",
                  },
                ],
                context: "educational discussion",
              },
            },
            expectedOutput: {
              response: {
                text: "Machine learning enables computers to learn patterns from data",
                confidence: 0.95,
                tags: ["education", "AI", "machine learning"],
              },
            },
            metadata: {
              domain: "artificial intelligence",
              complexity: "beginner",
              topics: ["supervised learning", "unsupervised learning"],
            },
          },
        });

        await prisma.datasetItem.create({
          data: {
            id: v4(),
            datasetId,
            projectId,
            input: {
              query: "Explain neural networks",
              parameters: {
                temperature: 0.7,
                max_tokens: 150,
              },
            },
            expectedOutput: {
              response: {
                text: "Neural networks are computational models inspired by biological neurons",
                confidence: 0.88,
                tags: ["deep learning", "neural networks"],
              },
            },
            metadata: {
              domain: "deep learning",
              complexity: "intermediate",
              topics: ["neural networks", "backpropagation"],
            },
          },
        });
      });

      it("should search within nested JSON input structures", async () => {
        const searchResults = await fetchDatasetItems({
          projectId,
          datasetId,
          limit: 10,
          page: 0,
          prisma,
          searchQuery: "educational discussion",
          searchType: ["content"],
          filter: [],
        });

        expect(searchResults.totalDatasetItems).toEqual(1);
        expect(searchResults.datasetItems[0].input).toHaveProperty(
          "conversation",
        );
        expect(
          (searchResults.datasetItems[0].input as any).conversation.context,
        ).toBe("educational discussion");
      });

      it("should search within nested JSON expectedOutput structures", async () => {
        const searchResults = await fetchDatasetItems({
          projectId,
          datasetId,
          limit: 10,
          page: 0,
          prisma,
          searchQuery: "biological neurons",
          searchType: ["content"],
          filter: [],
        });

        expect(searchResults.totalDatasetItems).toEqual(1);
        expect(searchResults.datasetItems[0].expectedOutput).toHaveProperty(
          "response",
        );
        expect(
          (searchResults.datasetItems[0].expectedOutput as any).response.text,
        ).toContain("biological neurons");
      });

      it("should search in metadata array values", async () => {
        const searchResults = await fetchDatasetItems({
          projectId,
          datasetId,
          limit: 10,
          page: 0,
          prisma,
          filter: [
            {
              column: "metadata",
              type: "stringObject",
              key: "topics",
              operator: "contains",
              value: "supervised learning",
            },
          ],
        });

        expect(searchResults.totalDatasetItems).toEqual(1);
        expect(
          (searchResults.datasetItems[0].metadata as any).topics,
        ).toContain("supervised learning");
      });
    });

    describe("Search with No Matches", () => {
      beforeEach(async () => {
        await prisma.datasetItem.create({
          data: {
            id: v4(),
            datasetId,
            projectId,
            input: { question: "What is Python programming?" },
            expectedOutput: {
              answer: "Python is a versatile programming language",
            },
            metadata: { language: "python", level: "beginner" },
          },
        });
      });

      it("should return empty results when search term is not found", async () => {
        const searchResults = await fetchDatasetItems({
          projectId,
          datasetId,
          limit: 10,
          page: 0,
          prisma,
          searchQuery: "nonexistent content",
          searchType: ["content"],
          filter: [],
        });

        expect(searchResults.totalDatasetItems).toEqual(0);
        expect(searchResults.datasetItems).toHaveLength(0);
      });

      it("should return empty results when metadata key does not exist", async () => {
        const searchResults = await fetchDatasetItems({
          projectId,
          datasetId,
          limit: 10,
          page: 0,
          prisma,
          filter: [
            {
              column: "metadata",
              type: "stringObject",
              key: "nonexistent_key",
              operator: "=",
              value: "any_value",
            },
          ],
        });

        expect(searchResults.totalDatasetItems).toEqual(0);
        expect(searchResults.datasetItems).toHaveLength(0);
      });

      it("should return empty results when metadata value does not match", async () => {
        const searchResults = await fetchDatasetItems({
          projectId,
          datasetId,
          limit: 10,
          page: 0,
          prisma,
          filter: [
            {
              column: "metadata",
              type: "stringObject",
              key: "language",
              operator: "=",
              value: "javascript", // looking for javascript but item has python
            },
          ],
        });

        expect(searchResults.totalDatasetItems).toEqual(0);
        expect(searchResults.datasetItems).toHaveLength(0);
      });
    });

    describe("Multiple Search Criteria", () => {
      beforeEach(async () => {
        await prisma.datasetItem.create({
          data: {
            id: v4(),
            datasetId,
            projectId,
            input: {
              text: "How to use Langfuse for monitoring LLM applications?",
            },
            expectedOutput: {
              text: "Langfuse provides comprehensive observability for AI applications",
            },
            metadata: {
              category: "observability",
              tool: "langfuse",
              priority: "high",
            },
          },
        });

        await prisma.datasetItem.create({
          data: {
            id: v4(),
            datasetId,
            projectId,
            input: {
              text: "What are the key features of AI monitoring tools?",
            },
            expectedOutput: {
              text: "Key features include tracing, metrics, and error tracking",
            },
            metadata: {
              category: "observability",
              tool: "general",
              priority: "medium",
            },
          },
        });

        await prisma.datasetItem.create({
          data: {
            id: v4(),
            datasetId,
            projectId,
            input: { text: "How to implement logging in Python applications?" },
            expectedOutput: {
              text: "Use Python's logging module for structured logging",
            },
            metadata: { category: "logging", tool: "python", priority: "low" },
          },
        });
      });

      it("should filter by multiple metadata criteria", async () => {
        const searchResults = await fetchDatasetItems({
          projectId,
          datasetId,
          limit: 10,
          page: 0,
          prisma,
          filter: [
            {
              column: "metadata",
              type: "stringObject",
              key: "category",
              operator: "=",
              value: "observability",
            },
            {
              column: "metadata",
              type: "stringObject",
              key: "tool",
              operator: "=",
              value: "langfuse",
            },
          ],
        });

        expect(searchResults.totalDatasetItems).toEqual(1);
        expect(searchResults.datasetItems[0].input).toEqual({
          text: "How to use Langfuse for monitoring LLM applications?",
        });
      });

      it("should combine content search with metadata filtering", async () => {
        const searchResults = await fetchDatasetItems({
          projectId,
          datasetId,
          limit: 10,
          page: 0,
          prisma,
          searchQuery: "monitoring",
          searchType: ["content"],
          filter: [
            {
              column: "metadata",
              type: "stringObject",
              key: "priority",
              operator: "=",
              value: "high",
            },
          ],
        });

        expect(searchResults.totalDatasetItems).toEqual(1);
        expect(searchResults.datasetItems[0].input).toEqual({
          text: "How to use Langfuse for monitoring LLM applications?",
        });
      });

      it("should return items matching any of multiple content search terms", async () => {
        // Note: This tests OR logic if the search implementation supports it
        // For now, testing sequential filters that narrow down results
        const langfuseResults = await fetchDatasetItems({
          projectId,
          datasetId,
          limit: 10,
          page: 0,
          prisma,
          searchQuery: "Langfuse",
          searchType: ["content"],
          filter: [],
        });

        const pythonResults = await fetchDatasetItems({
          projectId,
          datasetId,
          limit: 10,
          page: 0,
          prisma,
          searchQuery: "Python",
          searchType: ["content"],
          filter: [],
        });

        expect(langfuseResults.totalDatasetItems).toEqual(1);
        expect(pythonResults.totalDatasetItems).toEqual(1);
        expect(langfuseResults.datasetItems[0].id).not.toEqual(
          pythonResults.datasetItems[0].id,
        );
      });
    });

    describe("Edge Cases and Special Characters", () => {
      beforeEach(async () => {
        await prisma.datasetItem.create({
          data: {
            id: v4(),
            datasetId,
            projectId,
            input: {
              text: 'Search for "quoted text" and special chars: @#$%^&*()',
            },
            expectedOutput: {
              text: "Handle special characters properly in search queries",
            },
            metadata: {
              special_key: "value with spaces and symbols: @#$",
              "key-with-dashes": "dash-separated-value",
              "key.with.dots": "dot.separated.value",
            },
          },
        });

        await prisma.datasetItem.create({
          data: {
            id: v4(),
            datasetId,
            projectId,
            input: { text: "Normal text without special characters" },
            expectedOutput: { text: "Regular response without special chars" },
            metadata: { category: "normal", type: "standard" },
          },
        });
      });

      it("should handle search with special characters", async () => {
        const searchResults = await fetchDatasetItems({
          projectId,
          datasetId,
          limit: 10,
          page: 0,
          prisma,
          searchQuery: "@#$%",
          searchType: ["content"],
          filter: [],
        });

        expect(searchResults.totalDatasetItems).toEqual(1);
        expect(searchResults.datasetItems[0].input).toEqual({
          text: 'Search for "quoted text" and special chars: @#$%^&*()',
        });
      });

      it("should handle metadata keys with special characters", async () => {
        const filterResults = await fetchDatasetItems({
          projectId,
          datasetId,
          limit: 10,
          page: 0,
          prisma,
          filter: [
            {
              column: "metadata",
              type: "stringObject",
              key: "key-with-dashes",
              operator: "=",
              value: "dash-separated-value",
            },
          ],
        });

        expect(filterResults.totalDatasetItems).toEqual(1);
        expect(
          (filterResults.datasetItems[0].metadata as any)["key-with-dashes"],
        ).toBe("dash-separated-value");

        const searchResults = await fetchDatasetItems({
          searchQuery: "dash-separated-value",
          searchType: ["content"],
          projectId,
          datasetId,
          limit: 10,
          page: 0,
          prisma,
          filter: [],
        });

        expect(searchResults.totalDatasetItems).toEqual(1);
        expect(
          (searchResults.datasetItems[0].metadata as any)["key-with-dashes"],
        ).toBe("dash-separated-value");
      });

      it("should handle empty search terms gracefully", async () => {
        const searchResults = await fetchDatasetItems({
          projectId,
          datasetId,
          limit: 10,
          page: 0,
          prisma,
          searchQuery: "",
          searchType: ["content"],
          filter: [],
        });

        // Empty search should return all items (depending on implementation)
        expect(searchResults.totalDatasetItems).toBeGreaterThanOrEqual(0);
      });
    });

    describe("Performance and Pagination", () => {
      beforeEach(async () => {
        // Create multiple dataset items for pagination testing
        const items = [];
        for (let i = 1; i <= 25; i++) {
          items.push({
            id: v4(),
            datasetId,
            projectId,
            input: { text: `Sample question ${i} about data processing` },
            expectedOutput: {
              text: `Sample answer ${i} about data handling techniques`,
            },
            metadata: {
              sequence: i,
              category: i % 2 === 0 ? "even" : "odd",
              topic: "data processing",
            },
          });
        }

        await prisma.datasetItem.createMany({ data: items });
      });

      it("should handle pagination with search results", async () => {
        // First page
        const firstPage = await fetchDatasetItems({
          projectId,
          datasetId,
          limit: 10,
          page: 0,
          prisma,
          searchQuery: "data processing",
          searchType: ["content"],
          filter: [],
        });

        expect(firstPage.totalDatasetItems).toEqual(25);
        expect(firstPage.datasetItems).toHaveLength(10);

        // Second page
        const secondPage = await fetchDatasetItems({
          projectId,
          datasetId,
          limit: 10,
          page: 1,
          prisma,
          searchQuery: "data processing",
          searchType: ["content"],
          filter: [],
        });

        expect(secondPage.totalDatasetItems).toEqual(25);
        expect(secondPage.datasetItems).toHaveLength(10);

        // Third page
        const thirdPage = await fetchDatasetItems({
          projectId,
          datasetId,
          limit: 10,
          page: 2,
          prisma,
          searchQuery: "data processing",
          searchType: ["content"],
          filter: [],
        });

        expect(thirdPage.totalDatasetItems).toEqual(25);
        expect(thirdPage.datasetItems).toHaveLength(5); // Remaining items

        // Verify no duplicates across pages
        const allItemIds = [
          ...firstPage.datasetItems.map((item) => item.id),
          ...secondPage.datasetItems.map((item) => item.id),
          ...thirdPage.datasetItems.map((item) => item.id),
        ];
        const uniqueIds = new Set(allItemIds);
        expect(uniqueIds.size).toEqual(25);
      });

      it("should maintain consistent ordering across paginated search results", async () => {
        const firstPage = await fetchDatasetItems({
          projectId,
          datasetId,
          limit: 5,
          page: 0,
          prisma,
          filter: [
            {
              column: "metadata",
              type: "stringObject",
              key: "category",
              operator: "=",
              value: "even",
            },
          ],
        });

        const secondPage = await fetchDatasetItems({
          projectId,
          datasetId,
          limit: 5,
          page: 1,
          prisma,
          filter: [
            {
              column: "metadata",
              type: "stringObject",
              key: "category",
              operator: "=",
              value: "even",
            },
          ],
        });

        // Verify items are properly ordered (assuming descending creation order)
        expect(firstPage.datasetItems).toHaveLength(5);
        expect(secondPage.datasetItems).toHaveLength(5);

        // Check that items are in consistent order
        const firstPageSequences = firstPage.datasetItems.map(
          (item) => (item.metadata as any).sequence,
        );
        const secondPageSequences = secondPage.datasetItems.map(
          (item) => (item.metadata as any).sequence,
        );

        // All sequences should be different between pages
        const overlap = firstPageSequences.filter((seq) =>
          secondPageSequences.includes(seq),
        );
        expect(overlap).toHaveLength(0);
      });
    });
  });
});<|MERGE_RESOLUTION|>--- conflicted
+++ resolved
@@ -4,16 +4,12 @@
   createObservationsCh,
   createScoresCh,
   createTracesCh,
-<<<<<<< HEAD
-} from "@langfuse/shared/server";
-=======
   type DatasetRunsMetrics,
   getDatasetRunItemsByDatasetIdCh,
   getDatasetRunsTableMetricsCh,
   getScoresForDatasetRuns,
   getTraceScoresForDatasetRuns,
-} from "@langfuse/shared/src/server";
->>>>>>> f47f6365
+} from "@langfuse/shared/server";
 import { v4 } from "uuid";
 import { prisma } from "@langfuse/shared/db";
 import {
