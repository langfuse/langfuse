import {
  createDatasetRunItem,
  createDatasetRunItemsCh,
  createObservationsCh,
  createScoresCh,
  createTracesCh,
  type DatasetRunsMetrics,
  getDatasetRunItemsByDatasetIdCh,
  getDatasetRunsTableMetricsCh,
  getScoresForDatasetRuns,
  getTraceScoresForDatasetRuns,
} from "@langfuse/shared/src/server";
import { v4 } from "uuid";
import { prisma } from "@langfuse/shared/src/db";
import {
  createObservation,
  createTraceScore,
  createTrace,
} from "@langfuse/shared/src/server";
import {
  fetchDatasetItems,
  getRunItemsByRunIdOrItemId,
} from "@/src/features/datasets/server/service";
import { aggregateScores } from "@/src/features/scores/lib/aggregateScores";
import { isPresent } from "@langfuse/shared";

const projectId = "7a88fb47-b4e2-43b8-a06c-a5ce950dc53a";

describe("Fetch datasets for UI presentation", () => {
  it("should fetch dataset runs for UI", async () => {
    const datasetId = v4();

    await prisma.dataset.create({
      data: {
        id: datasetId,
        name: v4(),
        projectId: projectId,
      },
    });
    const datasetRunId = v4();
    const datasetRun2Id = v4();
    await prisma.datasetRuns.create({
      data: {
        id: datasetRunId,
        name: v4(),
        datasetId,
        metadata: {},
        projectId,
      },
    });

    await prisma.datasetRuns.create({
      data: {
        id: datasetRun2Id,
        name: v4(),
        datasetId,
        metadata: {},
        projectId,
      },
    });

    const datasetItemId = v4();
    const datasetItemId2 = v4();
    const datasetItemId3 = v4();
    const datasetItemId4 = v4();

    await prisma.datasetItem.create({
      data: {
        id: datasetItemId,
        datasetId,
        metadata: {},
        projectId,
      },
    });

    await prisma.datasetItem.create({
      data: {
        id: datasetItemId2,
        datasetId,
        metadata: {},
        projectId,
      },
    });

    await prisma.datasetItem.create({
      data: {
        id: datasetItemId3,
        datasetId,
        metadata: {},
        projectId,
      },
    });

    await prisma.datasetItem.create({
      data: {
        id: datasetItemId4,
        datasetId,
        metadata: {},
        projectId,
      },
    });

    const datasetRunItemId = v4();
    const datasetRunItemId2 = v4();
    const datasetRunItemId3 = v4();
    const datasetRunItemId4 = v4();
    const observationId = v4();
    const traceId = v4();
    const traceId2 = v4();
    const traceId3 = v4();
    const traceId4 = v4();
    const scoreId = v4();
    const scoreId2 = v4();
    const scoreId3 = v4();
    const scoreName = v4();

    const datasetRunItem1 = createDatasetRunItem({
      id: datasetRunItemId,
      dataset_run_id: datasetRunId,
      observation_id: observationId,
      trace_id: traceId,
      project_id: projectId,
      dataset_item_id: datasetItemId,
      dataset_id: datasetId,
    });

    const datasetRunItem2 = createDatasetRunItem({
      id: datasetRunItemId2,
      dataset_run_id: datasetRunId,
      observation_id: null,
      trace_id: traceId2,
      project_id: projectId,
      dataset_item_id: datasetItemId2,
      dataset_id: datasetId,
    });

    const datasetRunItem3 = createDatasetRunItem({
      id: datasetRunItemId3,
      dataset_run_id: datasetRunId,
      observation_id: null,
      trace_id: traceId3,
      project_id: projectId,
      dataset_item_id: datasetItemId3,
      dataset_id: datasetId,
    });

    const datasetRunItem4 = createDatasetRunItem({
      id: datasetRunItemId4,
      dataset_run_id: datasetRun2Id,
      observation_id: null,
      trace_id: traceId4,
      project_id: projectId,
      dataset_item_id: datasetItemId4,
      dataset_id: datasetId,
    });

    await createDatasetRunItemsCh([
      datasetRunItem1,
      datasetRunItem2,
      datasetRunItem3,
      datasetRunItem4,
    ]);

    const observation = createObservation({
      id: observationId,
      trace_id: traceId,
      project_id: projectId,
      start_time: new Date().getTime() - 1000 * 60 * 60, // minus 1 min
      end_time: new Date().getTime(),
    });
    const observation2 = createObservation({
      trace_id: traceId2,
      project_id: projectId,
      start_time: new Date().getTime() - 1000 * 60 * 60, // minus 1 min
      end_time: new Date().getTime(),
    });
    const observation3 = createObservation({
      trace_id: traceId2,
      project_id: projectId,
      start_time: new Date().getTime() - 1000 * 60 * 30,
      end_time: new Date().getTime(),
      total_cost: 200,
    });
    const observation4 = createObservation({
      trace_id: traceId3,
      project_id: projectId,
      start_time: new Date().getTime() - 1000 * 60 * 300,
      end_time: new Date().getTime(),
      total_cost: 50,
    });
    const observation5 = createObservation({
      trace_id: traceId4,
      project_id: projectId,
      start_time: new Date().getTime() - 1000,
      end_time: new Date().getTime(),
    });
    const observation6 = createObservation({
      trace_id: traceId,
      project_id: projectId,
      start_time: new Date().getTime() - 1000 * 60 * 60, // minus 1 min
      end_time: new Date().getTime(),
    });
    await createObservationsCh([
      observation,
      observation2,
      observation3,
      observation4,
      observation5,
      observation6,
    ]);
    const score = createTraceScore({
      id: scoreId,
      observation_id: observationId,
      trace_id: traceId,
      project_id: projectId,
      name: scoreName,
    });
    const score2 = createTraceScore({
      id: scoreId2,
      observation_id: null,
      trace_id: traceId,
      project_id: projectId,
      name: scoreName,
      value: 1,
      comment: "some other comment",
    });
    const observationId2 = v4(); // this one is not related to a run
    const anotherScoreName = v4();

    const score3 = createTraceScore({
      id: scoreId3,
      observation_id: observationId2,
      trace_id: traceId,
      project_id: projectId,
      name: anotherScoreName,
      value: 1,
      comment: "some other comment for non run related score",
    });
    await createScoresCh([score, score2, score3]);

    const limit = 10;
    const page = 0;

    // Get all runs from PostgreSQL and merge with ClickHouse metrics to maintain consistent count
    const [runsWithMetrics, allRunsBasicInfo] = await Promise.all([
      // Get runs that have metrics (only runs with dataset_run_items_rmt)
      getDatasetRunsTableMetricsCh({
        projectId: projectId,
        datasetId: datasetId,
        limit: limit,
        offset: page * limit,
      }),
      // Get basic info for all runs to ensure we return all runs, even those without dataset_run_items_rmt
      prisma.datasetRuns.findMany({
        where: {
          datasetId: datasetId,
          projectId: projectId,
        },
        select: {
          id: true,
          name: true,
          description: true,
          metadata: true,
          createdAt: true,
          datasetId: true,
          projectId: true,
        },
        take: limit,
        skip: page * limit,
        orderBy: {
          createdAt: "desc",
        },
      }),
    ]);

    // Create lookup map for runs that have metrics
    const metricsLookup = new Map<string, DatasetRunsMetrics>(
      runsWithMetrics.map((run) => [run.id, run]),
    );

    // Only fetch scores for runs that have metrics (runs without dataset_run_items_rmt won't have trace scores)
    const runsWithMetricsIds = runsWithMetrics.map((run) => run.id);
    const [traceScores, runScores] = await Promise.all([
      runsWithMetricsIds.length > 0
        ? getTraceScoresForDatasetRuns(projectId, runsWithMetricsIds)
        : [],
      getScoresForDatasetRuns({
        projectId: projectId,
        runIds: allRunsBasicInfo.map((run) => run.id),
        includeHasMetadata: true,
        excludeMetadata: false,
      }),
    ]);

    // Merge all runs: use metrics where available, defaults otherwise
    const allRuns = allRunsBasicInfo.map((run) => {
      const metrics = metricsLookup.get(run.id);

      return {
        ...run,
        // Use ClickHouse metrics if available, otherwise use defaults for runs without dataset_run_items_rmt
        countRunItems: metrics?.countRunItems ?? 0,
        avgTotalCost: metrics?.avgTotalCost ?? null,
        avgLatency: metrics?.avgLatency ?? null,
        scores: aggregateScores(
          traceScores.filter((s) => s.datasetRunId === run.id),
        ),
        runScores: aggregateScores(
          runScores.filter((s) => s.datasetRunId === run.id),
        ),
      };
    });

    expect(allRuns).toHaveLength(2);

    const firstRun = allRuns.find((run) => run.id === datasetRunId);
    expect(firstRun).toBeDefined();
    if (!firstRun) {
      throw new Error("first run is not defined");
    }
    expect(firstRun.id).toEqual(datasetRunId);

    expect(firstRun.description).toBeNull();
    expect(firstRun.metadata).toEqual({});

    expect(firstRun.avgLatency).toBeGreaterThanOrEqual(10800);
    expect(firstRun.avgTotalCost?.toString()).toStrictEqual("275");

    const expectedObject = {
      [`${scoreName.replaceAll("-", "_")}-API-NUMERIC`]: {
        type: "NUMERIC",
        values: expect.arrayContaining([1, 100.5]),
        average: 50.75,
        id: undefined,
        comment: undefined,
        hasMetadata: undefined,
      },
      [`${anotherScoreName.replaceAll("-", "_")}-API-NUMERIC`]: {
        id: score3.id,
        type: "NUMERIC",
        values: expect.arrayContaining([1]),
        average: 1,
        comment: "some other comment for non run related score",
        hasMetadata: true,
      },
    };

    expect(firstRun.scores).toEqual(expectedObject);

    const secondRun = allRuns.find((run) => run.id === datasetRun2Id);

    expect(secondRun).toBeDefined();
    if (!secondRun) {
      throw new Error("second run is not defined");
    }

    expect(secondRun.id).toEqual(datasetRun2Id);
    expect(secondRun.description).toBeNull();
    expect(secondRun.metadata).toEqual({});
    expect(secondRun.avgLatency).toBeGreaterThanOrEqual(1);
    expect(secondRun.avgLatency).toBeLessThanOrEqual(1.002);
    expect(secondRun.avgTotalCost?.toString()).toStrictEqual("300");

    expect(JSON.stringify(secondRun.scores)).toEqual(JSON.stringify({}));
  });

  it("should test that dataset runs can link to the same traces", async () => {
    const datasetId = v4();

    await prisma.dataset.create({
      data: {
        id: datasetId,
        name: v4(),
        projectId: projectId,
      },
    });
    const datasetRunId = v4();
    const datasetRun2Id = v4();
    await prisma.datasetRuns.create({
      data: {
        id: datasetRunId,
        name: v4(),
        datasetId,
        metadata: {},
        projectId,
      },
    });

    await prisma.datasetRuns.create({
      data: {
        id: datasetRun2Id,
        name: v4(),
        datasetId,
        metadata: {},
        projectId,
      },
    });

    const datasetItemId = v4();

    await prisma.datasetItem.create({
      data: {
        id: datasetItemId,
        datasetId,
        metadata: {},
        projectId,
      },
    });

    const datasetRunItemId = v4();
    const datasetRunItemId2 = v4();
    const traceId = v4();
    const scoreId = v4();

    const datasetRunItem1 = createDatasetRunItem({
      id: datasetRunItemId,
      dataset_run_id: datasetRunId,
      observation_id: null,
      trace_id: traceId,
      project_id: projectId,
      dataset_item_id: datasetItemId,
      dataset_id: datasetId,
    });

    const datasetRunItem2 = createDatasetRunItem({
      id: datasetRunItemId2,
      dataset_run_id: datasetRun2Id,
      observation_id: null,
      trace_id: traceId,
      project_id: projectId,
      dataset_item_id: datasetItemId,
      dataset_id: datasetId,
    });

    await createDatasetRunItemsCh([datasetRunItem1, datasetRunItem2]);

    const scoreName = v4();
    const score = createTraceScore({
      id: scoreId,
      observation_id: null,
      trace_id: traceId,
      project_id: projectId,
      name: scoreName,
    });

    await createScoresCh([score]);

    const limit = 10;
    const page = 0;

    // Get all runs from PostgreSQL and merge with ClickHouse metrics to maintain consistent count
    const [runsWithMetrics, allRunsBasicInfo] = await Promise.all([
      // Get runs that have metrics (only runs with dataset_run_items_rmt)
      getDatasetRunsTableMetricsCh({
        projectId: projectId,
        datasetId: datasetId,
        limit: limit,
        offset: isPresent(page) && isPresent(limit) ? page * limit : undefined,
      }),
      // Get basic info for all runs to ensure we return all runs, even those without dataset_run_items_rmt
      prisma.datasetRuns.findMany({
        where: {
          datasetId: datasetId,
          projectId: projectId,
        },
        select: {
          id: true,
          name: true,
          description: true,
          metadata: true,
          createdAt: true,
          datasetId: true,
          projectId: true,
        },
        ...(isPresent(limit) && {
          take: limit,
        }),
        ...(isPresent(page) &&
          isPresent(limit) && {
            skip: page * limit,
          }),
        orderBy: {
          createdAt: "desc",
        },
      }),
    ]);

    // Create lookup map for runs that have metrics
    const metricsLookup = new Map<string, DatasetRunsMetrics>(
      runsWithMetrics.map((run) => [run.id, run]),
    );

    // Only fetch scores for runs that have metrics (runs without dataset_run_items_rmt won't have trace scores)
    const runsWithMetricsIds = runsWithMetrics.map((run) => run.id);
    const [traceScores, runScores] = await Promise.all([
      runsWithMetricsIds.length > 0
        ? getTraceScoresForDatasetRuns(projectId, runsWithMetricsIds)
        : [],
      getScoresForDatasetRuns({
        projectId: projectId,
        runIds: allRunsBasicInfo.map((run) => run.id),
        includeHasMetadata: true,
        excludeMetadata: false,
      }),
    ]);

    // Merge all runs: use metrics where available, defaults otherwise
    const allRuns = allRunsBasicInfo.map((run) => {
      const metrics = metricsLookup.get(run.id);

      return {
        ...run,
        // Use ClickHouse metrics if available, otherwise use defaults for runs without dataset_run_items_rmt
        countRunItems: metrics?.countRunItems ?? 0,
        avgTotalCost: metrics?.avgTotalCost ?? null,
        avgLatency: metrics?.avgLatency ?? null,
        scores: aggregateScores(
          traceScores.filter((s) => s.datasetRunId === run.id),
        ),
        runScores: aggregateScores(
          runScores.filter((s) => s.datasetRunId === run.id),
        ),
      };
    });

    expect(allRuns).toHaveLength(2);

    const firstRun = allRuns.find((run) => run.id === datasetRunId);
    expect(firstRun).toBeDefined();
    if (!firstRun) {
      throw new Error("first run is not defined");
    }
    expect(firstRun.id).toEqual(datasetRunId);

    expect(firstRun.description).toBeNull();
    expect(firstRun.metadata).toEqual({});

    expect(firstRun.avgLatency).toBeGreaterThanOrEqual(0);
    expect(firstRun.avgTotalCost?.toString()).toStrictEqual("0");

    const expectedObject = {
      [`${scoreName.replaceAll("-", "_")}-API-NUMERIC`]: {
        id: score.id,
        type: "NUMERIC",
        values: expect.arrayContaining([100.5]),
        average: 100.5,
        comment: "comment",
        // createScore adds metadata to the score
        hasMetadata: true,
      },
    };

    expect(firstRun.scores).toEqual(expectedObject);

    const secondRun = allRuns.find((run) => run.id === datasetRun2Id);

    expect(secondRun).toBeDefined();
    if (!secondRun) {
      throw new Error("second run is not defined");
    }

    expect(secondRun.id).toEqual(datasetRun2Id);
    expect(secondRun.description).toBeNull();
    expect(secondRun.metadata).toEqual({});
    expect(secondRun.avgLatency).toEqual(0);
    expect(secondRun.avgTotalCost?.toString()).toStrictEqual("0");

    expect(firstRun.scores).toEqual(expectedObject);
  });

  it("should fetch dataset run items for UI", async () => {
    const datasetId = v4();

    await prisma.dataset.create({
      data: {
        id: datasetId,
        name: v4(),
        projectId: projectId,
      },
    });
    const datasetRunId = v4();
    await prisma.datasetRuns.create({
      data: {
        id: datasetRunId,
        name: v4(),
        datasetId,
        metadata: {},
        projectId,
      },
    });

    const datasetItemId = v4();
    await prisma.datasetItem.create({
      data: {
        id: datasetItemId,
        datasetId,
        metadata: {},
        projectId,
      },
    });

    const datasetItemId2 = v4();
    await prisma.datasetItem.create({
      data: {
        id: datasetItemId2,
        datasetId,
        metadata: {},
        projectId,
      },
    });

    const datasetRunItemId1 = v4();
    const traceId1 = v4();

    const datasetRunItem1 = createDatasetRunItem({
      id: datasetRunItemId1,
      dataset_run_id: datasetRunId,
      observation_id: null,
      trace_id: traceId1,
      project_id: projectId,
      dataset_item_id: datasetItemId,
      dataset_id: datasetId,
    });

    const traceId2 = v4();
    const observationId = v4();
    const datasetRunItemId2 = v4();

    const datasetRunItem2 = createDatasetRunItem({
      id: datasetRunItemId2,
      dataset_run_id: datasetRunId,
      observation_id: observationId,
      trace_id: traceId2,
      project_id: projectId,
      dataset_item_id: datasetItemId2,
      dataset_id: datasetId,
    });

    await createDatasetRunItemsCh([datasetRunItem1, datasetRunItem2]);

    const trace1 = createTrace({
      id: traceId1,
      project_id: projectId,
    });

    const trace2 = createTrace({
      id: traceId2,
      project_id: projectId,
    });

    await createTracesCh([trace1, trace2]);

    const observation = createObservation({
      id: observationId,
      trace_id: traceId2,
      project_id: projectId,
      start_time: new Date().getTime() - 1000 * 60 * 60, // minus 1 min
      end_time: new Date().getTime(),
    });

    const observation2 = createObservation({
      trace_id: traceId1,
    });

    await createObservationsCh([observation]);

    const score = createTraceScore({
      observation_id: observation2.id,
      trace_id: traceId2,
      project_id: projectId,
    });

    await createScoresCh([score]);

    const runItems = await getDatasetRunItemsByDatasetIdCh({
      projectId: projectId,
      datasetId: datasetId,
      filter: [],
      // ensure consistent ordering with datasets.baseDatasetItemByDatasetId
      // CH run items are created in reverse order as postgres execution path
      // can be refactored once we switch to CH only implementation
      orderBy: [
        {
          column: "createdAt",
          order: "ASC",
        },
        { column: "datasetItemId", order: "DESC" },
      ],
      limit: 10,
      offset: 0,
    });

    const runItemNameMap = runItems.reduce(
      (map, item) => {
        map[item.id] = item.datasetRunName;
        return map;
      },
      {} as Record<string, string>,
    );

    const enrichedRunItems = (
      await getRunItemsByRunIdOrItemId(
        projectId,
        runItems.map((runItem) => ({
          id: runItem.id,
          traceId: runItem.traceId,
          observationId: runItem.observationId,
          createdAt: runItem.createdAt,
          updatedAt: runItem.updatedAt,
          projectId: runItem.projectId,
          datasetRunId: runItem.datasetRunId,
          datasetItemId: runItem.datasetItemId,
        })),
      )
    ).map((runItem) => ({
      ...runItem,
      datasetRunName: runItemNameMap[runItem.id],
    }));

    expect(enrichedRunItems).toHaveLength(2);

    const firstRunItem = enrichedRunItems.find(
      (runItem) => runItem.id === datasetRunItemId1,
    );
    expect(firstRunItem).toBeDefined();
    if (!firstRunItem) {
      throw new Error("first run item is not defined");
    }

    expect(firstRunItem.id).toEqual(datasetRunItemId1);
    expect(firstRunItem.datasetItemId).toEqual(datasetItemId);
    expect(firstRunItem.observation).toBeUndefined();
    expect(firstRunItem.trace).toBeDefined();
    expect(firstRunItem.trace?.id).toEqual(traceId1);

    const secondRunItem = enrichedRunItems.find(
      (runItem) => runItem.id === datasetRunItemId2,
    );
    expect(secondRunItem).toBeDefined();
    if (!secondRunItem) {
      throw new Error("second run item is not defined");
    }

    expect(secondRunItem.id).toEqual(datasetRunItemId2);
    expect(secondRunItem.datasetItemId).toEqual(datasetItemId2);
    expect(secondRunItem.trace?.id).toEqual(traceId2);
    expect(secondRunItem.observation?.id).toEqual(observationId);

    const expectedObject = {
      [`${score.name.replaceAll("-", "_")}-API-NUMERIC`]: {
        id: score.id,
        type: "NUMERIC",
        values: expect.arrayContaining([100.5]),
        average: 100.5,
        comment: "comment",
        // createScore adds metadata to the score
        hasMetadata: true,
      },
    };

    expect(secondRunItem.scores).toEqual(expectedObject);
  });

  it("should fetch dataset run items for UI with missing tracing data", async () => {
    const datasetId = v4();

    await prisma.dataset.create({
      data: {
        id: datasetId,
        name: v4(),
        projectId: projectId,
      },
    });
    const datasetRunId = v4();
    await prisma.datasetRuns.create({
      data: {
        id: datasetRunId,
        name: v4(),
        datasetId,
        metadata: {},
        projectId,
      },
    });

    const datasetItemId = v4();
    await prisma.datasetItem.create({
      data: {
        id: datasetItemId,
        datasetId,
        metadata: {},
        projectId,
      },
    });

    const datasetItemId2 = v4();
    await prisma.datasetItem.create({
      data: {
        id: datasetItemId2,
        datasetId,
        metadata: {},
        projectId,
      },
    });

    const datasetRunItemId = v4();
    const traceId = v4();

    const datasetRunItem1 = createDatasetRunItem({
      id: datasetRunItemId,
      dataset_run_id: datasetRunId,
      trace_id: traceId,
      project_id: projectId,
      dataset_item_id: datasetItemId,
      dataset_id: datasetId,
    });

    const traceId2 = v4();
    const observationId = v4();
    const datasetRunItemId2 = v4();

    const datasetRunItem2 = createDatasetRunItem({
      id: datasetRunItemId2,
      dataset_run_id: datasetRunId,
      trace_id: traceId2,
      project_id: projectId,
      dataset_item_id: datasetItemId2,
      observation_id: observationId,
      dataset_id: datasetId,
    });

    await createDatasetRunItemsCh([datasetRunItem1, datasetRunItem2]);

    const runItems = await getDatasetRunItemsByDatasetIdCh({
      projectId: projectId,
      datasetId: datasetId,
      filter: [],
      // ensure consistent ordering with datasets.baseDatasetItemByDatasetId
      // CH run items are created in reverse order as postgres execution path
      // can be refactored once we switch to CH only implementation
      orderBy: [
        {
          column: "createdAt",
          order: "ASC",
        },
        { column: "datasetItemId", order: "DESC" },
      ],
      limit: 2,
      offset: 0,
    });

    const runItemNameMap = runItems.reduce(
      (map, item) => {
        map[item.id] = item.datasetRunName;
        return map;
      },
      {} as Record<string, string>,
    );

    const enrichedRunItems = (
      await getRunItemsByRunIdOrItemId(
        projectId,
        runItems.map((runItem) => ({
          id: runItem.id,
          traceId: runItem.traceId,
          observationId: runItem.observationId,
          createdAt: runItem.createdAt,
          updatedAt: runItem.updatedAt,
          projectId: runItem.projectId,
          datasetRunId: runItem.datasetRunId,
          datasetItemId: runItem.datasetItemId,
        })),
      )
    ).map((runItem) => ({
      ...runItem,
      datasetRunName: runItemNameMap[runItem.id],
    }));

    expect(enrichedRunItems).toHaveLength(2);

    const firstRunItem = enrichedRunItems.find(
      (run) => run.id === datasetRunItemId,
    );
    expect(firstRunItem).toBeDefined();
    if (!firstRunItem) {
      throw new Error("first run is not defined");
    }

    expect(firstRunItem.id).toEqual(datasetRunItemId);
    expect(firstRunItem.datasetItemId).toEqual(datasetItemId);
    expect(firstRunItem.observation).toBeUndefined();
    expect(firstRunItem.trace).toBeDefined();
    expect(firstRunItem.trace?.id).toEqual(traceId);

    const secondRunItem = enrichedRunItems.find(
      (run) => run.id === datasetRunItemId2,
    );
    expect(secondRunItem).toBeDefined();
    if (!secondRunItem) {
      throw new Error("secondRunItem is not defined");
    }

    expect(secondRunItem.id).toEqual(datasetRunItemId2);
    expect(secondRunItem.datasetItemId).toEqual(datasetItemId2);
    expect(secondRunItem.trace?.id).toEqual(traceId2);
    expect(secondRunItem.observation?.id).toEqual(observationId);
  });

  it("should fetch dataset items correctly", async () => {
    // Create test data in the database

    const datasetId = v4();

    await prisma.dataset.create({
      data: {
        id: datasetId,
        name: v4(),
        projectId: projectId,
      },
    });

    const traceId1 = v4();
    const traceId2 = v4();
    const observationId2 = v4();

    const datasetItemId = v4();
    await prisma.datasetItem.create({
      data: {
        id: datasetItemId,
        datasetId,
        metadata: {},
        projectId,
        sourceTraceId: traceId1,
      },
    });

    const datasetItemId2 = v4();
    await prisma.datasetItem.create({
      data: {
        id: datasetItemId2,
        datasetId,
        metadata: {},
        projectId,
        sourceTraceId: traceId2,
        sourceObservationId: observationId2,
      },
    });

    const datasetItemId3 = v4();
    await prisma.datasetItem.create({
      data: {
        id: datasetItemId3,
        datasetId,
        metadata: {},
        projectId,
      },
    });

    const observation = createObservation({
      id: observationId2,
      trace_id: traceId2,
      project_id: projectId,
      start_time: new Date().getTime() - 1000 * 60 * 60, // minus 1 min
      end_time: new Date().getTime(),
    });

    await createObservationsCh([observation]);

    const trace1 = createTrace({
      id: traceId1,
      project_id: projectId,
    });
    const trace2 = createTrace({
      id: traceId2,
      project_id: projectId,
    });

    await createTracesCh([trace1, trace2]);

    const input = {
      projectId: projectId,
      datasetId: datasetId,
      limit: 10,
      page: 0,
      prisma: prisma,
      filter: [],
    };

    const result = await fetchDatasetItems(input);

    expect(result.totalDatasetItems).toEqual(3);
    expect(result.datasetItems).toHaveLength(3);

    const firstDatasetItem = result.datasetItems.find(
      (item) => item.id === datasetItemId,
    );
    expect(firstDatasetItem).toBeDefined();
    if (!firstDatasetItem) {
      throw new Error("firstDatasetItem is not defined");
    }
    expect(firstDatasetItem.sourceTraceId).toEqual(traceId1);
    expect(firstDatasetItem.sourceObservationId).toBeNull();

    const secondDatasetItem = result.datasetItems.find(
      (item) => item.id === datasetItemId2,
    );
    expect(secondDatasetItem).toBeDefined();
    if (!secondDatasetItem) {
      throw new Error("secondDatasetItem is not defined");
    }
    expect(secondDatasetItem.sourceTraceId).toEqual(traceId2);
    expect(secondDatasetItem.sourceObservationId).toEqual(observationId2);

    const thirdDatasetItem = result.datasetItems.find(
      (item) => item.id === datasetItemId3,
    );
    expect(thirdDatasetItem).toBeDefined();
    if (!thirdDatasetItem) {
      throw new Error("thirdDatasetItem is not defined");
    }
    expect(thirdDatasetItem.sourceTraceId).toBeNull();
    expect(thirdDatasetItem.sourceObservationId).toBeNull();
  });

  it("should filter dataset items by metadata key `key`", async () => {
    const datasetId = v4();

    await prisma.dataset.create({
      data: {
        id: datasetId,
        name: v4(),
        projectId: projectId,
      },
    });
    const datasetItemId1 = v4();
    const datasetItemId2 = v4();
    await prisma.datasetItem.create({
      data: {
        id: datasetItemId1,
        datasetId,
        metadata: {},
        projectId,
      },
    });

    await prisma.datasetItem.create({
      data: {
        id: datasetItemId2,
        datasetId,
        projectId,
        metadata: {
          key: "value",
        },
      },
    });

    const input = {
      projectId: projectId,
      datasetId: datasetId,
      limit: 10,
      page: 0,
      prisma: prisma,
      filter: [
        {
          column: "metadata",
          type: "stringObject" as const,
          key: "key",
          operator: "=" as const,
          value: "value",
        },
      ],
    };

    const result = await fetchDatasetItems(input);

    expect(result.totalDatasetItems).toEqual(1);
    expect(result.datasetItems).toHaveLength(1);

    // expect all dataset items to have the metadata key `key`
    expect(
      result.datasetItems.every(
        (item) =>
          !!item.metadata &&
          typeof item.metadata === "object" &&
          "key" in item.metadata,
      ),
    ).toBe(true);
  });
<<<<<<< HEAD

  describe("Dataset Items Search", () => {
    let datasetId: string;

    beforeEach(async () => {
      // Create a new dataset for each test to ensure isolation
      datasetId = v4();
      await prisma.dataset.create({
        data: {
          id: datasetId,
          name: `test-dataset-${datasetId}`,
          projectId: projectId,
        },
      });
    });

    afterEach(async () => {
      // Clean up dataset items and dataset after each test
      await prisma.datasetItem.deleteMany({
        where: { datasetId, projectId },
      });
      await prisma.dataset.delete({
        where: { id_projectId: { id: datasetId, projectId } },
      });
    });

    describe("ID Search Type", () => {
      it("should find dataset items by ID using ID search type", async () => {
        // Create test dataset items with known IDs
        const specificId = "test-item-123-langfuse";
        const anotherSpecificId = "test-item-456-openai";

        await prisma.datasetItem.create({
          data: {
            id: specificId,
            datasetId,
            projectId,
            input: {
              text: "What is Langfuse used for in machine learning projects?",
            },
            expectedOutput: {
              text: "Langfuse is used for LLM observability and tracing",
            },
            metadata: { category: "general" },
          },
        });

        await prisma.datasetItem.create({
          data: {
            id: anotherSpecificId,
            datasetId,
            projectId,
            input: {
              text: "How do you integrate OpenAI with your application?",
            },
            expectedOutput: {
              text: "You can integrate OpenAI using their Python SDK",
            },
            metadata: { category: "integration" },
          },
        });

        await prisma.datasetItem.create({
          data: {
            id: v4(),
            datasetId,
            projectId,
            input: { text: "What are the benefits of using vector databases?" },
            expectedOutput: {
              text: "Vector databases enable semantic search capabilities",
            },
            metadata: { category: "technical" },
          },
        });

        // Test search by partial ID
        const searchResults = await fetchDatasetItems({
          projectId,
          datasetId,
          limit: 10,
          page: 0,
          prisma,
          filter: [],
          searchQuery: "langfuse",
          searchType: ["id"],
        });

        expect(searchResults.totalDatasetItems).toEqual(1);
        expect(searchResults.datasetItems).toHaveLength(1);
        expect(searchResults.datasetItems[0].id).toEqual(specificId);
      });

      it("should perform case insensitive ID search", async () => {
        const specificId = "test-ITEM-OpenAI-Integration";

        await prisma.datasetItem.create({
          data: {
            id: specificId,
            datasetId,
            projectId,
            input: { text: "OpenAI integration question" },
            expectedOutput: { text: "OpenAI integration answer" },
            metadata: { category: "api" },
          },
        });

        // Test case insensitive search
        const searchResults = await fetchDatasetItems({
          projectId,
          datasetId,
          limit: 10,
          page: 0,
          prisma,
          filter: [],
          searchQuery: "openai", // lowercase search
          searchType: ["id"],
        });

        expect(searchResults.totalDatasetItems).toEqual(1);
        expect(searchResults.datasetItems[0].id).toEqual(specificId);
      });
    });

    describe("Content Search Type", () => {
      it("should find dataset items by searching in input field", async () => {
        // Create test dataset items with searchable input content
        await prisma.datasetItem.create({
          data: {
            id: v4(),
            datasetId,
            projectId,
            input: {
              text: "What is Langfuse used for in machine learning projects?",
            },
            expectedOutput: {
              text: "Langfuse is used for LLM observability and tracing",
            },
            metadata: { category: "general" },
          },
        });

        await prisma.datasetItem.create({
          data: {
            id: v4(),
            datasetId,
            projectId,
            input: {
              text: "How do you integrate OpenAI with your application?",
            },
            expectedOutput: {
              text: "You can integrate OpenAI using their Python SDK",
            },
            metadata: { category: "integration" },
          },
        });

        await prisma.datasetItem.create({
          data: {
            id: v4(),
            datasetId,
            projectId,
            input: { text: "What are the benefits of using vector databases?" },
            expectedOutput: {
              text: "Vector databases enable semantic search capabilities",
            },
            metadata: { category: "technical" },
          },
        });

        // Test content search in input field
        const searchResults = await fetchDatasetItems({
          projectId,
          datasetId,
          limit: 10,
          page: 0,
          prisma,
          filter: [],
          searchQuery: "Langfuse",
          searchType: ["content"],
        });

        expect(searchResults.totalDatasetItems).toEqual(1);
        expect(searchResults.datasetItems).toHaveLength(1);
        expect(searchResults.datasetItems[0].input).toEqual({
          text: "What is Langfuse used for in machine learning projects?",
        });
      });

      it("should find dataset items by searching in expectedOutput field", async () => {
        await prisma.datasetItem.create({
          data: {
            id: v4(),
            datasetId,
            projectId,
            input: { question: "What is the primary purpose of this tool?" },
            expectedOutput: {
              text: "Langfuse is a powerful observability platform for LLM applications",
            },
            metadata: { type: "explanation" },
          },
        });

        await prisma.datasetItem.create({
          data: {
            id: v4(),
            datasetId,
            projectId,
            input: { question: "How do you monitor AI applications?" },
            expectedOutput: {
              text: "You can use monitoring tools and dashboards",
            },
            metadata: { type: "how-to" },
          },
        });

        // Test content search in expectedOutput field
        const searchResults = await fetchDatasetItems({
          projectId,
          datasetId,
          limit: 10,
          page: 0,
          prisma,
          filter: [],
          searchQuery: "observability platform",
          searchType: ["content"],
        });

        expect(searchResults.totalDatasetItems).toEqual(1);
        expect(searchResults.datasetItems).toHaveLength(1);
        expect(searchResults.datasetItems[0].expectedOutput).toEqual({
          text: "Langfuse is a powerful observability platform for LLM applications",
        });
      });

      it("should find dataset items by searching in metadata field", async () => {
        await prisma.datasetItem.create({
          data: {
            id: v4(),
            datasetId,
            projectId,
            input: { question: "What is customer support automation?" },
            expectedOutput: {
              answer: "Automated systems handle customer inquiries",
            },
            metadata: {
              domain: "customer service automation",
              tags: ["support", "automation", "chatbot"],
              complexity: "medium",
            },
          },
        });

        await prisma.datasetItem.create({
          data: {
            id: v4(),
            datasetId,
            projectId,
            input: { question: "How to build a recommendation system?" },
            expectedOutput: {
              answer:
                "Use collaborative filtering and content-based approaches",
            },
            metadata: {
              domain: "machine learning",
              tags: ["ml", "recommendations"],
              complexity: "high",
            },
          },
        });

        // Test content search in metadata field
        const searchResults = await fetchDatasetItems({
          projectId,
          datasetId,
          limit: 10,
          page: 0,
          prisma,
          filter: [],
          searchQuery: "customer service automation",
          searchType: ["content"],
        });

        expect(searchResults.totalDatasetItems).toEqual(1);
        expect(searchResults.datasetItems).toHaveLength(1);
        expect(searchResults.datasetItems[0].metadata).toEqual({
          domain: "customer service automation",
          tags: ["support", "automation", "chatbot"],
          complexity: "medium",
        });
      });
    });

    describe("Case Insensitive Search", () => {
      beforeEach(async () => {
        // Create test data with mixed case content
        await prisma.datasetItem.create({
          data: {
            id: v4(),
            datasetId,
            projectId,
            input: { text: "How to configure OpenAI API keys?" },
            expectedOutput: {
              text: "Store API keys securely using environment variables",
            },
            metadata: { category: "Security", priority: "HIGH" },
          },
        });

        await prisma.datasetItem.create({
          data: {
            id: v4(),
            datasetId,
            projectId,
            input: { text: "What are the best practices for API security?" },
            expectedOutput: {
              text: "Use HTTPS, validate inputs, and implement rate limiting",
            },
            metadata: { category: "security", priority: "high" },
          },
        });
      });

      it("should perform case insensitive search in input field", async () => {
        const searchResults = await fetchDatasetItems({
          projectId,
          datasetId,
          limit: 10,
          page: 0,
          prisma,
          searchQuery: "openai",
          searchType: ["content"],
          filter: [],
        });

        expect(searchResults.totalDatasetItems).toEqual(1);
        expect(searchResults.datasetItems[0].input).toEqual({
          text: "How to configure OpenAI API keys?",
        });
      });

      it("should perform case insensitive search in expectedOutput field", async () => {
        const searchResults = await fetchDatasetItems({
          projectId,
          datasetId,
          limit: 10,
          page: 0,
          prisma,
          searchQuery: "HTTPS",
          searchType: ["content"],
          filter: [],
        });

        expect(searchResults.totalDatasetItems).toEqual(1);
        expect(searchResults.datasetItems[0].expectedOutput).toEqual({
          text: "Use HTTPS, validate inputs, and implement rate limiting",
        });
      });

      it("should perform case insensitive search in metadata values", async () => {
        const searchResults = await fetchDatasetItems({
          projectId,
          datasetId,
          limit: 10,
          page: 0,
          prisma,
          searchQuery: "security",
          searchType: ["content"],
          filter: [],
        });

        // Should find both items (one with "Security" and one with "security")
        expect(searchResults.totalDatasetItems).toEqual(2);
        expect(searchResults.datasetItems[0].metadata).toHaveProperty(
          "category",
          "security",
        );
      });
    });

    describe("Complex JSON Search", () => {
      beforeEach(async () => {
        // Create test data with complex nested JSON structures
        await prisma.datasetItem.create({
          data: {
            id: v4(),
            datasetId,
            projectId,
            input: {
              conversation: {
                messages: [
                  { role: "user", content: "What is machine learning?" },
                  {
                    role: "assistant",
                    content: "ML is a subset of AI that learns from data",
                  },
                ],
                context: "educational discussion",
              },
            },
            expectedOutput: {
              response: {
                text: "Machine learning enables computers to learn patterns from data",
                confidence: 0.95,
                tags: ["education", "AI", "machine learning"],
              },
            },
            metadata: {
              domain: "artificial intelligence",
              complexity: "beginner",
              topics: ["supervised learning", "unsupervised learning"],
            },
          },
        });

        await prisma.datasetItem.create({
          data: {
            id: v4(),
            datasetId,
            projectId,
            input: {
              query: "Explain neural networks",
              parameters: {
                temperature: 0.7,
                max_tokens: 150,
              },
            },
            expectedOutput: {
              response: {
                text: "Neural networks are computational models inspired by biological neurons",
                confidence: 0.88,
                tags: ["deep learning", "neural networks"],
              },
            },
            metadata: {
              domain: "deep learning",
              complexity: "intermediate",
              topics: ["neural networks", "backpropagation"],
            },
          },
        });
      });

      it("should search within nested JSON input structures", async () => {
        const searchResults = await fetchDatasetItems({
          projectId,
          datasetId,
          limit: 10,
          page: 0,
          prisma,
          searchQuery: "educational discussion",
          searchType: ["content"],
          filter: [],
        });

        expect(searchResults.totalDatasetItems).toEqual(1);
        expect(searchResults.datasetItems[0].input).toHaveProperty(
          "conversation",
        );
        expect(
          (searchResults.datasetItems[0].input as any).conversation.context,
        ).toBe("educational discussion");
      });

      it("should search within nested JSON expectedOutput structures", async () => {
        const searchResults = await fetchDatasetItems({
          projectId,
          datasetId,
          limit: 10,
          page: 0,
          prisma,
          searchQuery: "biological neurons",
          searchType: ["content"],
          filter: [],
        });

        expect(searchResults.totalDatasetItems).toEqual(1);
        expect(searchResults.datasetItems[0].expectedOutput).toHaveProperty(
          "response",
        );
        expect(
          (searchResults.datasetItems[0].expectedOutput as any).response.text,
        ).toContain("biological neurons");
      });

      it("should search in metadata array values", async () => {
        const searchResults = await fetchDatasetItems({
          projectId,
          datasetId,
          limit: 10,
          page: 0,
          prisma,
          filter: [
            {
              column: "metadata",
              type: "stringObject",
              key: "topics",
              operator: "contains",
              value: "supervised learning",
            },
          ],
        });

        expect(searchResults.totalDatasetItems).toEqual(1);
        expect(
          (searchResults.datasetItems[0].metadata as any).topics,
        ).toContain("supervised learning");
      });
    });

    describe("Search with No Matches", () => {
      beforeEach(async () => {
        await prisma.datasetItem.create({
          data: {
            id: v4(),
            datasetId,
            projectId,
            input: { question: "What is Python programming?" },
            expectedOutput: {
              answer: "Python is a versatile programming language",
            },
            metadata: { language: "python", level: "beginner" },
          },
        });
      });

      it("should return empty results when search term is not found", async () => {
        const searchResults = await fetchDatasetItems({
          projectId,
          datasetId,
          limit: 10,
          page: 0,
          prisma,
          searchQuery: "nonexistent content",
          searchType: ["content"],
          filter: [],
        });

        expect(searchResults.totalDatasetItems).toEqual(0);
        expect(searchResults.datasetItems).toHaveLength(0);
      });

      it("should return empty results when metadata key does not exist", async () => {
        const searchResults = await fetchDatasetItems({
          projectId,
          datasetId,
          limit: 10,
          page: 0,
          prisma,
          filter: [
            {
              column: "metadata",
              type: "stringObject",
              key: "nonexistent_key",
              operator: "=",
              value: "any_value",
            },
          ],
        });

        expect(searchResults.totalDatasetItems).toEqual(0);
        expect(searchResults.datasetItems).toHaveLength(0);
      });

      it("should return empty results when metadata value does not match", async () => {
        const searchResults = await fetchDatasetItems({
          projectId,
          datasetId,
          limit: 10,
          page: 0,
          prisma,
          filter: [
            {
              column: "metadata",
              type: "stringObject",
              key: "language",
              operator: "=",
              value: "javascript", // looking for javascript but item has python
            },
          ],
        });

        expect(searchResults.totalDatasetItems).toEqual(0);
        expect(searchResults.datasetItems).toHaveLength(0);
      });
    });

    describe("Multiple Search Criteria", () => {
      beforeEach(async () => {
        await prisma.datasetItem.create({
          data: {
            id: v4(),
            datasetId,
            projectId,
            input: {
              text: "How to use Langfuse for monitoring LLM applications?",
            },
            expectedOutput: {
              text: "Langfuse provides comprehensive observability for AI applications",
            },
            metadata: {
              category: "observability",
              tool: "langfuse",
              priority: "high",
            },
          },
        });

        await prisma.datasetItem.create({
          data: {
            id: v4(),
            datasetId,
            projectId,
            input: {
              text: "What are the key features of AI monitoring tools?",
            },
            expectedOutput: {
              text: "Key features include tracing, metrics, and error tracking",
            },
            metadata: {
              category: "observability",
              tool: "general",
              priority: "medium",
            },
          },
        });

        await prisma.datasetItem.create({
          data: {
            id: v4(),
            datasetId,
            projectId,
            input: { text: "How to implement logging in Python applications?" },
            expectedOutput: {
              text: "Use Python's logging module for structured logging",
            },
            metadata: { category: "logging", tool: "python", priority: "low" },
          },
        });
      });

      it("should filter by multiple metadata criteria", async () => {
        const searchResults = await fetchDatasetItems({
          projectId,
          datasetId,
          limit: 10,
          page: 0,
          prisma,
          filter: [
            {
              column: "metadata",
              type: "stringObject",
              key: "category",
              operator: "=",
              value: "observability",
            },
            {
              column: "metadata",
              type: "stringObject",
              key: "tool",
              operator: "=",
              value: "langfuse",
            },
          ],
        });

        expect(searchResults.totalDatasetItems).toEqual(1);
        expect(searchResults.datasetItems[0].input).toEqual({
          text: "How to use Langfuse for monitoring LLM applications?",
        });
      });

      it("should combine content search with metadata filtering", async () => {
        const searchResults = await fetchDatasetItems({
          projectId,
          datasetId,
          limit: 10,
          page: 0,
          prisma,
          searchQuery: "monitoring",
          searchType: ["content"],
          filter: [
            {
              column: "metadata",
              type: "stringObject",
              key: "priority",
              operator: "=",
              value: "high",
            },
          ],
        });

        expect(searchResults.totalDatasetItems).toEqual(1);
        expect(searchResults.datasetItems[0].input).toEqual({
          text: "How to use Langfuse for monitoring LLM applications?",
        });
      });

      it("should return items matching any of multiple content search terms", async () => {
        // Note: This tests OR logic if the search implementation supports it
        // For now, testing sequential filters that narrow down results
        const langfuseResults = await fetchDatasetItems({
          projectId,
          datasetId,
          limit: 10,
          page: 0,
          prisma,
          searchQuery: "Langfuse",
          searchType: ["content"],
          filter: [],
        });

        const pythonResults = await fetchDatasetItems({
          projectId,
          datasetId,
          limit: 10,
          page: 0,
          prisma,
          searchQuery: "Python",
          searchType: ["content"],
          filter: [],
        });

        expect(langfuseResults.totalDatasetItems).toEqual(1);
        expect(pythonResults.totalDatasetItems).toEqual(1);
        expect(langfuseResults.datasetItems[0].id).not.toEqual(
          pythonResults.datasetItems[0].id,
        );
      });
    });

    describe("Edge Cases and Special Characters", () => {
      beforeEach(async () => {
        await prisma.datasetItem.create({
          data: {
            id: v4(),
            datasetId,
            projectId,
            input: {
              text: 'Search for "quoted text" and special chars: @#$%^&*()',
            },
            expectedOutput: {
              text: "Handle special characters properly in search queries",
            },
            metadata: {
              special_key: "value with spaces and symbols: @#$",
              "key-with-dashes": "dash-separated-value",
              "key.with.dots": "dot.separated.value",
            },
          },
        });

        await prisma.datasetItem.create({
          data: {
            id: v4(),
            datasetId,
            projectId,
            input: { text: "Normal text without special characters" },
            expectedOutput: { text: "Regular response without special chars" },
            metadata: { category: "normal", type: "standard" },
          },
        });
      });

      it("should handle search with special characters", async () => {
        const searchResults = await fetchDatasetItems({
          projectId,
          datasetId,
          limit: 10,
          page: 0,
          prisma,
          searchQuery: "@#$%",
          searchType: ["content"],
          filter: [],
        });

        expect(searchResults.totalDatasetItems).toEqual(1);
        expect(searchResults.datasetItems[0].input).toEqual({
          text: 'Search for "quoted text" and special chars: @#$%^&*()',
        });
      });

      it("should handle metadata keys with special characters", async () => {
        const filterResults = await fetchDatasetItems({
          projectId,
          datasetId,
          limit: 10,
          page: 0,
          prisma,
          filter: [
            {
              column: "metadata",
              type: "stringObject",
              key: "key-with-dashes",
              operator: "=",
              value: "dash-separated-value",
            },
          ],
        });

        expect(filterResults.totalDatasetItems).toEqual(1);
        expect(
          (filterResults.datasetItems[0].metadata as any)["key-with-dashes"],
        ).toBe("dash-separated-value");

        const searchResults = await fetchDatasetItems({
          searchQuery: "dash-separated-value",
          searchType: ["content"],
          projectId,
          datasetId,
          limit: 10,
          page: 0,
          prisma,
          filter: [],
        });

        expect(searchResults.totalDatasetItems).toEqual(1);
        expect(
          (searchResults.datasetItems[0].metadata as any)["key-with-dashes"],
        ).toBe("dash-separated-value");
      });

      it("should handle empty search terms gracefully", async () => {
        const searchResults = await fetchDatasetItems({
          projectId,
          datasetId,
          limit: 10,
          page: 0,
          prisma,
          searchQuery: "",
          searchType: ["content"],
          filter: [],
        });

        // Empty search should return all items (depending on implementation)
        expect(searchResults.totalDatasetItems).toBeGreaterThanOrEqual(0);
      });
    });

    describe("Performance and Pagination", () => {
      beforeEach(async () => {
        // Create multiple dataset items for pagination testing
        const items = [];
        for (let i = 1; i <= 25; i++) {
          items.push({
            id: v4(),
            datasetId,
            projectId,
            input: { text: `Sample question ${i} about data processing` },
            expectedOutput: {
              text: `Sample answer ${i} about data handling techniques`,
            },
            metadata: {
              sequence: i,
              category: i % 2 === 0 ? "even" : "odd",
              topic: "data processing",
            },
          });
        }

        await prisma.datasetItem.createMany({ data: items });
      });

      it("should handle pagination with search results", async () => {
        // First page
        const firstPage = await fetchDatasetItems({
          projectId,
          datasetId,
          limit: 10,
          page: 0,
          prisma,
          searchQuery: "data processing",
          searchType: ["content"],
          filter: [],
        });

        expect(firstPage.totalDatasetItems).toEqual(25);
        expect(firstPage.datasetItems).toHaveLength(10);

        // Second page
        const secondPage = await fetchDatasetItems({
          projectId,
          datasetId,
          limit: 10,
          page: 1,
          prisma,
          searchQuery: "data processing",
          searchType: ["content"],
          filter: [],
        });

        expect(secondPage.totalDatasetItems).toEqual(25);
        expect(secondPage.datasetItems).toHaveLength(10);

        // Third page
        const thirdPage = await fetchDatasetItems({
          projectId,
          datasetId,
          limit: 10,
          page: 2,
          prisma,
          searchQuery: "data processing",
          searchType: ["content"],
          filter: [],
        });

        expect(thirdPage.totalDatasetItems).toEqual(25);
        expect(thirdPage.datasetItems).toHaveLength(5); // Remaining items

        // Verify no duplicates across pages
        const allItemIds = [
          ...firstPage.datasetItems.map((item) => item.id),
          ...secondPage.datasetItems.map((item) => item.id),
          ...thirdPage.datasetItems.map((item) => item.id),
        ];
        const uniqueIds = new Set(allItemIds);
        expect(uniqueIds.size).toEqual(25);
      });

      it("should maintain consistent ordering across paginated search results", async () => {
        const firstPage = await fetchDatasetItems({
          projectId,
          datasetId,
          limit: 5,
          page: 0,
          prisma,
          filter: [
            {
              column: "metadata",
              type: "stringObject",
              key: "category",
              operator: "=",
              value: "even",
            },
          ],
        });

        const secondPage = await fetchDatasetItems({
          projectId,
          datasetId,
          limit: 5,
          page: 1,
          prisma,
          filter: [
            {
              column: "metadata",
              type: "stringObject",
              key: "category",
              operator: "=",
              value: "even",
            },
          ],
        });

        // Verify items are properly ordered (assuming descending creation order)
        expect(firstPage.datasetItems).toHaveLength(5);
        expect(secondPage.datasetItems).toHaveLength(5);

        // Check that items are in consistent order
        const firstPageSequences = firstPage.datasetItems.map(
          (item) => (item.metadata as any).sequence,
        );
        const secondPageSequences = secondPage.datasetItems.map(
          (item) => (item.metadata as any).sequence,
        );

        // All sequences should be different between pages
        const overlap = firstPageSequences.filter((seq) =>
          secondPageSequences.includes(seq),
        );
        expect(overlap).toHaveLength(0);
      });
    });
  });
=======
>>>>>>> 27d43a7a
});<|MERGE_RESOLUTION|>--- conflicted
+++ resolved
@@ -1085,7 +1085,6 @@
       ),
     ).toBe(true);
   });
-<<<<<<< HEAD
 
   describe("Dataset Items Search", () => {
     let datasetId: string;
@@ -2059,6 +2058,4 @@
       });
     });
   });
-=======
->>>>>>> 27d43a7a
 });