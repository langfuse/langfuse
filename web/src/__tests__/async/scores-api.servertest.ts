--- conflicted
+++ resolved
@@ -43,12 +43,7 @@
         updated_at: Date.now(),
         event_ts: Date.now(),
         is_deleted: 0,
-<<<<<<< HEAD
-        environment: "production",
-      };
-=======
-      });
->>>>>>> b65b0e25
+      });
 
       await createScoresCh([score]);
 
