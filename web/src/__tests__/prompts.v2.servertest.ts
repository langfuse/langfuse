/** @jest-environment node */

import { prisma } from "@langfuse/shared/src/db";
import { makeAPICall, pruneDatabase } from "@/src/__tests__/test-utils";
import { v4 as uuidv4, v4 } from "uuid";
import {
  PromptSchema,
  PromptType,
  type ValidatedPrompt,
<<<<<<< HEAD
  type ChatMessage,
} from "@/src/features/prompts/server/utils/validation";
=======
  type Prompt,
} from "@langfuse/shared";
>>>>>>> a73156bb
import { parsePromptDependencyTags } from "@langfuse/shared";
import { generateId, nanoid } from "ai";

import { type PromptsMetaResponse } from "@/src/features/prompts/server/actions/getPromptsMeta";
import {
  createOrgProjectAndApiKey,
  getObservationById,
  MAX_PROMPT_NESTING_DEPTH,
  ChatMessageType,
} from "@langfuse/shared/src/server";
import { randomUUID } from "node:crypto";

const projectId = "7a88fb47-b4e2-43b8-a06c-a5ce950dc53a";
const baseURI = "/api/public/v2/prompts";

type CreatePromptInDBParams = {
  promptId?: string;
  name: string;
  prompt: string;
  labels: string[];
  version: number;
  config: any;
  projectId: string;
  createdBy: string;
  type?: PromptType;
  tags?: string[];
  createdAt?: Date;
  updatedAt?: Date;
};
const createPromptInDB = async (params: CreatePromptInDBParams) => {
  return await prisma.prompt.create({
    data: {
      id: params.promptId ?? uuidv4(),
      name: params.name,
      prompt: params.prompt,
      labels: params.labels,
      version: params.version,
      config: params.config,
      project: {
        connect: { id: params.projectId },
      },
      createdBy: params.createdBy,
      type: params.type,
      tags: params.tags,
      createdAt: params.createdAt,
      updatedAt: params.updatedAt,
    },
  });
};

const testPromptEquality = (
  promptParams: CreatePromptInDBParams,
  prompt: Prompt,
) => {
  if (promptParams.promptId) {
    expect(prompt.id).toBe(promptParams.promptId);
  }
  expect(prompt.name).toBe(promptParams.name);
  expect(prompt.prompt).toBe(promptParams.prompt);
  expect(prompt.type).toBe(promptParams.type ? promptParams.type : "text");
  expect(prompt.version).toBe(promptParams.version);
  expect(prompt.labels).toEqual(promptParams.labels);
  expect(prompt.createdBy).toBe(promptParams.createdBy);
  expect(prompt.config).toEqual(promptParams.config);
  expect(prompt.tags).toEqual([]);
  expect(prompt.resolutionGraph).toBeNull();
};

describe("/api/public/v2/prompts API Endpoint", () => {
  afterAll(pruneDatabase);

  describe("when fetching a prompt", () => {
    beforeAll(pruneDatabase);

    it("should return a 401 if key is invalid", async () => {
      const projectId = uuidv4();
      const response = await makeAPICall(
        "GET",
        baseURI,
        undefined,
        `Bearer ${projectId}`,
      );
      expect(response.status).toBe(401);

      const body = response.body;

      expect(body).toHaveProperty("error");
      // @ts-expect-error
      expect(body.error).toContain("Unauthorized");
    });

    it("should fetch a prompt", async () => {
      const promptId = uuidv4();
      const promptName = "promptName" + nanoid();
      const createPromptParams: CreatePromptInDBParams = {
        promptId: promptId,
        name: promptName,
        prompt: "prompt",
        labels: ["production"],
        version: 1,
        config: {
          temperature: 0.1,
        },
        projectId,
        createdBy: "user-1",
      };

      await createPromptInDB(createPromptParams);

      const fetchedPrompt = await makeAPICall<Prompt>(
        "GET",
        `${baseURI}/${encodeURIComponent(promptName)}`,
        undefined,
      );
      expect(fetchedPrompt.status).toBe(200);

      if (!isPrompt(fetchedPrompt.body)) {
        throw new Error("Expected body to be a prompt");
      }

      testPromptEquality(createPromptParams, fetchedPrompt.body);
    });

    it("should fetch a prompt with special characters", async () => {
      const promptName = "promptName?!+ =@#;" + nanoid();

      const createPromptParams: CreatePromptInDBParams = {
        name: promptName,
        prompt: "prompt",
        labels: ["production"],
        version: 1,
        config: {
          temperature: 0.1,
        },
        projectId,
        createdBy: "user-1",
      };

      await createPromptInDB(createPromptParams);

      const fetchedPrompt = await makeAPICall<Prompt>(
        "GET",
        `${baseURI}/${encodeURIComponent(promptName)}`,
        undefined,
      );
      expect(fetchedPrompt.status).toBe(200);

      if (!isPrompt(fetchedPrompt.body)) {
        throw new Error("Expected body to be a prompt");
      }

      testPromptEquality(createPromptParams, fetchedPrompt.body);
    });

    it("should fetch a prompt by version even if not production", async () => {
      const promptName = "nonProductionPrompt" + nanoid();

      const createPromptParams: CreatePromptInDBParams = {
        name: promptName,
        prompt: "prompt",
        labels: [],
        version: 1,
        config: {
          temperature: 0.1,
        },
        projectId,
        createdBy: "user-1",
      };

      await createPromptInDB(createPromptParams);

      const fetchedDefaultPrompt = await makeAPICall<Prompt>(
        "GET",
        `${baseURI}/${encodeURIComponent(promptName)}`,
        undefined,
      );
      expect(fetchedDefaultPrompt.status).toBe(404);

      const fetchedPrompt = await makeAPICall<Prompt>(
        "GET",
        `${baseURI}/${encodeURIComponent(promptName)}?version=1`,
        undefined,
      );

      if (!isPrompt(fetchedPrompt.body)) {
        throw new Error("Expected body to be a prompt");
      }

      testPromptEquality(createPromptParams, fetchedPrompt.body);
    });

    it("should fetch a prompt by label even if not production", async () => {
      const promptName = "nonProductionPrompt_" + nanoid();

      const createPromptParams: CreatePromptInDBParams = {
        name: promptName,
        prompt: "prompt",
        labels: ["dev"],
        version: 1,
        config: {
          temperature: 0.1,
        },
        projectId,
        createdBy: "user-1",
      };

      await createPromptInDB(createPromptParams);

      const fetchedDefaultPrompt = await makeAPICall<Prompt>(
        "GET",
        `${baseURI}/${encodeURIComponent(promptName)}`,
        undefined,
      );
      expect(fetchedDefaultPrompt.status).toBe(404);

      const fetchedPrompt = await makeAPICall<Prompt>(
        "GET",
        `${baseURI}/${encodeURIComponent(promptName)}?label=dev`,
        undefined,
      );

      if (!isPrompt(fetchedPrompt.body)) {
        throw new Error("Expected body to be a prompt");
      }

      testPromptEquality(createPromptParams, fetchedPrompt.body);
    });

    it("should fetch the latest prompt if label is latest", async () => {
      const promptName = "latestPrompt_" + nanoid();

      const productionPromptParams: CreatePromptInDBParams = {
        name: promptName,
        prompt: "prompt",
        labels: ["production"],
        version: 1,
        config: {
          temperature: 0.1,
        },
        projectId,
        createdBy: "user-1",
      };

      const latestPromptParams: CreatePromptInDBParams = {
        name: promptName,
        prompt: "prompt",
        labels: ["latest"],
        version: 2,
        config: {
          temperature: 0.1,
        },
        projectId,
        createdBy: "user-1",
      };

      await createPromptInDB(latestPromptParams);
      await createPromptInDB(productionPromptParams);

      const fetchedPrompt = await makeAPICall<Prompt>(
        "GET",
        `${baseURI}/${encodeURIComponent(promptName)}?label=latest`,
        undefined,
      );

      if (!isPrompt(fetchedPrompt.body)) {
        throw new Error("Expected body to be a prompt");
      }

      testPromptEquality(latestPromptParams, fetchedPrompt.body);

      const fetchedDefaultPrompt = await makeAPICall<Prompt>(
        "GET",
        `${baseURI}/${encodeURIComponent(promptName)}`,
        undefined,
      );

      expect(fetchedDefaultPrompt.status).toBe(200);

      if (!isPrompt(fetchedDefaultPrompt.body)) {
        throw new Error("Expected body to be a prompt");
      }

      testPromptEquality(productionPromptParams, fetchedDefaultPrompt.body);
    }),
      it("should fetch the production prompt if no version or label set", async () => {
        const promptName = "prompt_" + nanoid();

        const nonProductionPromptParams: CreatePromptInDBParams = {
          name: promptName,
          prompt: "prompt",
          labels: ["staging"],
          version: 1,
          config: {
            temperature: 0.1,
          },
          projectId,
          createdBy: "user-1",
        };

        const productionPromptParams: CreatePromptInDBParams = {
          name: promptName,
          prompt: "prompt",
          labels: ["production"],
          version: 2,
          config: {
            temperature: 0.1,
          },
          projectId,
          createdBy: "user-1",
        };

        await createPromptInDB(productionPromptParams);
        await createPromptInDB(nonProductionPromptParams);

        const fetchedPrompt = await makeAPICall<Prompt>(
          "GET",
          `${baseURI}/${encodeURIComponent(promptName)}`,
          undefined,
        );

        if (!isPrompt(fetchedPrompt.body)) {
          throw new Error("Expected body to be a prompt");
        }

        testPromptEquality(productionPromptParams, fetchedPrompt.body);
      });

    it("should return a 404 if prompt does not exist", async () => {
      const fetchedPrompt = await makeAPICall<Prompt>(
        "GET",
        `${baseURI}/${encodeURIComponent("random_prompt")}`,
        undefined,
      );

      expect(fetchedPrompt.status).toBe(404);
      expect(fetchedPrompt.body).toHaveProperty("error");
      // @ts-expect-error
      expect(fetchedPrompt.body.error).toContain("NotFound");
    });

    it("should relate generation to prompt", async () => {
      const promptName = "prompt-name" + nanoid();
      const traceId = v4();
      const generationId = v4();

      const promptId = uuidv4();

      await prisma.prompt.create({
        data: {
          id: promptId,
          name: promptName,
          prompt: "prompt",
          labels: ["production"],
          version: 1,
          project: {
            connect: { id: projectId },
          },
          createdBy: "user-1",
        },
      });

      const response = await makeAPICall("POST", "/api/public/ingestion", {
        metadata: {
          sdk_verion: "1.0.0",
          sdk_name: "python",
        },
        batch: [
          {
            id: v4(),
            type: "trace-create",
            timestamp: new Date().toISOString(),
            body: {
              id: traceId,
              name: "trace-name",
            },
          },
          {
            id: v4(),
            type: "generation-create",
            timestamp: new Date().toISOString(),
            body: {
              id: generationId,
              traceId: traceId,
              type: "GENERATION",
              name: "generation-name",
              promptName,
              promptVersion: 1,
            },
          },
        ],
      });

      expect(response.status).toBe(207);

      // Delay to allow for async processing
      await new Promise((resolve) => setTimeout(resolve, 500));

      const dbGeneration = await getObservationById({
        id: generationId,
        projectId,
      });

      expect(dbGeneration?.id).toBe(generationId);
      expect(dbGeneration?.promptId).toBe(promptId);
    });
  });

  describe("when creating a prompt", () => {
    beforeAll(pruneDatabase);

    it("should create and fetch a chat prompt", async () => {
      const promptName = "prompt-name" + nanoid();
      const chatMessages = [
        { role: "system", content: "You are a bot" },
        { role: "user", content: "What's up?" },
      ];
      const response = await makeAPICall("POST", baseURI, {
        name: promptName,
        prompt: chatMessages,
        type: "chat",
        labels: ["production"],
        commitMessage: "chore: setup initial prompt",
      });

      expect(response.status).toBe(201);

      const { body: fetchedPrompt } = await makeAPICall(
        "GET",
        `${baseURI}/${promptName}`,
        undefined,
      );

      const validatedPrompt = validatePrompt(fetchedPrompt);

      expect(validatedPrompt.name).toBe(promptName);
      expect(validatedPrompt.prompt).toEqual(chatMessages);
      expect(validatedPrompt.type).toBe("chat");
      expect(validatedPrompt.version).toBe(1);
      expect(validatedPrompt.labels).toEqual(["production", "latest"]);
      expect(validatedPrompt.createdBy).toBe("API");
      expect(validatedPrompt.config).toEqual({});
      expect(validatedPrompt.commitMessage).toBe("chore: setup initial prompt");
    });

    it("should create and fetch a chat prompt with message placeholders", async () => {
      const promptName = `prompt-name-message-placeholders${generateId()}`;
      const commitMessage = "feat: add message placeholders support";
      const chatMessages = [
        { role: "system", content: "You are a helpful assistant with conversation context." },
        {
          type: ChatMessageType.Placeholder,
          name: "conversation_history"
        },
        { role: "user", content: "{{user_question}}" }
      ];

      const response = await makeAPICall("POST", baseURI, {
        name: promptName,
        prompt: chatMessages,
        type: "chat",
        labels: ["production"],
        commitMessage: commitMessage
      });

      // TODO: remove before merge, for debugging purposes
      // console.log("Response status:", response.status);
      // console.log("Response body:", JSON.stringify(response.body, null, 2));
      expect(response.status).toBe(201);

      const { body: fetchedPrompt } = await makeAPICall(
        "GET",
        `${baseURI}/${promptName}`,
        undefined,
      );

      const validatedPrompt = validatePrompt(fetchedPrompt);

      expect(validatedPrompt.name).toBe(promptName);
      expect(validatedPrompt.prompt).toEqual(chatMessages);
      expect(validatedPrompt.type).toBe("chat");
      expect(validatedPrompt.version).toBe(1);
      expect(validatedPrompt.labels).toEqual(["production", "latest"]);
      expect(validatedPrompt.createdBy).toBe("API");
      expect(validatedPrompt.config).toEqual({});
      expect(validatedPrompt.commitMessage).toBe(commitMessage);

      // Verify the placeholder message structure is preserved
      const messages = validatedPrompt.prompt as ChatMessage[];
      const placeholderMessage = messages[1] as { type: ChatMessageType.Placeholder; name: string };
      expect(placeholderMessage.type).toBe(ChatMessageType.Placeholder);
      expect(placeholderMessage.name).toBe("conversation_history");
    });

    it("should fail if chat prompt has string prompt", async () => {
      const promptName = "prompt-name";
      const response = await makeAPICall("POST", baseURI, {
        name: promptName,
        prompt: "prompt",
        type: "chat",
        labels: ["production"],
      });

      expect(response.status).toBe(400);

      const { body, status } = await makeAPICall(
        "GET",
        `/api/public/prompts?name=${promptName}`,
        undefined,
      );
      expect(status).toBe(404);
      expect(body).toEqual({
        error: "LangfuseNotFoundError",
        message: "Prompt not found",
      });
    });

    it("should fail if chat prompt has incorrect messages format", async () => {
      const promptName = "prompt-name" + nanoid();
      const incorrectChatMessages = [
        { role: "system", content: "You are a bot" },
        { role: "user", message: "What's up?" },
      ];
      const response = await makeAPICall("POST", baseURI, {
        name: promptName,
        prompt: incorrectChatMessages,
        type: "chat",
        labels: ["production"],
      });

      expect(response.status).toBe(400);

      const { body, status } = await makeAPICall(
        "GET",
        `${baseURI}/${promptName}`,
        undefined,
      );
      expect(status).toBe(404);
      // @ts-expect-error
      expect(body.error).toBe("LangfuseNotFoundError");
    });

    it("should fail if text prompt has message format", async () => {
      const promptName = "prompt-name" + nanoid();
      const response = await makeAPICall("POST", baseURI, {
        name: promptName,
        prompt: [{ role: "system", content: "You are a bot" }],
        type: "text",
        labels: ["production"],
      });

      expect(response.status).toBe(400);

      const { body, status } = await makeAPICall(
        "GET",
        `${baseURI}/${promptName}`,
        undefined,
      );
      expect(status).toBe(404);
      // @ts-expect-error
      expect(body.error).toBe("LangfuseNotFoundError");
    });

    it("should fail if previous versions have different prompt type", async () => {
      // Create a chat prompt
      const promptName = "prompt-name" + nanoid();
      const chatMessages = [
        { role: "system", content: "You are a bot" },
        { role: "user", content: "What's up?" },
      ];
      const postResponse1 = await makeAPICall("POST", baseURI, {
        name: promptName,
        prompt: chatMessages,
        labels: ["production"],
        type: "chat",
      });

      expect(postResponse1.status).toBe(201);

      // Try creating a text prompt with the same name
      const postResponse2 = await makeAPICall("POST", baseURI, {
        name: promptName,
        prompt: "prompt",
        type: "text",
        labels: ["production"],
        version: 2,
      });

      expect(postResponse2.status).toBe(400);
      // @ts-expect-error
      expect(postResponse2.body.error).toBe("InvalidRequestError");

      // Check if the prompt is still the chat prompt
      const getResponse1 = await makeAPICall(
        "GET",
        `${baseURI}/${promptName}`,
        undefined,
      );
      expect(getResponse1.status).toBe(200);

      const validatedPrompt = validatePrompt(getResponse1.body);

      expect(validatedPrompt.name).toBe(promptName);
      expect(validatedPrompt.prompt).toEqual(chatMessages);
      expect(validatedPrompt.type).toBe("chat");
      expect(validatedPrompt.version).toBe(1);
      expect(validatedPrompt.labels).toEqual(["production", "latest"]);
      expect(validatedPrompt.createdBy).toBe("API");
      expect(validatedPrompt.config).toEqual({});

      // Check that the text prompt has not been created
      const getResponse2 = await makeAPICall(
        "GET",
        `${baseURI}/${promptName}?version=2`,
        undefined,
      );
      expect(getResponse2.status).toBe(404);
      // @ts-expect-error
      expect(getResponse2.body.error).toBe("LangfuseNotFoundError");
    });

    it("should correctly handle overwriting labels", async () => {
      const promptName = "prompt-name" + nanoid();
      // First prompt has multiple labels
      const prompt1 = await makeAPICall("POST", baseURI, {
        name: promptName,
        prompt: "prompt1",
        labels: ["production", "staging", "development"],
        version: 1,
        config: {
          temperature: 0.1,
        },
        createdBy: "user-1",
      });

      // Second prompt overwrites production and staging label
      const prompt2 = await makeAPICall("POST", baseURI, {
        name: promptName,
        prompt: "prompt2",
        labels: ["production", "production", "staging"], // Should be deduped
        version: 2,
        config: {
          temperature: 0.2,
        },
        createdBy: "user-1",
      });

      // Third prompt overwrites staging label
      const prompt3 = await makeAPICall("POST", baseURI, {
        name: promptName,
        prompt: "prompt3",
        labels: ["staging"],
        isActive: false,
        version: 3,
        config: {
          temperature: 0.3,
        },
        createdBy: "user-1",
      });

      // Expect the second prompt to be fetched as default production prompt
      const fetchedProductionPrompt = await makeAPICall(
        "GET",
        `${baseURI}/${promptName}`,
        undefined,
      );
      expect(fetchedProductionPrompt.status).toBe(200);

      if (!isPrompt(fetchedProductionPrompt.body)) {
        throw new Error("Expected body to be a prompt");
      }
      // @ts-expect-error
      expect(fetchedProductionPrompt.body.id).toBe(prompt2.body.id);
      expect(fetchedProductionPrompt.body.labels).toEqual(["production"]); // Only production label should be present

      // Expect the first prompt to have only development label
      const fetchedFirstPrompt = await makeAPICall(
        "GET",
        `${baseURI}/${promptName}?version=1`,
        undefined,
      );

      expect(fetchedFirstPrompt.status).toBe(200);
      if (!isPrompt(fetchedFirstPrompt.body)) {
        throw new Error("Expected body to be a prompt");
      }

      // @ts-expect-error
      expect(fetchedFirstPrompt.body.id).toBe(prompt1.body.id);
      expect(fetchedFirstPrompt.body.labels).toEqual(["development"]);

      // Expect the third prompt to have only staging label
      const fetchedThirdPrompt = await makeAPICall(
        "GET",
        `${baseURI}/${promptName}?version=3`,
        undefined,
      );

      expect(fetchedThirdPrompt.status).toBe(200);
      if (!isPrompt(fetchedThirdPrompt.body)) {
        throw new Error("Expected body to be a prompt");
      }

      // @ts-expect-error
      expect(fetchedThirdPrompt.body.id).toBe(prompt3.body.id);
      expect(fetchedThirdPrompt.body.labels).toEqual(["staging", "latest"]);
    });

    it("should create empty object if no config is provided", async () => {
      const promptName = "prompt-name" + nanoid();

      await makeAPICall("POST", baseURI, {
        name: promptName,
        prompt: "prompt",
        labels: ["production"],
      });

      const fetchedPrompt = await makeAPICall(
        "GET",
        `${baseURI}/${promptName}`,
        undefined,
      );

      expect(fetchedPrompt.status).toBe(200);

      if (!isPrompt(fetchedPrompt.body)) {
        throw new Error("Expected body to be a prompt");
      }

      expect(fetchedPrompt.body.name).toBe(promptName);
      expect(fetchedPrompt.body.prompt).toBe("prompt");
      expect(fetchedPrompt.body.type).toBe("text");
      expect(fetchedPrompt.body.version).toBe(1);
      expect(fetchedPrompt.body.labels).toEqual(["production", "latest"]);
      expect(fetchedPrompt.body.createdBy).toBe("API");
      expect(fetchedPrompt.body.config).toEqual({});
    });

    describe("prompt name validation", () => {
      const testInvalidName = async (name: string, expectedError: string) => {
        const response = await makeAPICall("POST", baseURI, {
          name,
          prompt: "test prompt",
          type: "text",
        });
        expect(response.status).toBe(400);
        expect(response.body.message).toBe("Invalid request data");
        const hasExpectedMessage = JSON.stringify(response.body.error).includes(
          `"message":"${expectedError}"`,
        );
        expect(hasExpectedMessage).toBe(true);
      };

      const testValidName = async (name: string) => {
        const response = await makeAPICall("POST", baseURI, {
          name,
          prompt: "test prompt",
          type: "text",
        });
        expect(response.status).toBe(201);
        await prisma.prompt.deleteMany({
          where: { name, projectId },
        });
      };

      it("should reject invalid prompt names", async () => {
        // Test invalid patterns
        await testInvalidName(
          "/invalid-name",
          "Name cannot start with a slash",
        );
        await testInvalidName("invalid-name/", "Name cannot end with a slash");
        await testInvalidName(
          "invalid//name",
          "Name cannot contain consecutive slashes",
        );
        await testInvalidName(
          "invalid|name",
          "Prompt name cannot contain '|' character",
        );
        await testInvalidName("new", "Prompt name cannot be 'new'");
        await testInvalidName("", "Enter a name");
      });

      it("should accept valid prompt names", async () => {
        const validNames = [
          "simple-name",
          "name_with_underscores",
          "name.with.dots",
          "UPPERCASE",
          "folder/subfolder/name",
          "name-with-123-numbers",
          "_starting_with_underscore",
          "ending_with_underscore_",
          "multiple___underscores",
          "multiple---hyphens",
          "multiple...dots",
          "name with spaces",
          "multiple   spaces",
          "angled[brac]es]",
        ];

        for (const name of validNames) {
          await testValidName(name);
        }
      });
    });

    it("should update tags across versions", async () => {
      const promptName = "prompt-name" + nanoid();

      const createPromptVersion = async (tags?: string[]) => {
        await makeAPICall("POST", baseURI, {
          name: promptName,
          prompt: "This is a test prompt",
          type: PromptType.Text,
          ...(tags !== undefined && { tags: tags }),
        });
      };

      const fetchPromptVersion = async (version: number) => {
        const fetchedPrompt = await makeAPICall(
          "GET",
          `${baseURI}/${promptName}?version=${version}`,
          undefined,
        );
        expect(fetchedPrompt.status).toBe(200);
        if (!isPrompt(fetchedPrompt.body)) {
          throw new Error("Expected body to be a prompt");
        }
        return fetchedPrompt.body;
      };

      // Create version 1 with ["tag"]
      await createPromptVersion(["tag"]);
      let fetchedPrompt1 = await fetchPromptVersion(1);
      expect(fetchedPrompt1.tags).toEqual(["tag"]);
      expect(fetchedPrompt1.version).toBe(1);

      // Create version 2 with no tags provided (should use tags from version 1)
      await createPromptVersion();
      let fetchedPrompt2 = await fetchPromptVersion(2);
      expect(fetchedPrompt2.tags).toEqual(["tag"]);
      expect(fetchedPrompt2.version).toBe(2);

      // Create version 3 with ["tag1", "tag2", "tag3"] (should update tags across versions)
      await createPromptVersion(["tag1", "tag2", "tag3"]);
      fetchedPrompt1 = await fetchPromptVersion(1);
      fetchedPrompt2 = await fetchPromptVersion(2);
      let fetchedPrompt3 = await fetchPromptVersion(3);
      expect(fetchedPrompt1.tags).toEqual(["tag1", "tag2", "tag3"]);
      expect(fetchedPrompt1.version).toBe(1);
      expect(fetchedPrompt2.tags).toEqual(["tag1", "tag2", "tag3"]);
      expect(fetchedPrompt2.version).toBe(2);
      expect(fetchedPrompt3.tags).toEqual(["tag1", "tag2", "tag3"]);
      expect(fetchedPrompt3.version).toBe(3);

      // remove tags
      await createPromptVersion([]);
      fetchedPrompt1 = await fetchPromptVersion(1);
      fetchedPrompt2 = await fetchPromptVersion(2);
      fetchedPrompt3 = await fetchPromptVersion(3);
      let fetchedPrompt4 = await fetchPromptVersion(4);
      expect(fetchedPrompt1.tags).toEqual([]);
      expect(fetchedPrompt1.version).toBe(1);
      expect(fetchedPrompt2.tags).toEqual([]);
      expect(fetchedPrompt2.version).toBe(2);
      expect(fetchedPrompt3.tags).toEqual([]);
      expect(fetchedPrompt3.version).toBe(3);
      expect(fetchedPrompt4.tags).toEqual([]);
      expect(fetchedPrompt4.version).toBe(4);
    });

    it("should create and fetch a test prompt with slashes in the name", async () => {
      const promptName = "this/is/a/prompt/with/a/slash" + nanoid();

      const response = await makeAPICall("POST", baseURI, {
        name: promptName,
        prompt: "This is a prompt in a folder structure",
        type: "text",
        labels: ["production"],
        commitMessage: "chore: setup folder structure prompt",
      });

      expect(response.status).toBe(201);

      const { body: fetchedPrompt } = await makeAPICall(
        "GET",
        `${baseURI}/${encodeURIComponent(promptName)}`,
        undefined,
      );

      const validatedPrompt = validatePrompt(fetchedPrompt);
      // expect(fetchedPrompt.status).toBe(200);
      // if (!isPrompt(fetchedPrompt.body)) {
      //   throw new Error("Expected body to be a prompt");
      // }

      // Verify the name with slashes is preserved
      expect(validatedPrompt.name).toBe(promptName);
      expect(validatedPrompt.name).toContain("/");
      expect(validatedPrompt.prompt).toBe(
        "This is a prompt in a folder structure",
      );
    });
  });

  describe("when fetching a prompt list", () => {
    const otherProjectPromptName = "prompt-5";

    beforeAll(async () => {
      pruneDatabase();
      // Create a prompt in a different project
      await prisma.user.upsert({
        where: { id: "user-test" },
        update: {
          name: "Demo User",
          email: "demo-test@langfuse.com",
          password: "password",
        },
        create: {
          id: "user-test",
          name: "Demo User",
          email: "demo-test@langfuse.com",
          password: "password",
        },
      });

      const otherProjectId = "239ad00f-562f-411d-af14-831c75ddd875";
      await prisma.organization.upsert({
        where: { id: "other-org" },
        create: { id: "other-org", name: "other-org" },
        update: {},
      });
      await prisma.organizationMembership.upsert({
        where: {
          orgId_userId: { orgId: "other-org", userId: "user-test" },
        },
        create: { userId: "user-test", orgId: "other-org", role: "OWNER" },
        update: { role: "OWNER" },
      });
      await prisma.project.upsert({
        where: { id: otherProjectId },
        create: {
          id: otherProjectId,
          name: "demo-app",
          orgId: "other-org",
        },
        update: { name: "demo-app", orgId: "other-org" },
      });

      await createPromptInDB({
        name: otherProjectPromptName,
        prompt: "prompt-5",
        labels: ["production"],
        version: 1,
        config: {},
        projectId: otherProjectId,
        createdBy: "user-test",
      });

      // Create prompts in the current project
      await Promise.all(mockPrompts.map(createPromptInDB));
    });

    it("should only return prompts from the current project", async () => {
      // Add a prompt from a different project

      const response = await makeAPICall("GET", `${baseURI}`);
      expect(response.status).toBe(200);
      const body = response.body as unknown as PromptsMetaResponse;

      expect(body.data).toHaveLength(3);
      expect(
        body.data.some((promptMeta) => promptMeta.name === "prompt-1"),
      ).toBe(true);
      expect(
        body.data.some(
          (promptMeta) => promptMeta.name === otherProjectPromptName,
        ),
      ).toBe(false);
    });

    it("should fetch a prompt meta list", async () => {
      const response = await makeAPICall("GET", `${baseURI}`);
      expect(response.status).toBe(200);
      const body = response.body as unknown as PromptsMetaResponse;

      expect(body.data).toHaveLength(3);
      expect(
        body.data.some(
          (promptMeta) => promptMeta.name === otherProjectPromptName,
        ),
      ).toBe(false);

      const [promptMeta1, promptMeta2, promptMeta3] = body.data;

      // Validate prompt-1 meta
      expect(promptMeta1.name).toBe("prompt-1");
      expect(promptMeta1.versions).toEqual([1, 2, 4]);
      expect(promptMeta1.labels).toEqual(["production", "version2"]);
      expect(promptMeta1.tags).toEqual([]);
      expect(promptMeta1.lastUpdatedAt).toBeDefined();

      // Validate prompt-2 meta
      expect(promptMeta2.name).toBe("prompt-2");
      expect(promptMeta2.versions).toEqual([1, 2, 3]);
      expect(promptMeta2.labels).toEqual(["dev", "production", "staging"]);
      expect(promptMeta2.tags).toEqual([]);
      expect(promptMeta2.lastUpdatedAt).toBeDefined();

      // Validate prompt-3 meta
      expect(promptMeta3.name).toBe("prompt-3");
      expect(promptMeta3.versions).toEqual([1]);
      expect(promptMeta3.labels).toEqual(["production"]);
      expect(promptMeta3.tags).toEqual(["tag-1"]);
      expect(promptMeta3.lastUpdatedAt).toBeDefined();

      // Validate pagination
      expect(body.meta.page).toBe(1);
      expect(body.meta.limit).toBe(10);
      expect(body.meta.totalPages).toBe(1);
      expect(body.meta.totalItems).toBe(3);

      // Validate pagination backwards compatibility
      // https://github.com/langfuse/langfuse/issues/2068
      expect(body.pagination?.page).toBe(1);
      expect(body.pagination?.limit).toBe(10);
      expect(body.pagination?.totalPages).toBe(1);
      expect(body.pagination?.totalItems).toBe(3);
    });

    it("should fetch a prompt meta list with name filter", async () => {
      const response = await makeAPICall("GET", `${baseURI}?name=prompt-1`);
      expect(response.status).toBe(200);
      const body = response.body as unknown as PromptsMetaResponse;

      expect(body.data).toHaveLength(1);
      expect(body.data[0].name).toBe("prompt-1");
      expect(body.data[0].versions).toEqual([1, 2, 4]);
      expect(body.data[0].labels).toEqual(["production", "version2"]);
      expect(body.data[0].tags).toEqual([]);

      // Validate pagination
      expect(body.meta.page).toBe(1);
      expect(body.meta.limit).toBe(10);
      expect(body.meta.totalPages).toBe(1);
      expect(body.meta.totalItems).toBe(1);

      // Test with a different name
      const response2 = await makeAPICall("GET", `${baseURI}?name=prompt-2`);
      expect(response2.status).toBe(200);
      const body2 = response2.body as unknown as PromptsMetaResponse;

      expect(body2.data).toHaveLength(1);
      expect(body2.data[0].name).toBe("prompt-2");
      expect(body2.data[0].versions).toEqual([1, 2, 3]);
      expect(body2.data[0].labels).toEqual(["dev", "production", "staging"]);
      expect(body2.data[0].tags).toEqual([]);

      // Validate pagination
      expect(body2.meta.page).toBe(1);
      expect(body2.meta.limit).toBe(10);
      expect(body2.meta.totalPages).toBe(1);
      expect(body2.meta.totalItems).toBe(1);

      // Return 200 with empty list if name does not exist
      const response3 = await makeAPICall(
        "GET",
        `${baseURI}?name=non-existent`,
      );
      expect(response3.status).toBe(200);
      // @ts-expect-error
      expect(response3.body.data).toEqual([]);
    });

    it("should fetch a prompt meta list with tag filter", async () => {
      const response = await makeAPICall("GET", `${baseURI}?tag=tag-1`);
      expect(response.status).toBe(200);
      const body = response.body as unknown as PromptsMetaResponse;

      expect(body.data).toHaveLength(1);
      expect(body.data[0].name).toBe("prompt-3");
      expect(body.data[0].versions).toEqual([1]);
      expect(body.data[0].labels).toEqual(["production"]);
      expect(body.data[0].tags).toEqual(["tag-1"]);

      // Validate pagination
      expect(body.meta.page).toBe(1);
      expect(body.meta.limit).toBe(10);
      expect(body.meta.totalPages).toBe(1);
      expect(body.meta.totalItems).toBe(1);

      // Return 200 with empty list if tag does not exist
      const response3 = await makeAPICall("GET", `${baseURI}?tag=non-existent`);
      expect(response3.status).toBe(200);
      // @ts-expect-error
      expect(response3.body.data).toEqual([]);
    });

    it("should fetch a prompt meta list with label filter", async () => {
      const response = await makeAPICall("GET", `${baseURI}?label=production`);
      expect(response.status).toBe(200);
      const body = response.body as unknown as PromptsMetaResponse;

      expect(body.data).toHaveLength(3);
      expect(
        body.data.some((promptMeta) => promptMeta.name === "prompt-1"),
      ).toBe(true);
      expect(
        body.data.some((promptMeta) => promptMeta.name === "prompt-2"),
      ).toBe(true);
      expect(
        body.data.some((promptMeta) => promptMeta.name === "prompt-3"),
      ).toBe(true);

      // Validate pagination
      expect(body.meta.page).toBe(1);
      expect(body.meta.limit).toBe(10);
      expect(body.meta.totalPages).toBe(1);
      expect(body.meta.totalItems).toBe(3);

      // Test with a different label
      const response2 = await makeAPICall("GET", `${baseURI}?label=dev`);
      expect(response2.status).toBe(200);
      const body2 = response2.body as unknown as PromptsMetaResponse;

      expect(body2.data).toHaveLength(1);
      expect(body2.data[0].name).toBe("prompt-2");
      expect(body2.data[0].versions).toEqual([3]); // Only version 3 should be present as it is the only one with dev label
      expect(body2.data[0].labels).toEqual(["dev"]); // Only dev label should be present
      expect(body2.data[0].tags).toEqual([]);

      // Validate pagination
      expect(body2.meta.page).toBe(1);
      expect(body2.meta.limit).toBe(10);
      expect(body2.meta.totalPages).toBe(1);
      expect(body2.meta.totalItems).toBe(1);

      // Return 200 with empty list if label does not exist
      const response3 = await makeAPICall(
        "GET",
        `${baseURI}?label=non-existent`,
      );
      expect(response3.status).toBe(200);
      // @ts-expect-error
      expect(response3.body.data).toEqual([]);
    });
  });

  it("should fetch a prompt meta list with pagination", async () => {
    const response = await makeAPICall("GET", `${baseURI}?page=1&limit=1`);
    expect(response.status).toBe(200);
    const body = response.body as unknown as PromptsMetaResponse;

    expect(body.data).toHaveLength(1);
    expect(body.meta.page).toBe(1);
    expect(body.meta.limit).toBe(1);
    expect(body.meta.totalPages).toBe(3);
    expect(body.meta.totalItems).toBe(3);
  });

  it("should fetch lastConfig correctly for a prompt with multiple versions", async () => {
    // no filters
    const response = await makeAPICall("GET", `${baseURI}`);
    expect(response.status).toBe(200);
    const body = response.body as unknown as PromptsMetaResponse;

    expect(body.data).toHaveLength(3);
    expect(body.data.some((promptMeta) => promptMeta.name === "prompt-1")).toBe(
      true,
    );
    expect(body.data.some((promptMeta) => promptMeta.name === "prompt-2")).toBe(
      true,
    );
    expect(body.data.some((promptMeta) => promptMeta.name === "prompt-3")).toBe(
      true,
    );
    const prompt1 = body.data.find(
      (promptMeta) => promptMeta.name === "prompt-1",
    );
    expect(prompt1).toBeDefined();
    expect(prompt1?.lastConfig).toEqual({ version: 4 });

    const prompt2 = body.data.find(
      (promptMeta) => promptMeta.name === "prompt-2",
    );
    expect(prompt2).toBeDefined();
    expect(prompt2?.lastConfig).toEqual({});

    // validate with label filter
    const response2 = await makeAPICall("GET", `${baseURI}?label=version2`);
    expect(response2.status).toBe(200);
    const body2 = response2.body as unknown as PromptsMetaResponse;

    expect(body2.data).toHaveLength(1);
    expect(body2.data[0].name).toBe("prompt-1");
    expect(body2.data[0].lastConfig).toEqual({ version: 2 });

    // validate with version filter
    const response3 = await makeAPICall("GET", `${baseURI}?version=1`);
    expect(response3.status).toBe(200);
    const body3 = response3.body as unknown as PromptsMetaResponse;

    expect(body3.data).toHaveLength(3);
    const prompt1v1 = body3.data.find(
      (promptMeta) => promptMeta.name === "prompt-1",
    );
    expect(prompt1v1?.lastConfig).toEqual({ version: 1 });
  });

  it("should respect the fromUpdatedAt and toUpdatedAt filters on GET /prompts", async () => {
    // to and from
    const from = new Date("2024-01-02T00:00:00.000Z");
    const to = new Date("2024-01-04T00:00:00.000Z");
    const response = await makeAPICall(
      "GET",
      `${baseURI}?fromUpdatedAt=${from.toISOString()}&toUpdatedAt=${to.toISOString()}`,
    );
    expect(response.status).toBe(200);
    const body = response.body as unknown as PromptsMetaResponse;

    expect(body.data).toHaveLength(1);
    expect(body.data[0].name).toBe("prompt-1");
    expect(body.data[0].lastUpdatedAt).toBe("2024-01-02T00:00:00.000Z");
    expect(body.data[0].versions.length).toBe(1);

    expect(body.meta.totalItems).toBe(1);

    // only from
    const response2 = await makeAPICall(
      "GET",
      `${baseURI}?fromUpdatedAt=${from.toISOString()}`,
    );
    expect(response2.status).toBe(200);
    const body2 = response2.body as unknown as PromptsMetaResponse;

    expect(body2.data).toHaveLength(1);
    expect(body2.data[0].name).toBe("prompt-1");
    expect(body2.data[0].lastUpdatedAt).toBe("2024-01-04T00:00:00.000Z");
    expect(body2.data[0].versions.length).toBe(2);

    expect(body2.meta.totalItems).toBe(1);

    // only to
    const response3 = await makeAPICall(
      "GET",
      `${baseURI}?toUpdatedAt=${to.toISOString()}`,
    );
    expect(response3.status).toBe(200);
    const body3 = response3.body as unknown as PromptsMetaResponse;

    expect(body3.data).toHaveLength(3);
    expect(body3.data[0].name).toBe("prompt-1");
    expect(body3.data[0].lastUpdatedAt).toBe("2024-01-02T00:00:00.000Z");
    expect(body3.data[0].versions.length).toBe(2);

    expect(body3.data[1].name).toBe("prompt-2");
    expect(body3.data[1].lastUpdatedAt).toBe("2000-03-01T00:00:00.000Z");
    expect(body3.data[1].versions.length).toBe(3);

    expect(body3.data[2].name).toBe("prompt-3");
    expect(body3.data[2].lastUpdatedAt).toBe("2000-01-01T00:00:00.000Z");
    expect(body3.data[2].versions.length).toBe(1);

    expect(body3.meta.totalItems).toBe(3);
  });
});

describe("PATCH api/public/v2/prompts/[promptName]/versions/[version]", () => {
  it("should update the labels of a prompt", async () => {
    const { projectId: newProjectId, auth: newAuth } =
      await createOrgProjectAndApiKey();

    const originalPrompt = await prisma.prompt.create({
      data: {
        name: "prompt-1",
        projectId: newProjectId,
        version: 1,
        labels: ["production"],
        createdBy: "user-test",
        prompt: "prompt-1",
      },
    });

    const response = await makeAPICall(
      "PATCH",
      `${baseURI}/prompt-1/versions/1`,
      {
        newLabels: ["new-label"],
      },
      newAuth,
    );

    expect(response.status).toBe(200);

    const updatedPrompt = await prisma.prompt.findUnique({
      where: {
        id: originalPrompt.id,
      },
    });
    expect(updatedPrompt?.labels).toContain("production");
    expect(updatedPrompt?.labels).toContain("new-label");
    expect(updatedPrompt?.labels).toHaveLength(2);
  });

  it("should remove label from previous version when adding to new version", async () => {
    const { projectId: newProjectId, auth: newAuth } =
      await createOrgProjectAndApiKey();

    // Create version 1 with "production" label
    await prisma.prompt.create({
      data: {
        name: "prompt-1",
        projectId: newProjectId,
        version: 1,
        labels: ["production"],
        createdBy: "user-test",
        prompt: "prompt-1",
      },
    });

    // Create version 2 initially without the label
    await prisma.prompt.create({
      data: {
        name: "prompt-1",
        projectId: newProjectId,
        version: 2,
        labels: [],
        createdBy: "user-test",
        prompt: "prompt-1",
      },
    });

    // Add "production" label to version 2
    const response = await makeAPICall(
      "PATCH",
      `${baseURI}/prompt-1/versions/2`,
      {
        newLabels: ["production"],
      },
      newAuth,
    );

    expect(response.status).toBe(200);
    const responseBody = response.body as unknown as Prompt;
    expect(responseBody.labels).toEqual(["production"]);

    // Check version 2 got the label
    const promptV2 = await prisma.prompt.findFirst({
      where: {
        projectId: newProjectId,
        name: "prompt-1",
        version: 2,
      },
    });
    expect(promptV2?.labels).toEqual(["production"]);

    // Check version 1 had the label removed
    const promptV1 = await prisma.prompt.findFirst({
      where: {
        projectId: newProjectId,
        name: "prompt-1",
        version: 1,
      },
    });
    expect(promptV1?.labels).toEqual([]);
  });

  it("trying to set 'latest' label results in 400 error", async () => {
    const { projectId: newProjectId, auth: newAuth } =
      await createOrgProjectAndApiKey();
    // Create initial prompt version
    await prisma.prompt.create({
      data: {
        name: "prompt-1",
        projectId: newProjectId,
        version: 1,
        labels: [],
        createdBy: "user-test",
        prompt: "prompt-1",
      },
    });

    // Try to set "latest" label
    const response = await makeAPICall(
      "PATCH",
      `${baseURI}/prompt-1/versions/1`,
      {
        newLabels: ["latest"],
      },
      newAuth,
    );

    expect(response.status).toBe(400);
  });

  it("updating non existing prompt results in 404", async () => {
    const { auth: newAuth } = await createOrgProjectAndApiKey();

    // Try to update non-existing prompt
    const response = await makeAPICall(
      "PATCH",
      `${baseURI}/non-existing-prompt/versions/1`,
      {
        newLabels: ["production"],
      },
      newAuth,
    );

    expect(response.status).toBe(404);
  });

  describe("prompt composability", () => {
    beforeEach(() => pruneDatabase());
    afterAll(() => pruneDatabase());

    it("can create a prompt with dependencies linked via label", async () => {
      const { projectId: newProjectId, auth: newAuth } =
        await createOrgProjectAndApiKey();

      // Create child prompt
      await makeAPICall(
        "POST",
        baseURI,
        {
          name: "child-prompt",
          prompt: "I am a child prompt",
          type: "text",
          labels: ["production"],
        },
        newAuth,
      );

      // Create parent prompt with dependency
      const parentPromptContent =
        "Parent prompt with dependency: @@@langfusePrompt:name=child-prompt|label=production@@@";
      const response = await makeAPICall(
        "POST",
        baseURI,
        {
          name: "parent-prompt",
          prompt: parentPromptContent,
          type: "text",
        },
        newAuth,
      );

      expect(response.status).toBe(201);

      // Verify dependency was created
      const dependencies = await prisma.promptDependency.findMany({
        where: {
          projectId: newProjectId,
          childName: "child-prompt",
        },
      });

      expect(dependencies.length).toBe(1);
      expect(dependencies[0].childLabel).toBe("production");

      // Get the resolved prompt
      const getResponse = await makeAPICall(
        "GET",
        `${baseURI}/parent-prompt?version=1`,
        undefined,
        newAuth,
      );

      expect(getResponse.status).toBe(200);
      const responseBody = getResponse.body as unknown as Prompt;
      const parsedPrompt = responseBody.prompt as string;

      // Verify the resolution graph is returned with the correct structure
      const parentId = responseBody.id;

      expect(responseBody.resolutionGraph).toEqual({
        root: {
          name: "parent-prompt",
          version: 1,
          id: parentId,
        },
        dependencies: {
          [parentId]: [
            {
              name: "child-prompt",
              version: 1,
              id: expect.any(String),
            },
          ],
        },
      });

      // Verify the dependency was resolved correctly
      expect(parsedPrompt).toBe(
        "Parent prompt with dependency: I am a child prompt",
      );

      // Create another version of the child prompt with the same name and production label
      // This will automatically strip the production label from the previous version
      await makeAPICall(
        "POST",
        baseURI,
        {
          name: "child-prompt",
          prompt: "I am an updated child prompt",
          type: "text",
          labels: ["production"],
        },
        newAuth,
      );

      // Get the resolved prompt again to check if it now uses the new version
      const getResponseAfterUpdate = await makeAPICall(
        "GET",
        `${baseURI}/parent-prompt?version=1`,
        undefined,
        newAuth,
      );

      expect(getResponseAfterUpdate.status).toBe(200);
      const responseBodyAfterUpdate =
        getResponseAfterUpdate.body as unknown as Prompt;
      const parsedPromptAfterUpdate = responseBodyAfterUpdate.prompt as string;

      expect(parsedPromptAfterUpdate).toBe(
        "Parent prompt with dependency: I am an updated child prompt",
      );

      expect(responseBodyAfterUpdate.resolutionGraph).toEqual({
        root: {
          name: "parent-prompt",
          version: 1,
          id: parentId,
        },
        dependencies: {
          [parentId]: [
            {
              name: "child-prompt",
              version: 2,
              id: expect.any(String),
            },
          ],
        },
      });

      const childPrompts = await prisma.prompt.findMany({
        where: {
          projectId: newProjectId,
          name: "child-prompt",
        },
        orderBy: {
          version: "asc",
        },
      });

      expect(childPrompts.length).toBe(2);
    });

    it("resolves prompt dependencies correctly when linked via label", async () => {
      const { auth: newAuth } = await createOrgProjectAndApiKey();

      // Create child prompt
      await makeAPICall(
        "POST",
        baseURI,
        {
          name: "nested-child",
          prompt: "I am a nested child",
          type: "text",
          labels: ["production"],
        },
        newAuth,
      );

      // Create intermediate prompt with dependency
      await makeAPICall(
        "POST",
        baseURI,
        {
          name: "intermediate",
          prompt:
            "Intermediate with dependency: @@@langfusePrompt:name=nested-child|label=production@@@",
          type: "text",
          labels: ["production"],
        },
        newAuth,
      );

      // Create parent prompt with dependency
      await makeAPICall(
        "POST",
        baseURI,
        {
          name: "nested-parent",
          prompt:
            "Parent with nested dependency: @@@langfusePrompt:name=intermediate|label=production@@@",
          type: "text",
        },
        newAuth,
      );

      // Get the resolved prompt
      const response = await makeAPICall(
        "GET",
        `${baseURI}/nested-parent?version=1`,
        undefined,
        newAuth,
      );

      expect(response.status).toBe(200);
      const responseBody = response.body as unknown as Prompt;
      expect(responseBody.prompt).toBe(
        "Parent with nested dependency: Intermediate with dependency: I am a nested child",
      );
    });

    it("resolves prompt dependencies correctly when linked via version", async () => {
      const { auth: newAuth } = await createOrgProjectAndApiKey();

      // Create child prompt with version
      await makeAPICall(
        "POST",
        baseURI,
        {
          name: "version-linked-child",
          prompt: "I am version 3 of the child prompt",
          type: "text",
          version: 1,
          labels: ["production"],
        },
        newAuth,
      );

      // Create parent prompt with version-specific dependency
      const parentPromptContent =
        "Parent with version dependency: @@@langfusePrompt:name=version-linked-child|version=1@@@";

      await makeAPICall(
        "POST",
        baseURI,
        {
          name: "version-linked-parent",
          prompt: parentPromptContent,
          type: "text",
        },
        newAuth,
      );

      // Get the resolved prompt
      const response = await makeAPICall(
        "GET",
        `${baseURI}/version-linked-parent?version=1`,
        undefined,
        newAuth,
      );

      expect(response.status).toBe(200);
      const responseBody = response.body as unknown as Prompt;
      expect(responseBody.prompt).toBe(
        "Parent with version dependency: I am version 3 of the child prompt",
      );
      expect(responseBody.prompt).not.toContain("@@@langfusePrompt");
    });

    it("detects circular dependencies", async () => {
      const { auth: newAuth } = await createOrgProjectAndApiKey();

      // Create first prompt
      await makeAPICall(
        "POST",
        baseURI,
        {
          name: "circular-a",
          prompt: "Prompt A without dependency",
          type: "text",
          labels: ["production"],
        },
        newAuth,
      );

      // Create second prompt that depends on the first - this should be rejected due to circular dependency
      await makeAPICall(
        "POST",
        baseURI,
        {
          name: "circular-b",
          prompt:
            "Prompt B with dependency: @@@langfusePrompt:name=circular-a|label=production@@@",
          type: "text",
          labels: ["production"],
        },
        newAuth,
      );

      const circularResponse = await makeAPICall(
        "POST",
        baseURI,
        {
          name: "circular-a",
          prompt:
            "Prompt A with dependency: @@@langfusePrompt:name=circular-b|label=production@@@",
          type: "text",
          labels: ["production"],
        },
        newAuth,
      );

      // The second call should be rejected with a 400 error
      expect(circularResponse.status).toBe(400);
      const circularResponseBody = circularResponse.body as unknown as {
        error: string;
      };
      expect(JSON.stringify(circularResponseBody)).toContain("circular");
    });

    it("handles deeply nested dependencies (3+ levels)", async () => {
      //const { auth: newAuth } = await createOrgProjectAndApiKey();
      const newAuth = undefined;

      // Create level 3 (deepest) prompts
      await makeAPICall(
        "POST",
        baseURI,
        {
          name: "level-3-a",
          prompt: "I am level 3 prompt A",
          type: "text",
          labels: ["production"],
        },
        newAuth,
      );

      await makeAPICall(
        "POST",
        baseURI,
        {
          name: "level-3-b",
          prompt: "I am level 3 prompt B",
          type: "text",
          labels: ["production"],
        },
        newAuth,
      );

      // Create level 2 prompt that depends on level 3 prompts
      await makeAPICall(
        "POST",
        baseURI,
        {
          name: "level-2",
          prompt:
            "Level 2 with dependencies: @@@langfusePrompt:name=level-3-a|label=production@@@ and @@@langfusePrompt:name=level-3-b|label=production@@@",
          type: "text",
          labels: ["production"],
        },
        newAuth,
      );

      // Create level 1 prompt that depends on level 2
      await makeAPICall(
        "POST",
        baseURI,
        {
          name: "level-1",
          prompt:
            "Level 1 with dependency: @@@langfusePrompt:name=level-2|label=production@@@",
          type: "text",
        },
        newAuth,
      );

      // Get the resolved prompt
      const response = await makeAPICall(
        "GET",
        `${baseURI}/level-1?version=1`,
        undefined,
        newAuth,
      );

      expect(response.status).toBe(200);
      const responseBody = response.body as unknown as Prompt;
      expect(responseBody.prompt).toBe(
        "Level 1 with dependency: Level 2 with dependencies: I am level 3 prompt A and I am level 3 prompt B",
      );
      expect(responseBody.prompt).not.toContain("@@@langfusePrompt");
    });

    it("handles multiple dependencies at the same level", async () => {
      const { auth: newAuth } = await createOrgProjectAndApiKey();

      // Create multiple child prompts
      await makeAPICall(
        "POST",
        baseURI,
        {
          name: "child-a",
          prompt: "I am child prompt A",
          type: "text",
          labels: ["production"],
        },
        newAuth,
      );

      await makeAPICall(
        "POST",
        baseURI,
        {
          name: "child-b",
          prompt: "I am child prompt B",
          type: "text",
          labels: ["production"],
        },
        newAuth,
      );

      await makeAPICall(
        "POST",
        baseURI,
        {
          name: "child-c",
          prompt: "I am child prompt C",
          type: "text",
          labels: ["production"],
        },
        newAuth,
      );

      // Create parent prompt with multiple dependencies
      const parentPromptContent = `Parent prompt with multiple dependencies: First: @@@langfusePrompt:name=child-a|label=production@@@ Second: @@@langfusePrompt:name=child-b|label=production@@@ Third: @@@langfusePrompt:name=child-c|label=production@@@`;

      await makeAPICall(
        "POST",
        baseURI,
        {
          name: "multi-parent",
          prompt: parentPromptContent,
          type: "text",
        },
        newAuth,
      );

      // Get the resolved prompt
      const response = await makeAPICall(
        "GET",
        `${baseURI}/multi-parent?version=1`,
        undefined,
        newAuth,
      );

      expect(response.status).toBe(200);
      const responseBody = response.body as unknown as Prompt;
      expect(responseBody.prompt).toBe(
        "Parent prompt with multiple dependencies: First: I am child prompt A Second: I am child prompt B Third: I am child prompt C",
      );
      expect(responseBody.prompt).not.toContain("@@@langfusePrompt");
    });

    it("handles version-specific dependencies", async () => {
      const { auth: newAuth } = await createOrgProjectAndApiKey();

      // Create child prompt with multiple versions
      await makeAPICall(
        "POST",
        baseURI,
        {
          name: "versioned-child",
          prompt: "I am version 1",
          type: "text",
          labels: ["production"],
        },
        newAuth,
      );

      await makeAPICall(
        "POST",
        baseURI,
        {
          name: "versioned-child",
          prompt: "I am version 2",
          type: "text",
          version: 2,
          labels: ["production"],
        },
        newAuth,
      );

      // Create parent prompt with version-specific dependency
      const parentPromptContent =
        "Parent with version dependency: @@@langfusePrompt:name=versioned-child|version=1@@@";

      await makeAPICall(
        "POST",
        baseURI,
        {
          name: "version-parent",
          prompt: parentPromptContent,
          type: "text",
        },
        newAuth,
      );

      // Get the resolved prompt
      const response = await makeAPICall(
        "GET",
        `${baseURI}/version-parent?version=1`,
        undefined,
        newAuth,
      );

      expect(response.status).toBe(200);
      const responseBody = response.body as unknown as Prompt;
      expect(responseBody.prompt).toBe(
        "Parent with version dependency: I am version 1",
      );
      expect(responseBody.prompt).not.toContain("@@@langfusePrompt");
    });

    it("resolves prompt dependencies in chat prompts correctly", async () => {
      const { auth: newAuth } = await createOrgProjectAndApiKey();

      // Create child text prompt
      await makeAPICall(
        "POST",
        baseURI,
        {
          name: "chat-child-text",
          prompt: "I am a text prompt used in a chat prompt",
          type: "text",
          labels: ["production"],
        },
        newAuth,
      );

      // Create parent chat prompt with dependency
      const chatPromptContent = [
        { role: "system", content: "You are a helpful assistant" },
        {
          role: "user",
          content:
            "Here's some context: @@@langfusePrompt:name=chat-child-text|label=production@@@",
        },
      ];

      await makeAPICall(
        "POST",
        baseURI,
        {
          name: "chat-parent",
          prompt: chatPromptContent,
          type: "chat",
        },
        newAuth,
      );

      // Get the resolved prompt
      const response = await makeAPICall(
        "GET",
        `${baseURI}/chat-parent?version=1`,
        undefined,
        newAuth,
      );

      expect(response.status).toBe(200);
      const responseBody = response.body as unknown as Prompt;
      expect(responseBody.prompt).toEqual([
        { role: "system", content: "You are a helpful assistant" },
        {
          role: "user",
          content:
            "Here's some context: I am a text prompt used in a chat prompt",
        },
      ]);
      expect(JSON.stringify(responseBody.prompt)).not.toContain(
        "@@@langfusePrompt",
      );
    });

    it("supports nested dependencies in chat prompts", async () => {
      const { auth: newAuth } = await createOrgProjectAndApiKey();

      // Create nested child text prompt
      await makeAPICall(
        "POST",
        baseURI,
        {
          name: "nested-child",
          prompt: "I am a nested child prompt",
          type: "text",
          labels: ["production"],
        },
        newAuth,
      );

      // Create intermediate text prompt with dependency
      const intermediatePromptContent =
        "Intermediate prompt with dependency: @@@langfusePrompt:name=nested-child|label=production@@@";

      await makeAPICall(
        "POST",
        baseURI,
        {
          name: "intermediate-prompt",
          prompt: intermediatePromptContent,
          type: "text",
          labels: ["production"],
        },
        newAuth,
      );

      // Create parent chat prompt with dependency to intermediate
      const chatPromptContent = [
        { role: "system", content: "You are a helpful assistant" },
        {
          role: "user",
          content:
            "Here's some context: @@@langfusePrompt:name=intermediate-prompt|label=production@@@",
        },
      ];

      await makeAPICall(
        "POST",
        baseURI,
        {
          name: "nested-chat-parent",
          prompt: chatPromptContent,
          type: "chat",
        },
        newAuth,
      );

      // Get the resolved prompt
      const response = await makeAPICall(
        "GET",
        `${baseURI}/nested-chat-parent?version=1`,
        undefined,
        newAuth,
      );

      expect(response.status).toBe(200);
      const responseBody = response.body as unknown as Prompt;
      const parsedPrompt = responseBody.prompt;
      expect(parsedPrompt).toEqual([
        { role: "system", content: "You are a helpful assistant" },
        {
          role: "user",
          content:
            "Here's some context: Intermediate prompt with dependency: I am a nested child prompt",
        },
      ]);
      expect(JSON.stringify(parsedPrompt)).not.toContain("@@@langfusePrompt");
    });

    it("should ignore invalid prompt tags", async () => {
      const { auth: newAuth } = await createOrgProjectAndApiKey();

      // Create a prompt with invalid dependency tags
      const invalidTagPromptContent = JSON.stringify({
        text: "This prompt has invalid tags: @@@langfusePrompt:invalid@@@, @@@langfusePrompt:name=missing-type@@@, @@@langfusePrompt:name=no-version-or-label@@@",
      });

      await makeAPICall(
        "POST",
        baseURI,
        {
          name: "prompt-with-invalid-tags",
          prompt: invalidTagPromptContent,
          type: "text",
        },
        newAuth,
      );

      // Get the resolved prompt
      const response = await makeAPICall(
        "GET",
        `${baseURI}/prompt-with-invalid-tags?version=1`,
        undefined,
        newAuth,
      );

      expect(response.status).toBe(200);
      const responseBody = response.body as unknown as Prompt;
      const parsedPrompt = JSON.parse(responseBody.prompt as string);

      // The invalid tags should remain unchanged in the resolved prompt
      expect(parsedPrompt.text).toContain("@@@langfusePrompt:invalid@@@");
      expect(parsedPrompt.text).toContain(
        "@@@langfusePrompt:name=missing-type@@@",
      );
      expect(parsedPrompt.text).toContain(
        "@@@langfusePrompt:name=no-version-or-label@@@",
      );
    });

    it("should handle duplicate dependency tags for the same prompt", async () => {
      const { auth: newAuth } = await createOrgProjectAndApiKey();

      // Create a parent prompt
      await makeAPICall(
        "POST",
        baseURI,
        {
          name: "parent-prompt",
          prompt: "I am a parent prompt",
          type: "text",
        },
        newAuth,
      );

      // Create a prompt with duplicate dependency tags
      const duplicateTagsPromptContent =
        "This prompt has duplicate tags: @@@langfusePrompt:name=parent-prompt|version=1@@@ and again @@@langfusePrompt:name=parent-prompt|version=1@@@";

      await makeAPICall(
        "POST",
        baseURI,
        {
          name: "prompt-with-duplicate-tags",
          prompt: duplicateTagsPromptContent,
          type: "text",
        },
        newAuth,
      );

      // Get the resolved prompt
      const response = await makeAPICall(
        "GET",
        `${baseURI}/prompt-with-duplicate-tags?version=1`,
        undefined,
        newAuth,
      );

      expect(response.status).toBe(200);

      const responseBody = response.body as unknown as Prompt;
      const parsedPrompt = responseBody.prompt as string;

      // The duplicate tags should be resolved to the same prompt
      expect(parsedPrompt).toBe(
        "This prompt has duplicate tags: I am a parent prompt and again I am a parent prompt",
      );
    });

    it("should handle special characters in prompt names", async () => {
      const { auth: newAuth } = await createOrgProjectAndApiKey();

      // Create prompts with special characters in names
      const specialCharPrompts = [
        { name: "prompt-with-hyphens", prompt: "Hyphen content", type: "text" },
        {
          name: "prompt_with_underscores",
          prompt: "Underscore content",
          type: "text",
        },
        { name: "prompt.with.dots", prompt: "Dot content", type: "text" },
        {
          name: "prompt123WithNumbers",
          prompt: "Number content",
          type: "text",
        },
        { name: "prompt with spaces", prompt: "Space content", type: "text" },
        { name: "prompt/with/slashes", prompt: "Slash content", type: "text" },
      ];

      // Create all the special character prompts
      for (const promptData of specialCharPrompts) {
        const response = await makeAPICall(
          "POST",
          baseURI,
          promptData,
          newAuth,
        );
        expect(response.status).toBe(201);
      }

      // Create a prompt that references all the special character prompts
      const dependencyContent = `
      Reference prompts with special chars:
      @@@langfusePrompt:name=prompt-with-hyphens|version=1@@@
      @@@langfusePrompt:name=prompt_with_underscores|version=1@@@
      @@@langfusePrompt:name=prompt.with.dots|version=1@@@
      @@@langfusePrompt:name=prompt123WithNumbers|version=1@@@
      @@@langfusePrompt:name=prompt with spaces|version=1@@@
      @@@langfusePrompt:name=prompt/with/slashes|version=1@@@
    `;

      await makeAPICall(
        "POST",
        baseURI,
        {
          name: "prompt-with-special-char-dependencies",
          prompt: dependencyContent,
          type: "text",
        },
        newAuth,
      );

      // Get the resolved prompt
      const response = await makeAPICall(
        "GET",
        `${baseURI}/prompt-with-special-char-dependencies?version=1`,
        undefined,
        newAuth,
      );

      expect(response.status).toBe(200);
      const responseBody = response.body as unknown as Prompt;
      const parsedPrompt = responseBody.prompt as string;

      // Verify the exact resolved prompt string
      const expectedPrompt = `
      Reference prompts with special chars:
      Hyphen content
      Underscore content
      Dot content
      Number content
      Space content
      Slash content
    `;
      expect(parsedPrompt).toBe(expectedPrompt);
    }, 10_000);

    it("should disallow a prompt that references itself", async () => {
      const { auth } = await createOrgProjectAndApiKey();

      // First, create the prompt without self-reference
      const initialPromptName = "self-referencing-prompt";
      const initialPromptContent = "This is the initial content";

      const createResponse = await makeAPICall(
        "POST",
        baseURI,
        {
          name: initialPromptName,
          prompt: initialPromptContent,
          type: "text",
        },
        auth,
      );

      expect(createResponse.status).toBe(201);

      // Now try to update the prompt to include a reference to itself
      const selfReferenceContent = `This prompt references itself:
      @@@langfusePrompt:name=self-referencing-prompt|version=1@@@
      And that's it!`;

      const updateResponse = await makeAPICall(
        "POST",
        baseURI,
        {
          name: initialPromptName,
          prompt: selfReferenceContent,
          type: "text",
        },
        auth,
      );

      // Expect the request to fail with a 400 Bad Request
      expect(updateResponse.status).toBe(400);
      // Check that the response contains an error about circular dependency
      expect(JSON.stringify(updateResponse.body)).toContain(
        "Circular dependency",
      );
    });

    it("should return an error when a dependent prompt doesn't exist", async () => {
      const { auth: newAuth } = await createOrgProjectAndApiKey();

      // Create a prompt that references a non-existent prompt
      const promptWithNonExistentDependency = `This prompt references a non-existent prompt:
      @@@langfusePrompt:name=non-existent-prompt|version=1@@@
      End of prompt.`;

      // Create the prompt with the non-existent dependency
      const createResponse = await makeAPICall(
        "POST",
        baseURI,
        {
          name: "prompt-with-missing-dependency",
          prompt: promptWithNonExistentDependency,
          type: "text",
        },
        newAuth,
      );

      // The creation should succeed as dependencies are resolved at retrieval time
      expect(createResponse.status).toBe(400);

      expect(JSON.stringify(createResponse.body)).toContain("not found");
    });

    it("should return an error when a dependent prompt exists but in a different project", async () => {
      // Create two different organizations with their own projects
      await createOrgProjectAndApiKey();
      const { auth: auth2 } = await createOrgProjectAndApiKey();

      // Create a prompt in the first project
      const foreignProjectId = randomUUID();
      await prisma.project.upsert({
        where: { id: foreignProjectId },
        update: {
          name: "test-foreign-llm-app",
          orgId: "seed-org-id",
        },
        create: {
          id: foreignProjectId,
          name: "test-foreign-llm-app",
          orgId: "seed-org-id",
        },
      });
      await prisma.prompt.create({
        data: {
          name: "cross-project-prompt",
          prompt: "This prompt belongs to project 1",
          type: "TEXT",
          version: 1,
          projectId: foreignProjectId,
          createdBy: "test-user",
        },
      });

      // Create a prompt in the second project that references the prompt from the first project
      const promptWithCrossProjectDependency = `This prompt references a prompt from another project: @@@langfusePrompt:name=cross-project-prompt|version=1@@@ End of prompt.`;

      // Create the prompt with the cross-project dependency
      const createResponse = await makeAPICall(
        "POST",
        baseURI,
        {
          name: "prompt-with-cross-project-dependency",
          prompt: promptWithCrossProjectDependency,
          type: "text",
        },
        auth2,
      );

      expect(createResponse.status).toBe(400);

      expect(JSON.stringify(createResponse.body)).toContain("not found");

      await prisma.project.delete({
        where: { id: foreignProjectId },
      });
    });

    it("should throw an error if MAX_PROMPT_NESTING_DEPTH is exceeded", async () => {
      const { auth: newAuth } = await createOrgProjectAndApiKey();

      // Create prompts with increasing depth
      for (let i = MAX_PROMPT_NESTING_DEPTH; i >= 1; i--) {
        const promptName = `depth-${i}`;
        let promptContent = "";

        if (i === MAX_PROMPT_NESTING_DEPTH) {
          // The deepest prompt has no dependencies
          promptContent = "I am the deepest prompt";
        } else {
          // Each prompt depends on the one deeper than it
          promptContent = `Level ${i} with dependency: @@@langfusePrompt:name=depth-${i + 1}|label=production@@@`;
        }

        const response = await makeAPICall(
          "POST",
          baseURI,
          {
            name: promptName,
            prompt: promptContent,
            type: "text",
            labels: ["production"],
          },
          newAuth,
        );

        expect(response.status).toBe(201);
      }

      // Try to create the depth-0 prompt which would exceed the max nesting depth
      const promptName = "depth-0";
      const promptContent = `Level 0 with dependency: @@@langfusePrompt:name=depth-1|label=production@@@`;

      const createResponse = await makeAPICall(
        "POST",
        baseURI,
        {
          name: promptName,
          prompt: promptContent,
          type: "text",
          labels: ["production"],
        },
        newAuth,
      );

      // Expect an error response
      expect(createResponse.status).toBe(400);
      expect(JSON.stringify(createResponse.body)).toContain(
        "Maximum nesting depth exceeded",
      );
    }, 10_000);
  });

  describe("Parsing prompt dependency tags", () => {
    it("should extract prompt dependency tags with version", () => {
      const content =
        "This is a test with @@@langfusePrompt:name=test|version=1@@@ dependency";
      const result = parsePromptDependencyTags(content);

      expect(result).toHaveLength(1);
      expect(result[0]).toEqual({
        name: "test",
        version: 1,
        type: "version",
      });
    });
    it("should handle prompt names with special characters", () => {
      const content = `
        @@@langfusePrompt:name=test-with-hyphens|version=1@@@
        @@@langfusePrompt:name=test with spaces|label=production@@@
        @@@langfusePrompt:name=test_with_underscores|version=2@@@
        @@@langfusePrompt:name=test.with.dots|label=staging@@@
        @@@langfusePrompt:name=test123WithNumbers|version=3@@@
      `;
      const result = parsePromptDependencyTags(content);

      expect(result).toHaveLength(5);
      expect(result[0]).toEqual({
        name: "test-with-hyphens",
        version: 1,
        type: "version",
      });
      expect(result[1]).toEqual({
        name: "test with spaces",
        label: "production",
        type: "label",
      });
      expect(result[2]).toEqual({
        name: "test_with_underscores",
        version: 2,
        type: "version",
      });
      expect(result[3]).toEqual({
        name: "test.with.dots",
        label: "staging",
        type: "label",
      });
      expect(result[4]).toEqual({
        name: "test123WithNumbers",
        version: 3,
        type: "version",
      });
    });

    it("should extract prompt dependency tags with label", () => {
      const content =
        "This is a test with @@@langfusePrompt:name=test|label=production@@@ dependency";
      const result = parsePromptDependencyTags(content);

      expect(result).toHaveLength(1);
      expect(result[0]).toEqual({
        name: "test",
        label: "production",
        type: "label",
      });
    });

    it("should extract multiple prompt dependency tags", () => {
      const content = `
        First dependency: @@@langfusePrompt:name=first|version=1@@@
        Second dependency: @@@langfusePrompt:name=second|label=staging@@@
      `;
      const result = parsePromptDependencyTags(content);

      expect(result).toHaveLength(2);
      expect(result[0]).toEqual({
        name: "first",
        version: 1,
        type: "version",
      });
      expect(result[1]).toEqual({
        name: "second",
        label: "staging",
        type: "label",
      });
    });

    it("should ignore invalid prompt dependency tags", () => {
      const content = `
        Valid: @@@langfusePrompt:name=valid|version=1@@@
        Invalid: @@@langfusePrompt:version=1@@@
        Also invalid: @@@langfusePrompt:name=invalid|something=else@@@
      `;
      const result = parsePromptDependencyTags(content);

      expect(result).toHaveLength(1);
      expect(result[0]).toEqual({
        name: "valid",
        version: 1,
        type: "version",
      });
    });

    it("should return empty array when no tags are found", () => {
      const content = "This is a test with no dependency tags";
      const result = parsePromptDependencyTags(content);

      expect(result).toEqual([]);
    });

    it("should handle tags with special characters in name", () => {
      const content =
        "Tag with special chars @@@langfusePrompt:name=test-prompt_123|version=2@@@";
      const result = parsePromptDependencyTags(content);

      expect(result).toHaveLength(1);
      expect(result[0]).toEqual({
        name: "test-prompt_123",
        version: 2,
        type: "version",
      });
    });

    it("should handle tags with special characters in label", () => {
      const content =
        "Tag with special chars @@@langfusePrompt:name=test|label=prod-v1.0_beta@@@";
      const result = parsePromptDependencyTags(content);

      expect(result).toHaveLength(1);
      expect(result[0]).toEqual({
        name: "test",
        label: "prod-v1.0_beta",
        type: "label",
      });
    });

    it("should correctly coerce version to number", () => {
      const content =
        "Version as string @@@langfusePrompt:name=test|version=123@@@";
      const result = parsePromptDependencyTags(content);

      expect(result).toHaveLength(1);
      expect(result[0]).toEqual({
        name: "test",
        version: 123,
        type: "version",
      });
      expect(typeof (result[0] as any).version).toBe("number");
    });

    it("should handle tags with spaces in the content", () => {
      const content =
        "Tag with spaces @@@langfusePrompt:name=my prompt|label=production label@@@";
      const result = parsePromptDependencyTags(content);

      expect(result).toHaveLength(1);
      expect(result[0]).toEqual({
        name: "my prompt",
        label: "production label",
        type: "label",
      });
    });

    it("should handle multiple tags with the same name but different versions/labels", () => {
      const content = `
        @@@langfusePrompt:name=same|version=1@@@
        @@@langfusePrompt:name=same|version=2@@@
        @@@langfusePrompt:name=same|label=production@@@
      `;
      const result = parsePromptDependencyTags(content);

      expect(result).toHaveLength(3);
      expect(result[0]).toEqual({ name: "same", version: 1, type: "version" });
      expect(result[1]).toEqual({ name: "same", version: 2, type: "version" });
      expect(result[2]).toEqual({
        name: "same",
        label: "production",
        type: "label",
      });
    });

    it("should handle tags with the PRODUCTION_LABEL constant value", () => {
      const content = "@@@langfusePrompt:name=test|label=production@@@";
      const result = parsePromptDependencyTags(content);

      expect(result).toHaveLength(1);
      expect(result[0]).toEqual({
        name: "test",
        label: "production",
        type: "label",
      });
    });

    it("should ignore malformed tags that don't match the regex pattern", () => {
      const content = `
        Valid: @@@langfusePrompt:name=valid|version=1@@@
        Malformed: @@langfusePrompt:name=test|version=1@@
        Also malformed: @@@langfusePrompt:name=test|version=1
        And: langfusePrompt:name=test|version=1@@@
      `;
      const result = parsePromptDependencyTags(content);

      expect(result).toHaveLength(1);
      expect(result[0]).toEqual({
        name: "valid",
        version: 1,
        type: "version",
      });
    });
    it("should not parse langfuseMedia tags as prompt dependency tags", () => {
      const content = `
        @@@langfusePrompt:name=valid|version=1@@@
        @@@langfuseMedia:type=image/jpeg|id=cc48838a-3da8-4ca4-a007-2cf8df930e69|source=base64@@@
        @@@langfusePrompt:name=another|label=production@@@
      `;
      const result = parsePromptDependencyTags(content);

      expect(result).toHaveLength(2);
      expect(result[0]).toEqual({
        name: "valid",
        version: 1,
        type: "version",
      });
      expect(result[1]).toEqual({
        name: "another",
        label: "production",
        type: "label",
      });
    });

    it("should reject tags where name is not the first parameter", () => {
      const content = `
        Valid: @@@langfusePrompt:name=valid|version=1@@@
        Invalid: @@@langfusePrompt:version=1|name=test@@@
      `;
      const result = parsePromptDependencyTags(content);

      expect(result).toHaveLength(1);
      expect(result[0]).toEqual({
        name: "valid",
        version: 1,
        type: "version",
      });
    });
  });
});

const isPrompt = (x: unknown): x is Prompt => {
  if (typeof x !== "object" || x === null) return false;
  const prompt = x as Prompt;
  return (
    typeof prompt.id === "string" &&
    typeof prompt.name === "string" &&
    typeof prompt.version === "number" &&
    typeof prompt.prompt === "string" &&
    Array.isArray(prompt.labels) &&
    Array.isArray(prompt.tags) &&
    typeof prompt.projectId === "string" &&
    typeof prompt.createdBy === "string" &&
    typeof prompt.config === "object" &&
    Object.values(PromptType).includes(prompt.type as PromptType)
  );
};

const validatePrompt = (obj: Record<string, unknown>): ValidatedPrompt => {
  Object.keys(obj).forEach((key) => {
    obj[key] =
      key === "createdAt" || key === "updatedAt"
        ? new Date(obj[key] as string)
        : obj[key];
  });

  return PromptSchema.parse(obj);
};

const mockPrompts = [
  // Prompt with multiple versions
  {
    name: "prompt-1",
    labels: ["production"],
    prompt: "prompt-1",
    createdBy: "user-test",
    projectId,
    config: { version: 1 },
    version: 1,
    updatedAt: new Date("2024-01-01T00:00:00.000Z"),
  },
  {
    name: "prompt-1",
    labels: ["production", "version2"],
    prompt: "prompt-1",
    createdBy: "user-test",
    projectId,
    config: { version: 2 },
    version: 2,
    updatedAt: new Date("2024-01-02T00:00:00.000Z"),
  },
  {
    name: "prompt-1",
    labels: ["production"],
    prompt: "prompt-1",
    createdBy: "user-test",
    projectId,
    config: { version: 4 },
    version: 4,
    updatedAt: new Date("2024-01-04T00:00:00.000Z"),
  },

  // Prompt with different labels
  {
    name: "prompt-2",
    labels: ["production"],
    prompt: "prompt-2",
    createdBy: "user-test",
    projectId,
    config: {},
    version: 1,
    updatedAt: new Date("2000-01-01T00:00:00.000Z"),
  },
  {
    name: "prompt-2",
    labels: ["staging"],
    prompt: "prompt-2",
    createdBy: "user-test",
    projectId,
    config: {},
    version: 2,
    updatedAt: new Date("2000-03-01T00:00:00.000Z"),
  },
  {
    name: "prompt-2",
    labels: ["dev"],
    prompt: "prompt-2",
    createdBy: "user-test",
    projectId,
    config: {},
    version: 3,
    updatedAt: new Date("2000-02-01T00:00:00.000Z"),
  },

  // Prompt with different labels
  {
    name: "prompt-3",
    labels: ["production"],
    prompt: "prompt-2",
    createdBy: "user-test",
    projectId,
    config: {},
    tags: ["tag-1"],
    version: 1,
    updatedAt: new Date("2000-01-01T00:00:00.000Z"),
  },

  // Prompt in different project
  {
    name: "prompt-4",
    labels: ["production"],
    prompt: "prompt-2",
    createdBy: "user-test",
    projectId: "239ad00f-562f-411d-af14-831c75ddd875",
    config: {},
    version: 1,
    updatedAt: new Date("2000-01-01T00:00:00.000Z"),
  },
];<|MERGE_RESOLUTION|>--- conflicted
+++ resolved
@@ -7,13 +7,9 @@
   PromptSchema,
   PromptType,
   type ValidatedPrompt,
-<<<<<<< HEAD
   type ChatMessage,
-} from "@/src/features/prompts/server/utils/validation";
-=======
   type Prompt,
 } from "@langfuse/shared";
->>>>>>> a73156bb
 import { parsePromptDependencyTags } from "@langfuse/shared";
 import { generateId, nanoid } from "ai";
 
