--- conflicted
+++ resolved
@@ -2154,16 +2154,17 @@
         },
       ],
       [
-<<<<<<< HEAD
         "should map pydantic-ai tool_arguments to input",
         {
           entity: "observation",
           otelAttributeKey: "tool_arguments",
           otelAttributeValue: {
-            stringValue: '{"query": "What is the weather like?", "location": "New York"}',
+            stringValue:
+              '{"query": "What is the weather like?", "location": "New York"}',
           },
           entityAttributeKey: "input",
-          entityAttributeValue: '{"query": "What is the weather like?", "location": "New York"}',
+          entityAttributeValue:
+            '{"query": "What is the weather like?", "location": "New York"}',
         },
       ],
       [
@@ -2176,7 +2177,9 @@
           },
           entityAttributeKey: "output",
           entityAttributeValue: '{"result": "Sunny, 22°C"}',
-=======
+        },
+      ],
+      [
         "should map lk.input_text to input",
         {
           entity: "observation",
@@ -2210,7 +2213,6 @@
           },
           entityAttributeKey: "output",
           entityAttributeValue: '{"temperature": 75, "condition": "sunny"}',
->>>>>>> 0e3f8b4f
         },
       ],
     ])(
