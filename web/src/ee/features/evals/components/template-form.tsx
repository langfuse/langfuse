import { useEffect, useState, useMemo } from "react";
import { useForm } from "react-hook-form";
import * as z from "zod";
import { Input } from "@/src/components/ui/input";
import { Button } from "@/src/components/ui/button";
import {
  Form,
  FormControl,
  FormDescription,
  FormField,
  FormItem,
  FormLabel,
  FormMessage,
} from "@/src/components/ui/form";
import { Textarea } from "@/src/components/ui/textarea";
import { api } from "@/src/utils/api";
import { zodResolver } from "@hookform/resolvers/zod";
import { extractVariables, getIsCharOrUnderscore } from "@/src/utils/string";
import router from "next/router";
import { type EvalTemplate } from "@prisma/client";
import {
  ModelParameters,
  type ModelParamsContext,
} from "@/src/components/ModelParameters";
import {
  EvalModelNames,
  OutputSchema,
  evalLLMModels,
  type UIModelParams,
  ModelProvider,
  type OpenAIModel,
  type OpenAIModelParams,
  type ModelParams,
} from "@langfuse/shared";
import { PromptDescription } from "@/src/features/prompts/components/prompt-description";
import {
  Select,
  SelectContent,
  SelectItem,
  SelectTrigger,
  SelectValue,
} from "@/src/components/ui/select";
import { TEMPLATES } from "@/src/ee/features/evals/components/templates";
<<<<<<< HEAD
import { Label } from "@/src/components/ui/label";
import { useHasProjectAccess } from "@/src/features/rbac/utils/checkProjectAccess";
=======
>>>>>>> 43d8c4ec
import { usePostHogClientCapture } from "@/src/features/posthog-analytics/usePostHogClientCapture";
import { getFinalModelParams } from "@/src/ee/utils/getFinalModelParams";

export const EvalTemplateForm = (props: {
  projectId: string;
  existingEvalTemplate?: EvalTemplate;
  onFormSuccess?: () => void;
  isEditing?: boolean;
  setIsEditing?: (isEditing: boolean) => void;
}) => {
  const [langfuseTemplate, setLangfuseTemplate] = useState<string | null>(null);

  const updateLangfuseTemplate = (name: string) => {
    setLangfuseTemplate(name);
  };

  const currentTemplate = TEMPLATES.find(
    (template) => template.name === langfuseTemplate,
  );

  return (
    <div className="grid grid-cols-1 gap-6 gap-x-12 lg:grid-cols-3">
      {props.isEditing ? (
        <div className="col-span-1 lg:col-span-2">
          <Select
            value={langfuseTemplate ?? ""}
            onValueChange={updateLangfuseTemplate}
          >
            <SelectTrigger className="text-primary ring-transparent focus:ring-0 focus:ring-offset-0">
              <SelectValue
                className="text-sm font-semibold text-primary"
                placeholder={"Select a Langfuse managed template"}
              />
            </SelectTrigger>
            <SelectContent className="max-h-60 max-w-80">
              {TEMPLATES.map((project) => (
                <SelectItem key={project.name} value={project.name}>
                  {project.name}
                </SelectItem>
              ))}
            </SelectContent>
          </Select>
        </div>
      ) : null}
      <div className="col-span-1 lg:col-span-3">
        <InnerEvalTemplateForm
          {...props}
          existingEvalTemplateId={props.existingEvalTemplate?.id}
          existingEvalTemplateName={props.existingEvalTemplate?.name}
          preFilledFormValues={
            // if a langfuse template is selected, use that, else use the existing template
            // no langfuse template is selected if there is already an existing template
            langfuseTemplate
              ? {
                  name: langfuseTemplate.toLocaleLowerCase() ?? "",
                  prompt: currentTemplate?.prompt.trim() ?? "",
                  vars: [],
                  outputSchema: {
                    score: currentTemplate?.outputScore?.trim() ?? "",
                    reasoning: currentTemplate?.outputReasoning?.trim() ?? "",
                  },
                  model: "gpt-3.5-turbo",
                  modelParams: {
                    model: "gpt-3.5-turbo",
                    provider: ModelProvider.OpenAI,
                    temperature: 1,
                    maxTemperature: 2,
                    max_tokens: 256,
                    top_p: 1,
                  },
                }
              : props.existingEvalTemplate
                ? {
                    name: props.existingEvalTemplate.name,
                    prompt: props.existingEvalTemplate.prompt,
                    vars: props.existingEvalTemplate.vars,
                    outputSchema: props.existingEvalTemplate.outputSchema as {
                      score: string;
                      reasoning: string;
                    },
                    model: props.existingEvalTemplate.model as OpenAIModel,
                    modelParams: props.existingEvalTemplate
                      .modelParams as OpenAIModelParams & {
                      maxTemperature: number;
                    },
                  }
                : undefined
          }
        />
      </div>
    </div>
  );
};

const formSchema = z.object({
  name: z.string().min(1, "Enter a name"),
  prompt: z
    .string()
    .min(1, "Enter a prompt")
    .refine((val) => {
      const variables = extractVariables(val);
      const matches = variables.map((variable) => {
        // check regex here
        if (variable.match(/^[A-Za-z_]+$/)) {
          return true;
        }
        return false;
      });
      return !matches.includes(false);
    }, "Variables must only contain letters and underscores (_)"),

  variables: z.array(
    z.string().min(1, "Variables must have at least one character"),
  ),
  outputScore: z.string().min(1, "Enter a score function"),
  outputReasoning: z.string().min(1, "Enter a reasoning function"),
});

export type EvalTemplateFormPreFill = {
  name: string;
  prompt: string;
  vars: string[];
  outputSchema: {
    score: string;
    reasoning: string;
  };
  model: OpenAIModel;
  modelParams: OpenAIModelParams & {
    maxTemperature: number;
  };
};

export const InnerEvalTemplateForm = (props: {
  projectId: string;
  // pre-filled values from langfuse-defined template or template from db
  preFilledFormValues?: EvalTemplateFormPreFill;
  // template to be updated
  existingEvalTemplateId?: string;
  existingEvalTemplateName?: string;
  onFormSuccess?: () => void;
  isEditing?: boolean;
  setIsEditing?: (isEditing: boolean) => void;
}) => {
  const capture = usePostHogClientCapture();
  const [formError, setFormError] = useState<string | null>(null);
  const preFilledModel = useMemo(
    () => getModelParamsWithEnabledFlag(props.preFilledFormValues),
    [props.preFilledFormValues],
  );

  // updates the model params based on the pre-filled data
  // either form update or from langfuse-generated template
  const [modelParams, setModelParams] = useState<UIModelParams>(preFilledModel);
  const updateModelParamValue: ModelParamsContext["updateModelParamValue"] = (
    key,
    value,
  ) => {
    setModelParams((prev) => ({ ...prev, [key]: { ...prev[key], value } }));
  };

  const setModelParamEnabled: ModelParamsContext["setModelParamEnabled"] = (
    key,
    enabled,
  ) => {
    setModelParams((prev) => ({ ...prev, [key]: { ...prev[key], enabled } }));
  };

  // updates the form based on the pre-filled data
  // either form update or from langfuse-generated template
  const form = useForm<z.infer<typeof formSchema>>({
    resolver: zodResolver(formSchema),
    disabled: !props.isEditing,
    defaultValues: {
      // when updating, the name has to remain the same and should not be updated
      name:
        props.existingEvalTemplateName ?? props.preFilledFormValues?.name ?? "",
      prompt: props.preFilledFormValues?.prompt ?? undefined,
      variables: props.preFilledFormValues?.vars ?? [],
      outputReasoning: props.preFilledFormValues
        ? OutputSchema.parse(props.preFilledFormValues?.outputSchema).reasoning
        : undefined,
      outputScore: props.preFilledFormValues
        ? OutputSchema.parse(props.preFilledFormValues?.outputSchema).score
        : undefined,
    },
  });

  // reset the form if the input template changes
  useEffect(() => {
    if (props.preFilledFormValues) {
      form.reset({
        // taking the existing template over the pre-filled value.
        // Existing is for editing, pre-filled is for creating off a template
        name: props.existingEvalTemplateName ?? props.preFilledFormValues.name,
        prompt: props.preFilledFormValues.prompt,
        variables: props.preFilledFormValues.vars,
        outputReasoning: OutputSchema.parse(
          props.preFilledFormValues.outputSchema,
        ).reasoning,
        outputScore: OutputSchema.parse(props.preFilledFormValues.outputSchema)
          .score,
      });

      // state for the model params is outside of the form, hence needs to be handled individually
      // also set the context for the playground
      const model = EvalModelNames.parse(preFilledModel.model.value);
      updateModelParamValue("model", model);
      setModelParams((prev) => ({
        ...prev,
        ...preFilledModel,
      }));

      const modelProvider = evalLLMModels.find((m) => m.model.value === model)
        ?.provider.value;

      if (modelProvider) {
        updateModelParamValue("provider", modelProvider); // updating the provider based on the model
        updateModelParamValue(
          "maxTemperature",
          modelProvider === ModelProvider.OpenAI ? 2 : 1,
        ); // setting the max value of the slider based on the provider
      }
    }
  }, [
    props.preFilledFormValues,
    preFilledModel,
    form,
    props.existingEvalTemplateName,
  ]);

  const extractedVariables = form.watch("prompt")
    ? extractVariables(form.watch("prompt")).filter(getIsCharOrUnderscore)
    : undefined;

  const utils = api.useUtils();
  const createEvalTemplateMutation = api.evals.createTemplate.useMutation({
    onSuccess: () => utils.models.invalidate(),
    onError: (error) => setFormError(error.message),
  });

  function onSubmit(values: z.infer<typeof formSchema>) {
    capture(
      props.isEditing
        ? "eval_templates:update_form_submit"
        : "eval_templates:new_form_submit",
    );

    const model = EvalModelNames.safeParse(modelParams.model.value);

    if (!model.success) {
      setFormError("Please select a model.");
      return;
    }

    createEvalTemplateMutation
      .mutateAsync({
        name: values.name,
        projectId: props.projectId,
        prompt: values.prompt,
        model: model.data,
        modelParams: getFinalModelParams(modelParams),
        vars: extractedVariables ?? [],
        outputSchema: {
          score: values.outputScore,
          reasoning: values.outputReasoning,
        },
      })
      .then((res) => {
        props.onFormSuccess?.();
        form.reset();
        props.setIsEditing?.(false);
        void router.push(
          `/project/${props.projectId}/evals/templates/${res.id}`,
        );
      })
      .catch((error) => {
        // eslint-disable-next-line @typescript-eslint/no-unsafe-member-access
        if ("message" in error && typeof error.message === "string") {
          // eslint-disable-next-line @typescript-eslint/no-unsafe-member-access
          setFormError(error.message as string);
          return;
        } else {
          setFormError(JSON.stringify(error));
          console.error(error);
        }
      });
  }
  return (
    <Form {...form}>
      <form
        // eslint-disable-next-line @typescript-eslint/no-misused-promises
        onSubmit={form.handleSubmit(onSubmit)}
        className="grid grid-cols-1 gap-6 gap-x-12 lg:grid-cols-3"
      >
        {!props.existingEvalTemplateId ? (
          <>
            <div className="col-span-1 row-span-1 lg:col-span-2">
              <FormField
                control={form.control}
                name="name"
                render={({ field }) => (
                  <>
                    <FormItem>
                      <FormLabel>Name</FormLabel>
                      <FormControl>
                        <Input
                          {...field}
                          placeholder="Select a template name"
                        />
                      </FormControl>
                      <FormMessage />
                    </FormItem>
                  </>
                )}
              />
            </div>
            <div className="lg:col-span-0 col-span-1 row-span-1"></div>
          </>
        ) : undefined}

        <div className="col-span-1 flex flex-col gap-6 lg:col-span-2">
          <FormField
            control={form.control}
            name="prompt"
            render={({ field }) => (
              <>
                <FormItem>
                  <FormLabel>Prompt</FormLabel>
                  <FormControl>
                    <Textarea
                      {...field}
                      placeholder="{{input}} Please evaluate the input on toxicity."
                      className="min-h-[350px] flex-1 font-mono text-xs"
                    />
                  </FormControl>
                  <FormMessage />
                  <PromptDescription
                    currentExtractedVariables={extractedVariables ?? []}
                  />
                </FormItem>
              </>
            )}
          />

          <FormField
            control={form.control}
            name="outputScore"
            render={({ field }) => (
              <FormItem>
                <FormLabel>Score</FormLabel>
                <FormControl>
                  <Input {...field} placeholder="Score between 0 and 1" />
                </FormControl>
                <FormDescription>
                  We use function calls to extract data from the LLM. Specify
                  what the LLM should return for the score.
                </FormDescription>
                <FormMessage />
              </FormItem>
            )}
          />

          <FormField
            control={form.control}
            name="outputReasoning"
            render={({ field }) => (
              <FormItem>
                <FormLabel>Reasoning</FormLabel>
                <FormControl>
                  <Input
                    placeholder="One sentence reasoning for the score"
                    {...field}
                  />
                </FormControl>
                <FormDescription>
                  We use function calls to extract data from the LLM. Specify
                  what the LLM should return for the reasoning.
                </FormDescription>
                <FormMessage />
              </FormItem>
            )}
          />
        </div>
        <div className="col-span-1 row-span-3">
          <div className="flex flex-col gap-6">
            <ModelParameters
              {...{
                modelParams,
                updateModelParamValue: updateModelParamValue,
                setModelParamEnabled,
              }}
              availableModels={[...evalLLMModels]}
              formDisabled={!props.isEditing}
            />
          </div>
        </div>

        {props.isEditing && (
          <Button
            type="submit"
            loading={createEvalTemplateMutation.isLoading}
            className="col-span-1 mt-3 lg:col-span-3"
          >
            Save
          </Button>
        )}
      </form>
      {formError ? (
        <p className="text-red text-center">
          <span className="font-bold">Error:</span> {formError}
        </p>
      ) : null}
    </Form>
  );
};

<<<<<<< HEAD
export const LLMApiKeyComponent = (p: {
  projectId: string;
  modelParams: UIModelParams;
}) => {
  const hasAccess = useHasProjectAccess({
    projectId: p.projectId,
    scope: "llmApiKeys:read",
  });

  if (!hasAccess) {
    return (
      <div>
        <Label>API key</Label>
        <p className="text-sm text-muted-foreground">
          LLM API Key only visible to Owner and Admin roles.
        </p>
      </div>
    );
  }

  const apiKeys = api.llmApiKey.all.useQuery({
    projectId: p.projectId,
  });

  if (apiKeys.isLoading) {
    return (
      <div>
        <Label>API key</Label>
        <p className="text-sm text-muted-foreground">Loading...</p>
      </div>
    );
  }

  const getModelProvider = (model: string) => {
    return evalLLMModels.find((m) => m.model.value === model)?.provider.value;
  };

  const getApiKeyForModel = (model: string) => {
    const modelProvider = getModelProvider(model);
    return apiKeys.data?.data.find((k) => k.provider === modelProvider);
  };

  return (
    <div>
      <Label>API key</Label>
      <div>
        {getApiKeyForModel(p.modelParams.model.value) ? (
          <span className="mr-2 rounded-sm bg-gray-200 p-1 text-xs">
            {getApiKeyForModel(p.modelParams.model.value)?.displaySecretKey}
          </span>
        ) : undefined}
      </div>
      {/* Custom form message to include a link to the already existing prompt */}
      {!getApiKeyForModel(p.modelParams.model.value) ? (
        <div className="flex flex-col text-sm font-medium text-destructive">
          {"No LLM API key found."}

          <Link
            href={`/project/${p.projectId}/settings`}
            className="flex flex-row"
          >
            Create a new API key here. <ArrowTopRightIcon />
          </Link>
        </div>
      ) : undefined}
      <p className="text-sm text-muted-foreground">
        The API key is used for each evaluation and will incur costs.
      </p>
    </div>
  );
};

=======
>>>>>>> 43d8c4ec
function getModelParamsWithEnabledFlag(
  evalPreFill?: EvalTemplateFormPreFill,
): UIModelParams {
  const defaultModelParams: ModelParams & { maxTemperature: number } = {
    model: evalPreFill?.model ?? "gpt-3.5-turbo",
    provider: ModelProvider.OpenAI,
    max_tokens: 100,
    maxTemperature:
      evalPreFill?.modelParams?.provider === ModelProvider.OpenAI ? 2 : 1,
    top_p: 1,
    temperature: 1,
  };

  return Object.entries({
    ...defaultModelParams,
    ...evalPreFill?.modelParams,
  }).reduce(
    (params, [key, value]) => ({
      ...params,
      [key]: {
        enabled: Boolean(
          !evalPreFill || evalPreFill.modelParams[key as keyof UIModelParams],
        ),
        value,
      },
    }),
    {} as UIModelParams,
  );
}<|MERGE_RESOLUTION|>--- conflicted
+++ resolved
@@ -41,11 +41,6 @@
   SelectValue,
 } from "@/src/components/ui/select";
 import { TEMPLATES } from "@/src/ee/features/evals/components/templates";
-<<<<<<< HEAD
-import { Label } from "@/src/components/ui/label";
-import { useHasProjectAccess } from "@/src/features/rbac/utils/checkProjectAccess";
-=======
->>>>>>> 43d8c4ec
 import { usePostHogClientCapture } from "@/src/features/posthog-analytics/usePostHogClientCapture";
 import { getFinalModelParams } from "@/src/ee/utils/getFinalModelParams";
 
@@ -462,81 +457,6 @@
   );
 };
 
-<<<<<<< HEAD
-export const LLMApiKeyComponent = (p: {
-  projectId: string;
-  modelParams: UIModelParams;
-}) => {
-  const hasAccess = useHasProjectAccess({
-    projectId: p.projectId,
-    scope: "llmApiKeys:read",
-  });
-
-  if (!hasAccess) {
-    return (
-      <div>
-        <Label>API key</Label>
-        <p className="text-sm text-muted-foreground">
-          LLM API Key only visible to Owner and Admin roles.
-        </p>
-      </div>
-    );
-  }
-
-  const apiKeys = api.llmApiKey.all.useQuery({
-    projectId: p.projectId,
-  });
-
-  if (apiKeys.isLoading) {
-    return (
-      <div>
-        <Label>API key</Label>
-        <p className="text-sm text-muted-foreground">Loading...</p>
-      </div>
-    );
-  }
-
-  const getModelProvider = (model: string) => {
-    return evalLLMModels.find((m) => m.model.value === model)?.provider.value;
-  };
-
-  const getApiKeyForModel = (model: string) => {
-    const modelProvider = getModelProvider(model);
-    return apiKeys.data?.data.find((k) => k.provider === modelProvider);
-  };
-
-  return (
-    <div>
-      <Label>API key</Label>
-      <div>
-        {getApiKeyForModel(p.modelParams.model.value) ? (
-          <span className="mr-2 rounded-sm bg-gray-200 p-1 text-xs">
-            {getApiKeyForModel(p.modelParams.model.value)?.displaySecretKey}
-          </span>
-        ) : undefined}
-      </div>
-      {/* Custom form message to include a link to the already existing prompt */}
-      {!getApiKeyForModel(p.modelParams.model.value) ? (
-        <div className="flex flex-col text-sm font-medium text-destructive">
-          {"No LLM API key found."}
-
-          <Link
-            href={`/project/${p.projectId}/settings`}
-            className="flex flex-row"
-          >
-            Create a new API key here. <ArrowTopRightIcon />
-          </Link>
-        </div>
-      ) : undefined}
-      <p className="text-sm text-muted-foreground">
-        The API key is used for each evaluation and will incur costs.
-      </p>
-    </div>
-  );
-};
-
-=======
->>>>>>> 43d8c4ec
 function getModelParamsWithEnabledFlag(
   evalPreFill?: EvalTemplateFormPreFill,
 ): UIModelParams {
