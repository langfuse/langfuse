import { useEffect, useState, useMemo } from "react";
import { useForm } from "react-hook-form";
import * as z from "zod";
import { Input } from "@/src/components/ui/input";
import { Button } from "@/src/components/ui/button";
import {
  Form,
  FormControl,
  FormDescription,
  FormField,
  FormItem,
  FormLabel,
  FormMessage,
} from "@/src/components/ui/form";
import { Textarea } from "@/src/components/ui/textarea";
import { api } from "@/src/utils/api";
import { zodResolver } from "@hookform/resolvers/zod";
import { extractVariables, getIsCharOrUnderscore } from "@/src/utils/string";
import router from "next/router";
import { type EvalTemplate } from "@prisma/client";
import {
  ModelParameters,
  type ModelParamsContext,
} from "@/src/components/ModelParameters";
import {
  EvalModelNames,
  OutputSchema,
  evalLLMModels,
  type UIModelParams,
  ModelProvider,
  type OpenAIModel,
  type OpenAIModelParams,
  type ModelParams,
} from "@langfuse/shared";
import { PromptDescription } from "@/src/features/prompts/components/prompt-description";
import Link from "next/dist/client/link";
import { ArrowTopRightIcon } from "@radix-ui/react-icons";
import {
  Select,
  SelectContent,
  SelectItem,
  SelectTrigger,
  SelectValue,
} from "@/src/components/ui/select";
import { TEMPLATES } from "@/src/ee/features/evals/components/templates";
import { Label } from "@/src/components/ui/label";
import { useHasAccess } from "@/src/features/rbac/utils/checkAccess";
import { usePostHogClientCapture } from "@/src/features/posthog-analytics/usePostHogClientCapture";
import { getFinalModelParams } from "@/src/ee/utils/getFinalModelParams";

export const EvalTemplateForm = (props: {
  projectId: string;
  existingEvalTemplate?: EvalTemplate;
  onFormSuccess?: () => void;
  isEditing?: boolean;
  setIsEditing?: (isEditing: boolean) => void;
}) => {
  const [langfuseTemplate, setLangfuseTemplate] = useState<string | null>(null);

  const updateLangfuseTemplate = (name: string) => {
    setLangfuseTemplate(name);
  };

  const currentTemplate = TEMPLATES.find(
    (template) => template.name === langfuseTemplate,
  );

  return (
    <div className="grid grid-cols-1 gap-6 gap-x-12 lg:grid-cols-3">
      {props.isEditing ? (
        <div className="col-span-1 lg:col-span-2">
          <Select
            value={langfuseTemplate ?? ""}
            onValueChange={updateLangfuseTemplate}
          >
            <SelectTrigger className="text-primary ring-transparent focus:ring-0 focus:ring-offset-0">
              <SelectValue
                className="text-sm font-semibold text-primary"
                placeholder={"Select a Langfuse managed template"}
              />
            </SelectTrigger>
            <SelectContent className="max-h-60 max-w-80">
              {TEMPLATES.map((project) => (
                <SelectItem key={project.name} value={project.name}>
                  {project.name}
                </SelectItem>
              ))}
            </SelectContent>
          </Select>
        </div>
      ) : null}
      <div className="col-span-1 lg:col-span-3">
        <InnerEvalTemplateForm
          {...props}
          existingEvalTemplateId={props.existingEvalTemplate?.id}
          existingEvalTemplateName={props.existingEvalTemplate?.name}
          preFilledFormValues={
            // if a langfuse template is selected, use that, else use the existing template
            // no langfuse template is selected if there is already an existing template
            langfuseTemplate
              ? {
                  name: langfuseTemplate.toLocaleLowerCase() ?? "",
                  prompt: currentTemplate?.prompt.trim() ?? "",
                  vars: [],
                  outputSchema: {
                    score: currentTemplate?.outputScore?.trim() ?? "",
                    reasoning: currentTemplate?.outputReasoning?.trim() ?? "",
                  },
                  model: "gpt-3.5-turbo",
                  modelParams: {
                    model: "gpt-3.5-turbo",
                    provider: ModelProvider.OpenAI,
                    temperature: 1,
                    maxTemperature: 2,
                    max_tokens: 256,
                    top_p: 1,
                  },
                }
              : props.existingEvalTemplate
                ? {
                    name: props.existingEvalTemplate.name,
                    prompt: props.existingEvalTemplate.prompt,
                    vars: props.existingEvalTemplate.vars,
                    outputSchema: props.existingEvalTemplate.outputSchema as {
                      score: string;
                      reasoning: string;
                    },
                    model: props.existingEvalTemplate.model as OpenAIModel,
                    modelParams: props.existingEvalTemplate
                      .modelParams as OpenAIModelParams & {
                      maxTemperature: number;
                    },
                  }
                : undefined
          }
        />
      </div>
    </div>
  );
};

const formSchema = z.object({
  name: z.string().min(1, "Enter a name"),
  prompt: z
    .string()
    .min(1, "Enter a prompt")
    .refine((val) => {
      const variables = extractVariables(val);
      const matches = variables.map((variable) => {
        // check regex here
        if (variable.match(/^[A-Za-z_]+$/)) {
          return true;
        }
        return false;
      });
      return !matches.includes(false);
    }, "Variables must only contain letters and underscores (_)"),

  variables: z.array(
    z.string().min(1, "Variables must have at least one character"),
  ),
  outputScore: z.string().min(1, "Enter a score function"),
  outputReasoning: z.string().min(1, "Enter a reasoning function"),
});

export type EvalTemplateFormPreFill = {
  name: string;
  prompt: string;
  vars: string[];
  outputSchema: {
    score: string;
    reasoning: string;
  };
  model: OpenAIModel;
  modelParams: OpenAIModelParams & {
    maxTemperature: number;
  };
};

export const InnerEvalTemplateForm = (props: {
  projectId: string;
  // pre-filled values from langfuse-defined template or template from db
  preFilledFormValues?: EvalTemplateFormPreFill;
  // template to be updated
  existingEvalTemplateId?: string;
  existingEvalTemplateName?: string;
  onFormSuccess?: () => void;
  isEditing?: boolean;
  setIsEditing?: (isEditing: boolean) => void;
}) => {
  const capture = usePostHogClientCapture();
  const [formError, setFormError] = useState<string | null>(null);
  const preFilledModel = useMemo(
    () => getModelParamsWithEnabledFlag(props.preFilledFormValues),
    [props.preFilledFormValues],
  );

  // updates the model params based on the pre-filled data
  // either form update or from langfuse-generated template
  const [modelParams, setModelParams] = useState<UIModelParams>(preFilledModel);
  const updateModelParamValue: ModelParamsContext["updateModelParamValue"] = (
    key,
    value,
  ) => {
    setModelParams((prev) => ({ ...prev, [key]: { ...prev[key], value } }));
  };

  const setModelParamEnabled: ModelParamsContext["setModelParamEnabled"] = (
    key,
    enabled,
  ) => {
    setModelParams((prev) => ({ ...prev, [key]: { ...prev[key], enabled } }));
  };

  // updates the form based on the pre-filled data
  // either form update or from langfuse-generated template
  const form = useForm<z.infer<typeof formSchema>>({
    resolver: zodResolver(formSchema),
    disabled: !props.isEditing,
    defaultValues: {
      // when updating, the name has to remain the same and should not be updated
      name:
        props.existingEvalTemplateName ?? props.preFilledFormValues?.name ?? "",
      prompt: props.preFilledFormValues?.prompt ?? undefined,
      variables: props.preFilledFormValues?.vars ?? [],
      outputReasoning: props.preFilledFormValues
        ? OutputSchema.parse(props.preFilledFormValues?.outputSchema).reasoning
        : undefined,
      outputScore: props.preFilledFormValues
        ? OutputSchema.parse(props.preFilledFormValues?.outputSchema).score
        : undefined,
    },
  });

  // reset the form if the input template changes
  useEffect(() => {
    if (props.preFilledFormValues) {
      form.reset({
        // taking the existing template over the pre-filled value.
        // Existing is for editing, pre-filled is for creating off a template
        name: props.existingEvalTemplateName ?? props.preFilledFormValues.name,
        prompt: props.preFilledFormValues.prompt,
        variables: props.preFilledFormValues.vars,
        outputReasoning: OutputSchema.parse(
          props.preFilledFormValues.outputSchema,
        ).reasoning,
        outputScore: OutputSchema.parse(props.preFilledFormValues.outputSchema)
          .score,
      });

      // state for the model params is outside of the form, hence needs to be handled individually
      // also set the context for the playground
      const model = EvalModelNames.parse(preFilledModel.model.value);
      updateModelParamValue("model", model);
      setModelParams((prev) => ({
        ...prev,
        ...preFilledModel,
      }));

      const modelProvider = evalLLMModels.find((m) => m.model.value === model)
        ?.provider.value;

      if (modelProvider) {
        updateModelParamValue("provider", modelProvider); // updating the provider based on the model
        updateModelParamValue(
          "maxTemperature",
          modelProvider === ModelProvider.OpenAI ? 2 : 1,
        ); // setting the max value of the slider based on the provider
      }
    }
  }, [
    props.preFilledFormValues,
    preFilledModel,
    form,
    props.existingEvalTemplateName,
  ]);

  const extractedVariables = form.watch("prompt")
    ? extractVariables(form.watch("prompt")).filter(getIsCharOrUnderscore)
    : undefined;

  const utils = api.useUtils();
  const createEvalTemplateMutation = api.evals.createTemplate.useMutation({
    onSuccess: () => utils.models.invalidate(),
    onError: (error) => setFormError(error.message),
  });

  function onSubmit(values: z.infer<typeof formSchema>) {
    capture(
      props.isEditing
        ? "eval_templates:update_form_submit"
        : "eval_templates:new_form_submit",
    );

    const model = EvalModelNames.safeParse(modelParams.model.value);

    if (!model.success) {
      setFormError("Please select a model.");
      return;
    }

    createEvalTemplateMutation
      .mutateAsync({
        name: values.name,
        projectId: props.projectId,
        prompt: values.prompt,
        model: model.data,
        modelParams: getFinalModelParams(modelParams),
        vars: extractedVariables ?? [],
        outputSchema: {
          score: values.outputScore,
          reasoning: values.outputReasoning,
        },
      })
      .then((res) => {
        props.onFormSuccess?.();
        form.reset();
        props.setIsEditing?.(false);
        void router.push(
          `/project/${props.projectId}/evals/templates/${res.id}`,
        );
      })
      .catch((error) => {
        // eslint-disable-next-line @typescript-eslint/no-unsafe-member-access
        if ("message" in error && typeof error.message === "string") {
          // eslint-disable-next-line @typescript-eslint/no-unsafe-member-access
          setFormError(error.message as string);
          return;
        } else {
          setFormError(JSON.stringify(error));
          console.error(error);
        }
      });
  }
  return (
    <Form {...form}>
      <form
        // eslint-disable-next-line @typescript-eslint/no-misused-promises
        onSubmit={form.handleSubmit(onSubmit)}
        className="grid grid-cols-1 gap-6 gap-x-12 lg:grid-cols-3"
      >
        {!props.existingEvalTemplateId ? (
          <>
            <div className="col-span-1 row-span-1 lg:col-span-2">
              <FormField
                control={form.control}
                name="name"
                render={({ field }) => (
                  <>
                    <FormItem>
                      <FormLabel>Name</FormLabel>
                      <FormControl>
                        <Input
                          {...field}
                          placeholder="Select a template name"
                        />
                      </FormControl>
                      <FormMessage />
                    </FormItem>
                  </>
                )}
              />
            </div>
            <div className="lg:col-span-0 col-span-1 row-span-1"></div>
          </>
        ) : undefined}

        <div className="col-span-1 flex flex-col gap-6 lg:col-span-2">
          <FormField
            control={form.control}
            name="prompt"
            render={({ field }) => (
              <>
                <FormItem>
                  <FormLabel>Prompt</FormLabel>
                  <FormControl>
                    <Textarea
                      {...field}
                      placeholder="{{input}} Please evaluate the input on toxicity."
                      className="min-h-[350px] flex-1 font-mono text-xs"
                    />
                  </FormControl>
                  <FormMessage />
                  <PromptDescription
                    currentExtractedVariables={extractedVariables ?? []}
                  />
                </FormItem>
              </>
            )}
          />

          <FormField
            control={form.control}
            name="outputScore"
            render={({ field }) => (
              <FormItem>
                <FormLabel>Score</FormLabel>
                <FormControl>
                  <Input {...field} placeholder="Score between 0 and 1" />
                </FormControl>
                <FormDescription>
                  We use function calls to extract data from the LLM. Specify
                  what the LLM should return for the score.
                </FormDescription>
                <FormMessage />
              </FormItem>
            )}
          />

          <FormField
            control={form.control}
            name="outputReasoning"
            render={({ field }) => (
              <FormItem>
                <FormLabel>Reasoning</FormLabel>
                <FormControl>
                  <Input
                    placeholder="One sentence reasoning for the score"
                    {...field}
                  />
                </FormControl>
                <FormDescription>
                  We use function calls to extract data from the LLM. Specify
                  what the LLM should return for the reasoning.
                </FormDescription>
                <FormMessage />
              </FormItem>
            )}
          />
        </div>
        <div className="col-span-1 row-span-3">
          <div className="flex flex-col gap-6">
            <ModelParameters
              {...{
                modelParams,
                updateModelParamValue: updateModelParamValue,
                setModelParamEnabled,
              }}
              availableModels={[...evalLLMModels]}
              formDisabled={!props.isEditing}
            />
            <LLMApiKeyComponent
              projectId={props.projectId}
              modelParams={modelParams}
            />
          </div>
        </div>

        {props.isEditing && (
          <Button
            type="submit"
            loading={createEvalTemplateMutation.isLoading}
            className="col-span-1 mt-3 lg:col-span-3"
          >
            Save
          </Button>
        )}
      </form>
      {formError ? (
        <p className="text-red text-center">
          <span className="font-bold">Error:</span> {formError}
        </p>
      ) : null}
    </Form>
  );
};

export const LLMApiKeyComponent = (p: {
  projectId: string;
  modelParams: UIModelParams;
}) => {
  const hasAccess = useHasAccess({
    projectId: p.projectId,
    scope: "llmApiKeys:read",
  });

  if (!hasAccess) {
    return (
      <div>
        <Label>API key</Label>
        <p className="text-sm text-muted-foreground">
          LLM API Key only visible to Owner and Admin roles.
        </p>
      </div>
    );
  }

  const apiKeys = api.llmApiKey.all.useQuery({
    projectId: p.projectId,
  });

  if (apiKeys.isLoading) {
    return (
      <div>
        <Label>API key</Label>
        <p className="text-sm text-muted-foreground">Loading...</p>
      </div>
    );
  }

  const getModelProvider = (model: string) => {
    return evalLLMModels.find((m) => m.model.value === model)?.provider.value;
  };

  const getApiKeyForModel = (model: string) => {
    const modelProvider = getModelProvider(model);
    return apiKeys.data?.data.find((k) => k.provider === modelProvider);
  };

  return (
    <div>
      <Label>API key</Label>
      <div>
<<<<<<< HEAD
        {getApiKeyForModel(p.modelParams.model) ? (
          <span className="mr-2 rounded-sm bg-input p-1 text-xs">
            {getApiKeyForModel(p.modelParams.model)?.displaySecretKey}
=======
        {getApiKeyForModel(p.modelParams.model.value) ? (
          <span className="mr-2 rounded-sm bg-gray-200 p-1 text-xs">
            {getApiKeyForModel(p.modelParams.model.value)?.displaySecretKey}
>>>>>>> 6435ce1a
          </span>
        ) : undefined}
      </div>
      {/* Custom form message to include a link to the already existing prompt */}
      {!getApiKeyForModel(p.modelParams.model.value) ? (
        <div className="flex flex-col text-sm font-medium text-destructive">
          {"No LLM API key found."}

          <Link
            href={`/project/${p.projectId}/settings`}
            className="flex flex-row"
          >
            Create a new API key here. <ArrowTopRightIcon />
          </Link>
        </div>
      ) : undefined}
      <p className="text-sm text-muted-foreground">
        The API key is used for each evaluation and will incur costs.
      </p>
    </div>
  );
};

function getModelParamsWithEnabledFlag(
  evalPreFill?: EvalTemplateFormPreFill,
): UIModelParams {
  const defaultModelParams: ModelParams & { maxTemperature: number } = {
    model: evalPreFill?.model ?? "gpt-3.5-turbo",
    provider: ModelProvider.OpenAI,
    max_tokens: 100,
    maxTemperature:
      evalPreFill?.modelParams?.provider === ModelProvider.OpenAI ? 2 : 1,
    top_p: 1,
    temperature: 1,
  };

  return Object.entries({
    ...defaultModelParams,
    ...evalPreFill?.modelParams,
  }).reduce(
    (params, [key, value]) => ({
      ...params,
      [key]: {
        enabled: Boolean(
          !evalPreFill || evalPreFill.modelParams[key as keyof UIModelParams],
        ),
        value,
      },
    }),
    {} as UIModelParams,
  );
}<|MERGE_RESOLUTION|>--- conflicted
+++ resolved
@@ -511,15 +511,9 @@
     <div>
       <Label>API key</Label>
       <div>
-<<<<<<< HEAD
-        {getApiKeyForModel(p.modelParams.model) ? (
+        {getApiKeyForModel(p.modelParams.model.value) ? (
           <span className="mr-2 rounded-sm bg-input p-1 text-xs">
-            {getApiKeyForModel(p.modelParams.model)?.displaySecretKey}
-=======
-        {getApiKeyForModel(p.modelParams.model.value) ? (
-          <span className="mr-2 rounded-sm bg-gray-200 p-1 text-xs">
             {getApiKeyForModel(p.modelParams.model.value)?.displaySecretKey}
->>>>>>> 6435ce1a
           </span>
         ) : undefined}
       </div>
