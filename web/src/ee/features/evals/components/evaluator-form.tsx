--- conflicted
+++ resolved
@@ -22,36 +22,7 @@
 import { Dialog, DialogContent, DialogTitle } from "@/src/components/ui/dialog";
 import { EvalTemplateForm } from "@/src/ee/features/evals/components/template-form";
 import { showSuccessToast } from "@/src/features/notifications/showSuccessToast";
-<<<<<<< HEAD
-import { Checkbox } from "@/src/components/ui/checkbox";
-import { compactNumberFormatter } from "@/src/utils/numbers";
-import { useTraceFilterOptions } from "@/src/features/filters/hooks/useTraceFilterOptions";
-
-export const fieldHasJsonSelectorOption = (
-  selectedColumnId: string | undefined | null,
-): boolean =>
-  selectedColumnId === "input" ||
-  selectedColumnId === "output" ||
-  selectedColumnId === "expected_output";
-
-const formSchema = z.object({
-  scoreName: z.string(),
-  target: z.string(),
-  filter: z.array(singleFilter).nullable(), // reusing the filter type from the tables
-  mapping: z.array(wipVariableMapping),
-  sampling: z.coerce.number().gt(0).lte(1),
-  delay: z.coerce.number().optional().default(10),
-  timeScope: TimeScopeSchema,
-});
-
-type LangfuseObject = (typeof langfuseObjects)[number];
-
-const isTraceTarget = (target: string): boolean => target === "trace";
-const isTraceOrDatasetObject = (object: LangfuseObject): boolean =>
-  object === "trace" || object === "dataset_item";
-=======
 import { InnerEvaluatorForm } from "@/src/ee/features/evals/components/inner-evaluator-form";
->>>>>>> 9768c2d1
 
 export const EvaluatorForm = (props: {
   projectId: string;
@@ -262,766 +233,4 @@
       ) : null}
     </>
   );
-<<<<<<< HEAD
-};
-
-export const InnerEvalConfigForm = (props: {
-  projectId: string;
-  evalTemplate: EvalTemplate;
-  disabled?: boolean;
-  existingEvaluator?: JobConfiguration;
-  onFormSuccess?: () => void;
-  shouldWrapVariables?: boolean;
-  mode?: "create" | "edit";
-}) => {
-  const [formError, setFormError] = useState<string | null>(null);
-  const capture = usePostHogClientCapture();
-
-  const form = useForm<z.infer<typeof formSchema>>({
-    resolver: zodResolver(formSchema),
-    disabled: props.disabled,
-    defaultValues: {
-      scoreName:
-        props.existingEvaluator?.scoreName ?? `${props.evalTemplate.name}`,
-      target: props.existingEvaluator?.targetObject ?? "trace",
-      filter: props.existingEvaluator?.filter
-        ? z.array(singleFilter).parse(props.existingEvaluator.filter)
-        : [],
-      mapping: props.existingEvaluator?.variableMapping
-        ? z
-            .array(variableMapping)
-            .parse(props.existingEvaluator.variableMapping)
-        : z.array(variableMapping).parse(
-            props.evalTemplate
-              ? props.evalTemplate.vars.map((v) => ({
-                  templateVariable: v,
-                  langfuseObject: "trace" as const,
-                  selectedColumnId: "input",
-                }))
-              : [],
-          ),
-      sampling: props.existingEvaluator?.sampling
-        ? props.existingEvaluator.sampling.toNumber()
-        : 1,
-      delay: props.existingEvaluator?.delay
-        ? props.existingEvaluator.delay / 1000
-        : 10,
-      timeScope: (props.existingEvaluator?.timeScope ?? ["NEW"]).filter(
-        (option): option is "NEW" | "EXISTING" =>
-          ["NEW", "EXISTING"].includes(option),
-      ),
-    },
-  });
-
-  const traceFilterOptions = useTraceFilterOptions({
-    projectId: props.projectId,
-  });
-
-  const datasets = api.datasets.allDatasetMeta.useQuery(
-    {
-      projectId: props.projectId,
-    },
-    {
-      trpc: {
-        context: {
-          skipBatch: true,
-        },
-      },
-      refetchOnMount: false,
-      refetchOnWindowFocus: false,
-      refetchOnReconnect: false,
-      staleTime: Infinity,
-    },
-  );
-
-  const datasetFilterOptions = useMemo(() => {
-    if (!datasets.data) return undefined;
-    return {
-      datasetId: datasets.data?.map((d) => ({
-        value: d.id,
-        displayValue: d.name,
-      })),
-    };
-  }, [datasets.data]);
-
-  useEffect(() => {
-    if (props.evalTemplate && form.getValues("mapping").length === 0) {
-      form.setValue(
-        "mapping",
-        props.evalTemplate.vars.map((v) => ({
-          templateVariable: v,
-          langfuseObject: "trace" as const,
-          selectedColumnId: "input",
-        })),
-      );
-      form.setValue("scoreName", `${props.evalTemplate.name}`);
-    }
-  }, [form, props.evalTemplate]);
-
-  const { fields } = useFieldArray({
-    control: form.control,
-    name: "mapping",
-  });
-
-  const utils = api.useUtils();
-  const createJobMutation = api.evals.createJob.useMutation({
-    onSuccess: () => utils.models.invalidate(),
-    onError: (error) => setFormError(error.message),
-  });
-  const updateJobMutation = api.evals.updateEvalJob.useMutation({
-    onSuccess: () => utils.evals.invalidate(),
-    onError: (error) => setFormError(error.message),
-  });
-  const [availableVariables, setAvailableVariables] = useState<
-    typeof availableTraceEvalVariables | typeof availableDatasetEvalVariables
-  >(
-    isTraceTarget(props.existingEvaluator?.targetObject ?? "trace")
-      ? availableTraceEvalVariables
-      : availableDatasetEvalVariables,
-  );
-
-  function onSubmit(values: z.infer<typeof formSchema>) {
-    capture(
-      props.mode === "edit"
-        ? "eval_config:update"
-        : "eval_config:new_form_submit",
-    );
-
-    const validatedFilter = z.array(singleFilter).safeParse(values.filter);
-
-    if (
-      props.existingEvaluator?.timeScope.includes("EXISTING") &&
-      props.mode === "edit" &&
-      !values.timeScope.includes("EXISTING")
-    ) {
-      form.setError("timeScope", {
-        type: "manual",
-        message:
-          "The evaluator ran on existing traces already. This cannot be changed anymore.",
-      });
-      return;
-    }
-    if (form.getValues("timeScope").length === 0) {
-      form.setError("timeScope", {
-        type: "manual",
-        message: "Please select at least one.",
-      });
-      return;
-    }
-
-    if (validatedFilter.success === false) {
-      form.setError("filter", {
-        type: "manual",
-        message: "Please fill out all filter fields",
-      });
-      return;
-    }
-
-    const validatedVarMapping = z
-      .array(variableMapping)
-      .safeParse(values.mapping);
-
-    if (validatedVarMapping.success === false) {
-      console.log(validatedVarMapping.error);
-      form.setError("mapping", {
-        type: "manual",
-        message: "Please fill out all variable mappings",
-      });
-      return;
-    }
-
-    const delay = values.delay * 1000; // convert to ms
-    const sampling = values.sampling;
-    const mapping = validatedVarMapping.data;
-    const filter = validatedFilter.data;
-    const scoreName = values.scoreName;
-
-    (props.mode === "edit" && props.existingEvaluator
-      ? updateJobMutation.mutateAsync({
-          projectId: props.projectId,
-          evalConfigId: props.existingEvaluator.id,
-          config: {
-            delay,
-            filter,
-            variableMapping: mapping,
-            sampling,
-            scoreName,
-            timeScope: values.timeScope,
-          },
-        })
-      : createJobMutation.mutateAsync({
-          projectId: props.projectId,
-          target: values.target,
-          evalTemplateId: props.evalTemplate.id,
-          scoreName,
-          filter,
-          mapping,
-          sampling,
-          delay,
-          timeScope: values.timeScope,
-        })
-    )
-      .then(() => {
-        form.reset();
-        props.onFormSuccess?.();
-
-        if (props.mode !== "edit") {
-          void router.push(`/project/${props.projectId}/evals`);
-        }
-      })
-      .catch((error) => {
-        // eslint-disable-next-line @typescript-eslint/no-unsafe-member-access
-        if ("message" in error && typeof error.message === "string") {
-          // eslint-disable-next-line @typescript-eslint/no-unsafe-member-access
-          setFormError(error.message as string);
-          return;
-        } else {
-          setFormError(JSON.stringify(error));
-          console.error(error);
-        }
-      });
-  }
-
-  return (
-    <Form {...form}>
-      <form
-        // eslint-disable-next-line @typescript-eslint/no-misused-promises
-        onSubmit={form.handleSubmit(onSubmit)}
-        className="flex w-full flex-col gap-4"
-      >
-        <div className="grid gap-4">
-          <FormField
-            control={form.control}
-            name="scoreName"
-            render={({ field }) => (
-              <FormItem>
-                <FormLabel>Score Name</FormLabel>
-                <FormControl>
-                  <Input {...field} />
-                </FormControl>
-                <FormMessage />
-              </FormItem>
-            )}
-          />
-          <Card className="flex max-w-full flex-col gap-6 overflow-y-auto p-4">
-            <FormField
-              control={form.control}
-              name="target"
-              render={({ field }) => (
-                <FormItem>
-                  <FormLabel>Target object</FormLabel>
-                  <FormControl>
-                    <Tabs
-                      defaultValue="trace"
-                      value={field.value}
-                      onValueChange={(value) => {
-                        const isTrace = isTraceTarget(value);
-                        const langfuseObject: LangfuseObject = isTrace
-                          ? "trace"
-                          : "dataset_item";
-                        const newMapping = form
-                          .getValues("mapping")
-                          .map((field) => ({ ...field, langfuseObject }));
-                        form.setValue("mapping", newMapping);
-                        form.setValue("delay", isTrace ? 10 : 20);
-                        setAvailableVariables(
-                          isTrace
-                            ? availableTraceEvalVariables
-                            : availableDatasetEvalVariables,
-                        );
-                        field.onChange(value);
-                      }}
-                    >
-                      <TabsList>
-                        <TabsTrigger
-                          value="trace"
-                          disabled={props.disabled || props.mode === "edit"}
-                        >
-                          Trace
-                        </TabsTrigger>
-                        <TabsTrigger
-                          value="dataset"
-                          disabled={props.disabled || props.mode === "edit"}
-                        >
-                          Dataset
-                        </TabsTrigger>
-                      </TabsList>
-                    </Tabs>
-                  </FormControl>
-                  <FormMessage />
-                </FormItem>
-              )}
-            />
-
-            <div className="flex min-w-[300px]">
-              <FormField
-                control={form.control}
-                name="timeScope"
-                render={({ field }) => (
-                  <FormItem>
-                    <FormLabel>Evaluator runs on</FormLabel>
-                    <FormControl>
-                      <div className="flex flex-col gap-2">
-                        <div className="items-top flex space-x-2">
-                          <Checkbox
-                            id="newObjects"
-                            checked={field.value.includes("NEW")}
-                            onCheckedChange={(checked) => {
-                              const newValue = checked
-                                ? [...field.value, "NEW"]
-                                : field.value.filter((v) => v !== "NEW");
-                              field.onChange(newValue);
-                            }}
-                            disabled={props.disabled}
-                          />
-                          <div className="grid gap-1.5 leading-none">
-                            <label
-                              htmlFor="newObjects"
-                              className="text-sm font-medium leading-none peer-disabled:cursor-not-allowed peer-disabled:opacity-70"
-                            >
-                              New{" "}
-                              {form.watch("target") === "trace"
-                                ? "traces"
-                                : "dataset items"}
-                            </label>
-                          </div>
-                        </div>
-                        <div className="items-top flex space-x-2">
-                          <Checkbox
-                            id="existingObjects"
-                            checked={field.value.includes("EXISTING")}
-                            onCheckedChange={(checked) => {
-                              const newValue = checked
-                                ? [...field.value, "EXISTING"]
-                                : field.value.filter((v) => v !== "EXISTING");
-                              field.onChange(newValue);
-                            }}
-                            disabled={
-                              props.disabled ||
-                              (props.mode === "edit" &&
-                                field.value.includes("EXISTING"))
-                            }
-                          />
-                          <div className="grid gap-1.5 leading-none">
-                            <label
-                              htmlFor="existingObjects"
-                              className="text-sm font-medium leading-none peer-disabled:cursor-not-allowed peer-disabled:opacity-70"
-                            >
-                              Existing{" "}
-                              {form.watch("target") === "trace"
-                                ? "traces"
-                                : "dataset items"}
-                            </label>
-                          </div>
-                        </div>
-                      </div>
-                    </FormControl>
-                    <FormMessage />
-                  </FormItem>
-                )}
-              />
-            </div>
-
-            <FormField
-              control={form.control}
-              name="filter"
-              render={({ field }) => (
-                <FormItem>
-                  <FormLabel>Target filter</FormLabel>
-                  {isTraceTarget(form.watch("target")) ? (
-                    <>
-                      <FormControl>
-                        <InlineFilterBuilder
-                          columns={tracesTableColsWithOptions(
-                            traceFilterOptions,
-                            evalTraceTableCols,
-                          )}
-                          filterState={field.value ?? []}
-                          onChange={(value) => field.onChange(value)}
-                          disabled={props.disabled}
-                        />
-                      </FormControl>
-                      <FormDescription>
-                        <TimeScopeDescription
-                          projectId={props.projectId}
-                          timeScope={form.watch("timeScope")}
-                          target="trace"
-                        />
-                      </FormDescription>
-                      <FormMessage />
-                    </>
-                  ) : (
-                    <>
-                      <FormControl>
-                        <InlineFilterBuilder
-                          columns={datasetFormFilterColsWithOptions(
-                            datasetFilterOptions,
-                            evalDatasetFormFilterCols,
-                          )}
-                          filterState={field.value ?? []}
-                          onChange={(value) => field.onChange(value)}
-                          disabled={props.disabled}
-                        />
-                      </FormControl>
-                      <FormDescription>
-                        <TimeScopeDescription
-                          projectId={props.projectId}
-                          timeScope={form.watch("timeScope")}
-                          target="dataset_item"
-                        />
-                      </FormDescription>
-                      <FormMessage />
-                    </>
-                  )}
-                </FormItem>
-              )}
-            />
-          </Card>
-          <Card className="p-4">
-            <FormField
-              control={form.control}
-              name="mapping"
-              render={() => (
-                <>
-                  <FormLabel className="">Variable mapping</FormLabel>
-                  <FormControl>
-                    Here will some variable mapping be added.
-                  </FormControl>
-                  <div
-                    className={cn(
-                      "my-2 flex flex-col gap-2",
-                      !props.shouldWrapVariables && "lg:flex-row",
-                    )}
-                  >
-                    <JSONView
-                      title={"Eval Template"}
-                      json={props.evalTemplate.prompt ?? null}
-                      className={cn(
-                        "min-h-48",
-                        !props.shouldWrapVariables && "lg:w-2/3",
-                      )}
-                      codeClassName="flex-1"
-                    />
-                    <div
-                      className={cn(
-                        "flex flex-col gap-2",
-                        !props.shouldWrapVariables && "lg:w-1/3",
-                      )}
-                    >
-                      {fields.map((mappingField, index) => (
-                        <Card className="flex flex-col gap-2 p-4" key={index}>
-                          <div className="text-sm font-semibold">
-                            {"{{"}
-                            {mappingField.templateVariable}
-                            {"}}"}
-                            <DocPopup
-                              description={
-                                "Variable in the template to be replaced with the trace data."
-                              }
-                              href={
-                                "https://langfuse.com/docs/scores/model-based-evals"
-                              }
-                            />
-                          </div>
-                          <FormField
-                            control={form.control}
-                            key={`${mappingField.id}-langfuseObject`}
-                            name={`mapping.${index}.langfuseObject`}
-                            render={({ field }) => (
-                              <div className="flex items-center gap-2">
-                                <VariableMappingDescription
-                                  title="Object"
-                                  description={
-                                    "Langfuse object to retrieve the data from."
-                                  }
-                                  href={
-                                    "https://langfuse.com/docs/scores/model-based-evals"
-                                  }
-                                />
-                                <FormItem className="w-2/3">
-                                  <FormControl>
-                                    <Select
-                                      disabled={props.disabled}
-                                      defaultValue={field.value}
-                                      onValueChange={field.onChange}
-                                    >
-                                      <SelectTrigger>
-                                        <SelectValue />
-                                      </SelectTrigger>
-                                      <SelectContent>
-                                        {availableVariables.map(
-                                          (evalObject) => (
-                                            <SelectItem
-                                              value={evalObject.id}
-                                              key={evalObject.id}
-                                            >
-                                              {evalObject.display}
-                                            </SelectItem>
-                                          ),
-                                        )}
-                                      </SelectContent>
-                                    </Select>
-                                  </FormControl>
-                                  <FormMessage />
-                                </FormItem>
-                              </div>
-                            )}
-                          />
-
-                          {!isTraceOrDatasetObject(
-                            form.watch(`mapping.${index}.langfuseObject`),
-                          ) ? (
-                            <FormField
-                              control={form.control}
-                              key={`${mappingField.id}-objectName`}
-                              name={`mapping.${index}.objectName`}
-                              render={({ field }) => (
-                                <div className="flex items-center gap-2">
-                                  <VariableMappingDescription
-                                    title={"Object Name"}
-                                    description={
-                                      "Name of the Langfuse object to retrieve the data from."
-                                    }
-                                    href={
-                                      "https://langfuse.com/docs/scores/model-based-evals"
-                                    }
-                                  />
-                                  <FormItem className="w-2/3">
-                                    <FormControl>
-                                      <Input
-                                        {...field}
-                                        value={field.value ?? ""}
-                                        disabled={props.disabled}
-                                      />
-                                    </FormControl>
-                                    <FormMessage />
-                                  </FormItem>
-                                </div>
-                              )}
-                            />
-                          ) : undefined}
-
-                          <FormField
-                            control={form.control}
-                            key={`${mappingField.id}-selectedColumnId`}
-                            name={`mapping.${index}.selectedColumnId`}
-                            render={({ field }) => (
-                              <div className="flex items-center gap-2">
-                                <VariableMappingDescription
-                                  title={"Object Variable"}
-                                  description={
-                                    "Variable on the Langfuse object to insert into the template."
-                                  }
-                                  href={
-                                    "https://langfuse.com/docs/scores/model-based-evals"
-                                  }
-                                />
-                                <FormItem className="w-2/3">
-                                  <FormControl>
-                                    <Select
-                                      disabled={props.disabled}
-                                      defaultValue={field.value ?? undefined}
-                                      onValueChange={(value) => {
-                                        const availableColumns =
-                                          availableVariables.find(
-                                            (evalObject) =>
-                                              evalObject.id ===
-                                              form.watch(
-                                                `mapping.${index}.langfuseObject`,
-                                              ),
-                                          )?.availableColumns;
-
-                                        const column = availableColumns?.find(
-                                          (column) => column.id === value,
-                                        );
-
-                                        field.onChange(column?.id);
-                                      }}
-                                    >
-                                      <SelectTrigger>
-                                        <SelectValue placeholder="Object type" />
-                                      </SelectTrigger>
-                                      <SelectContent>
-                                        {availableVariables
-                                          .find(
-                                            (evalObject) =>
-                                              evalObject.id ===
-                                              form.watch(
-                                                `mapping.${index}.langfuseObject`,
-                                              ),
-                                          )
-                                          ?.availableColumns.map((column) => (
-                                            <SelectItem
-                                              value={column.id}
-                                              key={column.id}
-                                            >
-                                              {column.name}
-                                            </SelectItem>
-                                          ))}
-                                      </SelectContent>
-                                    </Select>
-                                  </FormControl>
-                                  <FormMessage />
-                                </FormItem>
-                              </div>
-                            )}
-                          />
-                          {fieldHasJsonSelectorOption(
-                            form.watch(`mapping.${index}.selectedColumnId`),
-                          ) ? (
-                            <FormField
-                              control={form.control}
-                              key={`${mappingField.id}-jsonSelector`}
-                              name={`mapping.${index}.jsonSelector`}
-                              render={({ field }) => (
-                                <div className="flex items-center gap-2">
-                                  <VariableMappingDescription
-                                    title={"JsonPath"}
-                                    description={
-                                      "Optional selection: Use JsonPath syntax to select from a JSON object stored on a trace. If not selected, we will pass the entire object into the prompt."
-                                    }
-                                    href={
-                                      "https://langfuse.com/docs/scores/model-based-evals"
-                                    }
-                                  />
-                                  <FormItem className="w-2/3">
-                                    <FormControl>
-                                      <Input
-                                        {...field}
-                                        value={field.value ?? ""}
-                                        disabled={props.disabled}
-                                        placeholder="Optional"
-                                      />
-                                    </FormControl>
-                                    <FormMessage />
-                                  </FormItem>
-                                </div>
-                              )}
-                            />
-                          ) : undefined}
-                        </Card>
-                      ))}
-                    </div>
-                  </div>
-                  <FormDescription>
-                    Insert trace data into the prompt template.
-                  </FormDescription>
-                  <FormMessage />
-                </>
-              )}
-            />
-          </Card>
-          <Card className="flex flex-col gap-6 p-4">
-            <FormField
-              control={form.control}
-              name="sampling"
-              render={({ field }) => (
-                <FormItem>
-                  <FormLabel>Sampling</FormLabel>
-                  <FormControl>
-                    <Slider
-                      disabled={props.disabled}
-                      min={0}
-                      max={1}
-                      step={0.01}
-                      value={[field.value]}
-                      onValueChange={(value) => field.onChange(value[0])}
-                    />
-                  </FormControl>
-                  <div className="flex flex-col">
-                    <FormDescription className="flex justify-between">
-                      <span>0%</span>
-                      <span>100%</span>
-                    </FormDescription>
-                    <FormDescription className="mt-1 flex flex-row gap-1">
-                      <span>Percentage of traces to evaluate.</span>
-                      <span>
-                        Currently set to {(field.value * 100).toFixed(0)}%.
-                      </span>
-                    </FormDescription>
-                  </div>
-                  <FormMessage />
-                </FormItem>
-              )}
-            />
-            <FormField
-              control={form.control}
-              name="delay"
-              render={({ field }) => (
-                <FormItem>
-                  <FormLabel>Delay (seconds)</FormLabel>
-                  <FormControl>
-                    <Input {...field} type="number" />
-                  </FormControl>
-                  <FormDescription>
-                    Time between first Trace/Dataset run event and evaluation
-                    execution to ensure all data is available
-                  </FormDescription>
-                  <FormMessage />
-                </FormItem>
-              )}
-            />
-          </Card>
-        </div>
-
-        {!props.disabled ? (
-          <Button
-            type="submit"
-            loading={createJobMutation.isLoading || updateJobMutation.isLoading}
-            className="mt-3"
-          >
-            Save
-          </Button>
-        ) : null}
-      </form>
-      {formError ? (
-        <p className="text-red text-center">
-          <span className="font-bold">Error:</span> {formError}
-        </p>
-      ) : null}
-    </Form>
-  );
-};
-function VariableMappingDescription(p: {
-  title: string;
-  description: string;
-  href: string;
-}) {
-  return (
-    <div className="flex w-1/2 items-center">
-      <Label className="muted-foreground text-sm font-light">{p.title}</Label>
-      <DocPopup description={p.description} href={p.href} />
-    </div>
-  );
-}
-
-export const TimeScopeDescription = (props: {
-  projectId: string;
-  timeScope: ("NEW" | "EXISTING")[] | undefined;
-  target: "trace" | "dataset_item" | undefined;
-}) => {
-  if (!props.timeScope || props.timeScope.length === 0) {
-    return "Select a time scope to run this configuration on.";
-  }
-
-  const globalConfig = api.evals.globalJobConfigs.useQuery({
-    projectId: props.projectId,
-  });
-  return (
-    <>
-      This configuration will run on{" "}
-      {props.timeScope?.includes("NEW") && props.timeScope?.includes("EXISTING")
-        ? "all future and existing"
-        : props.timeScope?.includes("NEW")
-          ? "all future"
-          : "all existing"}{" "}
-      {props.target === "trace" ? "traces" : "dataset items"} that match these
-      filters.{" "}
-      {globalConfig.data && props.timeScope?.includes("EXISTING")
-        ? `We execute the evaluation on up to ${compactNumberFormatter(globalConfig.data)} historic evaluations.`
-        : null}
-    </>
-  );
-=======
->>>>>>> 9768c2d1
 };