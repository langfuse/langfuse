--- conflicted
+++ resolved
@@ -80,14 +80,6 @@
                 evaluator={evaluator.data ?? undefined}
                 isLoading={evaluator.isLoading}
               />
-<<<<<<< HEAD
-            </TabsContent>
-            <TabsContent value="logs">
-              <FullScreenPage>
-                <EvalLogTable
-                  projectId={projectId}
-                  jobConfigurationId={existingEvaluator.id}
-=======
               {evaluator.data && (
                 <DetailPageNav
                   key="nav"
@@ -96,7 +88,6 @@
                     `/project/${projectId}/evals/${encodeURIComponent(id)}`
                   }
                   listKey="evals"
->>>>>>> e5cbca7f
                 />
               )}
             </>
