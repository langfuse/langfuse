--- conflicted
+++ resolved
@@ -35,17 +35,12 @@
           name: QueueJobs.DatasetRunItemUpsert as const,
         },
         {
-          attempts: 5, // retry 3 times
+          attempts: 5,
           backoff: {
             type: "exponential",
             delay: 1000,
           },
-<<<<<<< HEAD
-          // TODO: Is this delay sufficient?
-          delay: 10000, // 10 seconds
-=======
-          delay: 30000, // 10 seconds
->>>>>>> ced2d339
+          delay: 30000, // 30 seconds
           removeOnComplete: true,
           removeOnFail: 1_000,
         },
