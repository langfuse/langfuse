import Header from "@/src/components/layouts/header";
import { useRouter } from "next/router";
import { Button } from "@/src/components/ui/button";
import Link from "next/link";
import { useHasProjectAccess } from "@/src/features/rbac/utils/checkProjectAccess";
import { Lock, Plus } from "lucide-react";
import EvalsTemplateTable from "@/src/ee/features/evals/components/eval-templates-table";
import { usePostHogClientCapture } from "@/src/features/posthog-analytics/usePostHogClientCapture";
import { Tabs, TabsList, TabsTrigger } from "@/src/components/ui/tabs";

export default function TemplatesPage() {
  const router = useRouter();
  const projectId = router.query.projectId as string;
  const capture = usePostHogClientCapture();
  const hasWriteAccess = useHasProjectAccess({
    projectId,
    scope: "evalTemplate:create",
  });

  const hasReadAccess = useHasProjectAccess({
    projectId,
    scope: "evalTemplate:read",
  });

  if (!hasReadAccess) {
    return null;
  }

  return (
    <div className="flex h-[calc(100vh-6rem)] flex-col overflow-hidden md:h-[calc(100vh-2rem)]">
      <Header
        title="Eval Templates"
        help={{
          description:
            "Create an evaluation template. Choose from one of the pre-defined templates or create your own.",
          href: "https://langfuse.com/docs/scores/model-based-evals",
        }}
        actionButtons={
          <Button
            disabled={!hasWriteAccess}
            onClick={() => capture("eval_templates:new_form_open")}
            asChild
            variant="secondary"
          >
            <Link
              href={
                hasWriteAccess
                  ? `/project/${projectId}/evals/templates/new`
                  : "#"
              }
            >
              {hasWriteAccess ? (
                <Plus className="mr-2 h-4 w-4" />
              ) : (
                <Lock className="mr-2 h-4 w-4" />
              )}
              New template
            </Link>
          </Button>
        }
      />
      <EvalsTemplateTable
        projectId={projectId}
        menuItems={
          <Tabs value="templates">
            <TabsList>
<<<<<<< HEAD
              <TabsTrigger value="configs" asChild>
                <Link href={`/project/${projectId}/evals/configs`}>Jobs</Link>
=======
              <TabsTrigger value="evaluators" asChild>
                <Link href={`/project/${projectId}/evals`}>Evaluators</Link>
>>>>>>> e5cbca7f
              </TabsTrigger>
              <TabsTrigger value="templates">Templates</TabsTrigger>
              <TabsTrigger value="log" asChild>
                <Link href={`/project/${projectId}/evals/log`}>Log</Link>
              </TabsTrigger>
            </TabsList>
          </Tabs>
        }
      />
    </div>
  );
}<|MERGE_RESOLUTION|>--- conflicted
+++ resolved
@@ -64,13 +64,8 @@
         menuItems={
           <Tabs value="templates">
             <TabsList>
-<<<<<<< HEAD
-              <TabsTrigger value="configs" asChild>
-                <Link href={`/project/${projectId}/evals/configs`}>Jobs</Link>
-=======
               <TabsTrigger value="evaluators" asChild>
                 <Link href={`/project/${projectId}/evals`}>Evaluators</Link>
->>>>>>> e5cbca7f
               </TabsTrigger>
               <TabsTrigger value="templates">Templates</TabsTrigger>
               <TabsTrigger value="log" asChild>
