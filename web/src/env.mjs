--- conflicted
+++ resolved
@@ -43,11 +43,8 @@
     // AUTH
     AUTH_GOOGLE_CLIENT_ID: z.string().optional(),
     AUTH_GOOGLE_CLIENT_SECRET: z.string().optional(),
-<<<<<<< HEAD
     AUTH_GOOGLE_ALLOWED_DOMAINS: z.string().optional(),
-=======
     AUTH_GOOGLE_ALLOW_ACCOUNT_LINKING: z.enum(["true", "false"]).optional(),
->>>>>>> ef8e312f
     AUTH_GITHUB_CLIENT_ID: z.string().optional(),
     AUTH_GITHUB_CLIENT_SECRET: z.string().optional(),
     AUTH_GITHUB_ALLOW_ACCOUNT_LINKING: z.enum(["true", "false"]).optional(),
@@ -136,12 +133,9 @@
     // AUTH
     AUTH_GOOGLE_CLIENT_ID: process.env.AUTH_GOOGLE_CLIENT_ID,
     AUTH_GOOGLE_CLIENT_SECRET: process.env.AUTH_GOOGLE_CLIENT_SECRET,
-<<<<<<< HEAD
     AUTH_GOOGLE_ALLOWED_DOMAINS: process.env.AUTH_GOOGLE_ALLOWED_DOMAINS,
-=======
     AUTH_GOOGLE_ALLOW_ACCOUNT_LINKING:
       process.env.AUTH_GOOGLE_ALLOW_ACCOUNT_LINKING,
->>>>>>> ef8e312f
     AUTH_GITHUB_CLIENT_ID: process.env.AUTH_GITHUB_CLIENT_ID,
     AUTH_GITHUB_CLIENT_SECRET: process.env.AUTH_GITHUB_CLIENT_SECRET,
     AUTH_GITHUB_ALLOW_ACCOUNT_LINKING:
