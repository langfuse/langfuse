--- conflicted
+++ resolved
@@ -307,11 +307,8 @@
       process.env.LANGFUSE_ASYNC_INGESTION_PROCESSING,
     LANGFUSE_ALLOWED_ORGANIZATION_CREATORS:
       process.env.LANGFUSE_ALLOWED_ORGANIZATION_CREATORS,
-<<<<<<< HEAD
-=======
     LANGFUSE_INGESTION_BUFFER_TTL_SECONDS:
       process.env.LANGFUSE_INGESTION_BUFFER_TTL_SECONDS,
->>>>>>> 4c56e697
   },
   // Skip validation in Docker builds
   // DOCKER_BUILD is set in Dockerfile
