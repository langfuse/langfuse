import { z } from "zod";
import { createEnv } from "@t3-oss/env-nextjs";

export const env = createEnv({
  /**
   * Specify your server-side environment variables schema here. This way you can ensure the app
   * isn't built with invalid env vars.
   */
  server: {
    DATABASE_URL: z.string().url(),
    NODE_ENV: z.enum(["development", "test", "production"]),
    NEXTAUTH_SECRET:
      process.env.NODE_ENV === "production"
        ? z.string().min(1)
        : z.string().min(1).optional(),
    SEED_SECRET_KEY: z.string().min(1).optional(),
    NEXTAUTH_URL: z.preprocess(
      // This makes Vercel deployments not fail if you don't set NEXTAUTH_URL
      // Since NextAuth.js automatically uses the VERCEL_URL if present.
      (str) =>
        process.env.VERCEL_URL && process.env.VERCEL_URL !== ""
          ? process.env.VERCEL_URL
          : str,
      // VERCEL_URL doesn't include `https` so it can't be validated as a URL
      process.env.VERCEL ? z.string().min(1) : z.string().url(),
    ),
    NEXTAUTH_COOKIE_DOMAIN: z.string().optional(),
    LANGFUSE_TEAM_SLACK_WEBHOOK: z.string().url().optional(),
    LANGFUSE_NEW_USER_SIGNUP_WEBHOOK: z.string().url().optional(),
    // Add `.min(1) on ID and SECRET if you want to make sure they're not empty
    LANGFUSE_ENABLE_EXPERIMENTAL_FEATURES: z.enum(["true", "false"]).optional(),
    LANGFUSE_DEFAULT_TABLE_DATETIME_OFFSET: z
      .string()
      .optional()
      .refine((v) => v === undefined || !isNaN(Number.parseInt(v)), {
        message:
          "LANGFUSE_DEFAULT_TABLE_DATETIME_OFFSET must be a number when set",
      })
      .transform(
        (v) => (v === undefined ? undefined : -Number.parseInt(v)), // negative offset
      ),
    LANGFUSE_DISABLE_EXPENSIVE_POSTGRES_QUERIES: z
      .enum(["true", "false"])
      .optional()
      .default("false"),
    SALT: z.string({
      required_error:
        "A strong Salt is required to encrypt API keys securely. See: https://langfuse.com/docs/deployment/self-host#deploy-the-container",
    }),
    // Add newly signed up users to default project with role
    LANGFUSE_DEFAULT_PROJECT_ID: z.string().optional(),
    LANGFUSE_DEFAULT_PROJECT_ROLE: z
      .enum(["ADMIN", "MEMBER", "VIEWER"])
      .optional(),
    LANGFUSE_CSP_ENFORCE_HTTPS: z.enum(["true", "false"]).optional(),
    LANGFUSE_TRACING_SAMPLE_RATE: z.coerce.number().positive().default(0.5),
    // AUTH
    AUTH_GOOGLE_CLIENT_ID: z.string().optional(),
    AUTH_GOOGLE_CLIENT_SECRET: z.string().optional(),
    AUTH_GOOGLE_ALLOWED_DOMAINS: z.string().optional(),
    AUTH_GOOGLE_ALLOW_ACCOUNT_LINKING: z.enum(["true", "false"]).optional(),
    AUTH_GITHUB_CLIENT_ID: z.string().optional(),
    AUTH_GITHUB_CLIENT_SECRET: z.string().optional(),
    AUTH_GITHUB_ALLOW_ACCOUNT_LINKING: z.enum(["true", "false"]).optional(),
    AUTH_AZURE_AD_CLIENT_ID: z.string().optional(),
    AUTH_AZURE_AD_CLIENT_SECRET: z.string().optional(),
    AUTH_AZURE_AD_TENANT_ID: z.string().optional(),
    AUTH_AZURE_ALLOW_ACCOUNT_LINKING: z.enum(["true", "false"]).optional(),
    AUTH_OKTA_CLIENT_ID: z.string().optional(),
    AUTH_OKTA_CLIENT_SECRET: z.string().optional(),
    AUTH_OKTA_ISSUER: z.string().optional(),
    AUTH_OKTA_ALLOW_ACCOUNT_LINKING: z.enum(["true", "false"]).optional(),
    AUTH_AUTH0_CLIENT_ID: z.string().optional(),
    AUTH_AUTH0_CLIENT_SECRET: z.string().optional(),
    AUTH_AUTH0_ISSUER: z.string().url().optional(),
    AUTH_AUTH0_ALLOW_ACCOUNT_LINKING: z.enum(["true", "false"]).optional(),
    AUTH_COGNITO_CLIENT_ID: z.string().optional(),
    AUTH_COGNITO_CLIENT_SECRET: z.string().optional(),
    AUTH_COGNITO_ISSUER: z.string().url().optional(),
    AUTH_COGNITO_ALLOW_ACCOUNT_LINKING: z.enum(["true", "false"]).optional(),
    AUTH_CUSTOM_CLIENT_ID: z.string().optional(),
    AUTH_CUSTOM_CLIENT_SECRET: z.string().optional(),
    AUTH_CUSTOM_ISSUER: z.string().url().optional(),
    AUTH_CUSTOM_NAME: z.string().optional(),
    AUTH_CUSTOM_SCOPE: z.string().optional(),
    AUTH_CUSTOM_ALLOW_ACCOUNT_LINKING: z.enum(["true", "false"]).optional(),
    AUTH_DOMAINS_WITH_SSO_ENFORCEMENT: z.string().optional(),
    AUTH_DISABLE_USERNAME_PASSWORD: z.enum(["true", "false"]).optional(),
    AUTH_DISABLE_SIGNUP: z.enum(["true", "false"]).optional(),
    // EMAIL
    EMAIL_FROM_ADDRESS: z
      .string()
      .optional()
      .transform((v) => (v === "" ? undefined : v)),
    SMTP_CONNECTION_URL: z
      .string()
      .optional()
      .transform((v) => (v === "" ? undefined : v)),
    // S3
    S3_ENDPOINT: z.string().optional(),
    S3_ACCESS_KEY_ID: z.string().optional(),
    S3_SECRET_ACCESS_KEY: z.string().optional(),
    S3_BUCKET_NAME: z.string().optional(),
    S3_REGION: z.string().optional(),
    // Database exports
    DB_EXPORT_PAGE_SIZE: z.number().optional(),
    // Worker
    LANGFUSE_WORKER_HOST: z.string().optional(),
    LANGFUSE_WORKER_PASSWORD: z.string().optional(),
    TURNSTILE_SECRET_KEY: z.string().optional(),
    // DB event log
    ENABLE_EVENT_LOG: z.enum(["true", "false"]).optional().default("true"),
    // EE License
    LANGFUSE_EE_LICENSE_KEY: z.string().optional(),
<<<<<<< HEAD
    // Blocked public api keys
    LANGFUSE_BLOCKED_PUBLIC_API_KEYS: z
      .string()
      .optional()
      .transform((v) => (v ? v.split(",").map((key) => key.trim()) : [])),
=======
    ADMIN_API_KEY: z.string().optional(),
    ENCRYPTION_KEY: z
      .string()
      .length(
        64,
        "ENCRYPTION_KEY must be 256 bits, 64 string characters in hex format, generate via: openssl rand -hex 32",
      )
      .optional(),
    REDIS_HOST: z.string().nullish(),
    REDIS_PORT: z.coerce
      .number({
        description:
          ".env files convert numbers to strings, therefoore we have to enforce them to be numbers",
      })
      .positive()
      .max(65536, `options.port should be >= 0 and < 65536`)
      .default(6379)
      .nullable(),
    REDIS_AUTH: z.string().nullish(),
    REDIS_CONNECTION_STRING: z.string().nullish(),
    // langfuse caching
    LANGFUSE_CACHE_API_KEY_ENABLED: z.enum(["true", "false"]).default("false"),
    LANGFUSE_CACHE_API_KEY_TTL: z.number().default(120),
>>>>>>> 804255b7
  },

  /**
   * Specify your client-side environment variables schema here. This way you can ensure the app
   * isn't built with invalid env vars. To expose them to the client, prefix them with
   * `NEXT_PUBLIC_`.
   *
   * WARNING: They do not work when used in Docker builds as NEXT_PUBLIC variables are not runtime but compile-time.
   */
  client: {
    // NEXT_PUBLIC_CLIENTVAR: z.string().min(1),
    NEXT_PUBLIC_LANGFUSE_CLOUD_REGION: z
      .enum(["US", "EU", "STAGING", "DEV"])
      .optional(),
    NEXT_PUBLIC_DEMO_PROJECT_ID: z.string().optional(),
    NEXT_PUBLIC_SIGN_UP_DISABLED: z.enum(["true", "false"]).optional(),
    NEXT_PUBLIC_TURNSTILE_SITE_KEY: z.string().optional(),
    NEXT_PUBLIC_POSTHOG_KEY: z.string().optional(),
    NEXT_PUBLIC_POSTHOG_HOST: z.string().optional(),
    NEXT_PUBLIC_CRISP_WEBSITE_ID: z.string().optional(),
  },

  /**
   * You can't destruct `process.env` as a regular object in the Next.js edge runtimes (e.g.
   * middlewares) or client-side so we need to destruct manually.
   */
  runtimeEnv: {
    SEED_SECRET_KEY: process.env.SEED_SECRET_KEY,
    NEXT_PUBLIC_DEMO_PROJECT_ID: process.env.NEXT_PUBLIC_DEMO_PROJECT_ID,
    DATABASE_URL: process.env.DATABASE_URL,
    NODE_ENV: process.env.NODE_ENV,
    NEXTAUTH_SECRET: process.env.NEXTAUTH_SECRET,
    NEXTAUTH_COOKIE_DOMAIN: process.env.NEXTAUTH_COOKIE_DOMAIN,
    NEXTAUTH_URL: process.env.NEXTAUTH_URL,
    NEXT_PUBLIC_LANGFUSE_CLOUD_REGION:
      process.env.NEXT_PUBLIC_LANGFUSE_CLOUD_REGION,
    NEXT_PUBLIC_SIGN_UP_DISABLED: process.env.NEXT_PUBLIC_SIGN_UP_DISABLED,
    LANGFUSE_ENABLE_EXPERIMENTAL_FEATURES:
      process.env.LANGFUSE_ENABLE_EXPERIMENTAL_FEATURES,
    LANGFUSE_DEFAULT_TABLE_DATETIME_OFFSET:
      process.env.LANGFUSE_DEFAULT_TABLE_DATETIME_OFFSET,
    LANGFUSE_DISABLE_EXPENSIVE_POSTGRES_QUERIES:
      process.env.LANGFUSE_DISABLE_EXPENSIVE_POSTGRES_QUERIES,
    LANGFUSE_TEAM_SLACK_WEBHOOK: process.env.LANGFUSE_TEAM_SLACK_WEBHOOK,
    LANGFUSE_NEW_USER_SIGNUP_WEBHOOK:
      process.env.LANGFUSE_NEW_USER_SIGNUP_WEBHOOK,
    SALT: process.env.SALT,
    LANGFUSE_CSP_ENFORCE_HTTPS: process.env.LANGFUSE_CSP_ENFORCE_HTTPS,
    LANGFUSE_TRACING_SAMPLE_RATE: process.env.LANGFUSE_TRACING_SAMPLE_RATE,
    // Default project and role
    LANGFUSE_DEFAULT_PROJECT_ID: process.env.LANGFUSE_DEFAULT_PROJECT_ID,
    LANGFUSE_DEFAULT_PROJECT_ROLE: process.env.LANGFUSE_DEFAULT_PROJECT_ROLE,
    // AUTH
    AUTH_GOOGLE_CLIENT_ID: process.env.AUTH_GOOGLE_CLIENT_ID,
    AUTH_GOOGLE_CLIENT_SECRET: process.env.AUTH_GOOGLE_CLIENT_SECRET,
    AUTH_GOOGLE_ALLOWED_DOMAINS: process.env.AUTH_GOOGLE_ALLOWED_DOMAINS,
    AUTH_GOOGLE_ALLOW_ACCOUNT_LINKING:
      process.env.AUTH_GOOGLE_ALLOW_ACCOUNT_LINKING,
    AUTH_GITHUB_CLIENT_ID: process.env.AUTH_GITHUB_CLIENT_ID,
    AUTH_GITHUB_CLIENT_SECRET: process.env.AUTH_GITHUB_CLIENT_SECRET,
    AUTH_GITHUB_ALLOW_ACCOUNT_LINKING:
      process.env.AUTH_GITHUB_ALLOW_ACCOUNT_LINKING,
    AUTH_AZURE_AD_CLIENT_ID: process.env.AUTH_AZURE_AD_CLIENT_ID,
    AUTH_AZURE_AD_CLIENT_SECRET: process.env.AUTH_AZURE_AD_CLIENT_SECRET,
    AUTH_AZURE_AD_TENANT_ID: process.env.AUTH_AZURE_AD_TENANT_ID,
    AUTH_AZURE_ALLOW_ACCOUNT_LINKING:
      process.env.AUTH_AZURE_ALLOW_ACCOUNT_LINKING,
    AUTH_OKTA_CLIENT_ID: process.env.AUTH_OKTA_CLIENT_ID,
    AUTH_OKTA_CLIENT_SECRET: process.env.AUTH_OKTA_CLIENT_SECRET,
    AUTH_OKTA_ISSUER: process.env.AUTH_OKTA_ISSUER,
    AUTH_OKTA_ALLOW_ACCOUNT_LINKING:
      process.env.AUTH_OKTA_ALLOW_ACCOUNT_LINKING,
    AUTH_AUTH0_CLIENT_ID: process.env.AUTH_AUTH0_CLIENT_ID,
    AUTH_AUTH0_CLIENT_SECRET: process.env.AUTH_AUTH0_CLIENT_SECRET,
    AUTH_AUTH0_ISSUER: process.env.AUTH_AUTH0_ISSUER,
    AUTH_AUTH0_ALLOW_ACCOUNT_LINKING:
      process.env.AUTH_AUTH0_ALLOW_ACCOUNT_LINKING,
    AUTH_COGNITO_CLIENT_ID: process.env.AUTH_COGNITO_CLIENT_ID,
    AUTH_COGNITO_CLIENT_SECRET: process.env.AUTH_COGNITO_CLIENT_SECRET,
    AUTH_COGNITO_ISSUER: process.env.AUTH_COGNITO_ISSUER,
    AUTH_COGNITO_ALLOW_ACCOUNT_LINKING:
      process.env.AUTH_COGNITO_ALLOW_ACCOUNT_LINKING,
    AUTH_CUSTOM_CLIENT_ID: process.env.AUTH_CUSTOM_CLIENT_ID,
    AUTH_CUSTOM_CLIENT_SECRET: process.env.AUTH_CUSTOM_CLIENT_SECRET,
    AUTH_CUSTOM_ISSUER: process.env.AUTH_CUSTOM_ISSUER,
    AUTH_CUSTOM_NAME: process.env.AUTH_CUSTOM_NAME,
    AUTH_CUSTOM_SCOPE: process.env.AUTH_CUSTOM_SCOPE,
    AUTH_CUSTOM_ALLOW_ACCOUNT_LINKING:
      process.env.AUTH_CUSTOM_ALLOW_ACCOUNT_LINKING,
    AUTH_DOMAINS_WITH_SSO_ENFORCEMENT:
      process.env.AUTH_DOMAINS_WITH_SSO_ENFORCEMENT,
    AUTH_DISABLE_USERNAME_PASSWORD: process.env.AUTH_DISABLE_USERNAME_PASSWORD,
    AUTH_DISABLE_SIGNUP: process.env.AUTH_DISABLE_SIGNUP,
    // Email
    EMAIL_FROM_ADDRESS: process.env.EMAIL_FROM_ADDRESS,
    SMTP_CONNECTION_URL: process.env.SMTP_CONNECTION_URL,
    // S3
    S3_ENDPOINT: process.env.S3_ENDPOINT,
    S3_ACCESS_KEY_ID: process.env.S3_ACCESS_KEY_ID,
    S3_SECRET_ACCESS_KEY: process.env.S3_SECRET_ACCESS_KEY,
    S3_BUCKET_NAME: process.env.S3_BUCKET_NAME,
    S3_REGION: process.env.S3_REGION,
    // Database exports
    DB_EXPORT_PAGE_SIZE: process.env.DB_EXPORT_PAGE_SIZE,
    // Worker
    LANGFUSE_WORKER_HOST: process.env.LANGFUSE_WORKER_HOST,
    LANGFUSE_WORKER_PASSWORD: process.env.LANGFUSE_WORKER_PASSWORD,
    TURNSTILE_SECRET_KEY: process.env.TURNSTILE_SECRET_KEY,
    NEXT_PUBLIC_TURNSTILE_SITE_KEY: process.env.NEXT_PUBLIC_TURNSTILE_SITE_KEY,
    NEXT_PUBLIC_POSTHOG_KEY: process.env.NEXT_PUBLIC_POSTHOG_KEY,
    NEXT_PUBLIC_POSTHOG_HOST: process.env.NEXT_PUBLIC_POSTHOG_HOST,
    // Other
    NEXT_PUBLIC_CRISP_WEBSITE_ID: process.env.NEXT_PUBLIC_CRISP_WEBSITE_ID,
    // db event log
    ENABLE_EVENT_LOG: process.env.ENABLE_EVENT_LOG,
    // EE License
    LANGFUSE_EE_LICENSE_KEY: process.env.LANGFUSE_EE_LICENSE_KEY,
<<<<<<< HEAD
    // Blocked public api keys
    LANGFUSE_BLOCKED_PUBLIC_API_KEYS:
      process.env.LANGFUSE_BLOCKED_PUBLIC_API_KEYS,
=======
    ADMIN_API_KEY: process.env.ADMIN_API_KEY,
    ENCRYPTION_KEY: process.env.ENCRYPTION_KEY,
    REDIS_HOST: process.env.REDIS_HOST,
    REDIS_PORT: process.env.REDIS_PORT,
    REDIS_AUTH: process.env.REDIS_AUTH,
    REDIS_CONNECTION_STRING: process.env.REDIS_CONNECTION_STRING,
    // langfuse caching
    LANGFUSE_CACHE_API_KEY_ENABLED: process.env.LANGFUSE_CACHE_API_KEY_ENABLED,
    LANGFUSE_CACHE_API_KEY_TTL: process.env.LANGFUSE_CACHE_API_KEY_TTL,
>>>>>>> 804255b7
  },
  // Skip validation in Docker builds
  // DOCKER_BUILD is set in Dockerfile
  skipValidation: process.env.DOCKER_BUILD === "1",
});<|MERGE_RESOLUTION|>--- conflicted
+++ resolved
@@ -112,13 +112,6 @@
     ENABLE_EVENT_LOG: z.enum(["true", "false"]).optional().default("true"),
     // EE License
     LANGFUSE_EE_LICENSE_KEY: z.string().optional(),
-<<<<<<< HEAD
-    // Blocked public api keys
-    LANGFUSE_BLOCKED_PUBLIC_API_KEYS: z
-      .string()
-      .optional()
-      .transform((v) => (v ? v.split(",").map((key) => key.trim()) : [])),
-=======
     ADMIN_API_KEY: z.string().optional(),
     ENCRYPTION_KEY: z
       .string()
@@ -142,7 +135,11 @@
     // langfuse caching
     LANGFUSE_CACHE_API_KEY_ENABLED: z.enum(["true", "false"]).default("false"),
     LANGFUSE_CACHE_API_KEY_TTL: z.number().default(120),
->>>>>>> 804255b7
+    // Blocked public api keys
+    LANGFUSE_BLOCKED_PUBLIC_API_KEYS: z
+      .string()
+      .optional()
+      .transform((v) => (v ? v.split(",").map((key) => key.trim()) : [])),
   },
 
   /**
@@ -260,11 +257,6 @@
     ENABLE_EVENT_LOG: process.env.ENABLE_EVENT_LOG,
     // EE License
     LANGFUSE_EE_LICENSE_KEY: process.env.LANGFUSE_EE_LICENSE_KEY,
-<<<<<<< HEAD
-    // Blocked public api keys
-    LANGFUSE_BLOCKED_PUBLIC_API_KEYS:
-      process.env.LANGFUSE_BLOCKED_PUBLIC_API_KEYS,
-=======
     ADMIN_API_KEY: process.env.ADMIN_API_KEY,
     ENCRYPTION_KEY: process.env.ENCRYPTION_KEY,
     REDIS_HOST: process.env.REDIS_HOST,
@@ -274,7 +266,9 @@
     // langfuse caching
     LANGFUSE_CACHE_API_KEY_ENABLED: process.env.LANGFUSE_CACHE_API_KEY_ENABLED,
     LANGFUSE_CACHE_API_KEY_TTL: process.env.LANGFUSE_CACHE_API_KEY_TTL,
->>>>>>> 804255b7
+    // Blocked public api keys
+    LANGFUSE_BLOCKED_PUBLIC_API_KEYS:
+      process.env.LANGFUSE_BLOCKED_PUBLIC_API_KEYS,
   },
   // Skip validation in Docker builds
   // DOCKER_BUILD is set in Dockerfile
