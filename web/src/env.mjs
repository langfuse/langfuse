import { z } from "zod";
import { createEnv } from "@t3-oss/env-nextjs";

const zAuthMethod = z
  .enum([
    "client_secret_basic",
    "client_secret_post",
    "client_secret_jwt",
    "private_key_jwt",
    "tls_client_auth",
    "self_signed_tls_client_auth",
    "none",
  ])
  .optional()
  .default("client_secret_basic");

const zAuthChecks = z
  .string()
  .optional()
  .transform((s) => s?.split(",").map((s) => s.trim()))
  .pipe(z.array(z.enum(["nonce", "none", "pkce", "state"])).optional());

export const env = createEnv({
  /**
   * Specify your server-side environment variables schema here. This way you can ensure the app
   * isn't built with invalid env vars.
   */
  server: {
    DATABASE_URL: z.string().url(),
    NODE_ENV: z.enum(["development", "test", "production"]),
    BUILD_ID: z.string().optional(),
    NEXTAUTH_SECRET:
      process.env.NODE_ENV === "production"
        ? z.string().min(1)
        : z.string().min(1).optional(),
    SEED_SECRET_KEY: z.string().min(1).optional(),
    NEXTAUTH_URL: z.preprocess(
      // This makes Vercel deployments not fail if you don't set NEXTAUTH_URL
      // Since NextAuth.js automatically uses the VERCEL_URL if present.
      (str) =>
        process.env.VERCEL_URL && process.env.VERCEL_URL !== ""
          ? process.env.VERCEL_URL
          : str,
      // VERCEL_URL doesn't include `https` so it can't be validated as a URL
      process.env.VERCEL ? z.string().min(1) : z.string().url(),
    ),
    NEXTAUTH_COOKIE_DOMAIN: z.string().optional(),
    LANGFUSE_TEAM_SLACK_WEBHOOK: z.string().url().optional(),
    LANGFUSE_NEW_USER_SIGNUP_WEBHOOK: z.string().url().optional(),
    // Add `.min(1) on ID and SECRET if you want to make sure they're not empty
    LANGFUSE_ENABLE_EXPERIMENTAL_FEATURES: z.enum(["true", "false"]).optional(),
    SALT: z.string({
      required_error:
        "A strong Salt is required to encrypt API keys securely. See: https://langfuse.com/self-hosting#deploy-the-container",
    }),
    // Add newly signed up users to default org and/or project with role
    LANGFUSE_DEFAULT_ORG_ID: z.string().optional(),
    LANGFUSE_DEFAULT_ORG_ROLE: z
      .enum(["OWNER", "ADMIN", "MEMBER", "VIEWER", "NONE"])
      .optional(),
    LANGFUSE_DEFAULT_PROJECT_ID: z.string().optional(),
    LANGFUSE_DEFAULT_PROJECT_ROLE: z
      .enum(["OWNER", "ADMIN", "MEMBER", "VIEWER"])
      .optional(),
    LANGFUSE_CSP_ENFORCE_HTTPS: z
      .enum(["true", "false"])
      .optional()
      .default("false"),
    // Telemetry
    TELEMETRY_ENABLED: z.enum(["true", "false"]).optional(),
    // AUTH
    AUTH_GOOGLE_CLIENT_ID: z.string().optional(),
    AUTH_GOOGLE_CLIENT_SECRET: z.string().optional(),
    AUTH_GOOGLE_ALLOWED_DOMAINS: z.string().optional(),
    AUTH_GOOGLE_ALLOW_ACCOUNT_LINKING: z.enum(["true", "false"]).optional(),
    AUTH_GOOGLE_CLIENT_AUTH_METHOD: zAuthMethod,
    AUTH_GOOGLE_CHECKS: zAuthChecks,
    AUTH_GITHUB_CLIENT_ID: z.string().optional(),
    AUTH_GITHUB_CLIENT_SECRET: z.string().optional(),
    AUTH_GITHUB_ALLOW_ACCOUNT_LINKING: z.enum(["true", "false"]).optional(),
    AUTH_GITHUB_CLIENT_AUTH_METHOD: zAuthMethod,
    AUTH_GITHUB_CHECKS: zAuthChecks,
    AUTH_GITHUB_ENTERPRISE_CLIENT_ID: z.string().optional(),
    AUTH_GITHUB_ENTERPRISE_CLIENT_SECRET: z.string().optional(),
    AUTH_GITHUB_ENTERPRISE_BASE_URL: z.string().optional(),
    AUTH_GITHUB_ENTERPRISE_ALLOW_ACCOUNT_LINKING: z
      .enum(["true", "false"])
      .optional(),
    AUTH_GITHUB_ENTERPRISE_CLIENT_AUTH_METHOD: zAuthMethod,
    AUTH_GITHUB_ENTERPRISE_CHECKS: zAuthChecks,
    AUTH_GITLAB_CLIENT_ID: z.string().optional(),
    AUTH_GITLAB_CLIENT_SECRET: z.string().optional(),
    AUTH_GITLAB_ALLOW_ACCOUNT_LINKING: z.enum(["true", "false"]).optional(),
    AUTH_GITLAB_ISSUER: z.string().optional(),
    AUTH_GITLAB_CLIENT_AUTH_METHOD: zAuthMethod,
    AUTH_GITLAB_CHECKS: zAuthChecks,
    AUTH_GITLAB_URL: z.string().url().optional().default("https://gitlab.com"),
    AUTH_AZURE_AD_CLIENT_ID: z.string().optional(),
    AUTH_AZURE_AD_CLIENT_SECRET: z.string().optional(),
    AUTH_AZURE_AD_TENANT_ID: z.string().optional(),
    AUTH_AZURE_AD_ALLOW_ACCOUNT_LINKING: z.enum(["true", "false"]).optional(),
    AUTH_AZURE_AD_CLIENT_AUTH_METHOD: zAuthMethod,
    AUTH_AZURE_AD_CHECKS: zAuthChecks,
    AUTH_OKTA_CLIENT_ID: z.string().optional(),
    AUTH_OKTA_CLIENT_SECRET: z.string().optional(),
    AUTH_OKTA_ISSUER: z.string().optional(),
    AUTH_OKTA_ALLOW_ACCOUNT_LINKING: z.enum(["true", "false"]).optional(),
    AUTH_OKTA_CHECKS: zAuthChecks,
    AUTH_OKTA_CLIENT_AUTH_METHOD: zAuthMethod,
    AUTH_AUTHENTIK_CLIENT_ID: z.string().optional(),
    AUTH_AUTHENTIK_CLIENT_SECRET: z.string().optional(),
    AUTH_AUTHENTIK_ISSUER: z
      .string()
      .regex(/^https:\/\/.+\/application\/o\/[^/]+$/, {
        message:
          "Authentik issuer must be in format https://<domain>/application/o/<slug> without trailing slash",
      })
      .optional(),
    AUTH_AUTHENTIK_ALLOW_ACCOUNT_LINKING: z.enum(["true", "false"]).optional(),
    AUTH_AUTHENTIK_CHECKS: zAuthChecks,
    AUTH_AUTHENTIK_CLIENT_AUTH_METHOD: zAuthMethod,
    AUTH_ONELOGIN_CLIENT_ID: z.string().optional(),
    AUTH_ONELOGIN_CLIENT_SECRET: z.string().optional(),
    AUTH_ONELOGIN_ISSUER: z.string().optional(),
    AUTH_ONELOGIN_ALLOW_ACCOUNT_LINKING: z.enum(["true", "false"]).optional(),
    AUTH_ONELOGIN_CHECKS: zAuthChecks,
    AUTH_ONELOGIN_CLIENT_AUTH_METHOD: zAuthMethod,
    AUTH_AUTH0_CLIENT_ID: z.string().optional(),
    AUTH_AUTH0_CLIENT_SECRET: z.string().optional(),
    AUTH_AUTH0_ISSUER: z.string().url().optional(),
    AUTH_AUTH0_ALLOW_ACCOUNT_LINKING: z.enum(["true", "false"]).optional(),
    AUTH_AUTH0_CLIENT_AUTH_METHOD: zAuthMethod,
    AUTH_AUTH0_CHECKS: zAuthChecks,
    AUTH_COGNITO_CLIENT_ID: z.string().optional(),
    AUTH_COGNITO_CLIENT_SECRET: z.string().optional(),
    AUTH_COGNITO_ISSUER: z.string().url().optional(),
    AUTH_COGNITO_ALLOW_ACCOUNT_LINKING: z.enum(["true", "false"]).optional(),
    AUTH_COGNITO_CLIENT_AUTH_METHOD: zAuthMethod,
    AUTH_COGNITO_CHECKS: zAuthChecks,
    AUTH_KEYCLOAK_CLIENT_ID: z.string().optional(),
    AUTH_KEYCLOAK_CLIENT_SECRET: z.string().optional(),
    AUTH_KEYCLOAK_ISSUER: z.string().optional(),
    AUTH_KEYCLOAK_ALLOW_ACCOUNT_LINKING: z.enum(["true", "false"]).optional(),
    AUTH_KEYCLOAK_CLIENT_AUTH_METHOD: zAuthMethod,
    AUTH_KEYCLOAK_CHECKS: zAuthChecks,
    AUTH_KEYCLOAK_SCOPE: z.string().optional(),
    AUTH_KEYCLOAK_ID_TOKEN: z
      .enum(["true", "false"])
      .optional()
      .default("true"),
    AUTH_KEYCLOAK_NAME: z.string().optional(),
    AUTH_JUMPCLOUD_CLIENT_ID: z.string().optional(),
    AUTH_JUMPCLOUD_CLIENT_SECRET: z.string().optional(),
    AUTH_JUMPCLOUD_ISSUER: z.string().url().optional(),
    AUTH_JUMPCLOUD_ALLOW_ACCOUNT_LINKING: z.enum(["true", "false"]).optional(),
    AUTH_JUMPCLOUD_CLIENT_AUTH_METHOD: zAuthMethod,
    AUTH_JUMPCLOUD_CHECKS: zAuthChecks,
    AUTH_JUMPCLOUD_SCOPE: z.string().optional(),
    AUTH_CUSTOM_CLIENT_ID: z.string().optional(),
    AUTH_CUSTOM_CLIENT_SECRET: z.string().optional(),
    AUTH_CUSTOM_ISSUER: z.string().url().optional(),
    AUTH_CUSTOM_NAME: z.string().optional(),
    AUTH_CUSTOM_SCOPE: z.string().optional(),
    AUTH_CUSTOM_CLIENT_AUTH_METHOD: zAuthMethod,
    AUTH_CUSTOM_CHECKS: zAuthChecks,
    AUTH_CUSTOM_ALLOW_ACCOUNT_LINKING: z.enum(["true", "false"]).optional(),
    AUTH_CUSTOM_ID_TOKEN: z.enum(["true", "false"]).optional().default("true"),
    AUTH_WORKOS_CLIENT_ID: z.string().optional(),
    AUTH_WORKOS_CLIENT_SECRET: z.string().optional(),
    AUTH_WORKOS_ALLOW_ACCOUNT_LINKING: z.enum(["true", "false"]).optional(),
    AUTH_WORKOS_ORGANIZATION_ID: z.string().optional(),
    AUTH_WORKOS_CONNECTION_ID: z.string().optional(),
    AUTH_WORDPRESS_CLIENT_ID: z.string().optional(),
    AUTH_WORDPRESS_CLIENT_SECRET: z.string().optional(),
    AUTH_WORDPRESS_ALLOW_ACCOUNT_LINKING: z.enum(["true", "false"]).optional(),
    AUTH_WORDPRESS_CLIENT_AUTH_METHOD: zAuthMethod,
    AUTH_WORDPRESS_CHECKS: zAuthChecks,
    AUTH_DOMAINS_WITH_SSO_ENFORCEMENT: z.string().optional(),
    AUTH_IGNORE_ACCOUNT_FIELDS: z.string().optional(),
    AUTH_DISABLE_USERNAME_PASSWORD: z.enum(["true", "false"]).optional(),
    AUTH_DISABLE_SIGNUP: z.enum(["true", "false"]).optional(),
    AUTH_SESSION_MAX_AGE: z.coerce
      .number()
      .int()
      .gt(
        5,
        "AUTH_SESSION_MAX_AGE must be > 5 as session JWT tokens are refreshed every 5 minutes",
      )
      .optional()
      .default(30 * 24 * 60), // default to 30 days
    AUTH_HTTP_PROXY: z.string().url().optional(),
    AUTH_HTTPS_PROXY: z.string().url().optional(),
    AUTH_SSO_TIMEOUT: z.number().optional(),
    // EMAIL
    EMAIL_FROM_ADDRESS: z.string().optional(),
    SMTP_CONNECTION_URL: z.string().optional(),

    // Otel
    OTEL_EXPORTER_OTLP_ENDPOINT: z.string().default("http://localhost:4318"),
    OTEL_SERVICE_NAME: z.string().default("web"),
    OTEL_TRACE_SAMPLING_RATIO: z.coerce.number().gt(0).lte(1).default(1),

    // clickhouse
    CLICKHOUSE_URL: z.string().url(),
    CLICKHOUSE_CLUSTER_NAME: z.string().default("default"),
    CLICKHOUSE_DB: z.string().default("default"),
    CLICKHOUSE_USER: z.string(),
    CLICKHOUSE_PASSWORD: z.string(),
    CLICKHOUSE_CLUSTER_ENABLED: z.enum(["true", "false"]).default("true"),
    CLICKHOUSE_MAX_BYTES_BEFORE_EXTERNAL_GROUP_BY: z.coerce
      .number()
<<<<<<< HEAD
      .default(10_000_000_000), // ~10GB
=======
      .default(32_000_000_000), // ~32GB
>>>>>>> 4341215f

    // EE ui customization
    LANGFUSE_UI_API_HOST: z.string().optional(),
    LANGFUSE_UI_DOCUMENTATION_HREF: z.string().url().optional(),
    LANGFUSE_UI_SUPPORT_HREF: z.string().url().optional(),
    LANGFUSE_UI_FEEDBACK_HREF: z.string().url().optional(),
    LANGFUSE_UI_LOGO_LIGHT_MODE_HREF: z.string().url().optional(),
    LANGFUSE_UI_LOGO_DARK_MODE_HREF: z.string().url().optional(),
    LANGFUSE_UI_DEFAULT_MODEL_ADAPTER: z
      .enum(["OpenAI", "Anthropic", "Azure"])
      .optional(),
    LANGFUSE_UI_DEFAULT_BASE_URL_OPENAI: z.string().url().optional(),
    LANGFUSE_UI_DEFAULT_BASE_URL_ANTHROPIC: z.string().url().optional(),
    LANGFUSE_UI_DEFAULT_BASE_URL_AZURE: z.string().url().optional(),

    // EE License
    LANGFUSE_EE_LICENSE_KEY: z.string().optional(),
    ADMIN_API_KEY: z.string().optional(),
    ENCRYPTION_KEY: z
      .string()
      .length(
        64,
        "ENCRYPTION_KEY must be 256 bits, 64 string characters in hex format, generate via: openssl rand -hex 32",
      )
      .optional(),

    // langfuse caching
    LANGFUSE_CACHE_API_KEY_ENABLED: z.enum(["true", "false"]).default("true"),
    LANGFUSE_CACHE_API_KEY_TTL_SECONDS: z.coerce.number().default(300),

    // Multimodal media upload to S3
    LANGFUSE_S3_MEDIA_MAX_CONTENT_LENGTH: z.coerce
      .number()
      .positive()
      .int()
      .default(1_000_000_000),
    LANGFUSE_S3_MEDIA_UPLOAD_BUCKET: z.string().optional(),
    LANGFUSE_S3_MEDIA_UPLOAD_PREFIX: z.string().default(""),
    LANGFUSE_S3_MEDIA_UPLOAD_REGION: z.string().optional(),
    LANGFUSE_S3_MEDIA_UPLOAD_ENDPOINT: z.string().optional(),
    LANGFUSE_S3_MEDIA_UPLOAD_ACCESS_KEY_ID: z.string().optional(),
    LANGFUSE_S3_MEDIA_UPLOAD_SECRET_ACCESS_KEY: z.string().optional(),
    LANGFUSE_S3_MEDIA_UPLOAD_FORCE_PATH_STYLE: z
      .enum(["true", "false"])
      .default("false"),
    LANGFUSE_S3_MEDIA_DOWNLOAD_URL_EXPIRY_SECONDS: z.coerce
      .number()
      .nonnegative()
      .default(3600),
    LANGFUSE_S3_MEDIA_UPLOAD_SSE: z.enum(["AES256", "aws:kms"]).optional(),
    LANGFUSE_S3_MEDIA_UPLOAD_SSE_KMS_KEY_ID: z.string().optional(),

    LANGFUSE_ALLOWED_ORGANIZATION_CREATORS: z
      .string()
      .optional()
      .refine((value) => {
        if (!value) return true;
        const creators = value.split(",");
        const emailSchema = z.string().email();
        return creators.every(
          (creator) => emailSchema.safeParse(creator).success,
        );
      }, "LANGFUSE_ALLOWED_ORGANIZATION_CREATORS must be a comma separated list of valid email addresses"),

    STRIPE_SECRET_KEY: z.string().optional(),
    STRIPE_WEBHOOK_SIGNING_SECRET: z.string().optional(),
    SENTRY_AUTH_TOKEN: z.string().optional(),
    SENTRY_CSP_REPORT_URI: z.string().optional(),
    LANGFUSE_RATE_LIMITS_ENABLED: z.enum(["true", "false"]).default("true"),

    LANGFUSE_INIT_ORG_ID: z.string().optional(),
    LANGFUSE_INIT_ORG_NAME: z.string().optional(),
    LANGFUSE_INIT_ORG_CLOUD_PLAN: z.string().optional(), // for use in CI
    LANGFUSE_INIT_PROJECT_ID: z.string().optional(),
    LANGFUSE_INIT_PROJECT_NAME: z.string().optional(),
    LANGFUSE_INIT_PROJECT_RETENTION: z.coerce.number().int().gte(3).optional(),
    LANGFUSE_INIT_PROJECT_PUBLIC_KEY: z.string().optional(),
    LANGFUSE_INIT_PROJECT_SECRET_KEY: z.string().optional(),
    LANGFUSE_INIT_USER_EMAIL: z
      .union([z.string().email(), z.string().length(0)])
      .optional(),
    LANGFUSE_INIT_USER_NAME: z.string().optional(),
    LANGFUSE_INIT_USER_PASSWORD: z.string().optional(),
    LANGFUSE_MAX_HISTORIC_EVAL_CREATION_LIMIT: z.coerce
      .number()
      .positive()
      .default(50_000),
    PLAIN_AUTHENTICATION_SECRET: z.string().optional(),
    PLAIN_API_KEY: z.string().optional(),
    PLAIN_CARDS_API_TOKEN: z.string().optional(),

    // UI customization - comma-separated list of visible product modules
    LANGFUSE_UI_VISIBLE_PRODUCT_MODULES: z.string().optional(),
    // UI customization - comma-separated list of hidden product modules
    LANGFUSE_UI_HIDDEN_PRODUCT_MODULES: z.string().optional(),

    SLACK_CLIENT_ID: z.string().optional(),
    SLACK_CLIENT_SECRET: z.string().optional(),
    SLACK_STATE_SECRET: z.string().optional(),

    // AWS Bedrock for langfuse native AI feature such as natural language filters
    LANGFUSE_AWS_BEDROCK_MODEL: z.string().optional(),

    // Tracing for Langfuse AI Features
    LANGFUSE_AI_FEATURES_HOST: z.string().optional(),

    // Natural Langfuse Filters
    LANGFUSE_AI_FEATURES_PUBLIC_KEY: z.string().optional(),
    LANGFUSE_AI_FEATURES_SECRET_KEY: z.string().optional(),
    LANGFUSE_AI_FEATURES_PROJECT_ID: z.string().optional(),

    // API Performance Flags
    // Enable Redis-based tracking of projects using OTEL API to optimize ClickHouse queries.
    // When enabled, projects ingesting via OTEL API skip the FINAL modifier on some observations queries for better performance.
    LANGFUSE_SKIP_FINAL_FOR_OTEL_PROJECTS: z
      .enum(["true", "false"])
      .default("false"),
    // Whether to propagate the toTimestamp restriction (including a server-side offset)
    // onto the observations CTE in GET /api/public/traces. Can be used to improve performance
    // for self-hosters that have a trace known trace duration of less than multiple hours.
    LANGFUSE_API_CLICKHOUSE_PROPAGATE_OBSERVATIONS_TIME_BOUNDS: z
      .enum(["true", "false"])
      .default("false"),

    // Events table migration
    LANGFUSE_ENABLE_EVENTS_TABLE_OBSERVATIONS: z
      .enum(["true", "false"])
      .default("false"),

    LANGFUSE_ENABLE_EVENTS_TABLE_FLAGS: z
      .enum(["true", "false"])
      .default("false"),

    // v2 APIs (events table based) - disabled by default for self-hosters
    LANGFUSE_ENABLE_EVENTS_TABLE_V2_APIS: z
      .enum(["true", "false"])
      .default("false"),

    LANGFUSE_ENABLE_QUERY_OPTIMIZATION_SHADOW_TEST: z
      .enum(["true", "false"])
      .default("false"),
  },

  /**
   * Specify your client-side environment variables schema here. This way you can ensure the app
   * isn't built with invalid env vars. To expose them to the client, prefix them with
   * `NEXT_PUBLIC_`.
   *
   * WARNING: They do not work when used in Docker builds as NEXT_PUBLIC variables are not runtime but compile-time.
   */
  client: {
    // WARNING: Also add these to web/Dockerfile

    // NEXT_PUBLIC_CLIENTVAR: z.string().min(1),
    NEXT_PUBLIC_LANGFUSE_CLOUD_REGION: z
      .enum(["US", "EU", "STAGING", "DEV", "HIPAA"])
      .optional(),
    NEXT_PUBLIC_DEMO_PROJECT_ID: z.string().optional(),
    NEXT_PUBLIC_DEMO_ORG_ID: z.string().optional(),
    NEXT_PUBLIC_SIGN_UP_DISABLED: z.enum(["true", "false"]).default("false"),
    NEXT_PUBLIC_POSTHOG_KEY: z.string().optional(),
    NEXT_PUBLIC_POSTHOG_HOST: z.string().optional(),
    NEXT_PUBLIC_PLAIN_APP_ID: z.string().optional(),
    NEXT_PUBLIC_BUILD_ID: z.string().optional(),
    NEXT_PUBLIC_BASE_PATH: z.string().optional(),
    NEXT_PUBLIC_LANGFUSE_PLAYGROUND_STREAMING_ENABLED_DEFAULT: z
      .enum(["true", "false"])
      .optional()
      .default("true"),
  },

  /**
   * You can't destruct `process.env` as a regular object in the Next.js edge runtimes (e.g.
   * middlewares) or client-side so we need to destruct manually.
   */
  runtimeEnv: {
    SEED_SECRET_KEY: process.env.SEED_SECRET_KEY,
    NEXT_PUBLIC_DEMO_PROJECT_ID: process.env.NEXT_PUBLIC_DEMO_PROJECT_ID,
    NEXT_PUBLIC_DEMO_ORG_ID: process.env.NEXT_PUBLIC_DEMO_ORG_ID,
    DATABASE_URL: process.env.DATABASE_URL,
    NODE_ENV: process.env.NODE_ENV,
    BUILD_ID: process.env.BUILD_ID,
    NEXT_PUBLIC_BUILD_ID: process.env.NEXT_PUBLIC_BUILD_ID,
    NEXTAUTH_SECRET: process.env.NEXTAUTH_SECRET,
    NEXTAUTH_COOKIE_DOMAIN: process.env.NEXTAUTH_COOKIE_DOMAIN,
    NEXTAUTH_URL: process.env.NEXTAUTH_URL,
    NEXT_PUBLIC_LANGFUSE_CLOUD_REGION:
      process.env.NEXT_PUBLIC_LANGFUSE_CLOUD_REGION,
    NEXT_PUBLIC_SIGN_UP_DISABLED: process.env.NEXT_PUBLIC_SIGN_UP_DISABLED,
    LANGFUSE_ENABLE_EXPERIMENTAL_FEATURES:
      process.env.LANGFUSE_ENABLE_EXPERIMENTAL_FEATURES,
    LANGFUSE_TEAM_SLACK_WEBHOOK: process.env.LANGFUSE_TEAM_SLACK_WEBHOOK,
    LANGFUSE_NEW_USER_SIGNUP_WEBHOOK:
      process.env.LANGFUSE_NEW_USER_SIGNUP_WEBHOOK,
    SALT: process.env.SALT,
    LANGFUSE_CSP_ENFORCE_HTTPS: process.env.LANGFUSE_CSP_ENFORCE_HTTPS,
    TELEMETRY_ENABLED: process.env.TELEMETRY_ENABLED,
    // Default org, project and role
    LANGFUSE_DEFAULT_ORG_ID: process.env.LANGFUSE_DEFAULT_ORG_ID,
    LANGFUSE_DEFAULT_ORG_ROLE: process.env.LANGFUSE_DEFAULT_ORG_ROLE,
    LANGFUSE_DEFAULT_PROJECT_ID: process.env.LANGFUSE_DEFAULT_PROJECT_ID,
    LANGFUSE_DEFAULT_PROJECT_ROLE: process.env.LANGFUSE_DEFAULT_PROJECT_ROLE,
    // AUTH
    AUTH_GOOGLE_CLIENT_ID: process.env.AUTH_GOOGLE_CLIENT_ID,
    AUTH_GOOGLE_CLIENT_SECRET: process.env.AUTH_GOOGLE_CLIENT_SECRET,
    AUTH_GOOGLE_ALLOWED_DOMAINS: process.env.AUTH_GOOGLE_ALLOWED_DOMAINS,
    AUTH_GOOGLE_ALLOW_ACCOUNT_LINKING:
      process.env.AUTH_GOOGLE_ALLOW_ACCOUNT_LINKING,
    AUTH_GOOGLE_CLIENT_AUTH_METHOD: process.env.AUTH_GOOGLE_CLIENT_AUTH_METHOD,
    AUTH_GOOGLE_CHECKS: process.env.AUTH_GOOGLE_CHECKS,
    AUTH_GITHUB_CLIENT_ID: process.env.AUTH_GITHUB_CLIENT_ID,
    AUTH_GITHUB_CLIENT_SECRET: process.env.AUTH_GITHUB_CLIENT_SECRET,
    AUTH_GITHUB_ALLOW_ACCOUNT_LINKING:
      process.env.AUTH_GITHUB_ALLOW_ACCOUNT_LINKING,
    AUTH_GITHUB_CLIENT_AUTH_METHOD: process.env.AUTH_GITHUB_CLIENT_AUTH_METHOD,
    AUTH_GITHUB_CHECKS: process.env.AUTH_GITHUB_CHECKS,
    AUTH_GITHUB_ENTERPRISE_CLIENT_ID:
      process.env.AUTH_GITHUB_ENTERPRISE_CLIENT_ID,
    AUTH_GITHUB_ENTERPRISE_CLIENT_SECRET:
      process.env.AUTH_GITHUB_ENTERPRISE_CLIENT_SECRET,
    AUTH_GITHUB_ENTERPRISE_BASE_URL:
      process.env.AUTH_GITHUB_ENTERPRISE_BASE_URL,
    AUTH_GITHUB_ENTERPRISE_ALLOW_ACCOUNT_LINKING:
      process.env.AUTH_GITHUB_ENTERPRISE_ALLOW_ACCOUNT_LINKING,
    AUTH_GITHUB_ENTERPRISE_CLIENT_AUTH_METHOD:
      process.env.AUTH_GITHUB_ENTERPRISE_CLIENT_AUTH_METHOD,
    AUTH_GITHUB_ENTERPRISE_CHECKS: process.env.AUTH_GITHUB_ENTERPRISE_CHECKS,
    AUTH_GITLAB_ISSUER: process.env.AUTH_GITLAB_ISSUER,
    AUTH_GITLAB_CLIENT_ID: process.env.AUTH_GITLAB_CLIENT_ID,
    AUTH_GITLAB_CLIENT_SECRET: process.env.AUTH_GITLAB_CLIENT_SECRET,
    AUTH_GITLAB_ALLOW_ACCOUNT_LINKING:
      process.env.AUTH_GITLAB_ALLOW_ACCOUNT_LINKING,
    AUTH_GITLAB_CLIENT_AUTH_METHOD: process.env.AUTH_GITLAB_CLIENT_AUTH_METHOD,
    AUTH_GITLAB_CHECKS: process.env.AUTH_GITLAB_CHECKS,
    AUTH_GITLAB_URL: process.env.AUTH_GITLAB_URL,
    AUTH_AZURE_AD_CLIENT_ID: process.env.AUTH_AZURE_AD_CLIENT_ID,
    AUTH_AZURE_AD_CLIENT_SECRET: process.env.AUTH_AZURE_AD_CLIENT_SECRET,
    AUTH_AZURE_AD_TENANT_ID: process.env.AUTH_AZURE_AD_TENANT_ID,
    AUTH_AZURE_AD_ALLOW_ACCOUNT_LINKING:
      process.env.AUTH_AZURE_AD_ALLOW_ACCOUNT_LINKING ??
      process.env.AUTH_AZURE_ALLOW_ACCOUNT_LINKING, // fallback on old env var
    AUTH_AZURE_AD_CLIENT_AUTH_METHOD:
      process.env.AUTH_AZURE_AD_CLIENT_AUTH_METHOD ??
      process.env.AUTH_AZURE_CLIENT_AUTH_METHOD, // fallback on old env var
    AUTH_AZURE_AD_CHECKS:
      process.env.AUTH_AZURE_AD_CHECKS ?? process.env.AUTH_AZURE_CHECKS, // fallback on old env var
    AUTH_OKTA_CLIENT_ID: process.env.AUTH_OKTA_CLIENT_ID,
    AUTH_OKTA_CLIENT_SECRET: process.env.AUTH_OKTA_CLIENT_SECRET,
    AUTH_OKTA_ISSUER: process.env.AUTH_OKTA_ISSUER,
    AUTH_OKTA_ALLOW_ACCOUNT_LINKING:
      process.env.AUTH_OKTA_ALLOW_ACCOUNT_LINKING,
    AUTH_OKTA_CLIENT_AUTH_METHOD: process.env.AUTH_OKTA_CLIENT_AUTH_METHOD,
    AUTH_OKTA_CHECKS: process.env.AUTH_OKTA_CHECKS,
    AUTH_AUTHENTIK_CLIENT_ID: process.env.AUTH_AUTHENTIK_CLIENT_ID,
    AUTH_AUTHENTIK_CLIENT_SECRET: process.env.AUTH_AUTHENTIK_CLIENT_SECRET,
    AUTH_AUTHENTIK_ISSUER: process.env.AUTH_AUTHENTIK_ISSUER,
    AUTH_AUTHENTIK_ALLOW_ACCOUNT_LINKING:
      process.env.AUTH_AUTHENTIK_ALLOW_ACCOUNT_LINKING,
    AUTH_AUTHENTIK_CLIENT_AUTH_METHOD:
      process.env.AUTH_AUTHENTIK_CLIENT_AUTH_METHOD,
    AUTH_AUTHENTIK_CHECKS: process.env.AUTH_AUTHENTIK_CHECKS,
    AUTH_ONELOGIN_CLIENT_ID: process.env.AUTH_ONELOGIN_CLIENT_ID,
    AUTH_ONELOGIN_CLIENT_SECRET: process.env.AUTH_ONELOGIN_CLIENT_SECRET,
    AUTH_ONELOGIN_ISSUER: process.env.AUTH_ONELOGIN_ISSUER,
    AUTH_ONELOGIN_ALLOW_ACCOUNT_LINKING:
      process.env.AUTH_ONELOGIN_ALLOW_ACCOUNT_LINKING,
    AUTH_ONELOGIN_CLIENT_AUTH_METHOD:
      process.env.AUTH_ONELOGIN_CLIENT_AUTH_METHOD,
    AUTH_ONELOGIN_CHECKS: process.env.AUTH_ONELOGIN_CHECKS,
    AUTH_AUTH0_CLIENT_ID: process.env.AUTH_AUTH0_CLIENT_ID,
    AUTH_AUTH0_CLIENT_SECRET: process.env.AUTH_AUTH0_CLIENT_SECRET,
    AUTH_AUTH0_ISSUER: process.env.AUTH_AUTH0_ISSUER,
    AUTH_AUTH0_ALLOW_ACCOUNT_LINKING:
      process.env.AUTH_AUTH0_ALLOW_ACCOUNT_LINKING,
    AUTH_AUTH0_CLIENT_AUTH_METHOD: process.env.AUTH_AUTH0_CLIENT_AUTH_METHOD,
    AUTH_AUTH0_CHECKS: process.env.AUTH_AUTH0_CHECKS,
    AUTH_COGNITO_CLIENT_ID: process.env.AUTH_COGNITO_CLIENT_ID,
    AUTH_COGNITO_CLIENT_SECRET: process.env.AUTH_COGNITO_CLIENT_SECRET,
    AUTH_COGNITO_ISSUER: process.env.AUTH_COGNITO_ISSUER,
    AUTH_COGNITO_ALLOW_ACCOUNT_LINKING:
      process.env.AUTH_COGNITO_ALLOW_ACCOUNT_LINKING,
    AUTH_COGNITO_CLIENT_AUTH_METHOD:
      process.env.AUTH_COGNITO_CLIENT_AUTH_METHOD,
    AUTH_COGNITO_CHECKS: process.env.AUTH_COGNITO_CHECKS,
    AUTH_KEYCLOAK_CLIENT_ID: process.env.AUTH_KEYCLOAK_CLIENT_ID,
    AUTH_KEYCLOAK_CLIENT_SECRET: process.env.AUTH_KEYCLOAK_CLIENT_SECRET,
    AUTH_KEYCLOAK_ISSUER: process.env.AUTH_KEYCLOAK_ISSUER,
    AUTH_KEYCLOAK_ALLOW_ACCOUNT_LINKING:
      process.env.AUTH_KEYCLOAK_ALLOW_ACCOUNT_LINKING,
    AUTH_KEYCLOAK_CLIENT_AUTH_METHOD:
      process.env.AUTH_KEYCLOAK_CLIENT_AUTH_METHOD,
    AUTH_KEYCLOAK_CHECKS: process.env.AUTH_KEYCLOAK_CHECKS,
    AUTH_KEYCLOAK_SCOPE: process.env.AUTH_KEYCLOAK_SCOPE,
    AUTH_KEYCLOAK_ID_TOKEN: process.env.AUTH_KEYCLOAK_ID_TOKEN,
    AUTH_KEYCLOAK_NAME: process.env.AUTH_KEYCLOAK_NAME,
    AUTH_JUMPCLOUD_CLIENT_ID: process.env.AUTH_JUMPCLOUD_CLIENT_ID,
    AUTH_JUMPCLOUD_CLIENT_SECRET: process.env.AUTH_JUMPCLOUD_CLIENT_SECRET,
    AUTH_JUMPCLOUD_ISSUER: process.env.AUTH_JUMPCLOUD_ISSUER,
    AUTH_JUMPCLOUD_ALLOW_ACCOUNT_LINKING:
      process.env.AUTH_JUMPCLOUD_ALLOW_ACCOUNT_LINKING,
    AUTH_JUMPCLOUD_CLIENT_AUTH_METHOD:
      process.env.AUTH_JUMPCLOUD_CLIENT_AUTH_METHOD,
    AUTH_JUMPCLOUD_CHECKS: process.env.AUTH_JUMPCLOUD_CHECKS,
    AUTH_JUMPCLOUD_SCOPE: process.env.AUTH_JUMPCLOUD_SCOPE,
    AUTH_CUSTOM_CLIENT_ID: process.env.AUTH_CUSTOM_CLIENT_ID,
    AUTH_CUSTOM_CLIENT_SECRET: process.env.AUTH_CUSTOM_CLIENT_SECRET,
    AUTH_CUSTOM_ISSUER: process.env.AUTH_CUSTOM_ISSUER,
    AUTH_CUSTOM_NAME: process.env.AUTH_CUSTOM_NAME,
    AUTH_CUSTOM_SCOPE: process.env.AUTH_CUSTOM_SCOPE,
    AUTH_CUSTOM_CLIENT_AUTH_METHOD: process.env.AUTH_CUSTOM_CLIENT_AUTH_METHOD,
    AUTH_CUSTOM_CHECKS: process.env.AUTH_CUSTOM_CHECKS,
    AUTH_CUSTOM_ALLOW_ACCOUNT_LINKING:
      process.env.AUTH_CUSTOM_ALLOW_ACCOUNT_LINKING,
    AUTH_CUSTOM_ID_TOKEN: process.env.AUTH_CUSTOM_ID_TOKEN,
    AUTH_WORKOS_CLIENT_ID: process.env.AUTH_WORKOS_CLIENT_ID,
    AUTH_WORKOS_CLIENT_SECRET: process.env.AUTH_WORKOS_CLIENT_SECRET,
    AUTH_WORKOS_ALLOW_ACCOUNT_LINKING:
      process.env.AUTH_WORKOS_ALLOW_ACCOUNT_LINKING,
    AUTH_WORKOS_ORGANIZATION_ID: process.env.AUTH_WORKOS_ORGANIZATION_ID,
    AUTH_WORKOS_CONNECTION_ID: process.env.AUTH_WORKOS_CONNECTION_ID,
    AUTH_WORDPRESS_CLIENT_ID: process.env.AUTH_WORDPRESS_CLIENT_ID,
    AUTH_WORDPRESS_CLIENT_SECRET: process.env.AUTH_WORDPRESS_CLIENT_SECRET,
    AUTH_WORDPRESS_ALLOW_ACCOUNT_LINKING:
      process.env.AUTH_WORDPRESS_ALLOW_ACCOUNT_LINKING,
    AUTH_WORDPRESS_CLIENT_AUTH_METHOD:
      process.env.AUTH_WORDPRESS_CLIENT_AUTH_METHOD,
    AUTH_WORDPRESS_CHECKS: process.env.AUTH_WORDPRESS_CHECKS,
    AUTH_IGNORE_ACCOUNT_FIELDS: process.env.AUTH_IGNORE_ACCOUNT_FIELDS,
    AUTH_DOMAINS_WITH_SSO_ENFORCEMENT:
      process.env.AUTH_DOMAINS_WITH_SSO_ENFORCEMENT,
    AUTH_DISABLE_USERNAME_PASSWORD: process.env.AUTH_DISABLE_USERNAME_PASSWORD,
    AUTH_DISABLE_SIGNUP: process.env.AUTH_DISABLE_SIGNUP,
    AUTH_SESSION_MAX_AGE: process.env.AUTH_SESSION_MAX_AGE,
    AUTH_HTTP_PROXY: process.env.AUTH_HTTP_PROXY,
    AUTH_HTTPS_PROXY: process.env.AUTH_HTTPS_PROXY,
    AUTH_SSO_TIMEOUT: process.env.AUTH_SSO_TIMEOUT,
    // Email
    EMAIL_FROM_ADDRESS: process.env.EMAIL_FROM_ADDRESS,
    SMTP_CONNECTION_URL: process.env.SMTP_CONNECTION_URL,
    // Otel
    OTEL_EXPORTER_OTLP_ENDPOINT: process.env.OTEL_EXPORTER_OTLP_ENDPOINT,
    OTEL_SERVICE_NAME: process.env.OTEL_SERVICE_NAME,
    OTEL_TRACE_SAMPLING_RATIO: process.env.OTEL_TRACE_SAMPLING_RATIO,

    // S3 media upload
    LANGFUSE_S3_MEDIA_MAX_CONTENT_LENGTH:
      process.env.LANGFUSE_S3_MEDIA_MAX_CONTENT_LENGTH,
    LANGFUSE_S3_MEDIA_UPLOAD_BUCKET:
      process.env.LANGFUSE_S3_MEDIA_UPLOAD_BUCKET,
    LANGFUSE_S3_MEDIA_UPLOAD_PREFIX:
      process.env.LANGFUSE_S3_MEDIA_UPLOAD_PREFIX,
    LANGFUSE_S3_MEDIA_UPLOAD_REGION:
      process.env.LANGFUSE_S3_MEDIA_UPLOAD_REGION,
    LANGFUSE_S3_MEDIA_UPLOAD_ENDPOINT:
      process.env.LANGFUSE_S3_MEDIA_UPLOAD_ENDPOINT,
    LANGFUSE_S3_MEDIA_UPLOAD_ACCESS_KEY_ID:
      process.env.LANGFUSE_S3_MEDIA_UPLOAD_ACCESS_KEY_ID,
    LANGFUSE_S3_MEDIA_UPLOAD_SECRET_ACCESS_KEY:
      process.env.LANGFUSE_S3_MEDIA_UPLOAD_SECRET_ACCESS_KEY,
    LANGFUSE_S3_MEDIA_UPLOAD_FORCE_PATH_STYLE:
      process.env.LANGFUSE_S3_MEDIA_UPLOAD_FORCE_PATH_STYLE,
    LANGFUSE_S3_MEDIA_DOWNLOAD_URL_EXPIRY_SECONDS:
      process.env.LANGFUSE_S3_MEDIA_DOWNLOAD_URL_EXPIRY_SECONDS,
    LANGFUSE_S3_MEDIA_UPLOAD_SSE: process.env.LANGFUSE_S3_MEDIA_UPLOAD_SSE,
    LANGFUSE_S3_MEDIA_UPLOAD_SSE_KMS_KEY_ID:
      process.env.LANGFUSE_S3_MEDIA_UPLOAD_SSE_KMS_KEY_ID,
    // Worker
    NEXT_PUBLIC_POSTHOG_KEY: process.env.NEXT_PUBLIC_POSTHOG_KEY,
    NEXT_PUBLIC_POSTHOG_HOST: process.env.NEXT_PUBLIC_POSTHOG_HOST,
    // Other
    NEXT_PUBLIC_PLAIN_APP_ID: process.env.NEXT_PUBLIC_PLAIN_APP_ID,
    PLAIN_AUTHENTICATION_SECRET: process.env.PLAIN_AUTHENTICATION_SECRET,
    PLAIN_API_KEY: process.env.PLAIN_API_KEY,
    PLAIN_CARDS_API_TOKEN: process.env.PLAIN_CARDS_API_TOKEN,
    // clickhouse
    CLICKHOUSE_URL: process.env.CLICKHOUSE_URL,
    CLICKHOUSE_CLUSTER_NAME: process.env.CLICKHOUSE_CLUSTER_NAME,
    CLICKHOUSE_DB: process.env.CLICKHOUSE_DB,
    CLICKHOUSE_USER: process.env.CLICKHOUSE_USER,
    CLICKHOUSE_PASSWORD: process.env.CLICKHOUSE_PASSWORD,
    CLICKHOUSE_CLUSTER_ENABLED: process.env.CLICKHOUSE_CLUSTER_ENABLED,
    CLICKHOUSE_MAX_BYTES_BEFORE_EXTERNAL_GROUP_BY:
      process.env.CLICKHOUSE_MAX_BYTES_BEFORE_EXTERNAL_GROUP_BY,
    // EE ui customization
    LANGFUSE_UI_API_HOST: process.env.LANGFUSE_UI_API_HOST,
    LANGFUSE_UI_DOCUMENTATION_HREF: process.env.LANGFUSE_UI_DOCUMENTATION_HREF,
    LANGFUSE_UI_SUPPORT_HREF: process.env.LANGFUSE_UI_SUPPORT_HREF,
    LANGFUSE_UI_FEEDBACK_HREF: process.env.LANGFUSE_UI_FEEDBACK_HREF,
    LANGFUSE_UI_LOGO_LIGHT_MODE_HREF:
      process.env.LANGFUSE_UI_LOGO_LIGHT_MODE_HREF,
    LANGFUSE_UI_LOGO_DARK_MODE_HREF:
      process.env.LANGFUSE_UI_LOGO_DARK_MODE_HREF,
    LANGFUSE_UI_DEFAULT_MODEL_ADAPTER:
      process.env.LANGFUSE_UI_DEFAULT_MODEL_ADAPTER,
    LANGFUSE_UI_DEFAULT_BASE_URL_OPENAI:
      process.env.LANGFUSE_UI_DEFAULT_BASE_URL_OPENAI,
    LANGFUSE_UI_DEFAULT_BASE_URL_ANTHROPIC:
      process.env.LANGFUSE_UI_DEFAULT_BASE_URL_ANTHROPIC,
    LANGFUSE_UI_DEFAULT_BASE_URL_AZURE:
      process.env.LANGFUSE_UI_DEFAULT_BASE_URL_AZURE,
    LANGFUSE_UI_VISIBLE_PRODUCT_MODULES:
      process.env.LANGFUSE_UI_VISIBLE_PRODUCT_MODULES,
    LANGFUSE_UI_HIDDEN_PRODUCT_MODULES:
      process.env.LANGFUSE_UI_HIDDEN_PRODUCT_MODULES,
    // Playground
    NEXT_PUBLIC_LANGFUSE_PLAYGROUND_STREAMING_ENABLED_DEFAULT:
      process.env.NEXT_PUBLIC_LANGFUSE_PLAYGROUND_STREAMING_ENABLED_DEFAULT,
    // EE License
    LANGFUSE_EE_LICENSE_KEY: process.env.LANGFUSE_EE_LICENSE_KEY,
    ADMIN_API_KEY: process.env.ADMIN_API_KEY,
    ENCRYPTION_KEY: process.env.ENCRYPTION_KEY,
    // langfuse caching
    LANGFUSE_CACHE_API_KEY_ENABLED: process.env.LANGFUSE_CACHE_API_KEY_ENABLED,
    LANGFUSE_CACHE_API_KEY_TTL_SECONDS:
      process.env.LANGFUSE_CACHE_API_KEY_TTL_SECONDS,
    LANGFUSE_ALLOWED_ORGANIZATION_CREATORS:
      process.env.LANGFUSE_ALLOWED_ORGANIZATION_CREATORS,
    STRIPE_SECRET_KEY: process.env.STRIPE_SECRET_KEY,
    STRIPE_WEBHOOK_SIGNING_SECRET: process.env.STRIPE_WEBHOOK_SIGNING_SECRET,
    SENTRY_AUTH_TOKEN: process.env.SENTRY_AUTH_TOKEN,
    SENTRY_CSP_REPORT_URI: process.env.SENTRY_CSP_REPORT_URI,
    LANGFUSE_RATE_LIMITS_ENABLED: process.env.LANGFUSE_RATE_LIMITS_ENABLED,
    // provisioning
    LANGFUSE_INIT_ORG_ID: process.env.LANGFUSE_INIT_ORG_ID,
    LANGFUSE_INIT_ORG_NAME: process.env.LANGFUSE_INIT_ORG_NAME,
    LANGFUSE_INIT_ORG_CLOUD_PLAN: process.env.LANGFUSE_INIT_ORG_CLOUD_PLAN,
    LANGFUSE_INIT_PROJECT_ID: process.env.LANGFUSE_INIT_PROJECT_ID,
    LANGFUSE_INIT_PROJECT_NAME: process.env.LANGFUSE_INIT_PROJECT_NAME,
    LANGFUSE_INIT_PROJECT_RETENTION:
      process.env.LANGFUSE_INIT_PROJECT_RETENTION,
    LANGFUSE_INIT_PROJECT_PUBLIC_KEY:
      process.env.LANGFUSE_INIT_PROJECT_PUBLIC_KEY,
    LANGFUSE_INIT_PROJECT_SECRET_KEY:
      process.env.LANGFUSE_INIT_PROJECT_SECRET_KEY,
    LANGFUSE_INIT_USER_EMAIL: process.env.LANGFUSE_INIT_USER_EMAIL,
    LANGFUSE_INIT_USER_NAME: process.env.LANGFUSE_INIT_USER_NAME,
    LANGFUSE_INIT_USER_PASSWORD: process.env.LANGFUSE_INIT_USER_PASSWORD,
    NEXT_PUBLIC_BASE_PATH: process.env.NEXT_PUBLIC_BASE_PATH,
    LANGFUSE_MAX_HISTORIC_EVAL_CREATION_LIMIT:
      process.env.LANGFUSE_MAX_HISTORIC_EVAL_CREATION_LIMIT,
    SLACK_CLIENT_ID: process.env.SLACK_CLIENT_ID,
    SLACK_CLIENT_SECRET: process.env.SLACK_CLIENT_SECRET,
    SLACK_STATE_SECRET: process.env.SLACK_STATE_SECRET,

    // AWS Bedrock for langfuse native AI feature such as natural language filters
    LANGFUSE_AWS_BEDROCK_MODEL: process.env.LANGFUSE_AWS_BEDROCK_MODEL,

    // Langfuse Tracing AI Features
    LANGFUSE_AI_FEATURES_HOST: process.env.LANGFUSE_AI_FEATURES_HOST,

    // Api Performance Flags
    LANGFUSE_API_CLICKHOUSE_PROPAGATE_OBSERVATIONS_TIME_BOUNDS:
      process.env.LANGFUSE_API_CLICKHOUSE_PROPAGATE_OBSERVATIONS_TIME_BOUNDS,
    LANGFUSE_SKIP_FINAL_FOR_OTEL_PROJECTS:
      process.env.LANGFUSE_SKIP_FINAL_FOR_OTEL_PROJECTS,

    // Natural Language Filters
    LANGFUSE_AI_FEATURES_PUBLIC_KEY:
      process.env.LANGFUSE_AI_FEATURES_PUBLIC_KEY,
    LANGFUSE_AI_FEATURES_SECRET_KEY:
      process.env.LANGFUSE_AI_FEATURES_SECRET_KEY,
    LANGFUSE_AI_FEATURES_PROJECT_ID:
      process.env.LANGFUSE_AI_FEATURES_PROJECT_ID,
    // Events table migration
    LANGFUSE_ENABLE_EVENTS_TABLE_OBSERVATIONS:
      process.env.LANGFUSE_ENABLE_EVENTS_TABLE_OBSERVATIONS,
    LANGFUSE_ENABLE_EVENTS_TABLE_FLAGS:
      process.env.LANGFUSE_ENABLE_EVENTS_TABLE_FLAGS,
    LANGFUSE_ENABLE_EVENTS_TABLE_V2_APIS:
      process.env.LANGFUSE_ENABLE_EVENTS_TABLE_V2_APIS,
    LANGFUSE_ENABLE_QUERY_OPTIMIZATION_SHADOW_TEST:
      process.env.LANGFUSE_ENABLE_QUERY_OPTIMIZATION_SHADOW_TEST,
  },
  // Skip validation in Docker builds
  // DOCKER_BUILD is set in Dockerfile
  skipValidation: process.env.DOCKER_BUILD === "1",
  emptyStringAsUndefined: true, // https://env.t3.gg/docs/customization#treat-empty-strings-as-undefined
});<|MERGE_RESOLUTION|>--- conflicted
+++ resolved
@@ -209,11 +209,7 @@
     CLICKHOUSE_CLUSTER_ENABLED: z.enum(["true", "false"]).default("true"),
     CLICKHOUSE_MAX_BYTES_BEFORE_EXTERNAL_GROUP_BY: z.coerce
       .number()
-<<<<<<< HEAD
-      .default(10_000_000_000), // ~10GB
-=======
       .default(32_000_000_000), // ~32GB
->>>>>>> 4341215f
 
     // EE ui customization
     LANGFUSE_UI_API_HOST: z.string().optional(),
