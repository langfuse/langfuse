import { z } from "zod";
import { createEnv } from "@t3-oss/env-nextjs";

export const env = createEnv({
  /**
   * Specify your server-side environment variables schema here. This way you can ensure the app
   * isn't built with invalid env vars.
   */
  server: {
    DATABASE_URL: z.string().url(),
    NODE_ENV: z.enum(["development", "test", "production"]),
    NEXTAUTH_SECRET:
      process.env.NODE_ENV === "production"
        ? z.string().min(1)
        : z.string().min(1).optional(),
    SEED_SECRET_KEY: z.string().min(1).optional(),
    NEXTAUTH_URL: z.preprocess(
      // This makes Vercel deployments not fail if you don't set NEXTAUTH_URL
      // Since NextAuth.js automatically uses the VERCEL_URL if present.
      (str) =>
        process.env.VERCEL_URL && process.env.VERCEL_URL !== ""
          ? process.env.VERCEL_URL
          : str,
      // VERCEL_URL doesn't include `https` so it can't be validated as a URL
      process.env.VERCEL ? z.string().min(1) : z.string().url(),
    ),
    NEXTAUTH_COOKIE_DOMAIN: z.string().optional(),
    LANGFUSE_TEAM_SLACK_WEBHOOK: z.string().url().optional(),
    LANGFUSE_TEAM_BETTERSTACK_TOKEN: z.string().optional(),
    LANGFUSE_NEW_USER_SIGNUP_WEBHOOK: z.string().url().optional(),
    // Add `.min(1) on ID and SECRET if you want to make sure they're not empty
    LANGFUSE_ENABLE_EXPERIMENTAL_FEATURES: z.enum(["true", "false"]).optional(),
    LANGFUSE_DEFAULT_TABLE_DATETIME_OFFSET: z
      .string()
      .optional()
      .refine((v) => v === undefined || !isNaN(Number.parseInt(v)), {
        message:
          "LANGFUSE_DEFAULT_TABLE_DATETIME_OFFSET must be a number when set",
      })
      .transform(
        (v) => (v === undefined ? undefined : -Number.parseInt(v)), // negative offset
      ),
    LANGFUSE_DISABLE_EXPENSIVE_POSTGRES_QUERIES: z
      .enum(["true", "false"])
      .optional()
      .default("false"),
    SALT: z.string({
      required_error:
        "A strong Salt is required to encrypt API keys securely. See: https://langfuse.com/docs/deployment/self-host#deploy-the-container",
    }),
    // Add newly signed up users to default project with role
    LANGFUSE_DEFAULT_PROJECT_ID: z.string().optional(),
    LANGFUSE_DEFAULT_PROJECT_ROLE: z
      .enum(["ADMIN", "MEMBER", "VIEWER"])
      .optional(),
    LANGFUSE_CSP_ENFORCE_HTTPS: z.enum(["true", "false"]).optional(),
    // AUTH
    AUTH_GOOGLE_CLIENT_ID: z.string().optional(),
    AUTH_GOOGLE_CLIENT_SECRET: z.string().optional(),
    AUTH_GOOGLE_ALLOW_ACCOUNT_LINKING: z.enum(["true", "false"]).optional(),
    AUTH_GITHUB_CLIENT_ID: z.string().optional(),
    AUTH_GITHUB_CLIENT_SECRET: z.string().optional(),
    AUTH_GITHUB_ALLOW_ACCOUNT_LINKING: z.enum(["true", "false"]).optional(),
    AUTH_AZURE_AD_CLIENT_ID: z.string().optional(),
    AUTH_AZURE_AD_CLIENT_SECRET: z.string().optional(),
    AUTH_AZURE_AD_TENANT_ID: z.string().optional(),
    AUTH_AZURE_ALLOW_ACCOUNT_LINKING: z.enum(["true", "false"]).optional(),
    AUTH_OKTA_CLIENT_ID: z.string().optional(),
    AUTH_OKTA_CLIENT_SECRET: z.string().optional(),
    AUTH_OKTA_ISSUER: z.string().optional(),
    AUTH_OKTA_ALLOW_ACCOUNT_LINKING: z.enum(["true", "false"]).optional(),
    AUTH_AUTH0_CLIENT_ID: z.string().optional(),
    AUTH_AUTH0_CLIENT_SECRET: z.string().optional(),
    AUTH_AUTH0_ISSUER: z.string().url().optional(),
    AUTH_AUTH0_ALLOW_ACCOUNT_LINKING: z.enum(["true", "false"]).optional(),
    AUTH_COGNITO_CLIENT_ID: z.string().optional(),
    AUTH_COGNITO_CLIENT_SECRET: z.string().optional(),
    AUTH_COGNITO_ISSUER: z.string().url().optional(),
    AUTH_COGNITO_ALLOW_ACCOUNT_LINKING: z.enum(["true", "false"]).optional(),
    AUTH_CUSTOM_CLIENT_ID: z.string().optional(),
    AUTH_CUSTOM_CLIENT_SECRET: z.string().optional(),
    AUTH_CUSTOM_ISSUER: z.string().url().optional(),
    AUTH_CUSTOM_NAME: z.string().optional(),
    AUTH_CUSTOM_ALLOW_ACCOUNT_LINKING: z.enum(["true", "false"]).optional(),
    AUTH_DOMAINS_WITH_SSO_ENFORCEMENT: z.string().optional(),
    AUTH_DISABLE_USERNAME_PASSWORD: z.enum(["true", "false"]).optional(),
    AUTH_DISABLE_SIGNUP: z.enum(["true", "false"]).optional(),
    // EMAIL
    EMAIL_FROM_ADDRESS: z.string().optional(),
    SMTP_CONNECTION_URL: z.string().optional(),
    // S3
    S3_ENDPOINT: z.string().optional(),
    S3_ACCESS_KEY_ID: z.string().optional(),
    S3_SECRET_ACCESS_KEY: z.string().optional(),
    S3_BUCKET_NAME: z.string().optional(),
    S3_REGION: z.string().optional(),
    // Database exports
    DB_EXPORT_PAGE_SIZE: z.number().optional(),
    // Worker
    LANGFUSE_WORKER_HOST: z.string().optional(),
    LANGFUSE_WORKER_PASSWORD: z.string().optional(),
    // Prompt playground
    OPENAI_API_KEY: z.string().optional(),
    ANTHROPIC_API_KEY: z.string().optional(),
    TURNSTILE_SECRET_KEY: z.string().optional(),
    // DB event log
    ENABLE_EVENT_LOG: z.enum(["true", "false"]).optional().default("true"),
  },

  /**
   * Specify your client-side environment variables schema here. This way you can ensure the app
   * isn't built with invalid env vars. To expose them to the client, prefix them with
   * `NEXT_PUBLIC_`.
   *
   * WARNING: They do not work when used in Docker builds as NEXT_PUBLIC variables are not runtime but compile-time.
   */
  client: {
    // NEXT_PUBLIC_CLIENTVAR: z.string().min(1),
    NEXT_PUBLIC_LANGFUSE_CLOUD_REGION: z
      .enum(["US", "EU", "STAGING", "DEV"])
      .optional(),
    NEXT_PUBLIC_DEMO_PROJECT_ID: z.string().optional(),
    NEXT_PUBLIC_SIGN_UP_DISABLED: z.enum(["true", "false"]).optional(),
    NEXT_PUBLIC_TURNSTILE_SITE_KEY: z.string().optional(),
    NEXT_PUBLIC_POSTHOG_KEY: z.string().optional(),
    NEXT_PUBLIC_POSTHOG_HOST: z.string().optional(),
    NEXT_PUBLIC_CRISP_WEBSITE_ID: z.string().optional(),
  },

  /**
   * You can't destruct `process.env` as a regular object in the Next.js edge runtimes (e.g.
   * middlewares) or client-side so we need to destruct manually.
   */
  runtimeEnv: {
    SEED_SECRET_KEY: process.env.SEED_SECRET_KEY,
    NEXT_PUBLIC_DEMO_PROJECT_ID: process.env.NEXT_PUBLIC_DEMO_PROJECT_ID,
    DATABASE_URL: process.env.DATABASE_URL,
    NODE_ENV: process.env.NODE_ENV,
    NEXTAUTH_SECRET: process.env.NEXTAUTH_SECRET,
    NEXTAUTH_COOKIE_DOMAIN: process.env.NEXTAUTH_COOKIE_DOMAIN,
    NEXTAUTH_URL: process.env.NEXTAUTH_URL,
    NEXT_PUBLIC_LANGFUSE_CLOUD_REGION:
      process.env.NEXT_PUBLIC_LANGFUSE_CLOUD_REGION,
    NEXT_PUBLIC_SIGN_UP_DISABLED: process.env.NEXT_PUBLIC_SIGN_UP_DISABLED,
    LANGFUSE_ENABLE_EXPERIMENTAL_FEATURES:
      process.env.LANGFUSE_ENABLE_EXPERIMENTAL_FEATURES,
    LANGFUSE_DEFAULT_TABLE_DATETIME_OFFSET:
      process.env.LANGFUSE_DEFAULT_TABLE_DATETIME_OFFSET,
    LANGFUSE_DISABLE_EXPENSIVE_POSTGRES_QUERIES:
      process.env.LANGFUSE_DISABLE_EXPENSIVE_POSTGRES_QUERIES,
    LANGFUSE_TEAM_SLACK_WEBHOOK: process.env.LANGFUSE_TEAM_SLACK_WEBHOOK,
    LANGFUSE_TEAM_BETTERSTACK_TOKEN:
      process.env.LANGFUSE_TEAM_BETTERSTACK_TOKEN,
    LANGFUSE_NEW_USER_SIGNUP_WEBHOOK:
      process.env.LANGFUSE_NEW_USER_SIGNUP_WEBHOOK,
    SALT: process.env.SALT,
    LANGFUSE_CSP_ENFORCE_HTTPS: process.env.LANGFUSE_CSP_ENFORCE_HTTPS,
    // Default project and role
    LANGFUSE_DEFAULT_PROJECT_ID: process.env.LANGFUSE_DEFAULT_PROJECT_ID,
    LANGFUSE_DEFAULT_PROJECT_ROLE: process.env.LANGFUSE_DEFAULT_PROJECT_ROLE,
    // AUTH
    AUTH_GOOGLE_CLIENT_ID: process.env.AUTH_GOOGLE_CLIENT_ID,
    AUTH_GOOGLE_CLIENT_SECRET: process.env.AUTH_GOOGLE_CLIENT_SECRET,
    AUTH_GOOGLE_ALLOW_ACCOUNT_LINKING:
      process.env.AUTH_GOOGLE_ALLOW_ACCOUNT_LINKING,
    AUTH_GITHUB_CLIENT_ID: process.env.AUTH_GITHUB_CLIENT_ID,
    AUTH_GITHUB_CLIENT_SECRET: process.env.AUTH_GITHUB_CLIENT_SECRET,
    AUTH_GITHUB_ALLOW_ACCOUNT_LINKING:
      process.env.AUTH_GITHUB_ALLOW_ACCOUNT_LINKING,
    AUTH_AZURE_AD_CLIENT_ID: process.env.AUTH_AZURE_AD_CLIENT_ID,
    AUTH_AZURE_AD_CLIENT_SECRET: process.env.AUTH_AZURE_AD_CLIENT_SECRET,
    AUTH_AZURE_AD_TENANT_ID: process.env.AUTH_AZURE_AD_TENANT_ID,
    AUTH_AZURE_ALLOW_ACCOUNT_LINKING:
      process.env.AUTH_AZURE_ALLOW_ACCOUNT_LINKING,
    AUTH_OKTA_CLIENT_ID: process.env.AUTH_OKTA_CLIENT_ID,
    AUTH_OKTA_CLIENT_SECRET: process.env.AUTH_OKTA_CLIENT_SECRET,
    AUTH_OKTA_ISSUER: process.env.AUTH_OKTA_ISSUER,
    AUTH_OKTA_ALLOW_ACCOUNT_LINKING:
      process.env.AUTH_OKTA_ALLOW_ACCOUNT_LINKING,
    AUTH_AUTH0_CLIENT_ID: process.env.AUTH_AUTH0_CLIENT_ID,
    AUTH_AUTH0_CLIENT_SECRET: process.env.AUTH_AUTH0_CLIENT_SECRET,
    AUTH_AUTH0_ISSUER: process.env.AUTH_AUTH0_ISSUER,
    AUTH_AUTH0_ALLOW_ACCOUNT_LINKING:
      process.env.AUTH_AUTH0_ALLOW_ACCOUNT_LINKING,
    AUTH_COGNITO_CLIENT_ID: process.env.AUTH_COGNITO_CLIENT_ID,
    AUTH_COGNITO_CLIENT_SECRET: process.env.AUTH_COGNITO_CLIENT_SECRET,
    AUTH_COGNITO_ISSUER: process.env.AUTH_COGNITO_ISSUER,
<<<<<<< HEAD
    AUTH_COGNITO_ALLOW_ACCOUNT_LINKING:
      process.env.AUTH_COGNITO_ALLOW_ACCOUNT_LINKING,
=======
    AUTH_COGNITO_ALLOW_ACCOUNT_LINKING: process.env.AUTH_COGNITO_ALLOW_ACCOUNT_LINKING,
    AUTH_CUSTOM_CLIENT_ID: process.env.AUTH_CUSTOM_CLIENT_ID,
    AUTH_CUSTOM_CLIENT_SECRET: process.env.AUTH_CUSTOM_CLIENT_SECRET,
    AUTH_CUSTOM_ISSUER: process.env.AUTH_CUSTOM_ISSUER,
    AUTH_CUSTOM_NAME: process.env.AUTH_CUSTOM_NAME,
    AUTH_CUSTOM_ALLOW_ACCOUNT_LINKING:
      process.env.AUTH_CUSTOM_ALLOW_ACCOUNT_LINKING,
>>>>>>> 9f2b805d
    AUTH_DOMAINS_WITH_SSO_ENFORCEMENT:
      process.env.AUTH_DOMAINS_WITH_SSO_ENFORCEMENT,
    AUTH_DISABLE_USERNAME_PASSWORD: process.env.AUTH_DISABLE_USERNAME_PASSWORD,
    AUTH_DISABLE_SIGNUP: process.env.AUTH_DISABLE_SIGNUP,
    // Email
    EMAIL_FROM_ADDRESS: process.env.EMAIL_FROM_ADDRESS,
    SMTP_CONNECTION_URL: process.env.SMTP_CONNECTION_URL,
    // S3
    S3_ENDPOINT: process.env.S3_ENDPOINT,
    S3_ACCESS_KEY_ID: process.env.S3_ACCESS_KEY_ID,
    S3_SECRET_ACCESS_KEY: process.env.S3_SECRET_ACCESS_KEY,
    S3_BUCKET_NAME: process.env.S3_BUCKET_NAME,
    S3_REGION: process.env.S3_REGION,
    // Database exports
    DB_EXPORT_PAGE_SIZE: process.env.DB_EXPORT_PAGE_SIZE,
    // Worker
    LANGFUSE_WORKER_HOST: process.env.LANGFUSE_WORKER_HOST,
    LANGFUSE_WORKER_PASSWORD: process.env.LANGFUSE_WORKER_PASSWORD,
    // Prompt playground
    OPENAI_API_KEY: process.env.OPENAI_API_KEY,
    ANTHROPIC_API_KEY: process.env.ANTHROPIC_API_KEY,
    TURNSTILE_SECRET_KEY: process.env.TURNSTILE_SECRET_KEY,
    NEXT_PUBLIC_TURNSTILE_SITE_KEY: process.env.NEXT_PUBLIC_TURNSTILE_SITE_KEY,
    NEXT_PUBLIC_POSTHOG_KEY: process.env.NEXT_PUBLIC_POSTHOG_KEY,
    NEXT_PUBLIC_POSTHOG_HOST: process.env.NEXT_PUBLIC_POSTHOG_HOST,
    // Other
    NEXT_PUBLIC_CRISP_WEBSITE_ID: process.env.NEXT_PUBLIC_CRISP_WEBSITE_ID,
    // db event log
    ENABLE_EVENT_LOG: process.env.ENABLE_EVENT_LOG,
  },
  // Skip validation in Docker builds
  // DOCKER_BUILD is set in Dockerfile
  skipValidation: process.env.DOCKER_BUILD === "1",
});<|MERGE_RESOLUTION|>--- conflicted
+++ resolved
@@ -185,18 +185,8 @@
     AUTH_COGNITO_CLIENT_ID: process.env.AUTH_COGNITO_CLIENT_ID,
     AUTH_COGNITO_CLIENT_SECRET: process.env.AUTH_COGNITO_CLIENT_SECRET,
     AUTH_COGNITO_ISSUER: process.env.AUTH_COGNITO_ISSUER,
-<<<<<<< HEAD
     AUTH_COGNITO_ALLOW_ACCOUNT_LINKING:
       process.env.AUTH_COGNITO_ALLOW_ACCOUNT_LINKING,
-=======
-    AUTH_COGNITO_ALLOW_ACCOUNT_LINKING: process.env.AUTH_COGNITO_ALLOW_ACCOUNT_LINKING,
-    AUTH_CUSTOM_CLIENT_ID: process.env.AUTH_CUSTOM_CLIENT_ID,
-    AUTH_CUSTOM_CLIENT_SECRET: process.env.AUTH_CUSTOM_CLIENT_SECRET,
-    AUTH_CUSTOM_ISSUER: process.env.AUTH_CUSTOM_ISSUER,
-    AUTH_CUSTOM_NAME: process.env.AUTH_CUSTOM_NAME,
-    AUTH_CUSTOM_ALLOW_ACCOUNT_LINKING:
-      process.env.AUTH_CUSTOM_ALLOW_ACCOUNT_LINKING,
->>>>>>> 9f2b805d
     AUTH_DOMAINS_WITH_SSO_ENFORCEMENT:
       process.env.AUTH_DOMAINS_WITH_SSO_ENFORCEMENT,
     AUTH_DISABLE_USERNAME_PASSWORD: process.env.AUTH_DISABLE_USERNAME_PASSWORD,
