import { createNextApiHandler } from "@trpc/server/adapters/next";

import { createTRPCContext } from "@/src/server/api/trpc";
import { appRouter } from "@/src/server/api/root";
import { traceException } from "@langfuse/shared/src/server";

export const config = {
  maxDuration: 240,
};

// export API handler
export default createNextApiHandler({
  router: appRouter,
  createContext: createTRPCContext,
  // batching: {
  //   enabled: false,
  // },
<<<<<<< HEAD
  onError:
    env.NODE_ENV === "development"
      ? ({ path, error }) => {
          console.error(
            `❌ tRPC failed on ${path ?? "<no-path>"}: ${error.message}`,
          );
          traceException(error);
        }
      : undefined,
=======
  onError: ({ path, error }) => {
    console.error(`❌ tRPC failed on ${path ?? "<no-path>"}: ${error.message}`);
  },
>>>>>>> 302bb065
});<|MERGE_RESOLUTION|>--- conflicted
+++ resolved
@@ -15,19 +15,8 @@
   // batching: {
   //   enabled: false,
   // },
-<<<<<<< HEAD
-  onError:
-    env.NODE_ENV === "development"
-      ? ({ path, error }) => {
-          console.error(
-            `❌ tRPC failed on ${path ?? "<no-path>"}: ${error.message}`,
-          );
-          traceException(error);
-        }
-      : undefined,
-=======
   onError: ({ path, error }) => {
     console.error(`❌ tRPC failed on ${path ?? "<no-path>"}: ${error.message}`);
+    traceException(error);
   },
->>>>>>> 302bb065
 });