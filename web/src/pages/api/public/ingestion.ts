--- conflicted
+++ resolved
@@ -40,13 +40,10 @@
   ForbiddenError,
   UnauthorizedError,
 } from "@langfuse/shared";
-<<<<<<< HEAD
 import {
   convertTraceUpsertEventsToRedisEvents,
   getTraceUpsertQueue,
 } from "@langfuse/shared/src/server";
-=======
->>>>>>> a78bf26b
 
 import { isSigtermReceived } from "@/src/utils/shutdown";
 
@@ -531,24 +528,6 @@
 
   try {
     if (
-<<<<<<< HEAD
-      (env.REDIS_CONNECTION_STRING || env.REDIS_HOST) &&
-      env.NEXT_PUBLIC_LANGFUSE_CLOUD_REGION
-    ) {
-      console.log("Sending events to worker via redis", traceEvents);
-      const jobs = convertTraceUpsertEventsToRedisEvents(traceEvents);
-      const traceUpsertQueue = getTraceUpsertQueue();
-      await traceUpsertQueue?.addBulk(jobs);
-
-      if (traceUpsertQueue) {
-        console.log(
-          `Added ${jobs.length} trace upsert jobs to the queue`,
-          jobs,
-        );
-      }
-    } else if (
-=======
->>>>>>> a78bf26b
       env.LANGFUSE_WORKER_HOST &&
       env.LANGFUSE_WORKER_PASSWORD &&
       env.NEXT_PUBLIC_LANGFUSE_CLOUD_REGION
