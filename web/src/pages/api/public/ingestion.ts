import {
  type AuthHeaderVerificationResult,
  ApiAuthService,
} from "@/src/features/public-api/server/apiAuth";
import { cors, runMiddleware } from "@/src/features/public-api/server/cors";
import { prisma } from "@langfuse/shared/src/db";
import { type NextApiRequest, type NextApiResponse } from "next";
import { z } from "zod";
import {
  type ingestionApiSchema,
  eventTypes,
  ingestionEvent,
  type TraceUpsertEventType,
  type EventBodyType,
  EventName,
  LangfuseNotFoundError,
  InternalServerError,
} from "@langfuse/shared";
import { type ApiAccessScope } from "@/src/features/public-api/server/types";
import { persistEventMiddleware } from "@/src/server/api/services/event-service";
import { backOff } from "exponential-backoff";
import { ResourceNotFoundError } from "@/src/utils/exceptions";
import {
  SdkLogProcessor,
  type EventProcessor,
  TraceProcessor,
} from "../../../server/api/services/EventProcessor";
import { ObservationProcessor } from "../../../server/api/services/EventProcessor";
import { ScoreProcessor } from "../../../server/api/services/EventProcessor";
import { isNotNullOrUndefined } from "@/src/utils/types";
import { telemetry } from "@/src/features/telemetry";
import { jsonSchema } from "@langfuse/shared";
import * as Sentry from "@sentry/nextjs";
import { isPrismaException } from "@/src/utils/exceptions";
import { env } from "@/src/env.mjs";
import {
  InvalidRequestError,
  MethodNotAllowedError,
  BaseError,
  ForbiddenError,
  UnauthorizedError,
} from "@langfuse/shared";
<<<<<<< HEAD
import {
  convertTraceUpsertEventsToRedisEvents,
  traceUpsertQueue,
} from "@langfuse/shared/src/server";
import { redis } from "@langfuse/shared/src/server";
=======
>>>>>>> a78bf26b

import { isSigtermReceived } from "@/src/utils/shutdown";

export const config = {
  api: {
    bodyParser: {
      sizeLimit: "4.5mb",
    },
  },
};

type BatchResult = {
  result: unknown;
  id: string;
  type: string;
};

export default async function handler(
  req: NextApiRequest,
  res: NextApiResponse,
) {
  try {
    await runMiddleware(req, res, cors);

    if (req.method !== "POST") throw new MethodNotAllowedError();

    // CHECK AUTH FOR ALL EVENTS
    const authCheck = await new ApiAuthService(
      prisma,
      redis,
    ).verifyAuthHeaderAndReturnScope(req.headers.authorization);

    if (!authCheck.validKey) throw new UnauthorizedError(authCheck.error);

    const batchType = z.object({
      batch: z.array(z.unknown()),
      metadata: jsonSchema.nullish(),
    });

    const parsedSchema = batchType.safeParse(req.body);

    Sentry.metrics.increment(
      "ingestion_event",
      parsedSchema.success ? parsedSchema.data.batch.length : 0,
    );

    await gaugePrismaStats();

    if (!parsedSchema.success) {
      console.log("Invalid request data", parsedSchema.error);
      return res.status(400).json({
        message: "Invalid request data",
        errors: parsedSchema.error.issues.map((issue) => issue.message),
      });
    }

    const validationErrors: { id: string; error: unknown }[] = [];

    const batch: (z.infer<typeof ingestionEvent> | undefined)[] =
      parsedSchema.data.batch.map((event) => {
        const parsed = ingestionEvent.safeParse(event);
        if (!parsed.success) {
          validationErrors.push({
            id:
              typeof event === "object" && event && "id" in event
                ? typeof event.id === "string"
                  ? event.id
                  : "unknown"
                : "unknown",
            error: new InvalidRequestError(parsed.error.message),
          });
          return undefined;
        } else {
          return parsed.data;
        }
      });
    const filteredBatch: z.infer<typeof ingestionEvent>[] =
      batch.filter(isNotNullOrUndefined);

    await telemetry();

    const sortedBatch = sortBatch(filteredBatch);
    const result = await handleBatch(
      sortedBatch,
      parsedSchema.data.metadata,
      req,
      authCheck,
    );

    // send out REST requests to worker for all trace types
    await sendToWorkerIfEnvironmentConfigured(
      result.results,
      authCheck.scope.projectId,
    );

    handleBatchResult(
      [...validationErrors, ...result.errors],
      result.results,
      res,
    );
  } catch (error: unknown) {
    console.error("error_handling_ingestion_event", error);

    if (!(error instanceof UnauthorizedError)) {
      Sentry.captureException(error);
    }

    if (error instanceof BaseError) {
      return res.status(error.httpCode).json({
        error: error.name,
        message: error.message,
      });
    }

    if (isPrismaException(error)) {
      return res.status(500).json({
        error: "Internal Server Error",
      });
    }
    if (error instanceof z.ZodError) {
      console.log(`Zod exception`, error.errors);
      return res.status(400).json({
        message: "Invalid request data",
        error: error.errors,
      });
    }

    const errorMessage =
      error instanceof Error ? error.message : "An unknown error occurred";
    res.status(500).json({
      message: "Invalid request data",
      errors: [errorMessage],
    });
  }
}

/**
 * Sorts a batch of ingestion events. Orders by: updating events last, sorted by timestamp asc.
 */

const sortBatch = (batch: Array<z.infer<typeof ingestionEvent>>) => {
  const updateEvents: (typeof eventTypes)[keyof typeof eventTypes][] = [
    eventTypes.GENERATION_UPDATE,
    eventTypes.SPAN_UPDATE,
    eventTypes.OBSERVATION_UPDATE, // legacy event type
  ];
  const updates = batch
    .filter((event) => updateEvents.includes(event.type))
    .sort((a, b) => {
      return new Date(a.timestamp).getTime() - new Date(b.timestamp).getTime();
    });
  const others = batch
    .filter((event) => !updateEvents.includes(event.type))
    .sort((a, b) => {
      return new Date(a.timestamp).getTime() - new Date(b.timestamp).getTime();
    });

  // Return the array with non-update events first, followed by update events
  return [...others, ...updates];
};

export const handleBatch = async (
  events: z.infer<typeof ingestionApiSchema>["batch"],
  metadata: z.infer<typeof ingestionApiSchema>["metadata"],
  req: NextApiRequest,
  authCheck: AuthHeaderVerificationResult,
) => {
  console.log(
    `handling ingestion ${events.length} events ${isSigtermReceived() ? "after SIGTERM" : ""}`,
  );

  if (!authCheck.validKey) throw new UnauthorizedError(authCheck.error);

  const results: BatchResult[] = []; // Array to store the results

  const errors: {
    error: unknown;
    id: string;
    type: string;
  }[] = []; // Array to store the errors

  for (const singleEvent of events) {
    try {
      const result = await retry(async () => {
        return await handleSingleEvent(
          singleEvent,
          metadata,
          req,
          authCheck.scope,
        );
      });
      results.push({
        result: result,
        id: singleEvent.id,
        type: singleEvent.type,
      }); // Push each result into the array
    } catch (error) {
      // Handle or log the error if `handleSingleEvent` fails
      console.error("Error handling event:", error);
      // Decide how to handle the error: rethrow, continue, or push an error object to results
      // For example, push an error object:
      errors.push({ error: error, id: singleEvent.id, type: singleEvent.type });
    }
  }

  return { results, errors };
};

async function retry<T>(request: () => Promise<T>): Promise<T> {
  return await backOff(request, {
    numOfAttempts: 3,
    retry: (e: Error, attemptNumber: number) => {
      if (e instanceof UnauthorizedError || e instanceof ForbiddenError) {
        console.log("not retrying auth error");
        return false;
      }
      console.log(`retrying processing events ${attemptNumber}`);
      return true;
    },
  });
}
export const getBadRequestError = (
  errors: Array<unknown>,
): InvalidRequestError[] =>
  errors.filter(
    (error): error is InvalidRequestError =>
      error instanceof InvalidRequestError,
  );

export const getResourceNotFoundError = (
  errors: Array<unknown>,
): ResourceNotFoundError[] =>
  errors.filter(
    (error): error is ResourceNotFoundError =>
      error instanceof ResourceNotFoundError,
  );

export const hasBadRequestError = (errors: Array<unknown>) =>
  errors.some((error) => error instanceof InvalidRequestError);

const handleSingleEvent = async (
  event: z.infer<typeof ingestionEvent>,
  metadata: z.infer<typeof ingestionApiSchema>["metadata"],
  req: NextApiRequest,
  apiScope: ApiAccessScope,
) => {
  const { body } = event;
  let restEvent = body;
  if ("input" in body) {
    // eslint-disable-next-line @typescript-eslint/no-unused-vars
    const { input, ...rest } = body;
    restEvent = rest;
  }
  if ("output" in restEvent) {
    // eslint-disable-next-line @typescript-eslint/no-unused-vars
    const { output, ...rest } = restEvent;
    restEvent = rest;
  }

  console.log(
    `handling single event ${event.id} of type ${event.type}:  ${JSON.stringify({ body: restEvent })}`,
  );

  const cleanedEvent = ingestionEvent.parse(cleanEvent(event));

  const { type } = cleanedEvent;

  await persistEventMiddleware(
    prisma,
    apiScope.projectId,
    req,
    cleanedEvent,
    metadata,
  );

  let processor: EventProcessor;
  switch (type) {
    case eventTypes.TRACE_CREATE:
      processor = new TraceProcessor(cleanedEvent);
      break;
    case eventTypes.OBSERVATION_CREATE:
    case eventTypes.OBSERVATION_UPDATE:
    case eventTypes.EVENT_CREATE:
    case eventTypes.SPAN_CREATE:
    case eventTypes.SPAN_UPDATE:
    case eventTypes.GENERATION_CREATE:
    case eventTypes.GENERATION_UPDATE:
      processor = new ObservationProcessor(cleanedEvent);
      break;
    case eventTypes.SCORE_CREATE: {
      processor = new ScoreProcessor(cleanedEvent);
      break;
    }
    case eventTypes.SDK_LOG:
      processor = new SdkLogProcessor(cleanedEvent);
  }

  // Deny access to non-score events if the access level is not "all"
  // This is an additional safeguard to auth checks in EventProcessor
  if (apiScope.accessLevel !== "all" && type !== eventTypes.SCORE_CREATE) {
    throw new ForbiddenError("Access denied. Event type not allowed.");
  }

  return await processor.process(apiScope);
};

export const handleBatchResult = (
  errors: Array<{ id: string; error: unknown }>,
  results: Array<{ id: string; result: unknown }>,
  res: NextApiResponse,
) => {
  const returnedErrors: {
    id: string;
    status: number;
    message?: string;
    error?: string;
  }[] = [];

  const successes: {
    id: string;
    status: number;
  }[] = [];

  errors.forEach((error) => {
    if (error.error instanceof InvalidRequestError) {
      returnedErrors.push({
        id: error.id,
        status: 400,
        message: "Invalid request data",
        error: error.error.message,
      });
    } else if (error.error instanceof UnauthorizedError) {
      returnedErrors.push({
        id: error.id,
        status: 401,
        message: "Authentication error",
        error: error.error.message,
      });
    } else if (error.error instanceof ResourceNotFoundError) {
      returnedErrors.push({
        id: error.id,
        status: 404,
        message: "Resource not found",
        error: error.error.message,
      });
    } else {
      if (process.env.NEXT_PUBLIC_SENTRY_DSN) {
        Sentry.captureException(error.error);
      }
      returnedErrors.push({
        id: error.id,
        status: 500,
        error: "Internal Server Error",
      });
    }
  });

  if (returnedErrors.length > 0) {
    console.log("Error processing events", returnedErrors);
  }

  results.forEach((result) => {
    successes.push({
      id: result.id,
      status: 201,
    });
  });

  return res.status(207).send({ errors: returnedErrors, successes });
};

/**
 * Handle single event which is usually send via /ingestion endpoint. Returns errors and results via `res` directly.
 *
 * Use `parseSingleTypedIngestionApiResponse` for a typed version of this function that throws `BaseError`.
 */
export const handleSingleIngestionObject = (
  errors: Array<{ id: string; error: unknown }>,
  results: Array<{ id: string; result: unknown }>,
  res: NextApiResponse,
) => {
  try {
    // use method untyped for backwards compatibility
    const parsedResult = parseSingleTypedIngestionApiResponse(errors, results);

    return res.status(200).json(parsedResult);
  } catch (error) {
    if (error instanceof BaseError) {
      return res.status(error.httpCode).json({
        message: error.message,
        error: error.name,
      });
    }
    return res.status(500).json({
      message: "Internal Server Error",
      error:
        error instanceof Error ? error.message : "An unknown error occurred",
    });
  }
};

/**
 * Parses the response from the ingestion batch API event processor and throws an error of `BaserError` if the response is not as expected.
 *
 * @param errors - Array of errors from `handleBatch()`
 * @param results - Array of results from `handleBatch()`
 * @param object - Zod object to parse the result, if not provided, the result is returned as is without parsing
 * @returns - Parsed result
 * @throws - Throws an error of type `BaseError` if there are errors in the arguments
 */

export const parseSingleTypedIngestionApiResponse = <T extends z.ZodTypeAny>(
  errors: Array<{ id: string; error: unknown }>,
  results: Array<{ id: string; result: unknown }>,
  object?: T,
): T extends z.ZodTypeAny ? z.infer<T> : unknown => {
  const unknownErrors = errors.map((error) => error.error);
  const badRequestErrors = getBadRequestError(unknownErrors);
  if (badRequestErrors.length > 0) {
    throw new InvalidRequestError(badRequestErrors[0].message);
  }
  const ResourceNotFoundError = getResourceNotFoundError(unknownErrors);
  if (ResourceNotFoundError.length > 0) {
    throw new LangfuseNotFoundError(ResourceNotFoundError[0].message);
  }
  if (errors.length > 0) {
    throw new InternalServerError("Internal Server Error");
  }

  if (results.length === 0) {
    throw new InternalServerError("No results returned");
  }

  if (object === undefined) {
    return results[0].result as T extends z.ZodTypeAny ? z.infer<T> : unknown;
  }

  const parsedObj = object.safeParse(results[0].result);
  if (!parsedObj.success) {
    console.error("Error parsing response", parsedObj.error);
    Sentry.captureException(parsedObj.error);
  }
  // should not fail in prod but just log an exception, see above
  return results[0].result as z.infer<T>;
};

// cleans NULL characters from the event
export function cleanEvent(obj: unknown): unknown {
  if (typeof obj === "string") {
    return obj.replace(/\u0000/g, "");
  } else if (typeof obj === "object" && obj !== null) {
    if (Array.isArray(obj)) {
      return obj.map(cleanEvent);
    } else {
      // Here we assert that obj is a Record<string, unknown>
      const objAsRecord = obj as Record<string, unknown>;
      const newObj: Record<string, unknown> = {};
      for (const key in objAsRecord) {
        newObj[key] = cleanEvent(objAsRecord[key]);
      }
      return newObj;
    }
  } else {
    return obj;
  }
}

export const sendToWorkerIfEnvironmentConfigured = async (
  batchResults: BatchResult[],
  projectId: string,
): Promise<void> => {
  const traceEvents: TraceUpsertEventType[] = batchResults
    .filter((result) => result.type === eventTypes.TRACE_CREATE) // we only have create, no update.
    .map((result) =>
      result.result &&
      typeof result.result === "object" &&
      "id" in result.result
        ? // ingestion API only gets traces for one projectId
          { traceId: result.result.id as string, projectId }
        : null,
    )
    .filter(isNotNullOrUndefined);

  try {
    if (
      env.LANGFUSE_WORKER_HOST &&
      env.LANGFUSE_WORKER_PASSWORD &&
      env.NEXT_PUBLIC_LANGFUSE_CLOUD_REGION
    ) {
      console.log("Sending events to worker via HTTP", traceEvents);
      const body: EventBodyType = {
        name: EventName.TraceUpsert,
        payload: traceEvents,
      };

      if (traceEvents.length > 0) {
        await fetch(`${env.LANGFUSE_WORKER_HOST}/api/events`, {
          method: "POST",
          headers: {
            "Content-Type": "application/json",
            Authorization:
              "Basic " +
              Buffer.from(
                "admin" + ":" + env.LANGFUSE_WORKER_PASSWORD,
              ).toString("base64"),
          },
          body: JSON.stringify(body),
          signal: AbortSignal.timeout(8 * 1000),
        });
      }
    }
  } catch (error) {
    console.error("Error sending events to worker", error);
  }
};

const gaugePrismaStats = async () => {
  // execute with a 50% probability
  if (Math.random() > 0.5) {
    return;
  }
  const metrics = await prisma.$metrics.json();

  console.log("prisma_gauges", metrics.gauges);

  metrics.gauges.forEach((gauge) => {
    Sentry.metrics.gauge(gauge.key, gauge.value, gauge.labels);
  });
};<|MERGE_RESOLUTION|>--- conflicted
+++ resolved
@@ -40,14 +40,7 @@
   ForbiddenError,
   UnauthorizedError,
 } from "@langfuse/shared";
-<<<<<<< HEAD
-import {
-  convertTraceUpsertEventsToRedisEvents,
-  traceUpsertQueue,
-} from "@langfuse/shared/src/server";
 import { redis } from "@langfuse/shared/src/server";
-=======
->>>>>>> a78bf26b
 
 import { isSigtermReceived } from "@/src/utils/shutdown";
 
