import { ApiAuthService } from "@/src/features/public-api/server/apiAuth";
import { cors, runMiddleware } from "@/src/features/public-api/server/cors";
import { type NextApiRequest, type NextApiResponse } from "next";
import { z } from "zod";
import { LangfuseNotFoundError, InternalServerError } from "@langfuse/shared";
import {
  getLegacyIngestionQueue,
  eventTypes,
  ingestionEvent,
<<<<<<< HEAD
  type ingestionBatchEvent,
  type AuthHeaderValidVerificationResult,
=======
  redis,
} from "@langfuse/shared/src/server";
import { enqueueIngestionEvents } from "@/src/features/ingest/enqueueIngestionEvents";
import { type ApiAccessScope } from "@/src/features/public-api/server/types";
import { persistEventMiddleware } from "@/src/server/api/services/event-service";
import { backOff } from "exponential-backoff";
import { ResourceNotFoundError } from "@/src/utils/exceptions";
import {
  SdkLogProcessor,
>>>>>>> 4c56e697
  type EventProcessor,
  ObservationProcessor,
  ScoreProcessor,
  SdkLogProcessor,
  TraceProcessor,
} from "@langfuse/shared/src/server";
import { isNotNullOrUndefined } from "@/src/utils/types";
import { telemetry } from "@/src/features/telemetry";
import { jsonSchema } from "@langfuse/shared";
import * as Sentry from "@sentry/nextjs";
import { isPrismaException } from "@/src/utils/exceptions";
import { env } from "@/src/env.mjs";
import {
  InvalidRequestError,
  MethodNotAllowedError,
  BaseError,
  UnauthorizedError,
} from "@langfuse/shared";
<<<<<<< HEAD
import {
  redis,
  handleBatch,
  sendToWorkerIfEnvironmentConfigured,
  QueueJobs,
} from "@langfuse/shared/src/server";
import { randomUUID } from "crypto";
import { prisma } from "@langfuse/shared/src/db";
import { tokenCount } from "@/src/features/ingest/usage";
=======

import { isSigtermReceived } from "@/src/utils/shutdown";
>>>>>>> 4c56e697

export const config = {
  api: {
    bodyParser: {
      sizeLimit: "4.5mb",
    },
  },
};

export default async function handler(
  req: NextApiRequest,
  res: NextApiResponse,
) {
  try {
    await runMiddleware(req, res, cors);
    if (req.method !== "POST") throw new MethodNotAllowedError();

    // CHECK AUTH FOR ALL EVENTS
    const authCheck = await new ApiAuthService(
      prisma,
      redis,
    ).verifyAuthHeaderAndReturnScope(req.headers.authorization);

    if (!authCheck.validKey) throw new UnauthorizedError(authCheck.error);

    const batchType = z.object({
      batch: z.array(z.unknown()),
      metadata: jsonSchema.nullish(),
    });

    const parsedSchema = batchType.safeParse(req.body);

    Sentry.metrics.increment(
      "ingestion_event",
      parsedSchema.success ? parsedSchema.data.batch.length : 0,
    );

    await gaugePrismaStats();

    if (!parsedSchema.success) {
      console.log("Invalid request data", parsedSchema.error);
      return res.status(400).json({
        message: "Invalid request data",
        errors: parsedSchema.error.issues.map((issue) => issue.message),
      });
    }

    const validationErrors: { id: string; error: unknown }[] = [];

    const batch: (z.infer<typeof ingestionEvent> | undefined)[] =
      parsedSchema.data.batch.map((event) => {
        const parsed = ingestionEvent.safeParse(event);
        if (!parsed.success) {
          validationErrors.push({
            id:
              typeof event === "object" && event && "id" in event
                ? typeof event.id === "string"
                  ? event.id
                  : "unknown"
                : "unknown",
            error: new InvalidRequestError(parsed.error.message),
          });
          return undefined;
        } else {
          return parsed.data;
        }
      });
    const filteredBatch: z.infer<typeof ingestionEvent>[] =
      batch.filter(isNotNullOrUndefined);

    await telemetry();

    const sortedBatch = sortBatch(filteredBatch);

    if (env.LANGFUSE_ASYNC_INGESTION_PROCESSING === "true" && redis) {
      // this function MUST NOT return but send the HTTP response directly
      console.log("Returning http response early");

      // still need to check auth scope for all events individually

      const failedAccessScope = accessCheckPerEvent(sortedBatch, authCheck);

      const queue = getLegacyIngestionQueue();

      await queue?.add(
        QueueJobs.LegacyIngestionJob,
        {
          payload: { data: sortedBatch, authCheck: authCheck },
          id: randomUUID(),
          timestamp: new Date(),
          name: QueueJobs.LegacyIngestionJob as const,
        },
        {
          removeOnFail: 10000,
          removeOnComplete: true,
          attempts: 5,
          backoff: {
            type: "exponential",
            delay: 1000,
          },
        },
      );
      return handleBatchResult(
        [
          ...validationErrors,
          ...failedAccessScope.map((e) => ({
            id: e.id,
            error: "Access Scope Denied",
          })),
        ], // we are not sending additional server errors to the client in case of early return
        sortedBatch.map((event) => ({ id: event.id, result: event })),
        res,
      );
    }

    const result = await handleBatch(sortedBatch, authCheck, tokenCount);

    // send out REST requests to worker for all trace types
    await sendToWorkerIfEnvironmentConfigured(
      result.results,
      authCheck.scope.projectId,
    );

    //  in case we did not return early, we return the result here
    handleBatchResult(
      [...validationErrors, ...result.errors],
      result.results,
      res,
    );
  } catch (error: unknown) {
    if (!(error instanceof UnauthorizedError)) {
      console.error("error_handling_ingestion_event", error);
      Sentry.captureException(error);
    }

    if (error instanceof BaseError) {
      return res.status(error.httpCode).json({
        error: error.name,
        message: error.message,
      });
    }

    if (isPrismaException(error)) {
      return res.status(500).json({
        error: "Internal Server Error",
      });
    }
    if (error instanceof z.ZodError) {
      console.log(`Zod exception`, error.errors);
      return res.status(400).json({
        message: "Invalid request data",
        error: error.errors,
      });
    }

    const errorMessage =
      error instanceof Error ? error.message : "An unknown error occurred";
    res.status(500).json({
      message: "Invalid request data",
      errors: [errorMessage],
    });
  }
}

const accessCheckPerEvent = (
  events: z.infer<typeof ingestionBatchEvent>,
  authCheck: AuthHeaderValidVerificationResult,
) => {
  const unauthorizedEvents: { id: string; type: string }[] = [];

  for (const event of events) {
    try {
      let processor: EventProcessor;
      switch (event.type) {
        case eventTypes.TRACE_CREATE:
          processor = new TraceProcessor(event);
          break;
        case eventTypes.OBSERVATION_CREATE:
        case eventTypes.OBSERVATION_UPDATE:
        case eventTypes.EVENT_CREATE:
        case eventTypes.SPAN_CREATE:
        case eventTypes.SPAN_UPDATE:
        case eventTypes.GENERATION_CREATE:
        case eventTypes.GENERATION_UPDATE:
          processor = new ObservationProcessor(event, tokenCount);
          break;
        case eventTypes.SCORE_CREATE:
          processor = new ScoreProcessor(event);
          break;
        case eventTypes.SDK_LOG:
          processor = new SdkLogProcessor(event);
          break;
      }
      processor.auth(authCheck.scope);
    } catch (error) {
      unauthorizedEvents.push({ id: event.id, type: event.type });
    }
  }
  return unauthorizedEvents;
};

/**
 * Sorts a batch of ingestion events. Orders by: updating events last, sorted by timestamp asc.
 */

const sortBatch = (batch: Array<z.infer<typeof ingestionEvent>>) => {
  const updateEvents: (typeof eventTypes)[keyof typeof eventTypes][] = [
    eventTypes.GENERATION_UPDATE,
    eventTypes.SPAN_UPDATE,
    eventTypes.OBSERVATION_UPDATE, // legacy event type
  ];
  const updates = batch
    .filter((event) => updateEvents.includes(event.type))
    .sort((a, b) => {
      return new Date(a.timestamp).getTime() - new Date(b.timestamp).getTime();
    });
  const others = batch
    .filter((event) => !updateEvents.includes(event.type))
    .sort((a, b) => {
      return new Date(a.timestamp).getTime() - new Date(b.timestamp).getTime();
    });

  // Return the array with non-update events first, followed by update events
  return [...others, ...updates];
};

<<<<<<< HEAD
=======
export const handleBatch = async (
  events: z.infer<typeof ingestionApiSchema>["batch"],
  metadata: z.infer<typeof ingestionApiSchema>["metadata"],
  req: NextApiRequest,
  authCheck: AuthHeaderVerificationResult,
) => {
  console.log(
    `handling ingestion ${events.length} events ${isSigtermReceived() ? "after SIGTERM" : ""}`,
  );

  if (!authCheck.validKey) throw new UnauthorizedError(authCheck.error);

  const results: BatchResult[] = []; // Array to store the results

  const errors: {
    error: unknown;
    id: string;
    type: string;
  }[] = []; // Array to store the errors

  for (const singleEvent of events) {
    try {
      const result = await retry(async () => {
        return await handleSingleEvent(
          singleEvent,
          metadata,
          req,
          authCheck.scope,
        );
      });
      results.push({
        result: result,
        id: singleEvent.id,
        type: singleEvent.type,
      }); // Push each result into the array
    } catch (error) {
      // Handle or log the error if `handleSingleEvent` fails
      console.error("Error handling event:", error);
      // Decide how to handle the error: rethrow, continue, or push an error object to results
      // For example, push an error object:
      errors.push({
        error: error,
        id: singleEvent.id,
        type: singleEvent.type,
      });
    }
  }

  if (env.CLICKHOUSE_URL) {
    try {
      await enqueueIngestionEvents(authCheck.scope.projectId, events);
      console.log(`Added ${events.length} ingestion events to queue`);
    } catch (err) {
      console.error("Error adding ingestion events to queue", err);
    }
  }

  return { results, errors };
};

async function retry<T>(request: () => Promise<T>): Promise<T> {
  return await backOff(request, {
    numOfAttempts: env.LANGFUSE_ASYNC_INGESTION_PROCESSING === "true" ? 5 : 3,
    retry: (e: Error, attemptNumber: number) => {
      if (e instanceof UnauthorizedError || e instanceof ForbiddenError) {
        console.log("not retrying auth error");
        return false;
      }
      console.log(`retrying processing events ${attemptNumber}`);
      return true;
    },
  });
}
>>>>>>> 4c56e697
export const getBadRequestError = (
  errors: Array<unknown>,
): InvalidRequestError[] =>
  errors.filter(
    (error): error is InvalidRequestError =>
      error instanceof InvalidRequestError,
  );

export const getLangfuseNotFoundError = (
  errors: Array<unknown>,
): LangfuseNotFoundError[] =>
  errors.filter(
    (error): error is LangfuseNotFoundError =>
      error instanceof LangfuseNotFoundError,
  );

export const hasBadRequestError = (errors: Array<unknown>) =>
  errors.some((error) => error instanceof InvalidRequestError);

export const handleBatchResult = (
  errors: Array<{ id: string; error: unknown }>,
  results: Array<{ id: string; result: unknown }>,
  res: NextApiResponse,
) => {
  const returnedErrors: {
    id: string;
    status: number;
    message?: string;
    error?: string;
  }[] = [];

  const successes: {
    id: string;
    status: number;
  }[] = [];

  errors.forEach((error) => {
    if (error.error instanceof InvalidRequestError) {
      returnedErrors.push({
        id: error.id,
        status: 400,
        message: "Invalid request data",
        error: error.error.message,
      });
    } else if (error.error instanceof UnauthorizedError) {
      returnedErrors.push({
        id: error.id,
        status: 401,
        message: "Authentication error",
        error: error.error.message,
      });
    } else if (error.error instanceof LangfuseNotFoundError) {
      returnedErrors.push({
        id: error.id,
        status: 404,
        message: "Resource not found",
        error: error.error.message,
      });
    } else {
      if (process.env.NEXT_PUBLIC_SENTRY_DSN) {
        Sentry.captureException(error.error);
      }
      returnedErrors.push({
        id: error.id,
        status: 500,
        error: "Internal Server Error",
      });
    }
  });

  if (returnedErrors.length > 0) {
    console.log("Error processing events", returnedErrors);
  }

  results.forEach((result) => {
    successes.push({
      id: result.id,
      status: 201,
    });
  });

  return res.status(207).send({ errors: returnedErrors, successes });
};

/**
 * Handle single event which is usually send via /ingestion endpoint. Returns errors and results via `res` directly.
 *
 * Use `parseSingleTypedIngestionApiResponse` for a typed version of this function that throws `BaseError`.
 */
export const handleSingleIngestionObject = (
  errors: Array<{ id: string; error: unknown }>,
  results: Array<{ id: string; result: unknown }>,
  res: NextApiResponse,
) => {
  try {
    // use method untyped for backwards compatibility
    const parsedResult = parseSingleTypedIngestionApiResponse(errors, results);

    return res.status(200).json(parsedResult);
  } catch (error) {
    if (error instanceof BaseError) {
      return res.status(error.httpCode).json({
        message: error.message,
        error: error.name,
      });
    }
    return res.status(500).json({
      message: "Internal Server Error",
      error:
        error instanceof Error ? error.message : "An unknown error occurred",
    });
  }
};

/**
 * Parses the response from the ingestion batch API event processor and throws an error of `BaserError` if the response is not as expected.
 *
 * @param errors - Array of errors from `handleBatch()`
 * @param results - Array of results from `handleBatch()`
 * @param object - Zod object to parse the result, if not provided, the result is returned as is without parsing
 * @returns - Parsed result
 * @throws - Throws an error of type `BaseError` if there are errors in the arguments
 */

export const parseSingleTypedIngestionApiResponse = <T extends z.ZodTypeAny>(
  errors: Array<{ id: string; error: unknown }>,
  results: Array<{ id: string; result: unknown }>,
  object?: T,
): T extends z.ZodTypeAny ? z.infer<T> : unknown => {
  const unknownErrors = errors.map((error) => error.error);
  const badRequestErrors = getBadRequestError(unknownErrors);
  if (badRequestErrors.length > 0) {
    throw new InvalidRequestError(badRequestErrors[0].message);
  }
  const langfuseNotFoundError = getLangfuseNotFoundError(unknownErrors);
  if (langfuseNotFoundError.length > 0) {
    throw langfuseNotFoundError[0];
  }
  if (errors.length > 0) {
    throw new InternalServerError("Internal Server Error");
  }

  if (results.length === 0) {
    throw new InternalServerError("No results returned");
  }

  if (object === undefined) {
    return results[0].result as T extends z.ZodTypeAny ? z.infer<T> : unknown;
  }

  const parsedObj = object.safeParse(results[0].result);
  if (!parsedObj.success) {
    console.error("Error parsing response", parsedObj.error);
    Sentry.captureException(parsedObj.error);
  }
  // should not fail in prod but just log an exception, see above
  return results[0].result as z.infer<T>;
};

const gaugePrismaStats = async () => {
  // execute with a 50% probability
  if (Math.random() > 0.5) {
    return;
  }
  // const metrics = await prisma.$metrics.json();

  // metrics.gauges.forEach((gauge) => {
  //   Sentry.metrics.gauge(gauge.key, gauge.value, gauge.labels);
  // });
};<|MERGE_RESOLUTION|>--- conflicted
+++ resolved
@@ -7,10 +7,6 @@
   getLegacyIngestionQueue,
   eventTypes,
   ingestionEvent,
-<<<<<<< HEAD
-  type ingestionBatchEvent,
-  type AuthHeaderValidVerificationResult,
-=======
   redis,
 } from "@langfuse/shared/src/server";
 import { enqueueIngestionEvents } from "@/src/features/ingest/enqueueIngestionEvents";
@@ -20,7 +16,6 @@
 import { ResourceNotFoundError } from "@/src/utils/exceptions";
 import {
   SdkLogProcessor,
->>>>>>> 4c56e697
   type EventProcessor,
   ObservationProcessor,
   ScoreProcessor,
@@ -39,7 +34,6 @@
   BaseError,
   UnauthorizedError,
 } from "@langfuse/shared";
-<<<<<<< HEAD
 import {
   redis,
   handleBatch,
@@ -49,10 +43,6 @@
 import { randomUUID } from "crypto";
 import { prisma } from "@langfuse/shared/src/db";
 import { tokenCount } from "@/src/features/ingest/usage";
-=======
-
-import { isSigtermReceived } from "@/src/utils/shutdown";
->>>>>>> 4c56e697
 
 export const config = {
   api: {
@@ -279,8 +269,6 @@
   return [...others, ...updates];
 };
 
-<<<<<<< HEAD
-=======
 export const handleBatch = async (
   events: z.infer<typeof ingestionApiSchema>["batch"],
   metadata: z.infer<typeof ingestionApiSchema>["metadata"],
@@ -354,7 +342,6 @@
     },
   });
 }
->>>>>>> 4c56e697
 export const getBadRequestError = (
   errors: Array<unknown>,
 ): InvalidRequestError[] =>
