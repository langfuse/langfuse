import {
  type AuthHeaderVerificationResult,
  ApiAuthService,
} from "@/src/features/public-api/server/apiAuth";
import { cors, runMiddleware } from "@/src/features/public-api/server/cors";
import { prisma } from "@langfuse/shared/src/db";
import { type NextApiRequest, type NextApiResponse } from "next";
import { z } from "zod";
import {
  type TraceUpsertEventType,
  type EventBodyType,
  EventName,
  LangfuseNotFoundError,
  InternalServerError,
} from "@langfuse/shared";
import {
  type ingestionApiSchema,
  convertTraceUpsertEventsToRedisEvents,
  eventTypes,
  getTraceUpsertQueue,
  ingestionEvent,
  addExceptionToSpan,
} from "@langfuse/shared/src/server";
import { type ApiAccessScope } from "@/src/features/public-api/server/types";
import { persistEventMiddleware } from "@/src/server/api/services/event-service";
import { backOff } from "exponential-backoff";
import { ResourceNotFoundError } from "@/src/utils/exceptions";
import {
  SdkLogProcessor,
  type EventProcessor,
  TraceProcessor,
} from "../../../server/api/services/EventProcessor";
import { ObservationProcessor } from "../../../server/api/services/EventProcessor";
import { ScoreProcessor } from "../../../server/api/services/EventProcessor";
import { isNotNullOrUndefined } from "@/src/utils/types";
import { telemetry } from "@/src/features/telemetry";
import { jsonSchema } from "@langfuse/shared";
import { isPrismaException } from "@/src/utils/exceptions";
import { env } from "@/src/env.mjs";
import {
  InvalidRequestError,
  MethodNotAllowedError,
  BaseError,
  ForbiddenError,
  UnauthorizedError,
} from "@langfuse/shared";
import { redis, recordCount, recordGauge } from "@langfuse/shared/src/server";

import { isSigtermReceived } from "@/src/utils/shutdown";
import { WorkerClient } from "@/src/server/api/services/WorkerClient";

export const config = {
  api: {
    bodyParser: {
      sizeLimit: "4.5mb",
    },
  },
};

type BatchResult = {
  result: unknown;
  id: string;
  type: string;
};

export default async function handler(
  req: NextApiRequest,
  res: NextApiResponse,
) {
  return Sentry.startSpan(
    {
      name: "Ingestion-Handler",
      forceTransaction: true,
      op: "http.server",
    },
    async (span) => {
      try {
        const startTime = Date.now();
        let endTime = undefined;
        await runMiddleware(req, res, cors);
        if (req.method !== "POST") throw new MethodNotAllowedError();

        // CHECK AUTH FOR ALL EVENTS
        const authCheck = await new ApiAuthService(
          prisma,
          redis,
        ).verifyAuthHeaderAndReturnScope(req.headers.authorization);

        if (!authCheck.validKey) throw new UnauthorizedError(authCheck.error);

        const batchType = z.object({
          batch: z.array(z.unknown()),
          metadata: jsonSchema.nullish(),
        });

        const parsedSchema = batchType.safeParse(req.body);

        Sentry.metrics.increment(
          "ingestion_event",
          parsedSchema.success ? parsedSchema.data.batch.length : 0,
        );

        await gaugePrismaStats();

        if (!parsedSchema.success) {
          console.log("Invalid request data", parsedSchema.error);
          return res.status(400).json({
            message: "Invalid request data",
            errors: parsedSchema.error.issues.map((issue) => issue.message),
          });
        }

        const validationErrors: { id: string; error: unknown }[] = [];

        const batch: (z.infer<typeof ingestionEvent> | undefined)[] =
          parsedSchema.data.batch.map((event) => {
            const parsed = ingestionEvent.safeParse(event);
            if (!parsed.success) {
              validationErrors.push({
                id:
                  typeof event === "object" && event && "id" in event
                    ? typeof event.id === "string"
                      ? event.id
                      : "unknown"
                    : "unknown",
                error: new InvalidRequestError(parsed.error.message),
              });
              return undefined;
            } else {
              return parsed.data;
            }
          });
        const filteredBatch: z.infer<typeof ingestionEvent>[] =
          batch.filter(isNotNullOrUndefined);

<<<<<<< HEAD
    recordCount(
      "ingestion_event",
      parsedSchema.success ? parsedSchema.data.batch.length : 0,
    );
=======
        await telemetry();
>>>>>>> 7f9a739c

        const sortedBatch = sortBatch(filteredBatch);

        if (env.LANGFUSE_ASYNC_INGESTION_PROCESSING === "true") {
          // this function MUST NOT return but send the HTTP response directly
          handleBatchResult(
            validationErrors, // we are not sending additional server errors to the client in case of early return
            sortedBatch.map((event) => ({ id: event.id, result: event })),
            res,
          );
          endTime = Date.now();
        }

        const result = await handleBatch(
          sortedBatch,
          parsedSchema.data.metadata,
          req,
          authCheck,
        );

        // send out REST requests to worker for all trace types
        await sendToWorkerIfEnvironmentConfigured(
          result.results,
          authCheck.scope.projectId,
        );

        //  in case we did not return early, we return the result here
        if (env.LANGFUSE_ASYNC_INGESTION_PROCESSING === "false") {
          handleBatchResult(
            [...validationErrors, ...result.errors],
            result.results,
            res,
          );
        }
        span.setAttributes({
          duration: (endTime ?? Date.now()) - startTime,
          async_duration: Date.now() - startTime,
        });
      } catch (error: unknown) {
        if (!(error instanceof UnauthorizedError)) {
          console.error("error_handling_ingestion_event", error);
          Sentry.captureException(error);
        }
<<<<<<< HEAD
      });
    const filteredBatch: z.infer<typeof ingestionEvent>[] =
      batch.filter(isNotNullOrUndefined);

    await telemetry();

    const sortedBatch = sortBatch(filteredBatch);
    const result = await handleBatch(
      sortedBatch,
      parsedSchema.data.metadata,
      req,
      authCheck,
    );

    // send out REST requests to worker for all trace types
    await sendToWorkerIfEnvironmentConfigured(
      result.results,
      authCheck.scope.projectId,
    );

    handleBatchResult(
      [...validationErrors, ...result.errors],
      result.results,
      res,
    );
  } catch (error: unknown) {
    if (!(error instanceof UnauthorizedError)) {
      console.error("error_handling_ingestion_event", error);
    }
=======
>>>>>>> 7f9a739c

        if (error instanceof BaseError) {
          return res.status(error.httpCode).json({
            error: error.name,
            message: error.message,
          });
        }

        if (isPrismaException(error)) {
          return res.status(500).json({
            error: "Internal Server Error",
          });
        }
        if (error instanceof z.ZodError) {
          console.log(`Zod exception`, error.errors);
          return res.status(400).json({
            message: "Invalid request data",
            error: error.errors,
          });
        }

        const errorMessage =
          error instanceof Error ? error.message : "An unknown error occurred";
        res.status(500).json({
          message: "Invalid request data",
          errors: [errorMessage],
        });
      }
    },
  );
}

/**
 * Sorts a batch of ingestion events. Orders by: updating events last, sorted by timestamp asc.
 */

const sortBatch = (batch: Array<z.infer<typeof ingestionEvent>>) => {
  const updateEvents: (typeof eventTypes)[keyof typeof eventTypes][] = [
    eventTypes.GENERATION_UPDATE,
    eventTypes.SPAN_UPDATE,
    eventTypes.OBSERVATION_UPDATE, // legacy event type
  ];
  const updates = batch
    .filter((event) => updateEvents.includes(event.type))
    .sort((a, b) => {
      return new Date(a.timestamp).getTime() - new Date(b.timestamp).getTime();
    });
  const others = batch
    .filter((event) => !updateEvents.includes(event.type))
    .sort((a, b) => {
      return new Date(a.timestamp).getTime() - new Date(b.timestamp).getTime();
    });

  // Return the array with non-update events first, followed by update events
  return [...others, ...updates];
};

export const handleBatch = async (
  events: z.infer<typeof ingestionApiSchema>["batch"],
  metadata: z.infer<typeof ingestionApiSchema>["metadata"],
  req: NextApiRequest,
  authCheck: AuthHeaderVerificationResult,
) => {
  console.log(
    `handling ingestion ${events.length} events ${isSigtermReceived() ? "after SIGTERM" : ""}`,
  );

  if (!authCheck.validKey) throw new UnauthorizedError(authCheck.error);

  const results: BatchResult[] = []; // Array to store the results

  const errors: {
    error: unknown;
    id: string;
    type: string;
  }[] = []; // Array to store the errors

  for (const singleEvent of events) {
    try {
      const result = await retry(async () => {
        return await handleSingleEvent(
          singleEvent,
          metadata,
          req,
          authCheck.scope,
        );
      });
      results.push({
        result: result,
        id: singleEvent.id,
        type: singleEvent.type,
      }); // Push each result into the array
    } catch (error) {
      // Handle or log the error if `handleSingleEvent` fails
      console.error("Error handling event:", error);
      // Decide how to handle the error: rethrow, continue, or push an error object to results
      // For example, push an error object:
      errors.push({
        error: error,
        id: singleEvent.id,
        type: singleEvent.type,
      });
    }
  }

  if (env.CLICKHOUSE_URL) {
    await new WorkerClient()
      .sendIngestionBatch({
        batch: events,
        metadata,
        projectId: authCheck.scope.projectId,
      })
      .catch(); // Ignore errors while testing the ingestion via worker
  }

  return { results, errors };
};

async function retry<T>(request: () => Promise<T>): Promise<T> {
  return await backOff(request, {
    numOfAttempts: env.LANGFUSE_ASYNC_INGESTION_PROCESSING === "true" ? 5 : 3,
    retry: (e: Error, attemptNumber: number) => {
      if (e instanceof UnauthorizedError || e instanceof ForbiddenError) {
        console.log("not retrying auth error");
        return false;
      }
      console.log(`retrying processing events ${attemptNumber}`);
      return true;
    },
  });
}
export const getBadRequestError = (
  errors: Array<unknown>,
): InvalidRequestError[] =>
  errors.filter(
    (error): error is InvalidRequestError =>
      error instanceof InvalidRequestError,
  );

export const getResourceNotFoundError = (
  errors: Array<unknown>,
): ResourceNotFoundError[] =>
  errors.filter(
    (error): error is ResourceNotFoundError =>
      error instanceof ResourceNotFoundError,
  );

export const hasBadRequestError = (errors: Array<unknown>) =>
  errors.some((error) => error instanceof InvalidRequestError);

const handleSingleEvent = async (
  event: z.infer<typeof ingestionEvent>,
  metadata: z.infer<typeof ingestionApiSchema>["metadata"],
  req: NextApiRequest,
  apiScope: ApiAccessScope,
) => {
  const { body } = event;
  let restEvent = body;
  if ("input" in body) {
    // eslint-disable-next-line @typescript-eslint/no-unused-vars
    const { input, ...rest } = body;
    restEvent = rest;
  }
  if ("output" in restEvent) {
    // eslint-disable-next-line @typescript-eslint/no-unused-vars
    const { output, ...rest } = restEvent;
    restEvent = rest;
  }

  console.log(
    `handling single event ${event.id} of type ${event.type}:  ${JSON.stringify({ body: restEvent })}`,
  );

  const cleanedEvent = ingestionEvent.parse(cleanEvent(event));

  const { type } = cleanedEvent;

  await persistEventMiddleware(
    prisma,
    apiScope.projectId,
    req,
    cleanedEvent,
    metadata,
  );

  let processor: EventProcessor;
  switch (type) {
    case eventTypes.TRACE_CREATE:
      processor = new TraceProcessor(cleanedEvent);
      break;
    case eventTypes.OBSERVATION_CREATE:
    case eventTypes.OBSERVATION_UPDATE:
    case eventTypes.EVENT_CREATE:
    case eventTypes.SPAN_CREATE:
    case eventTypes.SPAN_UPDATE:
    case eventTypes.GENERATION_CREATE:
    case eventTypes.GENERATION_UPDATE:
      processor = new ObservationProcessor(cleanedEvent);
      break;
    case eventTypes.SCORE_CREATE: {
      processor = new ScoreProcessor(cleanedEvent);
      break;
    }
    case eventTypes.SDK_LOG:
      processor = new SdkLogProcessor(cleanedEvent);
  }

  // Deny access to non-score events if the access level is not "all"
  // This is an additional safeguard to auth checks in EventProcessor
  if (apiScope.accessLevel !== "all" && type !== eventTypes.SCORE_CREATE) {
    throw new ForbiddenError("Access denied. Event type not allowed.");
  }

  return await processor.process(apiScope);
};

export const handleBatchResult = (
  errors: Array<{ id: string; error: unknown }>,
  results: Array<{ id: string; result: unknown }>,
  res: NextApiResponse,
) => {
  const returnedErrors: {
    id: string;
    status: number;
    message?: string;
    error?: string;
  }[] = [];

  const successes: {
    id: string;
    status: number;
  }[] = [];

  errors.forEach((error) => {
    if (error.error instanceof InvalidRequestError) {
      returnedErrors.push({
        id: error.id,
        status: 400,
        message: "Invalid request data",
        error: error.error.message,
      });
    } else if (error.error instanceof UnauthorizedError) {
      returnedErrors.push({
        id: error.id,
        status: 401,
        message: "Authentication error",
        error: error.error.message,
      });
    } else if (error.error instanceof ResourceNotFoundError) {
      returnedErrors.push({
        id: error.id,
        status: 404,
        message: "Resource not found",
        error: error.error.message,
      });
    } else {
      returnedErrors.push({
        id: error.id,
        status: 500,
        error: "Internal Server Error",
      });
    }
  });

  if (returnedErrors.length > 0) {
    addExceptionToSpan(errors);
    console.log("Error processing events", returnedErrors);
  }

  results.forEach((result) => {
    successes.push({
      id: result.id,
      status: 201,
    });
  });

  return res.status(207).send({ errors: returnedErrors, successes });
};

/**
 * Handle single event which is usually send via /ingestion endpoint. Returns errors and results via `res` directly.
 *
 * Use `parseSingleTypedIngestionApiResponse` for a typed version of this function that throws `BaseError`.
 */
export const handleSingleIngestionObject = (
  errors: Array<{ id: string; error: unknown }>,
  results: Array<{ id: string; result: unknown }>,
  res: NextApiResponse,
) => {
  try {
    // use method untyped for backwards compatibility
    const parsedResult = parseSingleTypedIngestionApiResponse(errors, results);

    return res.status(200).json(parsedResult);
  } catch (error) {
    if (error instanceof BaseError) {
      return res.status(error.httpCode).json({
        message: error.message,
        error: error.name,
      });
    }
    return res.status(500).json({
      message: "Internal Server Error",
      error:
        error instanceof Error ? error.message : "An unknown error occurred",
    });
  }
};

/**
 * Parses the response from the ingestion batch API event processor and throws an error of `BaserError` if the response is not as expected.
 *
 * @param errors - Array of errors from `handleBatch()`
 * @param results - Array of results from `handleBatch()`
 * @param object - Zod object to parse the result, if not provided, the result is returned as is without parsing
 * @returns - Parsed result
 * @throws - Throws an error of type `BaseError` if there are errors in the arguments
 */

export const parseSingleTypedIngestionApiResponse = <T extends z.ZodTypeAny>(
  errors: Array<{ id: string; error: unknown }>,
  results: Array<{ id: string; result: unknown }>,
  object?: T,
): T extends z.ZodTypeAny ? z.infer<T> : unknown => {
  const unknownErrors = errors.map((error) => error.error);
  const badRequestErrors = getBadRequestError(unknownErrors);
  if (badRequestErrors.length > 0) {
    throw new InvalidRequestError(badRequestErrors[0].message);
  }
  const ResourceNotFoundError = getResourceNotFoundError(unknownErrors);
  if (ResourceNotFoundError.length > 0) {
    throw new LangfuseNotFoundError(ResourceNotFoundError[0].message);
  }
  if (errors.length > 0) {
    throw new InternalServerError("Internal Server Error");
  }

  if (results.length === 0) {
    throw new InternalServerError("No results returned");
  }

  if (object === undefined) {
    return results[0].result as T extends z.ZodTypeAny ? z.infer<T> : unknown;
  }

  const parsedObj = object.safeParse(results[0].result);
  if (!parsedObj.success) {
    console.error("Error parsing response", parsedObj.error);
    addExceptionToSpan(parsedObj.error);
  }
  // should not fail in prod but just log an exception, see above
  return results[0].result as z.infer<T>;
};

// cleans NULL characters from the event
export function cleanEvent(obj: unknown): unknown {
  if (typeof obj === "string") {
    return obj.replace(/\u0000/g, "");
  } else if (typeof obj === "object" && obj !== null) {
    if (Array.isArray(obj)) {
      return obj.map(cleanEvent);
    } else {
      // Here we assert that obj is a Record<string, unknown>
      const objAsRecord = obj as Record<string, unknown>;
      const newObj: Record<string, unknown> = {};
      for (const key in objAsRecord) {
        newObj[key] = cleanEvent(objAsRecord[key]);
      }
      return newObj;
    }
  } else {
    return obj;
  }
}

export const sendToWorkerIfEnvironmentConfigured = async (
  batchResults: BatchResult[],
  projectId: string,
): Promise<void> => {
  const traceEvents: TraceUpsertEventType[] = batchResults
    .filter((result) => result.type === eventTypes.TRACE_CREATE) // we only have create, no update.
    .map((result) =>
      result.result &&
      typeof result.result === "object" &&
      "id" in result.result
        ? // ingestion API only gets traces for one projectId
          { traceId: result.result.id as string, projectId }
        : null,
    )
    .filter(isNotNullOrUndefined);

  try {
    if (env.NEXT_PUBLIC_LANGFUSE_CLOUD_REGION && redis) {
      console.log(`Sending ${traceEvents.length} events to worker via Redis`);

      const queue = getTraceUpsertQueue();
      if (!queue) {
        console.error("TraceUpsertQueue not initialized");
        return;
      }

      await queue.addBulk(convertTraceUpsertEventsToRedisEvents(traceEvents));
    } else if (
      env.LANGFUSE_WORKER_HOST &&
      env.LANGFUSE_WORKER_PASSWORD &&
      env.NEXT_PUBLIC_LANGFUSE_CLOUD_REGION
    ) {
      console.log(`Sending ${traceEvents.length} events to worker via HTTP`);
      const body: EventBodyType = {
        name: EventName.TraceUpsert,
        payload: traceEvents,
      };

      if (traceEvents.length > 0) {
        await fetch(`${env.LANGFUSE_WORKER_HOST}/api/events`, {
          method: "POST",
          headers: {
            "Content-Type": "application/json",
            Authorization:
              "Basic " +
              Buffer.from(
                "admin" + ":" + env.LANGFUSE_WORKER_PASSWORD,
              ).toString("base64"),
          },
          body: JSON.stringify(body),
          signal: AbortSignal.timeout(8 * 1000),
        });
      }
    }
  } catch (error) {
    console.error("Error sending events to worker", error);
  }
};

const gaugePrismaStats = async () => {
  // execute with a 50% probability
  if (Math.random() > 0.5) {
    return;
  }
  const metrics = await prisma.$metrics.json();

  metrics.gauges.forEach((gauge) => {
    recordGauge(gauge.key, gauge.value, gauge.labels);
  });
};<|MERGE_RESOLUTION|>--- conflicted
+++ resolved
@@ -95,7 +95,7 @@
 
         const parsedSchema = batchType.safeParse(req.body);
 
-        Sentry.metrics.increment(
+        recordCount(
           "ingestion_event",
           parsedSchema.success ? parsedSchema.data.batch.length : 0,
         );
@@ -133,14 +133,7 @@
         const filteredBatch: z.infer<typeof ingestionEvent>[] =
           batch.filter(isNotNullOrUndefined);
 
-<<<<<<< HEAD
-    recordCount(
-      "ingestion_event",
-      parsedSchema.success ? parsedSchema.data.batch.length : 0,
-    );
-=======
         await telemetry();
->>>>>>> 7f9a739c
 
         const sortedBatch = sortBatch(filteredBatch);
 
@@ -167,55 +160,16 @@
           authCheck.scope.projectId,
         );
 
-        //  in case we did not return early, we return the result here
-        if (env.LANGFUSE_ASYNC_INGESTION_PROCESSING === "false") {
-          handleBatchResult(
-            [...validationErrors, ...result.errors],
-            result.results,
-            res,
-          );
-        }
-        span.setAttributes({
-          duration: (endTime ?? Date.now()) - startTime,
-          async_duration: Date.now() - startTime,
-        });
+        handleBatchResult(
+          [...validationErrors, ...result.errors],
+          result.results,
+          res,
+        );
       } catch (error: unknown) {
         if (!(error instanceof UnauthorizedError)) {
           console.error("error_handling_ingestion_event", error);
           Sentry.captureException(error);
         }
-<<<<<<< HEAD
-      });
-    const filteredBatch: z.infer<typeof ingestionEvent>[] =
-      batch.filter(isNotNullOrUndefined);
-
-    await telemetry();
-
-    const sortedBatch = sortBatch(filteredBatch);
-    const result = await handleBatch(
-      sortedBatch,
-      parsedSchema.data.metadata,
-      req,
-      authCheck,
-    );
-
-    // send out REST requests to worker for all trace types
-    await sendToWorkerIfEnvironmentConfigured(
-      result.results,
-      authCheck.scope.projectId,
-    );
-
-    handleBatchResult(
-      [...validationErrors, ...result.errors],
-      result.results,
-      res,
-    );
-  } catch (error: unknown) {
-    if (!(error instanceof UnauthorizedError)) {
-      console.error("error_handling_ingestion_event", error);
-    }
-=======
->>>>>>> 7f9a739c
 
         if (error instanceof BaseError) {
           return res.status(error.httpCode).json({
