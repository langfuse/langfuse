--- conflicted
+++ resolved
@@ -40,14 +40,11 @@
   ForbiddenError,
   UnauthorizedError,
 } from "@langfuse/shared";
-<<<<<<< HEAD
 import {
   createRedisEvents,
   traceUpsertQueue,
 } from "@langfuse/shared/src/server";
-=======
 import { isSigtermReceived } from "@/src/utils/shutdown";
->>>>>>> 78f86264
 
 export const config = {
   api: {
