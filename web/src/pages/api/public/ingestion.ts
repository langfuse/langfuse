import {
  type AuthHeaderVerificationResult,
  ApiAuthService,
} from "@/src/features/public-api/server/apiAuth";
import { cors, runMiddleware } from "@/src/features/public-api/server/cors";
import { prisma } from "@langfuse/shared/src/db";
import { type NextApiRequest, type NextApiResponse } from "next";
import { z } from "zod";
import {
  type TraceUpsertEventType,
  type EventBodyType,
  EventName,
  LangfuseNotFoundError,
  InternalServerError,
  QueueJobs,
} from "@langfuse/shared";
import {
  getLegacyIngestionQueue,
  type ingestionApiSchema,
  convertTraceUpsertEventsToRedisEvents,
  eventTypes,
  getTraceUpsertQueue,
  ingestionEvent,
} from "@langfuse/shared/src/server";
import { type ApiAccessScope } from "@/src/features/public-api/server/types";
import { persistEventMiddleware } from "@/src/server/api/services/event-service";
import { backOff } from "exponential-backoff";
import { ResourceNotFoundError } from "@/src/utils/exceptions";
import {
  SdkLogProcessor,
  type EventProcessor,
  TraceProcessor,
} from "../../../../../packages/shared/src/server/ingestion/legacy/EventProcessor";
import { ObservationProcessor } from "../../../../../packages/shared/src/server/ingestion/legacy/EventProcessor";
import { ScoreProcessor } from "../../../../../packages/shared/src/server/ingestion/legacy/EventProcessor";
import { isNotNullOrUndefined } from "@/src/utils/types";
import { telemetry } from "@/src/features/telemetry";
import { jsonSchema } from "@langfuse/shared";
import * as Sentry from "@sentry/nextjs";
import { isPrismaException } from "@/src/utils/exceptions";
import { env } from "@/src/env.mjs";
import {
  InvalidRequestError,
  MethodNotAllowedError,
  BaseError,
  ForbiddenError,
  UnauthorizedError,
} from "@langfuse/shared";
import { redis } from "@langfuse/shared/src/server";

import { isSigtermReceived } from "@/src/utils/shutdown";
import { WorkerClient } from "@/src/server/api/services/WorkerClient";
import { randomUUID } from "crypto";

export const config = {
  api: {
    bodyParser: {
      sizeLimit: "4.5mb",
    },
  },
};

type BatchResult = {
  result: unknown;
  id: string;
  type: string;
};

export default async function handler(
  req: NextApiRequest,
  res: NextApiResponse,
) {
  return Sentry.startSpan(
    {
      name: "Ingestion-Handler",
      forceTransaction: true,
      op: "http.server",
    },
    async (span) => {
      try {
        const startTime = Date.now();
        let endTime = undefined;
        await runMiddleware(req, res, cors);
        if (req.method !== "POST") throw new MethodNotAllowedError();

        // CHECK AUTH FOR ALL EVENTS
        const authCheck = await new ApiAuthService(
          prisma,
          redis,
        ).verifyAuthHeaderAndReturnScope(req.headers.authorization);

        if (!authCheck.validKey) throw new UnauthorizedError(authCheck.error);

        const batchType = z.object({
          batch: z.array(z.unknown()),
          metadata: jsonSchema.nullish(),
        });

        const parsedSchema = batchType.safeParse(req.body);

        Sentry.metrics.increment(
          "ingestion_event",
          parsedSchema.success ? parsedSchema.data.batch.length : 0,
        );

        await gaugePrismaStats();

        if (!parsedSchema.success) {
          console.log("Invalid request data", parsedSchema.error);
          return res.status(400).json({
            message: "Invalid request data",
            errors: parsedSchema.error.issues.map((issue) => issue.message),
          });
        }

        const validationErrors: { id: string; error: unknown }[] = [];

        const batch: (z.infer<typeof ingestionEvent> | undefined)[] =
          parsedSchema.data.batch.map((event) => {
            const parsed = ingestionEvent.safeParse(event);
            if (!parsed.success) {
              validationErrors.push({
                id:
                  typeof event === "object" && event && "id" in event
                    ? typeof event.id === "string"
                      ? event.id
                      : "unknown"
                    : "unknown",
                error: new InvalidRequestError(parsed.error.message),
              });
              return undefined;
            } else {
              return parsed.data;
            }
          });
        const filteredBatch: z.infer<typeof ingestionEvent>[] =
          batch.filter(isNotNullOrUndefined);

        await telemetry();

        const sortedBatch = sortBatch(filteredBatch);

        if (env.LANGFUSE_ASYNC_INGESTION_PROCESSING === "true") {
          // this function MUST NOT return but send the HTTP response directly
          handleBatchResult(
            validationErrors, // we are not sending additional server errors to the client in case of early return
            sortedBatch.map((event) => ({ id: event.id, result: event })),
            res,
          );
          endTime = Date.now();
        }

        const result = await handleBatch(
          sortedBatch,
          parsedSchema.data.metadata,
          req,
          authCheck,
        );

<<<<<<< HEAD
    if (env.LANGFUSE_ASYNC_INGESTION_PROCESSING === "true") {
      // this function MUST NOT return but send the HTTP response directly
      console.log("Returning http response early");
      const queue = getLegacyIngestionQueue();

      await queue?.add(
        QueueJobs.LegacyIngestionJob,
        {
          payload: sortedBatch,
          id: randomUUID(),
          timestamp: new Date(),
          name: QueueJobs.LegacyIngestionJob as const,
        },
        {
          removeOnFail: 10000,
          removeOnComplete: true,
          attempts: 5,
          backoff: {
            type: "exponential",
            delay: 1000,
          },
        },
      );
      return handleBatchResult(
        validationErrors, // we are not sending additional server errors to the client in case of early return
        sortedBatch.map((event) => ({ id: event.id, result: event })),
        res,
      );
    }

    const result = await handleBatch(
      sortedBatch,
      parsedSchema.data.metadata,
      req,
      authCheck,
    );

    // send out REST requests to worker for all trace types
    await sendToWorkerIfEnvironmentConfigured(
      result.results,
      authCheck.scope.projectId,
    );

    handleBatchResult(
      [...validationErrors, ...result.errors],
      result.results,
      res,
    );
  } catch (error: unknown) {
    if (!(error instanceof UnauthorizedError)) {
      console.error("error_handling_ingestion_event", error);
      Sentry.captureException(error);
    }
=======
        // send out REST requests to worker for all trace types
        await sendToWorkerIfEnvironmentConfigured(
          result.results,
          authCheck.scope.projectId,
        );

        //  in case we did not return early, we return the result here
        if (env.LANGFUSE_ASYNC_INGESTION_PROCESSING === "false") {
          handleBatchResult(
            [...validationErrors, ...result.errors],
            result.results,
            res,
          );
        }
        span.setAttributes({
          duration: (endTime ?? Date.now()) - startTime,
          async_duration: Date.now() - startTime,
        });
      } catch (error: unknown) {
        if (!(error instanceof UnauthorizedError)) {
          console.error("error_handling_ingestion_event", error);
          Sentry.captureException(error);
        }
>>>>>>> 65f79709

        if (error instanceof BaseError) {
          return res.status(error.httpCode).json({
            error: error.name,
            message: error.message,
          });
        }

        if (isPrismaException(error)) {
          return res.status(500).json({
            error: "Internal Server Error",
          });
        }
        if (error instanceof z.ZodError) {
          console.log(`Zod exception`, error.errors);
          return res.status(400).json({
            message: "Invalid request data",
            error: error.errors,
          });
        }

        const errorMessage =
          error instanceof Error ? error.message : "An unknown error occurred";
        res.status(500).json({
          message: "Invalid request data",
          errors: [errorMessage],
        });
      }
    },
  );
}

/**
 * Sorts a batch of ingestion events. Orders by: updating events last, sorted by timestamp asc.
 */

const sortBatch = (batch: Array<z.infer<typeof ingestionEvent>>) => {
  const updateEvents: (typeof eventTypes)[keyof typeof eventTypes][] = [
    eventTypes.GENERATION_UPDATE,
    eventTypes.SPAN_UPDATE,
    eventTypes.OBSERVATION_UPDATE, // legacy event type
  ];
  const updates = batch
    .filter((event) => updateEvents.includes(event.type))
    .sort((a, b) => {
      return new Date(a.timestamp).getTime() - new Date(b.timestamp).getTime();
    });
  const others = batch
    .filter((event) => !updateEvents.includes(event.type))
    .sort((a, b) => {
      return new Date(a.timestamp).getTime() - new Date(b.timestamp).getTime();
    });

  // Return the array with non-update events first, followed by update events
  return [...others, ...updates];
};

export const handleBatch = async (
  events: z.infer<typeof ingestionApiSchema>["batch"],
  metadata: z.infer<typeof ingestionApiSchema>["metadata"],
  req: NextApiRequest,
  authCheck: AuthHeaderVerificationResult,
) => {
  console.log(
    `handling ingestion ${events.length} events ${isSigtermReceived() ? "after SIGTERM" : ""}`,
  );

  if (!authCheck.validKey) throw new UnauthorizedError(authCheck.error);

  const results: BatchResult[] = []; // Array to store the results

  const errors: {
    error: unknown;
    id: string;
    type: string;
  }[] = []; // Array to store the errors

  for (const singleEvent of events) {
    try {
      const result = await retry(async () => {
        return await handleSingleEvent(
          singleEvent,
          metadata,
          req,
          authCheck.scope,
        );
      });
      results.push({
        result: result,
        id: singleEvent.id,
        type: singleEvent.type,
      }); // Push each result into the array
    } catch (error) {
      // Handle or log the error if `handleSingleEvent` fails
      console.error("Error handling event:", error);
      // Decide how to handle the error: rethrow, continue, or push an error object to results
      // For example, push an error object:
      errors.push({
        error: error,
        id: singleEvent.id,
        type: singleEvent.type,
      });
    }
  }

  if (env.CLICKHOUSE_URL) {
    await new WorkerClient()
      .sendIngestionBatch({
        batch: events,
        metadata,
        projectId: authCheck.scope.projectId,
      })
      .catch(); // Ignore errors while testing the ingestion via worker
  }

  return { results, errors };
};

async function retry<T>(request: () => Promise<T>): Promise<T> {
  return await backOff(request, {
    numOfAttempts: env.LANGFUSE_ASYNC_INGESTION_PROCESSING === "true" ? 5 : 3,
    retry: (e: Error, attemptNumber: number) => {
      if (e instanceof UnauthorizedError || e instanceof ForbiddenError) {
        console.log("not retrying auth error");
        return false;
      }
      console.log(`retrying processing events ${attemptNumber}`);
      return true;
    },
  });
}
export const getBadRequestError = (
  errors: Array<unknown>,
): InvalidRequestError[] =>
  errors.filter(
    (error): error is InvalidRequestError =>
      error instanceof InvalidRequestError,
  );

export const getResourceNotFoundError = (
  errors: Array<unknown>,
): ResourceNotFoundError[] =>
  errors.filter(
    (error): error is ResourceNotFoundError =>
      error instanceof ResourceNotFoundError,
  );

export const hasBadRequestError = (errors: Array<unknown>) =>
  errors.some((error) => error instanceof InvalidRequestError);

const handleSingleEvent = async (
  event: z.infer<typeof ingestionEvent>,
  metadata: z.infer<typeof ingestionApiSchema>["metadata"],
  req: NextApiRequest,
  apiScope: ApiAccessScope,
) => {
  const { body } = event;
  let restEvent = body;
  if ("input" in body) {
    // eslint-disable-next-line @typescript-eslint/no-unused-vars
    const { input, ...rest } = body;
    restEvent = rest;
  }
  if ("output" in restEvent) {
    // eslint-disable-next-line @typescript-eslint/no-unused-vars
    const { output, ...rest } = restEvent;
    restEvent = rest;
  }

  console.log(
    `handling single event ${event.id} of type ${event.type}:  ${JSON.stringify({ body: restEvent })}`,
  );

  const cleanedEvent = ingestionEvent.parse(cleanEvent(event));

  const { type } = cleanedEvent;

  await persistEventMiddleware(
    prisma,
    apiScope.projectId,
    req,
    cleanedEvent,
    metadata,
  );

  let processor: EventProcessor;
  switch (type) {
    case eventTypes.TRACE_CREATE:
      processor = new TraceProcessor(cleanedEvent);
      break;
    case eventTypes.OBSERVATION_CREATE:
    case eventTypes.OBSERVATION_UPDATE:
    case eventTypes.EVENT_CREATE:
    case eventTypes.SPAN_CREATE:
    case eventTypes.SPAN_UPDATE:
    case eventTypes.GENERATION_CREATE:
    case eventTypes.GENERATION_UPDATE:
      processor = new ObservationProcessor(cleanedEvent);
      break;
    case eventTypes.SCORE_CREATE: {
      processor = new ScoreProcessor(cleanedEvent);
      break;
    }
    case eventTypes.SDK_LOG:
      processor = new SdkLogProcessor(cleanedEvent);
  }

  // Deny access to non-score events if the access level is not "all"
  // This is an additional safeguard to auth checks in EventProcessor
  if (apiScope.accessLevel !== "all" && type !== eventTypes.SCORE_CREATE) {
    throw new ForbiddenError("Access denied. Event type not allowed.");
  }

  return await processor.process(apiScope);
};

export const handleBatchResult = (
  errors: Array<{ id: string; error: unknown }>,
  results: Array<{ id: string; result: unknown }>,
  res: NextApiResponse,
) => {
  const returnedErrors: {
    id: string;
    status: number;
    message?: string;
    error?: string;
  }[] = [];

  const successes: {
    id: string;
    status: number;
  }[] = [];

  errors.forEach((error) => {
    if (error.error instanceof InvalidRequestError) {
      returnedErrors.push({
        id: error.id,
        status: 400,
        message: "Invalid request data",
        error: error.error.message,
      });
    } else if (error.error instanceof UnauthorizedError) {
      returnedErrors.push({
        id: error.id,
        status: 401,
        message: "Authentication error",
        error: error.error.message,
      });
    } else if (error.error instanceof ResourceNotFoundError) {
      returnedErrors.push({
        id: error.id,
        status: 404,
        message: "Resource not found",
        error: error.error.message,
      });
    } else {
      if (process.env.NEXT_PUBLIC_SENTRY_DSN) {
        Sentry.captureException(error.error);
      }
      returnedErrors.push({
        id: error.id,
        status: 500,
        error: "Internal Server Error",
      });
    }
  });

  if (returnedErrors.length > 0) {
    console.log("Error processing events", returnedErrors);
  }

  results.forEach((result) => {
    successes.push({
      id: result.id,
      status: 201,
    });
  });

  return res.status(207).send({ errors: returnedErrors, successes });
};

/**
 * Handle single event which is usually send via /ingestion endpoint. Returns errors and results via `res` directly.
 *
 * Use `parseSingleTypedIngestionApiResponse` for a typed version of this function that throws `BaseError`.
 */
export const handleSingleIngestionObject = (
  errors: Array<{ id: string; error: unknown }>,
  results: Array<{ id: string; result: unknown }>,
  res: NextApiResponse,
) => {
  try {
    // use method untyped for backwards compatibility
    const parsedResult = parseSingleTypedIngestionApiResponse(errors, results);

    return res.status(200).json(parsedResult);
  } catch (error) {
    if (error instanceof BaseError) {
      return res.status(error.httpCode).json({
        message: error.message,
        error: error.name,
      });
    }
    return res.status(500).json({
      message: "Internal Server Error",
      error:
        error instanceof Error ? error.message : "An unknown error occurred",
    });
  }
};

/**
 * Parses the response from the ingestion batch API event processor and throws an error of `BaserError` if the response is not as expected.
 *
 * @param errors - Array of errors from `handleBatch()`
 * @param results - Array of results from `handleBatch()`
 * @param object - Zod object to parse the result, if not provided, the result is returned as is without parsing
 * @returns - Parsed result
 * @throws - Throws an error of type `BaseError` if there are errors in the arguments
 */

export const parseSingleTypedIngestionApiResponse = <T extends z.ZodTypeAny>(
  errors: Array<{ id: string; error: unknown }>,
  results: Array<{ id: string; result: unknown }>,
  object?: T,
): T extends z.ZodTypeAny ? z.infer<T> : unknown => {
  const unknownErrors = errors.map((error) => error.error);
  const badRequestErrors = getBadRequestError(unknownErrors);
  if (badRequestErrors.length > 0) {
    throw new InvalidRequestError(badRequestErrors[0].message);
  }
  const ResourceNotFoundError = getResourceNotFoundError(unknownErrors);
  if (ResourceNotFoundError.length > 0) {
    throw new LangfuseNotFoundError(ResourceNotFoundError[0].message);
  }
  if (errors.length > 0) {
    throw new InternalServerError("Internal Server Error");
  }

  if (results.length === 0) {
    throw new InternalServerError("No results returned");
  }

  if (object === undefined) {
    return results[0].result as T extends z.ZodTypeAny ? z.infer<T> : unknown;
  }

  const parsedObj = object.safeParse(results[0].result);
  if (!parsedObj.success) {
    console.error("Error parsing response", parsedObj.error);
    Sentry.captureException(parsedObj.error);
  }
  // should not fail in prod but just log an exception, see above
  return results[0].result as z.infer<T>;
};

// cleans NULL characters from the event
export function cleanEvent(obj: unknown): unknown {
  if (typeof obj === "string") {
    return obj.replace(/\u0000/g, "");
  } else if (typeof obj === "object" && obj !== null) {
    if (Array.isArray(obj)) {
      return obj.map(cleanEvent);
    } else {
      // Here we assert that obj is a Record<string, unknown>
      const objAsRecord = obj as Record<string, unknown>;
      const newObj: Record<string, unknown> = {};
      for (const key in objAsRecord) {
        newObj[key] = cleanEvent(objAsRecord[key]);
      }
      return newObj;
    }
  } else {
    return obj;
  }
}

export const sendToWorkerIfEnvironmentConfigured = async (
  batchResults: BatchResult[],
  projectId: string,
): Promise<void> => {
  const traceEvents: TraceUpsertEventType[] = batchResults
    .filter((result) => result.type === eventTypes.TRACE_CREATE) // we only have create, no update.
    .map((result) =>
      result.result &&
      typeof result.result === "object" &&
      "id" in result.result
        ? // ingestion API only gets traces for one projectId
          { traceId: result.result.id as string, projectId }
        : null,
    )
    .filter(isNotNullOrUndefined);

  try {
    if (env.NEXT_PUBLIC_LANGFUSE_CLOUD_REGION && redis) {
      console.log(`Sending ${traceEvents.length} events to worker via Redis`);

      const queue = getTraceUpsertQueue();
      if (!queue) {
        console.error("TraceUpsertQueue not initialized");
        return;
      }

      await queue.addBulk(convertTraceUpsertEventsToRedisEvents(traceEvents));
    } else if (
      env.LANGFUSE_WORKER_HOST &&
      env.LANGFUSE_WORKER_PASSWORD &&
      env.NEXT_PUBLIC_LANGFUSE_CLOUD_REGION
    ) {
      console.log(`Sending ${traceEvents.length} events to worker via HTTP`);
      const body: EventBodyType = {
        name: EventName.TraceUpsert,
        payload: traceEvents,
      };

      if (traceEvents.length > 0) {
        await fetch(`${env.LANGFUSE_WORKER_HOST}/api/events`, {
          method: "POST",
          headers: {
            "Content-Type": "application/json",
            Authorization:
              "Basic " +
              Buffer.from(
                "admin" + ":" + env.LANGFUSE_WORKER_PASSWORD,
              ).toString("base64"),
          },
          body: JSON.stringify(body),
          signal: AbortSignal.timeout(8 * 1000),
        });
      }
    }
  } catch (error) {
    console.error("Error sending events to worker", error);
  }
};

const gaugePrismaStats = async () => {
  // execute with a 50% probability
  if (Math.random() > 0.5) {
    return;
  }
  const metrics = await prisma.$metrics.json();

  metrics.gauges.forEach((gauge) => {
    Sentry.metrics.gauge(gauge.key, gauge.value, gauge.labels);
  });
};<|MERGE_RESOLUTION|>--- conflicted
+++ resolved
@@ -142,12 +142,32 @@
 
         if (env.LANGFUSE_ASYNC_INGESTION_PROCESSING === "true") {
           // this function MUST NOT return but send the HTTP response directly
-          handleBatchResult(
+          console.log("Returning http response early");
+          const queue = getLegacyIngestionQueue();
+
+          await queue?.add(
+            QueueJobs.LegacyIngestionJob,
+            {
+              payload: sortedBatch,
+              id: randomUUID(),
+              timestamp: new Date(),
+              name: QueueJobs.LegacyIngestionJob as const,
+            },
+            {
+              removeOnFail: 10000,
+              removeOnComplete: true,
+              attempts: 5,
+              backoff: {
+                type: "exponential",
+                delay: 1000,
+              },
+            },
+          );
+          return handleBatchResult(
             validationErrors, // we are not sending additional server errors to the client in case of early return
             sortedBatch.map((event) => ({ id: event.id, result: event })),
             res,
           );
-          endTime = Date.now();
         }
 
         const result = await handleBatch(
@@ -157,61 +177,6 @@
           authCheck,
         );
 
-<<<<<<< HEAD
-    if (env.LANGFUSE_ASYNC_INGESTION_PROCESSING === "true") {
-      // this function MUST NOT return but send the HTTP response directly
-      console.log("Returning http response early");
-      const queue = getLegacyIngestionQueue();
-
-      await queue?.add(
-        QueueJobs.LegacyIngestionJob,
-        {
-          payload: sortedBatch,
-          id: randomUUID(),
-          timestamp: new Date(),
-          name: QueueJobs.LegacyIngestionJob as const,
-        },
-        {
-          removeOnFail: 10000,
-          removeOnComplete: true,
-          attempts: 5,
-          backoff: {
-            type: "exponential",
-            delay: 1000,
-          },
-        },
-      );
-      return handleBatchResult(
-        validationErrors, // we are not sending additional server errors to the client in case of early return
-        sortedBatch.map((event) => ({ id: event.id, result: event })),
-        res,
-      );
-    }
-
-    const result = await handleBatch(
-      sortedBatch,
-      parsedSchema.data.metadata,
-      req,
-      authCheck,
-    );
-
-    // send out REST requests to worker for all trace types
-    await sendToWorkerIfEnvironmentConfigured(
-      result.results,
-      authCheck.scope.projectId,
-    );
-
-    handleBatchResult(
-      [...validationErrors, ...result.errors],
-      result.results,
-      res,
-    );
-  } catch (error: unknown) {
-    if (!(error instanceof UnauthorizedError)) {
-      console.error("error_handling_ingestion_event", error);
-      Sentry.captureException(error);
-    }
-=======
         // send out REST requests to worker for all trace types
         await sendToWorkerIfEnvironmentConfigured(
           result.results,
@@ -226,16 +191,11 @@
             res,
           );
         }
-        span.setAttributes({
-          duration: (endTime ?? Date.now()) - startTime,
-          async_duration: Date.now() - startTime,
-        });
       } catch (error: unknown) {
         if (!(error instanceof UnauthorizedError)) {
           console.error("error_handling_ingestion_event", error);
           Sentry.captureException(error);
         }
->>>>>>> 65f79709
 
         if (error instanceof BaseError) {
           return res.status(error.httpCode).json({
