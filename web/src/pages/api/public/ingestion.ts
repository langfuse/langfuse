--- conflicted
+++ resolved
@@ -42,11 +42,8 @@
   ForbiddenError,
   UnauthorizedError,
 } from "@langfuse/shared";
-<<<<<<< HEAD
+import { isSigtermReceived } from "@/src/utils/shutdown";
 import { WorkerClient } from "@/src/server/api/services/WorkerClient";
-=======
-import { isSigtermReceived } from "@/src/utils/shutdown";
->>>>>>> 90fc9fb6
 
 export const config = {
   api: {
