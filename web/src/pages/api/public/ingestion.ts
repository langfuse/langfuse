--- conflicted
+++ resolved
@@ -404,16 +404,12 @@
   return res.status(207).send({ errors: returnedErrors, successes });
 };
 
-<<<<<<< HEAD
 /**
  * Handle single event which is usually send via /ingestion endpoint. Returns errors and results via `res` directly.
  *
  * Use `parseSingleTypedIngestionApiResponse` for a typed version of this function that throws `BaseError`.
  */
-export const handleBatchResultLegacy = (
-=======
 export const handleSingleIngestionObject = (
->>>>>>> 0223c7ef
   errors: Array<{ id: string; error: unknown }>,
   results: Array<{ id: string; result: unknown }>,
   res: NextApiResponse,
