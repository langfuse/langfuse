--- conflicted
+++ resolved
@@ -255,13 +255,8 @@
         try {
           await queue.add(
             QueueJobs.LegacyIngestionJob,
-<<<<<<< HEAD
-            addTraceContext({
+            {
               payload: queuePayload,
-=======
-            {
-              payload: { data: sortedBatch, authCheck: authCheck },
->>>>>>> ed083319
               id: randomUUID(),
               timestamp: new Date(),
               name: QueueJobs.LegacyIngestionJob as const,
