import {
  type AuthHeaderVerificationResult,
  verifyAuthHeaderAndReturnScope,
} from "@/src/features/public-api/server/apiAuth";
import { cors, runMiddleware } from "@/src/features/public-api/server/cors";
import { prisma } from "@langfuse/shared/src/db";
import { type NextApiRequest, type NextApiResponse } from "next";
import { z } from "zod";
import {
  type ingestionApiSchema,
  eventTypes,
  ingestionEvent,
<<<<<<< HEAD
  type TraceUpsertEventType,
  type EventBodyType,
  EventName,
  LangfuseNotFoundError,
  InternalServerError,
} from "@langfuse/shared";
=======
} from "@langfuse/shared/backend";
>>>>>>> 2f26a95b
import { type ApiAccessScope } from "@/src/features/public-api/server/types";
import { persistEventMiddleware } from "@/src/server/api/services/event-service";
import { backOff } from "exponential-backoff";
import { ResourceNotFoundError } from "@/src/utils/exceptions";
import {
  SdkLogProcessor,
  type EventProcessor,
  TraceProcessor,
} from "../../../server/api/services/EventProcessor";
import { ObservationProcessor } from "../../../server/api/services/EventProcessor";
import { ScoreProcessor } from "../../../server/api/services/EventProcessor";
import { isNotNullOrUndefined } from "@/src/utils/types";
import { telemetry } from "@/src/features/telemetry";
import { jsonSchema } from "@langfuse/shared";
import * as Sentry from "@sentry/nextjs";
import { isPrismaException } from "@/src/utils/exceptions";
import { env } from "@/src/env.mjs";
import {
  InvalidRequestError,
  MethodNotAllowedError,
  BaseError,
  ForbiddenError,
  UnauthorizedError,
} from "@langfuse/shared";
import { instrumentAsync } from "@/src/utils/instrumentation";

export const config = {
  api: {
    bodyParser: {
      sizeLimit: "4.5mb",
    },
  },
  maxDuration: 250, // max 250 seconds runtime on vercel
};

type BatchResult = {
  result: unknown;
  id: string;
  type: string;
};

export default async function handler(
  req: NextApiRequest,
  res: NextApiResponse,
) {
  try {
    await runMiddleware(req, res, cors);

    if (req.method !== "POST") throw new MethodNotAllowedError();

    // CHECK AUTH FOR ALL EVENTS
    const authCheck = await verifyAuthHeaderAndReturnScope(
      req.headers.authorization,
    );

    if (!authCheck.validKey) throw new UnauthorizedError(authCheck.error);

    const batchType = z.object({
      batch: z.array(z.unknown()),
      metadata: jsonSchema.nullish(),
    });

    const parsedSchema = batchType.safeParse(req.body);

    Sentry.metrics.increment(
      "ingestion_event",
      parsedSchema.success ? parsedSchema.data.batch.length : 0,
    );

    if (!parsedSchema.success) {
      console.log("Invalid request data", parsedSchema.error);
      return res.status(400).json({
        message: "Invalid request data",
        errors: parsedSchema.error.issues.map((issue) => issue.message),
      });
    }
    console.log(
      `handling ingestion ${JSON.stringify(parsedSchema.data.batch)}`,
    );
    const validationErrors: { id: string; error: unknown }[] = [];

    const batch: (z.infer<typeof ingestionEvent> | undefined)[] =
      parsedSchema.data.batch.map((event) => {
        const parsed = ingestionEvent.safeParse(event);
        if (!parsed.success) {
          validationErrors.push({
            id:
              typeof event === "object" && event && "id" in event
                ? typeof event.id === "string"
                  ? event.id
                  : "unknown"
                : "unknown",
            error: new InvalidRequestError(parsed.error.message),
          });
          return undefined;
        } else {
          return parsed.data;
        }
      });

    const filteredBatch: z.infer<typeof ingestionEvent>[] =
      batch.filter(isNotNullOrUndefined);

    await telemetry();

    const sortedBatch = sortBatch(filteredBatch);
    const result = await handleBatch(
      sortedBatch,
      parsedSchema.data.metadata,
      req,
      authCheck,
    );

    // send out REST requests to worker for all trace types
    await sendToWorkerIfEnvironmentConfigured(
      result.results,
      authCheck.scope.projectId,
    );

    handleBatchResult(
      [...validationErrors, ...result.errors],
      result.results,
      res,
    );
  } catch (error: unknown) {
    console.error("error_handling_ingestion_event", error);

    if (!(error instanceof UnauthorizedError)) {
      Sentry.captureException(error);
    }

    if (error instanceof BaseError) {
      return res.status(error.httpCode).json({
        error: error.name,
        message: error.message,
      });
    }

    if (isPrismaException(error)) {
      return res.status(500).json({
        error: "Internal Server Error",
      });
    }
    if (error instanceof z.ZodError) {
      console.log(`Zod exception`, error.errors);
      return res.status(400).json({
        message: "Invalid request data",
        error: error.errors,
      });
    }

    const errorMessage =
      error instanceof Error ? error.message : "An unknown error occurred";
    res.status(500).json({
      message: "Invalid request data",
      errors: [errorMessage],
    });
  }
}

/**
 * Sorts a batch of ingestion events. Orders by: updating events last, sorted by timestamp asc.
 */

const sortBatch = (batch: Array<z.infer<typeof ingestionEvent>>) => {
  const updateEvents: (typeof eventTypes)[keyof typeof eventTypes][] = [
    eventTypes.GENERATION_UPDATE,
    eventTypes.SPAN_UPDATE,
    eventTypes.OBSERVATION_UPDATE, // legacy event type
  ];
  const updates = batch
    .filter((event) => updateEvents.includes(event.type))
    .sort((a, b) => {
      return new Date(a.timestamp).getTime() - new Date(b.timestamp).getTime();
    });
  const others = batch
    .filter((event) => !updateEvents.includes(event.type))
    .sort((a, b) => {
      return new Date(a.timestamp).getTime() - new Date(b.timestamp).getTime();
    });

  // Return the array with non-update events first, followed by update events
  return [...others, ...updates];
};

export const handleBatch = async (
  events: z.infer<typeof ingestionApiSchema>["batch"],
  metadata: z.infer<typeof ingestionApiSchema>["metadata"],
  req: NextApiRequest,
  authCheck: AuthHeaderVerificationResult,
) => {
  console.log(`handling ingestion ${events.length} events`);

  if (!authCheck.validKey) throw new UnauthorizedError(authCheck.error);

  const results: BatchResult[] = []; // Array to store the results

  const errors: {
    error: unknown;
    id: string;
    type: string;
  }[] = []; // Array to store the errors

  if (env.TRACE_IN_POSTGRES === "true") {
    for (const singleEvent of events) {
      try {
        const result = await retry(async () => {
          return await handleSingleEvent(
            singleEvent,
            metadata,
            req,
            authCheck.scope,
          );
        });
        results.push({
          result: result,
          id: singleEvent.id,
          type: singleEvent.type,
        }); // Push each result into the array
      } catch (error) {
        // Handle or log the error if `handleSingleEvent` fails
        console.error("Error handling event:", error);
        // Decide how to handle the error: rethrow, continue, or push an error object to results
        // For example, push an error object:
        errors.push({
          error: error,
          id: singleEvent.id,
          type: singleEvent.type,
        });
      }
    }
  }

  if (env.CLICKHOUSE_URL) {
    await instrumentAsync({ name: "insert-clickhouse" }, async () => {
      try {
        console.log(`senfing to ${env.LANGFUSE_WORKER_HOST}/api/ingestion`);
        await fetch(`${env.LANGFUSE_WORKER_HOST}/api/ingestion`, {
          method: "POST",
          headers: {
            "Content-Type": "application/json",
            Authorization:
              "Basic " +
              Buffer.from(
                "admin" + ":" + env.LANGFUSE_WORKER_PASSWORD,
              ).toString("base64"),
          },
          body: JSON.stringify({ batch: events, metadata }),
        });
      } catch (error) {
        console.error("Error sending events to worker", JSON.stringify(error));
      }
    });
  }

  return { results, errors };
};

async function retry<T>(request: () => Promise<T>): Promise<T> {
  return await backOff(request, {
    numOfAttempts: 3,
    retry: (e: Error, attemptNumber: number) => {
      if (e instanceof UnauthorizedError || e instanceof ForbiddenError) {
        console.log("not retrying auth error");
        return false;
      }
      console.log(`retrying processing events ${attemptNumber}`);
      return true;
    },
  });
}
export const getBadRequestError = (
  errors: Array<unknown>,
): InvalidRequestError[] =>
  errors.filter(
    (error): error is InvalidRequestError =>
      error instanceof InvalidRequestError,
  );

export const getResourceNotFoundError = (
  errors: Array<unknown>,
): ResourceNotFoundError[] =>
  errors.filter(
    (error): error is ResourceNotFoundError =>
      error instanceof ResourceNotFoundError,
  );

export const hasBadRequestError = (errors: Array<unknown>) =>
  errors.some((error) => error instanceof InvalidRequestError);

const handleSingleEvent = async (
  event: z.infer<typeof ingestionEvent>,
  metadata: z.infer<typeof ingestionApiSchema>["metadata"],
  req: NextApiRequest,
  apiScope: ApiAccessScope,
) => {
  const { body } = event;
  let restEvent = body;
  if ("input" in body) {
    // eslint-disable-next-line @typescript-eslint/no-unused-vars
    const { input, ...rest } = body;
    restEvent = rest;
  }
  if ("output" in restEvent) {
    // eslint-disable-next-line @typescript-eslint/no-unused-vars
    const { output, ...rest } = restEvent;
    restEvent = rest;
  }
  console.log(
    `handling single event ${event.id} of type ${event.type}:  ${JSON.stringify({ body: restEvent })}`,
  );

  const cleanedEvent = ingestionEvent.parse(cleanEvent(event));

  const { type } = cleanedEvent;

  await persistEventMiddleware(
    prisma,
    apiScope.projectId,
    req,
    cleanedEvent,
    metadata,
  );

  let processor: EventProcessor;
  switch (type) {
    case eventTypes.TRACE_CREATE:
      processor = new TraceProcessor(cleanedEvent, new Date(event.timestamp));
      break;
    case eventTypes.OBSERVATION_CREATE:
    case eventTypes.OBSERVATION_UPDATE:
    case eventTypes.EVENT_CREATE:
    case eventTypes.SPAN_CREATE:
    case eventTypes.SPAN_UPDATE:
    case eventTypes.GENERATION_CREATE:
    case eventTypes.GENERATION_UPDATE:
      processor = new ObservationProcessor(
        cleanedEvent,
        new Date(event.timestamp),
      );
      break;
    case eventTypes.SCORE_CREATE: {
      processor = new ScoreProcessor(cleanedEvent, new Date(event.timestamp));
      break;
    }
    case eventTypes.SDK_LOG:
      processor = new SdkLogProcessor(cleanedEvent);
  }

  // Deny access to non-score events if the access level is not "all"
  // This is an additional safeguard to auth checks in EventProcessor
  if (apiScope.accessLevel !== "all" && type !== eventTypes.SCORE_CREATE) {
    throw new ForbiddenError("Access denied. Event type not allowed.");
  }

  return await processor.process(apiScope);
};

export const handleBatchResult = (
  errors: Array<{ id: string; error: unknown }>,
  results: Array<{ id: string; result: unknown }>,
  res: NextApiResponse,
) => {
  const returnedErrors: {
    id: string;
    status: number;
    message?: string;
    error?: string;
  }[] = [];

  const successes: {
    id: string;
    status: number;
  }[] = [];

  errors.forEach((error) => {
    if (error.error instanceof InvalidRequestError) {
      returnedErrors.push({
        id: error.id,
        status: 400,
        message: "Invalid request data",
        error: error.error.message,
      });
    } else if (error.error instanceof UnauthorizedError) {
      returnedErrors.push({
        id: error.id,
        status: 401,
        message: "Authentication error",
        error: error.error.message,
      });
    } else if (error.error instanceof ResourceNotFoundError) {
      returnedErrors.push({
        id: error.id,
        status: 404,
        message: "Resource not found",
        error: error.error.message,
      });
    } else {
      if (process.env.NEXT_PUBLIC_SENTRY_DSN) {
        Sentry.captureException(error.error);
      }
      returnedErrors.push({
        id: error.id,
        status: 500,
        error: "Internal Server Error",
      });
    }
  });

  if (returnedErrors.length > 0) {
    console.log("Error processing events", returnedErrors);
  }

  results.forEach((result) => {
    successes.push({
      id: result.id,
      status: 201,
    });
  });

  return res.status(207).send({ errors: returnedErrors, successes });
};

/**
 * Handle single event which is usually send via /ingestion endpoint. Returns errors and results via `res` directly.
 *
 * Use `parseSingleTypedIngestionApiResponse` for a typed version of this function that throws `BaseError`.
 */
export const handleSingleIngestionObject = (
  errors: Array<{ id: string; error: unknown }>,
  results: Array<{ id: string; result: unknown }>,
  res: NextApiResponse,
) => {
  try {
    // use method untyped for backwards compatibility
    const parsedResult = parseSingleTypedIngestionApiResponse(errors, results);

    return res.status(200).json(parsedResult);
  } catch (error) {
    if (error instanceof BaseError) {
      return res.status(error.httpCode).json({
        message: error.message,
        error: error.name,
      });
    }
    return res.status(500).json({
      message: "Internal Server Error",
      error:
        error instanceof Error ? error.message : "An unknown error occurred",
    });
  }
};

/**
 * Parses the response from the ingestion batch API event processor and throws an error of `BaserError` if the response is not as expected.
 *
 * @param errors - Array of errors from `handleBatch()`
 * @param results - Array of results from `handleBatch()`
 * @param object - Zod object to parse the result, if not provided, the result is returned as is without parsing
 * @returns - Parsed result
 * @throws - Throws an error of type `BaseError` if there are errors in the arguments
 */

export const parseSingleTypedIngestionApiResponse = <T extends z.ZodTypeAny>(
  errors: Array<{ id: string; error: unknown }>,
  results: Array<{ id: string; result: unknown }>,
  object?: T,
): T extends z.ZodTypeAny ? z.infer<T> : unknown => {
  const unknownErrors = errors.map((error) => error.error);
  const badRequestErrors = getBadRequestError(unknownErrors);
  if (badRequestErrors.length > 0) {
    throw new InvalidRequestError(badRequestErrors[0].message);
  }
  const ResourceNotFoundError = getResourceNotFoundError(unknownErrors);
  if (ResourceNotFoundError.length > 0) {
    throw new LangfuseNotFoundError(ResourceNotFoundError[0].message);
  }
  if (errors.length > 0) {
    throw new InternalServerError("Internal Server Error");
  }

  if (results.length === 0) {
    throw new InternalServerError("No results returned");
  }

  if (object === undefined) {
    return results[0].result as T extends z.ZodTypeAny ? z.infer<T> : unknown;
  }

  const parsedObj = object.safeParse(results[0].result);
  if (!parsedObj.success) {
    console.error("Error parsing response", parsedObj.error);
    Sentry.captureException(parsedObj.error);
  }
  // should not fail in prod but just log an exception, see above
  return results[0].result as z.infer<T>;
};

// cleans NULL characters from the event
export function cleanEvent(obj: unknown): unknown {
  if (typeof obj === "string") {
    return obj.replace(/\u0000/g, "");
  } else if (typeof obj === "object" && obj !== null) {
    if (Array.isArray(obj)) {
      return obj.map(cleanEvent);
    } else {
      // Here we assert that obj is a Record<string, unknown>
      const objAsRecord = obj as Record<string, unknown>;
      const newObj: Record<string, unknown> = {};
      for (const key in objAsRecord) {
        newObj[key] = cleanEvent(objAsRecord[key]);
      }
      return newObj;
    }
  } else {
    return obj;
  }
}

export const sendToWorkerIfEnvironmentConfigured = async (
  batchResults: BatchResult[],
  projectId: string,
): Promise<void> => {
  try {
    if (
      env.LANGFUSE_WORKER_HOST &&
      env.LANGFUSE_WORKER_PASSWORD &&
      env.NEXT_PUBLIC_LANGFUSE_CLOUD_REGION
    ) {
      const traceEvents: TraceUpsertEventType[] = batchResults
        .filter((result) => result.type === eventTypes.TRACE_CREATE) // we only have create, no update.
        .map((result) =>
          result.result &&
          typeof result.result === "object" &&
          "id" in result.result
            ? // ingestion API only gets traces for one projectId
              { traceId: result.result.id as string, projectId }
            : null,
        )
        .filter(isNotNullOrUndefined);

      const body: EventBodyType = {
        name: EventName.TraceUpsert,
        payload: traceEvents,
      };

      if (traceEvents.length > 0) {
        await fetch(`${env.LANGFUSE_WORKER_HOST}/api/events`, {
          method: "POST",
          headers: {
            "Content-Type": "application/json",
            Authorization:
              "Basic " +
              Buffer.from(
                "admin" + ":" + env.LANGFUSE_WORKER_PASSWORD,
              ).toString("base64"),
          },
          body: JSON.stringify(body),
          signal: AbortSignal.timeout(2 * 1000),
        });
      }
    }
  } catch (error) {
    console.error("Error sending events to worker", error);
  }
};<|MERGE_RESOLUTION|>--- conflicted
+++ resolved
@@ -10,16 +10,12 @@
   type ingestionApiSchema,
   eventTypes,
   ingestionEvent,
-<<<<<<< HEAD
   type TraceUpsertEventType,
   type EventBodyType,
   EventName,
   LangfuseNotFoundError,
   InternalServerError,
 } from "@langfuse/shared";
-=======
-} from "@langfuse/shared/backend";
->>>>>>> 2f26a95b
 import { type ApiAccessScope } from "@/src/features/public-api/server/types";
 import { persistEventMiddleware } from "@/src/server/api/services/event-service";
 import { backOff } from "exponential-backoff";
