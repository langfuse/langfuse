--- conflicted
+++ resolved
@@ -32,20 +32,9 @@
         `Access denied - need to use basic auth with secret key to ${req.method} prompts`,
       );
 
-<<<<<<< HEAD
     // Handle GET requests
     if (req.method === "GET") {
       const searchParams = GetPromptSchema.parse(req.query);
-=======
-      if (authCheck.scope.accessLevel !== "all") {
-        return res.status(401).json({
-          message: "Access denied - need to use basic auth with secret key",
-        });
-      }
-
-      const searchParams = PromptGetSchema.parse(req.query);
-
->>>>>>> d83bc01b
       const prompt = await prisma.prompt.findFirst({
         where: {
           projectId: authCheck.scope.projectId,
@@ -60,20 +49,9 @@
       return res.status(200).json(prompt);
     }
 
-<<<<<<< HEAD
     // Handle POST requests
     if (req.method === "POST") {
       const input = CreatePromptSchema.parse(req.body);
-=======
-      if (authCheck.scope.accessLevel !== "all") {
-        return res.status(401).json({
-          message: "Access denied - need to use basic auth with secret key",
-        });
-      }
-
-      const input = PromptCreateSchema.parse(req.body);
->>>>>>> d83bc01b
-
       const prompt = await createPrompt({
         ...input,
         projectId: authCheck.scope.projectId,
