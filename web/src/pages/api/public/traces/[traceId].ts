import { verifyAuthHeaderAndReturnScope } from "@/src/features/public-api/server/apiAuth";
import { cors, runMiddleware } from "@/src/features/public-api/server/cors";
import { mapUsageOutput } from "@/src/features/public-api/server/outputSchemaConversion";
import { prisma } from "@langfuse/shared/src/db";
import { isPrismaException } from "@/src/utils/exceptions";
import { type NextApiRequest, type NextApiResponse } from "next";
import { z } from "zod";
import { env } from "@/src/env.mjs";
import {
  getObservations,
  getScores,
  getTraces,
} from "@/src/server/api/repositories/clickhouse";

const GetTraceSchema = z.object({
  traceId: z.string(),
});

export default async function handler(
  req: NextApiRequest,
  res: NextApiResponse,
) {
  await runMiddleware(req, res, cors);

  if (req.method !== "GET") {
    console.error(req.method, req.body, req.query);
    return res.status(405).json({ message: "Method not allowed" });
  }

  try {
    // CHECK AUTH
    const authCheck = await verifyAuthHeaderAndReturnScope(
      req.headers.authorization,
    );
    if (!authCheck.validKey)
      return res.status(401).json({
        message: authCheck.error,
      });
    // END CHECK AUTH
    console.log("Trying to get trace:", req.body, req.query);

    const { traceId } = GetTraceSchema.parse(req.query);

    // CHECK ACCESS SCOPE
    if (authCheck.scope.accessLevel !== "all") {
      return res.status(401).json({
        message: "Access denied - need to use basic auth with secret key",
      });
    }
    // END CHECK ACCESS SCOPE

<<<<<<< HEAD
    console.log(
      `get trace ${traceId} for project ${authCheck.scope.projectId}`,
    );

    const trace = env.SERVE_FROM_CLICKHOUSE
      ? await queryTracesAndScoresFromClickhouse(
          traceId,
          authCheck.scope.projectId,
        )
      : await prisma.trace.findFirst({
          where: {
            id: traceId,
            projectId: authCheck.scope.projectId,
          },
          include: {
            scores: true,
          },
        });
=======
    const trace = await prisma.trace.findFirst({
      where: {
        id: traceId,
        projectId: authCheck.scope.projectId,
      },
    });
>>>>>>> b8c19232

    if (!trace) {
      return res.status(404).json({
        message: "Trace not found within authorized project",
      });
    }

<<<<<<< HEAD
    const observations = env.SERVE_FROM_CLICKHOUSE
      ? await queryObservationsFromClickhouse(
          traceId,
          authCheck.scope.projectId,
        )
      : await prisma.observationView.findMany({
          where: {
            traceId: traceId,
            projectId: authCheck.scope.projectId,
          },
        });
=======
    const scores = await prisma.score.findMany({
      where: {
        traceId: traceId,
        projectId: authCheck.scope.projectId,
      },
    });

    const observations = await prisma.observationView.findMany({
      where: {
        traceId: traceId,
        projectId: authCheck.scope.projectId,
      },
    });

    const outObservations = observations.map(mapUsageOutput);
>>>>>>> b8c19232

    console.log("Return trace:", trace, observations);
    return res.status(200).json({
      ...trace,
<<<<<<< HEAD
      externalId: null,
=======
      scores,
>>>>>>> b8c19232
      htmlPath: `/project/${authCheck.scope.projectId}/traces/${traceId}`,
      totalCost: 0,
      // observations.reduce(
      //   (acc, obs) => acc + (obs.calculatedTotalCost ?? 0),
      //   0,
      // ),
      observations: observations,
    });
  } catch (error: unknown) {
    console.error(error);
    if (isPrismaException(error)) {
      return res.status(500).json({
        error: "Internal Server Error",
      });
    }
    if (error instanceof z.ZodError) {
      return res.status(400).json({
        message: "Invalid request data",
        error: error.errors,
      });
    }
    const errorMessage =
      error instanceof Error ? error.message : "An unknown error occurred";
    res.status(500).json({
      message: "Invalid request data",
      error: errorMessage,
    });
  }
}

const queryTracesAndScoresFromClickhouse = async (
  traceId: string,
  projectId: string,
): Promise<any> => {
  const traces = await getTraces(traceId, projectId);
  const scores = await getScores(traceId, projectId);

  if (traces.length === 0) {
    return undefined;
  }

  if (traces.length > 1) {
    throw new Error("Multiple traces found");
  }

  return {
    ...traces[0],
    scores: scores,
  };
};

const queryObservationsFromClickhouse = async (
  traceId: string,
  projectId: string,
) => {
  return getObservations(traceId, projectId);
};<|MERGE_RESOLUTION|>--- conflicted
+++ resolved
@@ -49,7 +49,6 @@
     }
     // END CHECK ACCESS SCOPE
 
-<<<<<<< HEAD
     console.log(
       `get trace ${traceId} for project ${authCheck.scope.projectId}`,
     );
@@ -68,14 +67,6 @@
             scores: true,
           },
         });
-=======
-    const trace = await prisma.trace.findFirst({
-      where: {
-        id: traceId,
-        projectId: authCheck.scope.projectId,
-      },
-    });
->>>>>>> b8c19232
 
     if (!trace) {
       return res.status(404).json({
@@ -83,7 +74,13 @@
       });
     }
 
-<<<<<<< HEAD
+    const scores = await prisma.score.findMany({
+      where: {
+        traceId: traceId,
+        projectId: authCheck.scope.projectId,
+      },
+    });
+
     const observations = env.SERVE_FROM_CLICKHOUSE
       ? await queryObservationsFromClickhouse(
           traceId,
@@ -95,32 +92,11 @@
             projectId: authCheck.scope.projectId,
           },
         });
-=======
-    const scores = await prisma.score.findMany({
-      where: {
-        traceId: traceId,
-        projectId: authCheck.scope.projectId,
-      },
-    });
-
-    const observations = await prisma.observationView.findMany({
-      where: {
-        traceId: traceId,
-        projectId: authCheck.scope.projectId,
-      },
-    });
-
-    const outObservations = observations.map(mapUsageOutput);
->>>>>>> b8c19232
 
     console.log("Return trace:", trace, observations);
     return res.status(200).json({
       ...trace,
-<<<<<<< HEAD
       externalId: null,
-=======
-      scores,
->>>>>>> b8c19232
       htmlPath: `/project/${authCheck.scope.projectId}/traces/${traceId}`,
       totalCost: 0,
       // observations.reduce(
