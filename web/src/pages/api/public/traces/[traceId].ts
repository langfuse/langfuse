--- conflicted
+++ resolved
@@ -1,4 +1,3 @@
-<<<<<<< HEAD
 import { prisma } from "@langfuse/shared/src/db";
 import {
   GetTraceV1Query,
@@ -9,7 +8,6 @@
 import { filterAndValidateDbScoreList } from "@/src/features/public-api/types/scores";
 import { transformDbToApiObservation } from "@/src/features/public-api/types/observations";
 import { LangfuseNotFoundError } from "@langfuse/shared";
-=======
 import { verifyAuthHeaderAndReturnScope } from "@/src/features/public-api/server/apiAuth";
 import { cors, runMiddleware } from "@/src/features/public-api/server/cors";
 import { mapUsageOutput } from "@/src/features/public-api/server/outputSchemaConversion";
@@ -29,7 +27,6 @@
 } from "@/src/server/api/repositories/clickhouse";
 import { type observationRecordRead } from "@langfuse/shared/backend";
 import Decimal from "decimal.js";
->>>>>>> 2f26a95b
 
 export default withMiddlewares({
   GET: createAuthedAPIRoute({
@@ -69,7 +66,6 @@
         }),
       ]);
 
-<<<<<<< HEAD
       const outObservations = observations.map(transformDbToApiObservation);
       const validatedScores = filterAndValidateDbScoreList(scores);
 
@@ -89,7 +85,40 @@
     },
   }),
 });
-=======
+
+export default async function handler(
+  req: NextApiRequest,
+  res: NextApiResponse,
+) {
+  await runMiddleware(req, res, cors);
+
+  if (req.method !== "GET") {
+    console.error(req.method, req.body, req.query);
+    return res.status(405).json({ message: "Method not allowed" });
+  }
+
+  try {
+    // CHECK AUTH
+    const authCheck = await verifyAuthHeaderAndReturnScope(
+      req.headers.authorization,
+    );
+    if (!authCheck.validKey)
+      return res.status(401).json({
+        message: authCheck.error,
+      });
+    // END CHECK AUTH
+    console.log("Trying to get trace:", req.body, req.query);
+
+    const { traceId } = GetTraceSchema.parse(req.query);
+
+    // CHECK ACCESS SCOPE
+    if (authCheck.scope.accessLevel !== "all") {
+      return res.status(401).json({
+        message: "Access denied - need to use basic auth with secret key",
+      });
+    }
+    // END CHECK ACCESS SCOPE
+
     console.log(
       `get trace ${traceId} for project ${authCheck.scope.projectId}`,
     );
@@ -234,5 +263,4 @@
     unit: observation.unit ?? null,
     metadata: observation.metadata,
   });
-}
->>>>>>> 2f26a95b
+}