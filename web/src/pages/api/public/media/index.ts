--- conflicted
+++ resolved
@@ -17,11 +17,8 @@
   Prisma,
 } from "@langfuse/shared";
 import { prisma } from "@langfuse/shared/src/db";
-<<<<<<< HEAD
 import { instrumentAsync } from "@langfuse/shared/src/server";
-=======
 import { logger } from "@langfuse/shared/src/server";
->>>>>>> 8b8afff7
 
 export default withMiddlewares({
   POST: createAuthedAPIRoute({
@@ -182,7 +179,6 @@
                         contentLength,
                       },
                     }),
-<<<<<<< HEAD
                     observationId
                       ? tx.observationMedia.upsert({
                           where: {
@@ -232,6 +228,10 @@
                 },
               );
             } catch (error) {
+              logger.error(
+                `Failed to get media upload URL for trace ${traceId} and observation ${observationId}. Retrying...`,
+                error,
+              );
               if (
                 // See https://www.prisma.io/docs/orm/prisma-client/queries/transactions#transaction-timing-issues
                 error instanceof Prisma.PrismaClientKnownRequestError &&
@@ -240,45 +240,16 @@
                 retries++;
                 continue;
               }
-=======
-              ]);
-
-              return {
-                mediaId,
-                uploadUrl,
-              };
-            },
-            { isolationLevel: Prisma.TransactionIsolationLevel.Serializable },
-          );
-        } catch (error) {
-          logger.error(
-            `Failed to get media upload URL for trace ${traceId} and observation ${observationId}. Retrying...`,
-            error,
-          );
-          if (
-            // See https://www.prisma.io/docs/orm/prisma-client/queries/transactions#transaction-timing-issues
-            error instanceof Prisma.PrismaClientKnownRequestError &&
-            error.code === "P2034"
-          ) {
-            retries++;
-            continue;
-          }
->>>>>>> 8b8afff7
 
               throw error;
             }
           }
-
-<<<<<<< HEAD
+          logger.error(
+            `Failed to get media upload URL for trace ${traceId} and observation ${observationId}.`,
+          );
           throw new InternalServerError("Failed to get media upload URL");
         },
       );
-=======
-      logger.error(
-        `Failed to get media upload URL for trace ${traceId} and observation ${observationId}.`,
-      );
-      throw new InternalServerError("Failed to get media upload URL");
->>>>>>> 8b8afff7
     },
   }),
 });
