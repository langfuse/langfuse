--- conflicted
+++ resolved
@@ -1,5 +1,4 @@
 import { prisma } from "@langfuse/shared/src/db";
-<<<<<<< HEAD
 import {
   GetObservationV1Query,
   GetObservationV1Response,
@@ -8,6 +7,11 @@
 import { withMiddlewares } from "@/src/features/public-api/server/withMiddlewares";
 import { createAuthedAPIRoute } from "@/src/features/public-api/server/createAuthedAPIRoute";
 import { LangfuseNotFoundError } from "@langfuse/shared";
+import { verifyAuthHeaderAndReturnScope } from "@/src/features/public-api/server/apiAuth";
+import { mapUsageOutput } from "@/src/features/public-api/server/outputSchemaConversion";
+import { isPrismaException } from "@/src/utils/exceptions";
+import { env } from "@/src/env.mjs";
+import { getObservation } from "@/src/server/api/repositories/clickhouse";
 
 export default withMiddlewares({
   GET: createAuthedAPIRoute({
@@ -21,15 +25,15 @@
           id: observationId,
           projectId: auth.scope.projectId,
         },
-=======
-import { verifyAuthHeaderAndReturnScope } from "@/src/features/public-api/server/apiAuth";
-import { mapUsageOutput } from "@/src/features/public-api/server/outputSchemaConversion";
-import { isPrismaException } from "@/src/utils/exceptions";
-import { env } from "@/src/env.mjs";
-import { getObservation } from "@/src/server/api/repositories/clickhouse";
-
-const GetObservationSchema = z.object({
-  observationId: z.string(),
+      });
+      if (!observation) {
+        throw new LangfuseNotFoundError(
+          "Observation not found within authorized project",
+        );
+      }
+      return transformDbToApiObservation(observation);
+    },
+  }),
 });
 
 export default async function handler(
@@ -90,14 +94,13 @@
       return res.status(400).json({
         message: "Invalid request data",
         error: error.errors,
->>>>>>> 2f26a95b
       });
-      if (!observation) {
-        throw new LangfuseNotFoundError(
-          "Observation not found within authorized project",
-        );
-      }
-      return transformDbToApiObservation(observation);
-    },
-  }),
-});+    }
+    const errorMessage =
+      error instanceof Error ? error.message : "An unknown error occurred";
+    res.status(500).json({
+      message: "Invalid request data",
+      error: errorMessage,
+    });
+  }
+}