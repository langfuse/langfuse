--- conflicted
+++ resolved
@@ -1,24 +1,15 @@
 import { createAuthedAPIRoute } from "@/src/features/public-api/server/createAuthedAPIRoute";
-<<<<<<< HEAD
-=======
 import { withMiddlewares } from "@/src/features/public-api/server/withMiddlewares";
->>>>>>> d5d570dd
 import {
   DeleteScoreQuery,
   DeleteScoreResponse,
   GetScoreQuery,
   GetScoreResponse,
-<<<<<<< HEAD
-} from "@/src/features/public-api/types/scores";
-import { InternalServerError, LangfuseNotFoundError } from "@langfuse/shared";
-import { addExceptionToSpan } from "@langfuse/shared/src/server";
-=======
   InternalServerError,
   LangfuseNotFoundError,
 } from "@langfuse/shared";
 import { prisma } from "@langfuse/shared/src/db";
 import * as Sentry from "@sentry/node";
->>>>>>> d5d570dd
 
 export default withMiddlewares({
   GET: createAuthedAPIRoute({
