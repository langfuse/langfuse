--- conflicted
+++ resolved
@@ -1,27 +1,20 @@
-<<<<<<< HEAD
 import {
   type ScoreDataType,
   ScoreSource,
   prisma,
 } from "@langfuse/shared/src/db";
-import { Prisma, type Score } from "@langfuse/shared/src/db";
-=======
-import { ScoreSource, prisma } from "@langfuse/shared/src/db";
 import { Prisma } from "@langfuse/shared/src/db";
->>>>>>> f16b30f6
 import { type NextApiRequest, type NextApiResponse } from "next";
 import { z } from "zod";
 import { cors, runMiddleware } from "@/src/features/public-api/server/cors";
 import { verifyAuthHeaderAndReturnScope } from "@/src/features/public-api/server/apiAuth";
-<<<<<<< HEAD
 import {
   type InflatedScoreBody,
   paginationZod,
   type CastedConfig,
+  GetAllScores,
+  type GetScores,
 } from "@langfuse/shared";
-=======
-import { GetAllScores, paginationZod, type GetScores } from "@langfuse/shared";
->>>>>>> f16b30f6
 import {
   ScoreBody,
   eventTypes,
@@ -398,10 +391,7 @@
             s.name,
             s.value,
             s.string_value as "stringValue",
-<<<<<<< HEAD
-=======
             s.data_type as "dataType",
->>>>>>> f16b30f6
             s.source,
             s.comment,
             s.data_type as "dataType",
