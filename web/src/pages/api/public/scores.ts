import { prisma } from "@langfuse/shared/src/db";
import { Prisma } from "@langfuse/shared/src/db";
import { eventTypes, ingestionBatchEvent } from "@langfuse/shared";
import { v4 } from "uuid";
import {
  handleBatch,
<<<<<<< HEAD
  parseSingleTypedIngestionApiResponse,
=======
  handleSingleIngestionObject,
>>>>>>> 0223c7ef
} from "@/src/pages/api/public/ingestion";
import { createAuthedAPIRoute } from "@/src/features/public-api/server/createAuthedAPIRoute";
import { withMiddlewares } from "@/src/features/public-api/server/withMiddlewares";
import {
  GetScoresQuery,
  GetScoresResponse,
  PostScoresBody,
  PostScoresResponse,
  legacyFilterAndValidateV1GetScoreList,
} from "@/src/features/public-api/types/scores";

export default withMiddlewares({
  POST: createAuthedAPIRoute({
    name: "Create Score",
    bodySchema: PostScoresBody,
    responseSchema: PostScoresResponse,
    fn: async ({ body, auth, req }) => {
      const event = {
        id: v4(),
        type: eventTypes.SCORE_CREATE,
        timestamp: new Date().toISOString(),
        body,
      };
      const result = await handleBatch(
        ingestionBatchEvent.parse([event]),
        {},
        req,
        auth,
      );
<<<<<<< HEAD
      const response = parseSingleTypedIngestionApiResponse(
        result.errors,
        result.results,
        PostScoresResponse,
      );
      return response;
=======
      handleSingleIngestionObject(result.errors, result.results, res);
>>>>>>> 0223c7ef
    },
  }),
  GET: createAuthedAPIRoute({
    name: "Get Scores",
    querySchema: GetScoresQuery,
    responseSchema: GetScoresResponse,
    fn: async ({ query, auth }) => {
      const {
        page,
        limit,
        configId,
        userId,
        name,
        fromTimestamp,
        source,
        operator,
        value,
        scoreIds,
        dataType,
      } = query;

      const skipValue = (page - 1) * limit;
      const configCondition = configId
        ? Prisma.sql`AND s."config_id" = ${configId}`
        : Prisma.empty;
      const dataTypeCondition = dataType
        ? Prisma.sql`AND s."data_type" = ${dataType}::"ScoreDataType"`
        : Prisma.empty;
      const userCondition = userId
        ? Prisma.sql`AND t."user_id" = ${userId}`
        : Prisma.empty;
      const nameCondition = name
        ? Prisma.sql`AND s."name" = ${name}`
        : Prisma.empty;
      const fromTimestampCondition = fromTimestamp
        ? Prisma.sql`AND s."timestamp" >= ${fromTimestamp}::timestamp with time zone at time zone 'UTC'`
        : Prisma.empty;
      const sourceCondition = source
        ? Prisma.sql`AND s."source" = ${source}`
        : Prisma.empty;
      const valueCondition =
        operator && value !== null && value !== undefined
          ? Prisma.sql`AND s."value" ${Prisma.raw(`${operator}`)} ${value}`
          : Prisma.empty;
      const scoreIdCondition = scoreIds
        ? Prisma.sql`AND s."id" = ANY(${scoreIds})`
        : Prisma.empty;

      const scores = await prisma.$queryRaw<Array<unknown>>(Prisma.sql`
          SELECT
            s.id,
            s.timestamp,
            s.name,
            s.value,
            s.string_value as "stringValue",
            s.author_user_id as "authorUserId",
            s.project_id as "projectId",
            s.created_at as "createdAt",  
            s.updated_at as "updatedAt",  
            s.source,
            s.comment,
            s.data_type as "dataType",
            s.config_id as "configId",
            s.trace_id as "traceId",
            s.observation_id as "observationId",
            json_build_object('userId', t.user_id) as "trace"
          FROM "scores" AS s
          LEFT JOIN "traces" AS t ON t.id = s.trace_id AND t.project_id = ${auth.scope.projectId}
          WHERE s.project_id = ${auth.scope.projectId}
          ${configCondition}
          ${dataTypeCondition}
          ${userCondition}
          ${nameCondition}
          ${sourceCondition}
          ${fromTimestampCondition}
          ${valueCondition}
          ${scoreIdCondition}
          ORDER BY s."timestamp" DESC
          LIMIT ${limit} OFFSET ${skipValue}
          `);

      const totalItemsRes = await prisma.$queryRaw<{ count: bigint }[]>(
        Prisma.sql`
          SELECT COUNT(*) as count
          FROM "scores" AS s
          LEFT JOIN "traces" AS t ON t.id = s.trace_id AND t.project_id = ${auth.scope.projectId}
          WHERE s.project_id = ${auth.scope.projectId}
          ${configCondition}
          ${dataTypeCondition}
          ${userCondition}
          ${nameCondition}
          ${sourceCondition}
          ${fromTimestampCondition}
          ${valueCondition}
          ${scoreIdCondition}
        `,
      );

      const validatedScores = legacyFilterAndValidateV1GetScoreList(scores);

      const totalItems =
        totalItemsRes[0] !== undefined ? Number(totalItemsRes[0].count) : 0;

      return {
        data: validatedScores,
        meta: {
          page: page,
          limit: limit,
          totalItems,
          totalPages: Math.ceil(totalItems / limit),
        },
      };
    },
  }),
});<|MERGE_RESOLUTION|>--- conflicted
+++ resolved
@@ -4,11 +4,7 @@
 import { v4 } from "uuid";
 import {
   handleBatch,
-<<<<<<< HEAD
   parseSingleTypedIngestionApiResponse,
-=======
-  handleSingleIngestionObject,
->>>>>>> 0223c7ef
 } from "@/src/pages/api/public/ingestion";
 import { createAuthedAPIRoute } from "@/src/features/public-api/server/createAuthedAPIRoute";
 import { withMiddlewares } from "@/src/features/public-api/server/withMiddlewares";
@@ -38,16 +34,12 @@
         req,
         auth,
       );
-<<<<<<< HEAD
       const response = parseSingleTypedIngestionApiResponse(
         result.errors,
         result.results,
         PostScoresResponse,
       );
       return response;
-=======
-      handleSingleIngestionObject(result.errors, result.results, res);
->>>>>>> 0223c7ef
     },
   }),
   GET: createAuthedAPIRoute({
