import { Button } from "@/src/components/ui/button";
import {
  Form,
  FormControl,
  FormField,
  FormItem,
  FormLabel,
  FormMessage,
} from "@/src/components/ui/form";
import { Input } from "@/src/components/ui/input";
import { signupSchema } from "@/src/features/auth/lib/signupSchema";
import { zodResolver } from "@hookform/resolvers/zod";
import { signIn } from "next-auth/react";
import Head from "next/head";
import Link from "next/link";
import { useForm } from "react-hook-form";
import * as z from "zod/v4";
import { env } from "@/src/env.mjs";
import { useState } from "react";
import { LangfuseIcon } from "@/src/components/LangfuseLogo";
import { CloudPrivacyNotice } from "@/src/features/auth/components/AuthCloudPrivacyNotice";
import { CloudRegionSwitch } from "@/src/features/auth/components/AuthCloudRegionSwitch";
import {
  SSOButtons,
  useHuggingFaceRedirect,
  type PageProps,
} from "@/src/pages/auth/sign-in";
import { PasswordInput } from "@/src/components/ui/password-input";
import { useLangfuseCloudRegion } from "@/src/features/organizations/hooks";
import { useRouter } from "next/router";
<<<<<<< HEAD
import DOMPurify from "dompurify";
=======
import { getSafeRedirectPath } from "@/src/utils/redirect";
>>>>>>> 43b41607
import { usePostHogClientCapture } from "@/src/features/posthog-analytics/usePostHogClientCapture";
import useLocalStorage from "@/src/components/useLocalStorage";

// Use the same getServerSideProps function as src/pages/auth/sign-in.tsx
export { getServerSideProps } from "@/src/pages/auth/sign-in";

type NextAuthProvider = NonNullable<Parameters<typeof signIn>[0]>;

export default function SignIn({
  authProviders,
  runningOnHuggingFaceSpaces,
}: PageProps) {
  useHuggingFaceRedirect(runningOnHuggingFaceSpaces);
  const { isLangfuseCloud, region } = useLangfuseCloudRegion();
  const router = useRouter();
  const capture = usePostHogClientCapture();

  // Read query params for targetPath and email pre-population
  const queryTargetPath = router.query.targetPath as string | undefined;
  const emailParam = router.query.email as string | undefined;

  // Validate targetPath to prevent open redirect attacks
  const targetPath = queryTargetPath
    ? getSafeRedirectPath(queryTargetPath)
    : undefined;

<<<<<<< HEAD
  // Only allow relative links (must start with '/' but not '//')
  const targetPath =
    sanitizedTargetPath?.startsWith("/") &&
    !sanitizedTargetPath.startsWith("//")
      ? sanitizedTargetPath
      : undefined;

  const [formError, setFormError] = useState<string | null>(null);

  // Two-step login flow: ask for email first, detect SSO, then either redirect to SSO or reveal password field.
  // Skip this flow when no SSO is configured - show password field immediately
  const [showPasswordStep, setShowPasswordStep] = useState<boolean>(
    !authProviders.sso,
=======
  const [turnstileToken, setTurnstileToken] = useState<string>();
  // Used to refresh turnstile as the token can only be used once
  const [turnstileCData, setTurnstileCData] = useState<string>(
    new Date().getTime().toString(),
>>>>>>> 43b41607
  );
  const [continueLoading, setContinueLoading] = useState<boolean>(false);
  const [lastUsedAuthMethod, setLastUsedAuthMethod] =
    useLocalStorage<NextAuthProvider | null>(
      "langfuse_last_used_auth_method",
      null,
    );

<<<<<<< HEAD
=======
  const [formError, setFormError] = useState<string | null>(null);

  // Two-step login flow: ask for email first, detect SSO, then either redirect to SSO or reveal password field.
  // Skip this flow when no SSO is configured - show password field immediately
  const [showPasswordStep, setShowPasswordStep] = useState<boolean>(
    !authProviders.sso,
  );
  const [continueLoading, setContinueLoading] = useState<boolean>(false);
  const [lastUsedAuthMethod, setLastUsedAuthMethod] =
    useLocalStorage<NextAuthProvider | null>(
      "langfuse_last_used_auth_method",
      null,
    );

>>>>>>> 43b41607
  const form = useForm({
    resolver: showPasswordStep ? zodResolver(signupSchema) : undefined,
    defaultValues: {
      name: "",
      email: emailParam ?? "",
      password: "",
    },
  });

  async function handleContinue() {
    setContinueLoading(true);
    setFormError(null);
    form.clearErrors();

    // Ensure email is valid before hitting the API
    // We use z.string().email() manually because we don't use the full schema resolver in the first step
    // or we could just trigger validation for the email field only
    const emailValue = form.getValues("email");
    // Basic check using zod directly or trigger
    // Using trigger("email") might validate against the full schema if we don't be careful,
    // but since we conditionally set the resolver, it might be tricky.
    // Simplest is manual check here matching what sign-in does.
    // Note: signupSchema has name and password as required, so trigger() would fail on those if using full schema.

    // Manual email validation to match sign-in behavior
    // Although signupSchema.shape.email is ZodString, let's just use a new Zod check for simplicity and robustness
    const emailSchema = z.string().email();
    const emailResult = emailSchema.safeParse(emailValue);

    if (!emailResult.success) {
      form.setError("email", {
        message: "Invalid email address",
      });
      setContinueLoading(false);
      return;
    }

    // Extract domain and check whether SSO is configured for it
    const domain = emailResult.data.split("@")[1]?.toLowerCase();

    try {
      const res = await fetch(
        `${env.NEXT_PUBLIC_BASE_PATH ?? ""}/api/auth/check-sso`,
        {
          method: "POST",
          headers: { "Content-Type": "application/json" },
          body: JSON.stringify({ domain }),
        },
      );

      if (res.ok) {
        // Enterprise SSO found – redirect straight away
        const { providerId } = await res.json();
        capture("sign_up:button_click", { provider: "sso_auto" });

        // Store the SSO provider as the last used auth method
        setLastUsedAuthMethod(providerId as NextAuthProvider);

        void signIn(providerId);
        return; // stop further execution – page redirect expected
      }

      // No SSO – fall back to password step
      setShowPasswordStep(true);

      // Auto-focus password input when password step becomes visible
      setTimeout(() => {
        // Find and focus the name input (since it's the first new field) or password?
        // Plan says "name + password fields". Usually Name is first in Sign Up.
        // Let's focus Name.
        const nameInput = document.querySelector(
          'input[name="name"]',
        ) as HTMLInputElement;
        if (nameInput) {
          nameInput.focus();
        }
      }, 100);
    } catch (error) {
      console.error(error);
      setFormError("Unable to check SSO configuration. Please try again.");
    } finally {
      setContinueLoading(false);
    }
  }

  async function onSubmit(values: z.infer<typeof signupSchema>) {
    try {
      setFormError(null);
      const res = await fetch(
        `${env.NEXT_PUBLIC_BASE_PATH ?? ""}/api/auth/signup`,
        {
          method: "POST",
          headers: { "Content-Type": "application/json" },
          body: JSON.stringify(values),
        },
      );

      if (!res.ok) {
        const payload = (await res.json()) as { message: string };
        setFormError(payload.message);
        return;
      }

      await signIn<"credentials">("credentials", {
        email: values.email,
        password: values.password,
        callbackUrl: targetPath
          ? `${env.NEXT_PUBLIC_BASE_PATH ?? ""}${targetPath}`
          : isLangfuseCloud && region !== "DEV"
            ? `${env.NEXT_PUBLIC_BASE_PATH ?? ""}/onboarding`
            : `${env.NEXT_PUBLIC_BASE_PATH ?? ""}/`,
      });
    } catch (err) {
      setFormError("An error occurred. Please try again.");
    }
  }

  return (
    <>
      <Head>
        <title>Sign up | Langfuse</title>
        <meta
          name="description"
          content="Create an account, no credit card required."
          key="desc"
        />
      </Head>
      <div className="flex flex-1 flex-col py-6 sm:min-h-full sm:justify-center sm:px-6 sm:py-12 lg:px-8">
        <div className="sm:mx-auto sm:w-full sm:max-w-md">
          <LangfuseIcon className="mx-auto" />
          <h2 className="mt-4 text-center text-2xl font-bold leading-9 tracking-tight text-primary">
            Create new account
          </h2>
        </div>
        {isLangfuseCloud ? (
          <div className="text-center sm:mx-auto sm:w-full sm:max-w-[480px]">
            No credit card required.
          </div>
        ) : null}

        <CloudRegionSwitch isSignUpPage />

        <div className="mt-14 bg-background px-6 py-10 shadow sm:mx-auto sm:w-full sm:max-w-[480px] sm:rounded-lg sm:px-10">
          <Form {...form}>
            <form
              className="space-y-6"
              // eslint-disable-next-line @typescript-eslint/no-misused-promises
              onSubmit={
                showPasswordStep
                  ? form.handleSubmit(onSubmit)
                  : (e) => {
                      e.preventDefault();
                      void handleContinue();
                    }
              }
            >
              {showPasswordStep && (
                <FormField
                  control={form.control}
                  name="name"
                  render={({ field }) => (
                    <FormItem>
                      <FormLabel>Name</FormLabel>
                      <FormControl>
                        <Input placeholder="Jane Doe" {...field} />
                      </FormControl>
                      <FormMessage />
                    </FormItem>
                  )}
                />
              )}
              <FormField
                control={form.control}
                name="email"
                render={({ field }) => (
                  <FormItem>
                    <FormLabel>Email</FormLabel>
                    <FormControl>
                      <Input placeholder="jsdoe@example.com" {...field} />
                    </FormControl>
                    <FormMessage />
                  </FormItem>
                )}
              />
              {showPasswordStep && (
                <FormField
                  control={form.control}
                  name="password"
                  render={({ field }) => (
                    <FormItem>
                      <FormLabel>Password</FormLabel>
                      <FormControl>
                        <PasswordInput {...field} />
                      </FormControl>
                      <FormMessage />
                    </FormItem>
                  )}
                />
              )}
              <Button
                type="submit"
                className="w-full"
                loading={
                  showPasswordStep
                    ? form.formState.isSubmitting
                    : continueLoading
                }
                disabled={
<<<<<<< HEAD
                  showPasswordStep
                    ? false // Form validation handles this via handleSubmit
                    : form.watch("email") === ""
=======
                  (env.NEXT_PUBLIC_TURNSTILE_SITE_KEY !== undefined &&
                    showPasswordStep &&
                    turnstileToken === undefined) ||
                  (showPasswordStep
                    ? false // Form validation handles this via handleSubmit
                    : form.watch("email") === "")
>>>>>>> 43b41607
                }
                data-testid="submit-email-password-sign-up-form"
              >
                {showPasswordStep ? "Sign up" : "Continue"}
              </Button>
              {formError ? (
                <div className="text-center text-sm font-medium text-destructive">
                  {formError}
                </div>
              ) : null}
            </form>
          </Form>
          <SSOButtons
            authProviders={authProviders}
            action="sign up"
            lastUsedMethod={lastUsedAuthMethod}
            onProviderSelect={setLastUsedAuthMethod}
          />
<<<<<<< HEAD
=======
          {
            // Turnstile exists copy-paste also on sign-up.tsx
            // Only show turnstile when we are on the password step (final submission)
            // if SSO is enabled. If SSO is disabled, showPasswordStep is true, so it shows.
            env.NEXT_PUBLIC_TURNSTILE_SITE_KEY !== undefined &&
              showPasswordStep && (
                <>
                  <Divider className="text-muted-foreground" />
                  <Turnstile
                    siteKey={env.NEXT_PUBLIC_TURNSTILE_SITE_KEY}
                    options={{
                      theme: "light",
                      action: "sign-in",
                      cData: turnstileCData,
                    }}
                    className="mx-auto"
                    onSuccess={setTurnstileToken}
                  />
                </>
              )
          }
>>>>>>> 43b41607
          <p className="mt-10 text-center text-sm text-muted-foreground">
            Already have an account?{" "}
            <Link
              href={`/auth/sign-in${router.asPath.includes("?") ? router.asPath.substring(router.asPath.indexOf("?")) : ""}`}
              className="font-semibold leading-6 text-primary-accent hover:text-hover-primary-accent"
            >
              Sign in
            </Link>
          </p>
        </div>
        <CloudPrivacyNotice action="creating an account" />
      </div>
    </>
  );
}<|MERGE_RESOLUTION|>--- conflicted
+++ resolved
@@ -28,11 +28,7 @@
 import { PasswordInput } from "@/src/components/ui/password-input";
 import { useLangfuseCloudRegion } from "@/src/features/organizations/hooks";
 import { useRouter } from "next/router";
-<<<<<<< HEAD
-import DOMPurify from "dompurify";
-=======
 import { getSafeRedirectPath } from "@/src/utils/redirect";
->>>>>>> 43b41607
 import { usePostHogClientCapture } from "@/src/features/posthog-analytics/usePostHogClientCapture";
 import useLocalStorage from "@/src/components/useLocalStorage";
 
@@ -59,36 +55,6 @@
     ? getSafeRedirectPath(queryTargetPath)
     : undefined;
 
-<<<<<<< HEAD
-  // Only allow relative links (must start with '/' but not '//')
-  const targetPath =
-    sanitizedTargetPath?.startsWith("/") &&
-    !sanitizedTargetPath.startsWith("//")
-      ? sanitizedTargetPath
-      : undefined;
-
-  const [formError, setFormError] = useState<string | null>(null);
-
-  // Two-step login flow: ask for email first, detect SSO, then either redirect to SSO or reveal password field.
-  // Skip this flow when no SSO is configured - show password field immediately
-  const [showPasswordStep, setShowPasswordStep] = useState<boolean>(
-    !authProviders.sso,
-=======
-  const [turnstileToken, setTurnstileToken] = useState<string>();
-  // Used to refresh turnstile as the token can only be used once
-  const [turnstileCData, setTurnstileCData] = useState<string>(
-    new Date().getTime().toString(),
->>>>>>> 43b41607
-  );
-  const [continueLoading, setContinueLoading] = useState<boolean>(false);
-  const [lastUsedAuthMethod, setLastUsedAuthMethod] =
-    useLocalStorage<NextAuthProvider | null>(
-      "langfuse_last_used_auth_method",
-      null,
-    );
-
-<<<<<<< HEAD
-=======
   const [formError, setFormError] = useState<string | null>(null);
 
   // Two-step login flow: ask for email first, detect SSO, then either redirect to SSO or reveal password field.
@@ -103,7 +69,6 @@
       null,
     );
 
->>>>>>> 43b41607
   const form = useForm({
     resolver: showPasswordStep ? zodResolver(signupSchema) : undefined,
     defaultValues: {
@@ -312,18 +277,9 @@
                     : continueLoading
                 }
                 disabled={
-<<<<<<< HEAD
                   showPasswordStep
                     ? false // Form validation handles this via handleSubmit
                     : form.watch("email") === ""
-=======
-                  (env.NEXT_PUBLIC_TURNSTILE_SITE_KEY !== undefined &&
-                    showPasswordStep &&
-                    turnstileToken === undefined) ||
-                  (showPasswordStep
-                    ? false // Form validation handles this via handleSubmit
-                    : form.watch("email") === "")
->>>>>>> 43b41607
                 }
                 data-testid="submit-email-password-sign-up-form"
               >
@@ -342,30 +298,6 @@
             lastUsedMethod={lastUsedAuthMethod}
             onProviderSelect={setLastUsedAuthMethod}
           />
-<<<<<<< HEAD
-=======
-          {
-            // Turnstile exists copy-paste also on sign-up.tsx
-            // Only show turnstile when we are on the password step (final submission)
-            // if SSO is enabled. If SSO is disabled, showPasswordStep is true, so it shows.
-            env.NEXT_PUBLIC_TURNSTILE_SITE_KEY !== undefined &&
-              showPasswordStep && (
-                <>
-                  <Divider className="text-muted-foreground" />
-                  <Turnstile
-                    siteKey={env.NEXT_PUBLIC_TURNSTILE_SITE_KEY}
-                    options={{
-                      theme: "light",
-                      action: "sign-in",
-                      cData: turnstileCData,
-                    }}
-                    className="mx-auto"
-                    onSuccess={setTurnstileToken}
-                  />
-                </>
-              )
-          }
->>>>>>> 43b41607
           <p className="mt-10 text-center text-sm text-muted-foreground">
             Already have an account?{" "}
             <Link
