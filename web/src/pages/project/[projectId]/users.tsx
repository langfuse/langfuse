--- conflicted
+++ resolved
@@ -43,11 +43,7 @@
         column: "timestamp",
         type: "datetime",
         operator: ">",
-<<<<<<< HEAD
-        value: localtimeDateOffsetByDays(-useLookBackDays(projectId)),
-=======
-        value: utcDateOffsetByDays(-useTableLookBackDays(projectId)),
->>>>>>> a24c0d77
+        value: localtimeDateOffsetByDays(-useTableLookBackDays(projectId)),
       },
     ],
     "users",
