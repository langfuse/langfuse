--- conflicted
+++ resolved
@@ -43,11 +43,7 @@
         column: "timestamp",
         type: "datetime",
         operator: ">",
-<<<<<<< HEAD
-        value: utcDateOffsetByDays(-useTableLookBackDays()),
-=======
-        value: localtimeDateOffsetByDays(-useTableLookBackDays(projectId)),
->>>>>>> e07024f6
+        value: localtimeDateOffsetByDays(-useTableLookBackDays()),
       },
     ],
     "users",
