--- conflicted
+++ resolved
@@ -342,11 +342,7 @@
         selectedOption={selectedOption}
         setDateRangeAndOption={setDateRangeAndOption}
         searchConfig={{
-<<<<<<< HEAD
-          placeholder: "Search",
-=======
           placeholder: "Search by user id",
->>>>>>> 75ec05e2
           updateQuery: setSearchQuery,
           currentQuery: searchQuery ?? undefined,
         }}
