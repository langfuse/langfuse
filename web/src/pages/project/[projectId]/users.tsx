import { useRouter } from "next/router";
import { useEffect } from "react";
import { NumberParam, useQueryParams, withDefault } from "use-query-params";
import { DataTableToolbar } from "@/src/components/table/data-table-toolbar";

import { GroupedScoreBadges } from "@/src/components/grouped-score-badge";
import { FullScreenPage } from "@/src/components/layouts/full-screen-page";
import Header from "@/src/components/layouts/header";
import { DataTable } from "@/src/components/table/data-table";
import TableLink from "@/src/components/table/table-link";
import { type LangfuseColumnDef } from "@/src/components/table/types";
import { Skeleton } from "@/src/components/ui/skeleton";
import { useQueryFilterState } from "@/src/features/filters/hooks/useFilterState";
import { useDetailPageLists } from "@/src/features/navigate-detail-pages/context";
import { api } from "@/src/utils/api";
import { compactNumberFormatter, usdFormatter } from "@/src/utils/numbers";
import { type RouterInput, type RouterOutput } from "@/src/utils/types";
import { type FilterState, type Score } from "@langfuse/shared";
import { usersTableCols } from "@/src/server/api/definitions/usersTable";
import { joinTableCoreAndMetrics } from "@/src/components/table/utils/joinTableCoreAndMetrics";
import { useTableDateRange } from "@/src/hooks/useTableDateRange";

export type ScoreFilterInput = Omit<RouterInput["users"]["all"], "projectId">;

type RowData = {
  userId: string;
  firstEvent: string;
  lastEvent: string;
  totalEvents: string;
  lastScore: Score | undefined;
  totalTokens: string;
  totalCost: string;
};

export default function UsersPage() {
  const router = useRouter();
  const projectId = router.query.projectId as string;

  const [userFilterState, setUserFilterState] = useQueryFilterState(
<<<<<<< HEAD
    [
      {
        column: "timestamp",
        type: "datetime",
        operator: ">",
        value: localtimeDateOffsetByDays(-useTableLookBackDays()),
      },
    ],
=======
    [],
>>>>>>> dd34aad8
    "users",
  );

  const { setDetailPageList } = useDetailPageLists();

  const [paginationState, setPaginationState] = useQueryParams({
    pageIndex: withDefault(NumberParam, 0),
    pageSize: withDefault(NumberParam, 50),
  });

  const { selectedOption, dateRange, setDateRangeAndOption } =
    useTableDateRange();

  const dateRangeFilter: FilterState = dateRange
    ? [
        {
          column: "Timestamp",
          type: "datetime",
          operator: ">=",
          value: dateRange.from,
        },
      ]
    : [];

  const filterState = userFilterState.concat(dateRangeFilter);
  const users = api.users.all.useQuery({
    filter: filterState,
    page: paginationState.pageIndex,
    limit: paginationState.pageSize,
    projectId,
  });

  // this API call will return an empty array if there are no users.
  // Hence this adds one fast unnecessary API call if there are no users.
  const userMetrics = api.users.metrics.useQuery(
    {
      projectId,
      userIds: users.data?.users.map((u) => u.userId) ?? [],
    },
    {
      enabled: users.isSuccess,
      trpc: {
        context: {
          skipBatch: true,
        },
      },
    },
  );

  type UserCoreOutput = RouterOutput["users"]["all"]["users"][number];
  type UserMetricsOutput = RouterOutput["users"]["metrics"][number];

  type CoreType = Omit<UserCoreOutput, "userId"> & { id: string };
  type MetricType = Omit<UserMetricsOutput, "userId"> & { id: string };

  const userRowData = joinTableCoreAndMetrics<CoreType, MetricType>(
    users.data?.users.map((u) => ({
      ...u,
      id: u.userId,
    })),
    userMetrics.data?.map((u) => ({
      ...u,
      id: u.userId,
    })),
  );

  const totalCount = users.data?.totalUsers ?? 0;

  useEffect(() => {
    if (users.isSuccess) {
      setDetailPageList(
        "users",
        users.data.users.map((u) => encodeURIComponent(u.userId)),
      );
    }
    // eslint-disable-next-line react-hooks/exhaustive-deps
  }, [users.isSuccess, users.data]);

  const columns: LangfuseColumnDef<RowData>[] = [
    {
      accessorKey: "userId",
      enableColumnFilter: true,
      header: "User ID",
      size: 150,
      cell: ({ row }) => {
        const value: RowData["userId"] = row.getValue("userId");
        return typeof value === "string" ? (
          <>
            <TableLink
              path={`/project/${projectId}/users/${encodeURIComponent(value)}`}
              value={value}
              truncateAt={40}
            />
          </>
        ) : undefined;
      },
    },
    {
      accessorKey: "firstEvent",
      header: "First Event",
      size: 150,
      cell: ({ row }) => {
        const value: RowData["firstEvent"] = row.getValue("firstEvent");
        if (!userMetrics.isSuccess) {
          return <Skeleton className="h-3 w-1/2" />;
        }
        if (typeof value === "string") {
          return <>{value}</>;
        }
      },
    },
    {
      accessorKey: "lastEvent",
      header: "Last Event",
      size: 150,
      cell: ({ row }) => {
        const value: RowData["lastEvent"] = row.getValue("lastEvent");
        if (!userMetrics.isSuccess) {
          return <Skeleton className="h-3 w-1/2" />;
        }
        if (typeof value === "string") {
          return <>{value}</>;
        }
      },
    },
    {
      accessorKey: "totalEvents",
      header: "Total Events",
      size: 120,
      cell: ({ row }) => {
        const value: RowData["totalEvents"] = row.getValue("totalEvents");
        if (!userMetrics.isSuccess) {
          return <Skeleton className="h-3 w-1/2" />;
        }
        if (typeof value === "string") {
          return <>{value}</>;
        }
      },
    },
    {
      accessorKey: "totalTokens",
      header: "Total Tokens",
      size: 120,
      cell: ({ row }) => {
        const value: RowData["totalTokens"] = row.getValue("totalTokens");
        if (!userMetrics.isSuccess) {
          return <Skeleton className="h-3 w-1/2" />;
        }
        if (typeof value === "string") {
          return <>{value}</>;
        }
      },
    },
    {
      accessorKey: "totalCost",
      header: "Total Cost",
      size: 120,
      cell: ({ row }) => {
        const value: RowData["totalCost"] = row.getValue("totalCost");
        if (!userMetrics.isSuccess) {
          return <Skeleton className="h-3 w-1/2" />;
        }
        if (typeof value === "string") {
          return <>{value}</>;
        }
      },
    },
    {
      accessorKey: "lastScore",
      header: "Last Score",
      size: 200,
      cell: ({ row }) => {
        const value: RowData["lastScore"] = row.getValue("lastScore");
        if (!userMetrics.isSuccess) {
          return <Skeleton className="h-3 w-1/2" />;
        }

        return (
          <>
            {value ? (
              <div className="flex items-center gap-4">
                <TableLink
                  path={
                    value.observationId
                      ? `/project/${projectId}/traces/${value.traceId}?observation=${value.observationId}`
                      : `/project/${projectId}/traces/${value.traceId}`
                  }
                  value={value.traceId}
                />
                <GroupedScoreBadges scores={[value]} />
              </div>
            ) : undefined}
          </>
        );
      },
    },
  ];

  return (
    <FullScreenPage>
      <Header
        title="Users"
        help={{
          description:
            "Attribute data in Langfuse to a user by adding a userId to your traces. See docs to learn more.",
          href: "https://langfuse.com/docs/user-explorer",
        }}
      />
      <DataTableToolbar
        filterColumnDefinition={usersTableCols}
        filterState={userFilterState}
        setFilterState={setUserFilterState}
        columns={columns}
        selectedOption={selectedOption}
        setDateRangeAndOption={setDateRangeAndOption}
      />
      <DataTable
        columns={columns}
        data={
          users.isLoading
            ? { isLoading: true, isError: false }
            : users.isError
              ? {
                  isLoading: false,
                  isError: true,
                  error: users.error.message,
                }
              : {
                  isLoading: false,
                  isError: false,
                  data: userRowData.rows?.map((t) => {
                    return {
                      userId: t.id,
                      firstEvent:
                        t.firstTrace?.toLocaleString() ?? "No event yet",
                      lastEvent:
                        t.lastObservation?.toLocaleString() ??
                        t.lastTrace?.toLocaleString() ??
                        "No event yet",
                      totalEvents: compactNumberFormatter(
                        Number(t.totalTraces ?? 0) +
                          Number(t.totalObservations ?? 0),
                      ),
                      totalTokens: compactNumberFormatter(t.totalTokens ?? 0),
                      lastScore: t.lastScore,
                      totalCost: usdFormatter(
                        t.sumCalculatedTotalCost ?? 0,
                        2,
                        2,
                      ),
                    };
                  }),
                }
        }
        pagination={{
          pageCount: Math.ceil(Number(totalCount) / paginationState.pageSize),
          onChange: setPaginationState,
          state: paginationState,
        }}
      />
    </FullScreenPage>
  );
}<|MERGE_RESOLUTION|>--- conflicted
+++ resolved
@@ -37,18 +37,7 @@
   const projectId = router.query.projectId as string;
 
   const [userFilterState, setUserFilterState] = useQueryFilterState(
-<<<<<<< HEAD
-    [
-      {
-        column: "timestamp",
-        type: "datetime",
-        operator: ">",
-        value: localtimeDateOffsetByDays(-useTableLookBackDays()),
-      },
-    ],
-=======
     [],
->>>>>>> dd34aad8
     "users",
   );
 
