--- conflicted
+++ resolved
@@ -37,8 +37,7 @@
   const router = useRouter();
   const { project, organization } = useQueryProject();
   const showBillingSettings = useHasEntitlement("cloud-billing");
-<<<<<<< HEAD
-  const isLangfuseCloud = Boolean(env.NEXT_PUBLIC_LANGFUSE_CLOUD_REGION);
+  const showRetentionSettings = useHasEntitlement("data-retention");
 
   if (!project || !organization || !router.query.projectId) {
     return [];
@@ -48,7 +47,7 @@
     project,
     organization,
     showBillingSettings,
-    isLangfuseCloud,
+    showRetentionSettings,
   });
 }
 
@@ -56,12 +55,12 @@
   project,
   organization,
   showBillingSettings,
-  isLangfuseCloud,
+  showRetentionSettings,
 }: {
   project: { id: string; name: string };
   organization: { id: string; name: string };
   showBillingSettings: boolean;
-  isLangfuseCloud: boolean;
+  showRetentionSettings: boolean;
 }): ProjectSettingsPage[] => [
   {
     title: "General",
@@ -71,7 +70,7 @@
       <div className="flex flex-col gap-6">
         <HostNameProject />
         <RenameProject />
-        {isLangfuseCloud && <ConfigureRetention />}
+        {showRetentionSettings && <ConfigureRetention />}
         <div>
           <Header title="Debug Information" />
           <JSONView
@@ -182,9 +181,6 @@
   const router = useRouter();
   const pages = useProjectSettingsPages();
 
-=======
-  const showRetentionSettings = useHasEntitlement("data-retention");
->>>>>>> 1ec1bdf8
   if (!project || !organization) return null;
 
   return (
@@ -195,116 +191,7 @@
     >
       <PagedSettingsContainer
         activeSlug={router.query.page as string | undefined}
-<<<<<<< HEAD
         pages={pages}
-=======
-        pages={[
-          {
-            title: "General",
-            slug: "index",
-            content: (
-              <div className="flex flex-col gap-6">
-                <HostNameProject />
-                <RenameProject />
-                {showRetentionSettings && <ConfigureRetention />}
-                <div>
-                  <Header title="Debug Information" />
-                  <JSONView
-                    title="Metadata"
-                    json={{
-                      project: { name: project.name, id: project.id },
-                      org: { name: organization.name, id: organization.id },
-                    }}
-                  />
-                </div>
-                <SettingsDangerZone
-                  items={[
-                    {
-                      title: "Transfer ownership",
-                      description:
-                        "Transfer this project to another organization where you have the ability to create projects.",
-                      button: <TransferProjectButton />,
-                    },
-                    {
-                      title: "Delete this project",
-                      description:
-                        "Once you delete a project, there is no going back. Please be certain.",
-                      button: <DeleteProjectButton />,
-                    },
-                  ]}
-                />
-              </div>
-            ),
-          },
-          {
-            title: "API Keys",
-            slug: "api-keys",
-            content: (
-              <div className="flex flex-col gap-6">
-                <ApiKeyList projectId={project.id} />
-                <LlmApiKeyList projectId={project.id} />
-              </div>
-            ),
-          },
-          {
-            title: "Models",
-            slug: "models",
-            content: <ModelsSettings projectId={project.id} />,
-          },
-          {
-            title: "Scores / Evaluation",
-            slug: "scores",
-            content: <ScoreConfigSettings projectId={project.id} />,
-          },
-          {
-            title: "Members",
-            slug: "members",
-            content: (
-              <div>
-                <Header title="Project Members" />
-                <div>
-                  <MembersTable
-                    orgId={organization.id}
-                    project={{ id: project.id, name: project.name }}
-                  />
-                </div>
-                <div>
-                  <MembershipInvitesPage
-                    orgId={organization.id}
-                    projectId={project.id}
-                  />
-                </div>
-              </div>
-            ),
-          },
-          {
-            title: "Integrations",
-            slug: "integrations",
-            content: <Integrations projectId={project.id} />,
-          },
-          {
-            title: "Exports",
-            slug: "exports",
-            content: <BatchExportsSettingsPage projectId={project.id} />,
-          },
-          {
-            title: "Audit Logs",
-            slug: "audit-logs",
-            content: <AuditLogsSettingsPage projectId={project.id} />,
-          },
-          {
-            title: "Billing",
-            slug: "billing",
-            href: `/organization/${organization.id}/settings/billing`,
-            show: showBillingSettings,
-          },
-          {
-            title: "Organization Settings",
-            slug: "organization",
-            href: `/organization/${organization.id}/settings`,
-          },
-        ]}
->>>>>>> 1ec1bdf8
       />
     </ContainerPage>
   );
