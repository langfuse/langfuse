--- conflicted
+++ resolved
@@ -4,15 +4,9 @@
 import { NoDataOrLoading } from "@/src/components/NoDataOrLoading";
 import { DatePickerWithRange } from "@/src/components/date-picker";
 import { PopoverFilterBuilder } from "@/src/features/filters/components/filter-builder";
-<<<<<<< HEAD
-import { useDashboardDateRange } from "@/src/hooks/useDashboardDateRange";
-import { useEffect, useState, useCallback } from "react";
+import { useEffect, useState, useMemo, useCallback } from "react";
 import { type FilterState } from "@langfuse/shared/types";
 import { type ColumnDefinition } from "@langfuse/shared/tableDefinitions";
-=======
-import { useEffect, useState, useMemo, useCallback } from "react";
-import type { ColumnDefinition, FilterState } from "@langfuse/shared";
->>>>>>> dd41a219
 import { Button } from "@/src/components/ui/button";
 import { PlusIcon, Copy } from "lucide-react";
 import { showSuccessToast } from "@/src/features/notifications/showSuccessToast";
