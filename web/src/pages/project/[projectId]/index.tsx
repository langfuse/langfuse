--- conflicted
+++ resolved
@@ -52,14 +52,7 @@
   const memoizedDate = useMemo(() => new Date(), []);
 
   const [urlParams, setUrlParams] = useQueryParams({
-<<<<<<< HEAD
-    from: withDefault(
-      NumberParam,
-      addDays(memoizedDate, -useLookBackDays()).getTime(),
-    ),
-=======
     from: withDefault(NumberParam, addDays(memoizedDate, -1).getTime()),
->>>>>>> 4c681773
     to: withDefault(NumberParam, memoizedDate.getTime()),
     select: withDefault(StringParam, "Select a date range"),
   });
