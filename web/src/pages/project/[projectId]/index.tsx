import Header from "@/src/components/layouts/header";
import { useRouter } from "next/router";
import { GenerationLatencyChart } from "@/src/features/dashboard/components/LatencyChart";
import { ChartScores } from "@/src/features/dashboard/components/ChartScores";
import { TracesBarListChart } from "@/src/features/dashboard/components/TracesBarListChart";
import { MetricTable } from "@/src/features/dashboard/components/MetricTable";
import { ScoresTable } from "@/src/features/dashboard/components/ScoresTable";
import { ModelUsageChart } from "@/src/features/dashboard/components/ModelUsageChart";
import { TracesTimeSeriesChart } from "@/src/features/dashboard/components/TracesTimeSeriesChart";
import { UserChart } from "@/src/features/dashboard/components/UserChart";
import { DatePickerWithRange } from "@/src/components/date-picker";
import { api } from "@/src/utils/api";
import { FeedbackButtonWrapper } from "@/src/features/feedback/component/FeedbackButton";
import { BarChart2 } from "lucide-react";
import { Button } from "@/src/components/ui/button";
import { PopoverFilterBuilder } from "@/src/features/filters/components/filter-builder";
import { type FilterState } from "@langfuse/shared";
import { type ColumnDefinition } from "@langfuse/shared";
import { useQueryFilterState } from "@/src/features/filters/hooks/useFilterState";
import { LatencyTables } from "@/src/features/dashboard/components/LatencyTables";
import { useMemo } from "react";
import { useSession } from "next-auth/react";
import { findClosestDashboardInterval } from "@/src/utils/date-range-utils";
import { useDashboardDateRange } from "@/src/hooks/useDashboardDateRange";

export default function Start() {
  const router = useRouter();
  const projectId = router.query.projectId as string;
  const { selectedOption, dateRange, setDateRangeAndOption } =
    useDashboardDateRange();

  const session = useSession();
  const disableExpensiveDashboardComponents =
    session.data?.environment.disableExpensivePostgresQueries ?? true;

<<<<<<< HEAD
  const memoizedDate = useMemo(() => new Date(), []);

  const [urlParams, setUrlParams] = useQueryParams({
    from: withDefault(NumberParam, addDays(memoizedDate, -1).getTime()),
    to: withDefault(NumberParam, memoizedDate.getTime()),
    select: withDefault(StringParam, "Select a date range"),
  });

  const dateRange = useMemo(
    () =>
      urlParams.from && urlParams.to
        ? { from: new Date(urlParams.from), to: new Date(urlParams.to) }
        : undefined,
    [urlParams.from, urlParams.to],
  );

  const selectedOption = isValidOption(urlParams.select)
    ? urlParams.select
    : DEFAULT_DATE_RANGE_SELECTION;

  const setDateRangeAndOption = (
    option?: AvailableDateRangeSelections,
    dateRange?: DashboardDateRange,
  ) => {
    capture("dashboard:date_range_changed");
    setUrlParams({
      select: option ? option.toString() : urlParams.select,
      from: dateRange ? dateRange.from.getTime() : urlParams.from,
      to: dateRange ? dateRange.to.getTime() : urlParams.to,
    });
  };

=======
  const project = session.data?.user?.projects.find(
    (project) => project.id === projectId,
  );

>>>>>>> dd34aad8
  const traceFilterOptions = api.traces.filterOptions.useQuery(
    {
      projectId,
    },
    {
      trpc: {
        context: {
          skipBatch: true,
        },
      },
    },
  );
  const nameOptions = traceFilterOptions.data?.name || [];
  const tagsOptions = traceFilterOptions.data?.tags || [];

  const filterColumns: ColumnDefinition[] = [
    {
      name: "Trace Name",
      id: "traceName",
      type: "stringOptions",
      options: nameOptions,
      internal: "internalValue",
    },
    {
      name: "Tags",
      id: "tags",
      type: "arrayOptions",
      options: tagsOptions,
      internal: "internalValue",
    },
  ];

  const [userFilterState, setUserFilterState] = useQueryFilterState(
    [],
    "dashboard",
  );

  const agg = useMemo(
    () =>
      dateRange
        ? findClosestDashboardInterval(dateRange) ?? "7 days"
        : "7 days",
    [dateRange],
  );

  const timeFilter = dateRange
    ? [
        {
          type: "datetime" as const,
          column: "startTime",
          operator: ">" as const,
          value: dateRange.from,
        },
        {
          type: "datetime" as const,
          column: "startTime",
          operator: "<" as const,
          value: dateRange.to,
        },
      ]
    : [
        {
          type: "datetime" as const,
          column: "startTime",
          operator: ">" as const,
          value: new Date(new Date().getTime() - 1000),
        },
        {
          type: "datetime" as const,
          column: "startTime",
          operator: "<" as const,
          value: new Date(),
        },
      ];

  const mergedFilterState: FilterState = [...userFilterState, ...timeFilter];

  return (
    <div className="md:container">
      <Header title="Dashboard" />
      <div className="my-3 flex flex-wrap items-center justify-between gap-2">
        <div className=" flex flex-col gap-2 lg:flex-row">
          <DatePickerWithRange
            dateRange={dateRange}
            setDateRangeAndOption={setDateRangeAndOption}
            selectedOption={selectedOption}
            className="my-0 max-w-full overflow-x-auto"
          />
          <PopoverFilterBuilder
            columns={filterColumns}
            filterState={userFilterState}
            onChange={setUserFilterState}
          />
        </div>
        <FeedbackButtonWrapper
          title="Request Chart"
          description="Your feedback matters! Let the Langfuse team know what additional data or metrics you'd like to see in your dashboard."
          type="dashboard"
          className="hidden lg:flex"
        >
          <Button
            id="date"
            variant={"outline"}
            className={
              "group justify-start gap-x-3 text-left font-semibold text-primary hover:bg-primary-foreground hover:text-primary-accent"
            }
          >
            <BarChart2
              className="hidden h-6 w-6 shrink-0 text-primary group-hover:text-primary-accent lg:block"
              aria-hidden="true"
            />
            Request Chart
          </Button>
        </FeedbackButtonWrapper>
      </div>
      <div className="grid w-full grid-cols-1 gap-4 overflow-hidden lg:grid-cols-2 xl:grid-cols-6">
        <TracesBarListChart
          className="col-span-1 xl:col-span-2"
          projectId={projectId}
          globalFilterState={mergedFilterState}
        />
        {!disableExpensiveDashboardComponents && (
          <MetricTable
            className="col-span-1 xl:col-span-2"
            projectId={projectId}
            globalFilterState={mergedFilterState}
          />
        )}
        <ScoresTable
          className="col-span-1 xl:col-span-2"
          projectId={projectId}
          globalFilterState={mergedFilterState}
        />
        <TracesTimeSeriesChart
          className="col-span-1 xl:col-span-3"
          projectId={projectId}
          globalFilterState={mergedFilterState}
          agg={agg}
        />
        {!disableExpensiveDashboardComponents && (
          <ModelUsageChart
            className="col-span-1  min-h-24 xl:col-span-3"
            projectId={projectId}
            globalFilterState={mergedFilterState}
            agg={agg}
          />
        )}
        {!disableExpensiveDashboardComponents && (
          <UserChart
            className="col-span-1 xl:col-span-3"
            projectId={projectId}
            globalFilterState={mergedFilterState}
            agg={agg}
          />
        )}
        <ChartScores
          className="col-span-1 xl:col-span-3"
          agg={agg}
          projectId={projectId}
          globalFilterState={mergedFilterState}
        />
        {!disableExpensiveDashboardComponents && (
          <LatencyTables
            projectId={projectId}
            globalFilterState={mergedFilterState}
          />
        )}
        {!disableExpensiveDashboardComponents && (
          <GenerationLatencyChart
            className="col-span-1 flex-auto justify-between lg:col-span-full"
            projectId={projectId}
            agg={agg}
            globalFilterState={mergedFilterState}
          />
        )}
      </div>
    </div>
  );
}<|MERGE_RESOLUTION|>--- conflicted
+++ resolved
@@ -33,45 +33,6 @@
   const disableExpensiveDashboardComponents =
     session.data?.environment.disableExpensivePostgresQueries ?? true;
 
-<<<<<<< HEAD
-  const memoizedDate = useMemo(() => new Date(), []);
-
-  const [urlParams, setUrlParams] = useQueryParams({
-    from: withDefault(NumberParam, addDays(memoizedDate, -1).getTime()),
-    to: withDefault(NumberParam, memoizedDate.getTime()),
-    select: withDefault(StringParam, "Select a date range"),
-  });
-
-  const dateRange = useMemo(
-    () =>
-      urlParams.from && urlParams.to
-        ? { from: new Date(urlParams.from), to: new Date(urlParams.to) }
-        : undefined,
-    [urlParams.from, urlParams.to],
-  );
-
-  const selectedOption = isValidOption(urlParams.select)
-    ? urlParams.select
-    : DEFAULT_DATE_RANGE_SELECTION;
-
-  const setDateRangeAndOption = (
-    option?: AvailableDateRangeSelections,
-    dateRange?: DashboardDateRange,
-  ) => {
-    capture("dashboard:date_range_changed");
-    setUrlParams({
-      select: option ? option.toString() : urlParams.select,
-      from: dateRange ? dateRange.from.getTime() : urlParams.from,
-      to: dateRange ? dateRange.to.getTime() : urlParams.to,
-    });
-  };
-
-=======
-  const project = session.data?.user?.projects.find(
-    (project) => project.id === projectId,
-  );
-
->>>>>>> dd34aad8
   const traceFilterOptions = api.traces.filterOptions.useQuery(
     {
       projectId,
