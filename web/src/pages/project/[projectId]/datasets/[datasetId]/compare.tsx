import { Button } from "@/src/components/ui/button";
import { DatasetCompareRunsTable } from "@/src/features/datasets/components/DatasetCompareRunsTable";
import { MultiSelectKeyValues } from "@/src/features/scores/components/multi-select-key-values";
import { api } from "@/src/utils/api";
import { FlaskConical, FolderKanban } from "lucide-react";
import { useRouter } from "next/router";
import { useMemo, useState } from "react";
import { useQueryParams, withDefault, ArrayParam } from "use-query-params";
import {
  Popover,
  PopoverTrigger,
  PopoverContent,
} from "@/src/components/ui/popover";
import { MarkdownOrJsonView } from "@/src/components/trace/IOPreview";
import {
  Dialog,
  DialogContent,
  DialogTrigger,
} from "@/src/components/ui/dialog";
import { CreateExperimentsForm } from "@/src/ee/features/experiments/components/CreateExperimentsForm";
import { useHasProjectAccess } from "@/src/features/rbac/utils/checkProjectAccess";
import { DatasetAnalytics } from "@/src/features/datasets/components/DatasetAnalytics";
import { Card, CardContent } from "@/src/components/ui/card";
import { getScoreDataTypeIcon } from "@/src/features/scores/components/ScoreDetailColumnHelpers";
import { TimeseriesChart } from "@/src/features/scores/components/TimeseriesChart";
import {
  isNumericDataType,
  toOrderedScoresList,
} from "@/src/features/scores/lib/helpers";
import { CompareViewAdapter } from "@/src/features/scores/adapters";
import {
  RESOURCE_METRICS,
  transformAggregatedRunMetricsToChartData,
} from "@/src/features/dashboard/lib/score-analytics-utils";
import { usePostHogClientCapture } from "@/src/features/posthog-analytics/usePostHogClientCapture";
import Page from "@/src/components/layouts/page";

export default function DatasetCompare() {
  const router = useRouter();
  const capture = usePostHogClientCapture();
  const projectId = router.query.projectId as string;
  const datasetId = router.query.datasetId as string;
  const [runState, setRunState] = useQueryParams({
    runs: withDefault(ArrayParam, []),
  });

  const [isCreateExperimentDialogOpen, setIsCreateExperimentDialogOpen] =
    useState(false);
  const [localRuns, setLocalRuns] = useState<
    Array<{ key: string; value: string }>
  >([]);
  const [selectedMetrics, setSelectedMetrics] = useState<string[]>(
    RESOURCE_METRICS.map((metric) => metric.key),
  );
  const runIds = runState.runs as undefined | string[];

  const hasExperimentWriteAccess = useHasProjectAccess({
    projectId,
    scope: "promptExperiments:CUD",
  });

  const dataset = api.datasets.byId.useQuery({
    datasetId,
    projectId,
  });

  const runsData = api.datasets.baseRunDataByDatasetId.useQuery(
    {
      projectId,
      datasetId,
    },
    {
      enabled: !!dataset.data,
      refetchOnWindowFocus: false,
      refetchOnMount: false,
    },
  );
  const utils = api.useUtils();

  const runMetrics = api.datasets.runsByDatasetIdMetrics.useQuery(
    {
      projectId,
      datasetId,
      runIds: runIds,
    },
    {
      enabled: runIds && runIds.length > 1,
    },
  );

  // LFE-3236: refactor to filter query to only include scores for runs in runIds
  const scoreKeysAndProps = api.scores.getScoreKeysAndProps.useQuery(
    {
      projectId: projectId,
      selectedTimeOption: { option: "All time", filterSource: "TABLE" },
    },
    {
      enabled: runIds && runIds.length > 1,
    },
  );

  const scoreIdToName = useMemo(() => {
    return new Map(
      scoreKeysAndProps.data?.map((obj) => [obj.key, obj.name]) ?? [],
    );
  }, [scoreKeysAndProps.data]);

  const runAggregatedMetrics = useMemo(() => {
    return transformAggregatedRunMetricsToChartData(
      runMetrics.data?.runs.filter((run) => runIds?.includes(run.id)) ?? [],
      scoreIdToName,
    );
  }, [runMetrics.data, runIds, scoreIdToName]);

  const { scoreAnalyticsOptions, scoreKeyToData } = useMemo(() => {
    const scoreAnalyticsOptions = scoreKeysAndProps.data
      ? toOrderedScoresList(scoreKeysAndProps.data).map(
          ({ key, name, dataType, source }) => ({
            key,
            value: `${getScoreDataTypeIcon(dataType)} ${name} (${source.toLowerCase()})`,
          }),
        )
      : [];

    return {
      scoreAnalyticsOptions,
      scoreKeyToData: new Map(
        scoreKeysAndProps.data?.map((obj) => [obj.key, obj]) ?? [],
      ),
    };
  }, [scoreKeysAndProps.data]);

  const handleExperimentSettled = async (data?: {
    success: boolean;
    datasetId: string;
    runId: string;
    runName: string;
  }) => {
    setIsCreateExperimentDialogOpen(false);
    if (!data) return;
    void utils.datasets.baseRunDataByDatasetId.invalidate();
    setLocalRuns((prev) => [...prev, { key: data.runId, value: data.runName }]);
    setRunState({
      runs: [...(runIds ?? []), data.runId],
    });
  };

  const runs = useMemo(() => {
    const apiRuns =
      runsData.data?.map((run) => ({
        key: run.id,
        value: run.name,
      })) ?? [];

    return [...apiRuns, ...localRuns];
  }, [runsData.data, localRuns]);

<<<<<<< HEAD
  if (!runsData.data || !router.isReady) {
    return <div className="p-3">Loading...</div>;
=======
  if (!runsData.data || !router.isReady || runs.length === 0) {
    return <span>Loading...</span>;
>>>>>>> 8b7b3570
  }

  return (
    <Page
      headerProps={{
        title: `Compare runs: ${dataset.data?.name ?? datasetId}`,
        breadcrumb: [
          {
            name: "Datasets",
            href: `/project/${projectId}/datasets`,
          },
          {
            name: dataset.data?.name ?? datasetId,
            href: `/project/${projectId}/datasets/${datasetId}`,
          },
        ],
        help: {
          description: "Compare your dataset runs side by side",
        },
        actionButtonsRight: [
          <Dialog
            key="create-experiment-dialog"
            open={isCreateExperimentDialogOpen}
            onOpenChange={setIsCreateExperimentDialogOpen}
          >
            <DialogTrigger asChild disabled={!hasExperimentWriteAccess}>
              <Button
                variant="outline"
                disabled={!hasExperimentWriteAccess}
                onClick={() => capture("dataset_run:new_form_open")}
              >
                <FlaskConical className="h-4 w-4" />
                <span className="ml-2">New experiment</span>
              </Button>
            </DialogTrigger>
            <DialogContent className="max-h-[90vh] overflow-y-auto">
              <CreateExperimentsForm
                key={`create-experiment-form-${datasetId}`}
                projectId={projectId as string}
                setFormOpen={setIsCreateExperimentDialogOpen}
                defaultValues={{
                  datasetId,
                }}
                handleExperimentSettled={handleExperimentSettled}
                showSDKRunInfoPage
              />
            </DialogContent>
          </Dialog>,
          <Popover key="show-dataset-details">
            <PopoverTrigger asChild>
              <Button variant="outline">
                <FolderKanban className="mr-2 h-4 w-4" />
                Dataset details
              </Button>
            </PopoverTrigger>
            <PopoverContent className="mx-2 max-h-[50vh] w-[50vw] overflow-y-auto md:w-[25vw]">
              <div className="space-y-4">
                <div>
                  <h4 className="mb-1 font-medium">Description</h4>
                  <span className="text-sm text-muted-foreground">
                    {dataset.data?.description ?? "No description"}
                  </span>
                </div>
                <div>
                  <h4 className="mb-1 font-medium">Metadata</h4>
                  <MarkdownOrJsonView
                    content={dataset.data?.metadata ?? null}
                  />
                </div>
              </div>
            </PopoverContent>
          </Popover>,
          runIds && runIds.length > 1 ? (
            <DatasetAnalytics
              key="dataset-analytics"
              projectId={projectId}
              scoreOptions={scoreAnalyticsOptions}
              selectedMetrics={selectedMetrics}
              setSelectedMetrics={setSelectedMetrics}
            />
          ) : null,
          <MultiSelectKeyValues
            key="select-runs"
            title="Select runs"
            placeholder="Select runs to compare"
            className="w-fit"
            hideClearButton
            options={runs.map((run) => ({
              key: run.key,
              value: run.value,
              disabled: runIds?.includes(run.key) && runIds.length === 1,
            }))}
            values={runs.filter((run) => runIds?.includes(run.key))}
            onValueChange={(values, changedValueId, selectedValueKeys) => {
              if (values.length === 0) return;
              if (changedValueId) {
                if (selectedValueKeys?.has(changedValueId)) {
                  capture("dataset_run:compare_run_added");
                  setRunState({
                    runs: [...(runIds ?? []), changedValueId],
                  });
                  setLocalRuns([]);
                } else {
                  capture("dataset_run:compare_run_removed");
                  setRunState({
                    runs: runIds?.filter((id) => id !== changedValueId) ?? [],
                  });
                  setLocalRuns([]);
                }
              }
            }}
          />,
        ],
      }}
    >
      {Boolean(selectedMetrics.length) &&
        Boolean(runAggregatedMetrics?.size) && (
          <Card className="my-4 max-h-64">
            <CardContent className="mt-2 h-full">
              <div className="flex h-full w-full gap-4 overflow-x-auto">
                {selectedMetrics.map((key) => {
                  const adapter = new CompareViewAdapter(
                    runAggregatedMetrics,
                    key,
                  );
                  const { chartData, chartLabels } = adapter.toChartData();

                  const scoreData = scoreKeyToData.get(key);
                  if (!scoreData)
                    return (
                      <TimeseriesChart
                        key={key}
                        chartData={chartData}
                        chartLabels={chartLabels}
                        title={
                          RESOURCE_METRICS.find((metric) => metric.key === key)
                            ?.label ?? key
                        }
                        type="numeric"
                      />
                    );

                  return (
                    <TimeseriesChart
                      key={key}
                      chartData={chartData}
                      chartLabels={chartLabels}
                      title={`${getScoreDataTypeIcon(scoreData.dataType)} ${scoreData.name} (${scoreData.source.toLowerCase()})`}
                      type={
                        isNumericDataType(scoreData.dataType)
                          ? "numeric"
                          : "categorical"
                      }
                    />
                  );
                })}
              </div>
            </CardContent>
          </Card>
        )}

      <DatasetCompareRunsTable
        key={runIds?.join(",") ?? "empty"}
        projectId={projectId}
        datasetId={datasetId}
        runsData={runsData.data}
        runIds={runIds ?? []}
        localExperiments={localRuns}
      />
    </Page>
  );
}<|MERGE_RESOLUTION|>--- conflicted
+++ resolved
@@ -155,13 +155,8 @@
     return [...apiRuns, ...localRuns];
   }, [runsData.data, localRuns]);
 
-<<<<<<< HEAD
-  if (!runsData.data || !router.isReady) {
-    return <div className="p-3">Loading...</div>;
-=======
   if (!runsData.data || !router.isReady || runs.length === 0) {
     return <span>Loading...</span>;
->>>>>>> 8b7b3570
   }
 
   return (
