import { Time } from "@internationalized/date";

export const utcDateOffsetByDays = (days: number) => {
  const date = new Date();
  date.setUTCHours(0, 0, 0, 0);
  date.setUTCDate(date.getUTCDate() + days);
  return date;
};

<<<<<<< HEAD
export const localtimeDateOffsetByDays = (days: number) => {
  const date = new Date();
  date.setHours(0, 0, 0, 0);
  date.setDate(date.getDate() + days);
  return date;
};
=======
export const utcDate = (localDateTime: Date) =>
  new Date(
    Date.UTC(
      localDateTime.getFullYear(),
      localDateTime.getMonth(),
      localDateTime.getDate(),
    ),
  );
>>>>>>> a24c0d77

export const setBeginningOfDay = (date: Date) => {
  date.setHours(0, 0, 0, 0);
  return date;
};

export const setEndOfDay = (date: Date) => {
  date.setHours(23, 59, 59, 999);
  return date;
};

export const intervalInSeconds = (start: Date, end: Date | null) =>
  end ? (end.getTime() - start.getTime()) / 1000 : 0;

export const formatIntervalSeconds = (seconds: number, scale: number = 2) => {
  const hrs = Math.floor(seconds / 3600);
  const mins = Math.floor((seconds % 3600) / 60);
  const secs = Math.floor(seconds % 60);
  const pad = (num: number) => `00${num}`.slice(2);

  if (hrs > 0) return `${hrs}h ${pad(mins)}m ${pad(secs)}s`;
  if (mins > 0) return `${mins}m ${pad(secs)}s`;
  return `${seconds.toFixed(scale)}s`;
};

export const createTimeFromDate = (date?: Date): Time => {
  if (!date) {
    return new Time(0, 0, 0);
  }
  return new Time(date.getHours(), date.getMinutes(), date.getSeconds());
};<|MERGE_RESOLUTION|>--- conflicted
+++ resolved
@@ -7,14 +7,12 @@
   return date;
 };
 
-<<<<<<< HEAD
 export const localtimeDateOffsetByDays = (days: number) => {
   const date = new Date();
   date.setHours(0, 0, 0, 0);
   date.setDate(date.getDate() + days);
   return date;
 };
-=======
 export const utcDate = (localDateTime: Date) =>
   new Date(
     Date.UTC(
@@ -23,7 +21,6 @@
       localDateTime.getDate(),
     ),
   );
->>>>>>> a24c0d77
 
 export const setBeginningOfDay = (date: Date) => {
   date.setHours(0, 0, 0, 0);
