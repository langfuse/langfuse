--- conflicted
+++ resolved
@@ -2,10 +2,7 @@
 
 Sentry.init({
   dsn: process.env.NEXT_PUBLIC_SENTRY_DSN,
-<<<<<<< HEAD
   environment: process.env.NEXT_PUBLIC_SENTRY_ENVIRONMENT,
-=======
->>>>>>> 85576c16
 
   // Replay may only be enabled for the client-side
   integrations: [
@@ -31,14 +28,6 @@
   replaysOnErrorSampleRate: 1.0,
   debug: false,
 
-  beforeSend(event, _hint) {
-    // Check if it is an exception, and if so, show the report dialog
-    if (event.exception) {
-      Sentry.showReportDialog({ eventId: event.event_id });
-    }
-    return event;
-  },
-
   // ...
 
   // Note: if you want to override the automatic release value, do not set a
