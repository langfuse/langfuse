--- conflicted
+++ resolved
@@ -1,121 +1,7 @@
 import { clickhouseClient } from "@langfuse/shared/src/server";
 import { prisma } from "../../src/db";
 import { redis } from "@langfuse/shared/src/server";
-<<<<<<< HEAD
-
-export const prepareClickhouse = async (projectIds: string[]) => {
-  for (const projectId of projectIds) {
-    console.log(`Preparing Clickhouse for project ${projectId}...`);
-    const tracesQuery = `
-      INSERT INTO traces
-      SELECT toString(floor(randUniform(0, 10000))) AS id,
-        '2024-07-31 09:47:59.270' AS timestamp,
-        concat('name_', toString(rand() % 100)) AS name,
-        concat('user_id_', toString(randUniform(0, 100))) AS user_id,
-        map('key', 'value') AS metadata,
-        concat('release_', toString(randUniform(0, 100))) AS release,
-        concat('version_', toString(randUniform(0, 100))) AS version,
-        '${projectId}' AS project_id,
-        if(rand() < 0.8, true, false) as public,
-        if(rand() < 0.8, true, false) as bookmarked,
-        array('tag1', 'tag2') as tags,
-        repeat('input', toInt64(randExponential(1 / 100))) AS input,
-        repeat('output', toInt64(randExponential(1 / 100))) AS output,
-        concat('session_', toString(rand() % 100)) AS session_id,
-        timestamp AS created_at,
-        timestamp AS updated_at,
-        timestamp AS event_ts
-      FROM numbers(10000);
-    `;
-
-    const observationsQuery = `
-      INSERT INTO observations
-      SELECT toString(floor(randUniform(0, 70000))) AS id,
-        toString(floor(randUniform(0, 10000))) AS trace_id,
-        '${projectId}' AS project_id,
-       'GENERATION' AS type,
-        toString(rand()) AS parent_observation_id,
-        '2024-07-31 09:47:59.270' AS start_time,
-        addSeconds(start_time, floor(randExponential(1 / 10))) AS end_time,
-        concat('name', toString(rand() % 100)) AS name,
-        map('key', 'value') AS metadata,
-        'DEBUG' AS level,
-        'status_message' AS status_message,
-        'version' AS version,
-        repeat('input', toInt64(randExponential(1 / 100))) AS input,
-        repeat('output', toInt64(randExponential(1 / 100))) AS output,
-        if(
-          number % 2 = 0,
-          'claude-3-haiku-20240307',
-          'gpt-4'
-        ) as provided_model_name,
-        toString(floor(randUniform(0, 1000000000))) as internal_model_id,
-        'model_parameters' AS model_parameters,
-        1000 AS provided_input_usage_units,
-        1000 AS provided_output_usage_units,
-        1000 AS provided_total_usage_units,
-        1000 AS input_usage_units,
-        1000 AS output_usage_units,
-        1000 AS total_usage_units,
-        1000 AS provided_input_cost,
-        1000 AS provided_output_cost,
-        1000 AS provided_total_cost,
-        'unit' AS unit,
-        1000 AS input_cost,
-        1000 AS output_cost,
-        1000 AS total_cost,
-        start_time AS completion_start_time,
-        toString(rand()) AS prompt_id,
-        toString(rand()) AS prompt_name,
-        1000 AS prompt_version,
-        start_time AS created_at,
-        start_time AS updated_at,
-        start_time AS event_ts
-      FROM numbers(10000);
-    `;
-
-    const scoresQuery = `
-      INSERT INTO scores
-      SELECT toString(floor(randUniform(0, 100))) AS id,
-        now() - randUniform(0, 100) AS timestamp,
-        '${projectId}' AS project_id,
-        toString(floor(randUniform(0, 1000))) AS trace_id,
-        if(
-          rand() > 0.9,
-          toString(floor(randUniform(0, 1000))),
-          NULL
-        ) AS observation_id,
-        concat('name_', toString(rand() % 100)) AS name,
-        randUniform(0, 100) as value,
-        'API' as source,
-        'comment' as comment,
-        toString(rand() % 100) as author_user_id,
-        toString(rand() % 100) as config_id,
-        toString(rand() % 100) as data_type,
-        toString(rand() % 100) as string_value,
-        timestamp AS created_at,
-        timestamp AS updated_at,
-        timestamp AS event_ts
-      FROM numbers(10000);
-    `;
-
-    const queries = [tracesQuery, scoresQuery, observationsQuery];
-
-    await Promise.all(
-      queries.map((query) =>
-        clickhouseClient.command({
-          query,
-          clickhouse_settings: {
-            wait_end_of_query: 1,
-          },
-        })
-      )
-    );
-  }
-};
-=======
 import { prepareClickhouse } from "../../scripts/prepareClickhouse";
->>>>>>> d0e5a6bf
 
 async function main() {
   try {
