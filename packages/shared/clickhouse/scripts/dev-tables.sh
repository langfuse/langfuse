#!/bin/bash

# Development-only ClickHouse table creation script
# This script is for creating experimental/development tables that are not yet
# ready to be part of the official migration system.
#
# Usage:
#   pnpm run ch:dev-tables  (from packages/shared/)
#
# This script is automatically run as part of:
#   - pnpm run dx
#   - pnpm run dx-f
#   - pnpm run ch:reset

# Load environment variables
[ -f ../../.env ] && source ../../.env

# Check if CLICKHOUSE_MIGRATION_URL is configured
if [ -z "${CLICKHOUSE_MIGRATION_URL}" ]; then
  echo "Error: CLICKHOUSE_MIGRATION_URL is not configured."
  echo "Please set CLICKHOUSE_MIGRATION_URL in your environment variables."
  exit 1
fi

# Check if CLICKHOUSE_USER is set
if [ -z "${CLICKHOUSE_USER}" ]; then
  echo "Error: CLICKHOUSE_USER is not set."
  echo "Please set CLICKHOUSE_USER in your environment variables."
  exit 1
fi

# Check if CLICKHOUSE_PASSWORD is set
if [ -z "${CLICKHOUSE_PASSWORD}" ]; then
  echo "Error: CLICKHOUSE_PASSWORD is not set."
  echo "Please set CLICKHOUSE_PASSWORD in your environment variables."
  exit 1
fi

# Ensure CLICKHOUSE_DB is set
if [ -z "${CLICKHOUSE_DB}" ]; then
    export CLICKHOUSE_DB="default"
fi

# Parse the CLICKHOUSE_MIGRATION_URL to extract host and port
# Expected format: clickhouse://localhost:9000
if [[ $CLICKHOUSE_MIGRATION_URL =~ ^clickhouse://([^:]+):([0-9]+)$ ]]; then
    CLICKHOUSE_HOST="${BASH_REMATCH[1]}"
    CLICKHOUSE_PORT="${BASH_REMATCH[2]}"
elif [[ $CLICKHOUSE_MIGRATION_URL =~ ^clickhouse://([^:]+)$ ]]; then
    CLICKHOUSE_HOST="${BASH_REMATCH[1]}"
    CLICKHOUSE_PORT="9000"  # Default native protocol port
else
    echo "Error: Could not parse CLICKHOUSE_MIGRATION_URL: ${CLICKHOUSE_MIGRATION_URL}"
    exit 1
fi

if ! command -v clickhouse &> /dev/null
then
	echo "Error: clickhouse binary could not be found. Please install ClickHouse client tools."
	exit 1
fi

echo "Creating development tables in ClickHouse..."

# Execute the CREATE TABLE statements
# Add your development tables here using CREATE TABLE IF NOT EXISTS

clickhouse client \
  --host="${CLICKHOUSE_HOST}" \
  --port="${CLICKHOUSE_PORT}" \
  --user="${CLICKHOUSE_USER}" \
  --password="${CLICKHOUSE_PASSWORD}" \
  --database="${CLICKHOUSE_DB}" \
  --multiquery <<EOF

-- Create observations_batch_staging table for batch processing
-- This table uses 3-minute partitions to efficiently process observations in batches
-- and merge them with traces data into the events table.
-- See LFE-7122 for implementation details.
CREATE TABLE IF NOT EXISTS observations_batch_staging
(
    id String,
    trace_id String,
    project_id String,
    type LowCardinality(String),
    parent_observation_id Nullable(String),
    start_time DateTime64(3),
    end_time Nullable(DateTime64(3)),
    name String,
    metadata Map(LowCardinality(String), String),
    level LowCardinality(String),
    status_message Nullable(String),
    version Nullable(String),
    input Nullable(String) CODEC(ZSTD(3)),
    output Nullable(String) CODEC(ZSTD(3)),
    provided_model_name Nullable(String),
    internal_model_id Nullable(String),
    model_parameters Nullable(String),
    provided_usage_details Map(LowCardinality(String), UInt64),
    usage_details Map(LowCardinality(String), UInt64),
    provided_cost_details Map(LowCardinality(String), Decimal64(12)),
    cost_details Map(LowCardinality(String), Decimal64(12)),
    total_cost Nullable(Decimal64(12)),
    completion_start_time Nullable(DateTime64(3)),
    prompt_id Nullable(String),
    prompt_name Nullable(String),
    prompt_version Nullable(UInt16),
    created_at DateTime64(3) DEFAULT now(),
    updated_at DateTime64(3) DEFAULT now(),
    event_ts DateTime64(3),
    is_deleted UInt8,
    s3_first_seen_timestamp DateTime64(3),
    environment LowCardinality(String) DEFAULT 'default',
) ENGINE = ReplacingMergeTree(event_ts, is_deleted)
PARTITION BY toStartOfInterval(s3_first_seen_timestamp, INTERVAL 3 MINUTE)
ORDER BY (
    project_id,
    toDate(s3_first_seen_timestamp),
    trace_id,
    id
);

-- Create new events table for development setups.
-- We expect this to be fully immutable and eventually replace observations.
-- See LFE-5394 for ongoing discussion.
-- Remove IF NOT EXISTS when moving this to prod migrations.
CREATE TABLE IF NOT EXISTS events
  (
      project_id String,
      trace_id String,
      span_id String,
      parent_span_id String,

      start_time DateTime64(6),
      end_time Nullable(DateTime64(6)),

      -- Core properties
      name String,
      type LowCardinality(String),
      environment LowCardinality(String) DEFAULT 'default',
      version String,

      user_id String,
      session_id String,

      bookmarked Bool DEFAULT false,
      public Bool DEFAULT false,

      level LowCardinality(String),
      status_message String, -- Threat '' and null the same for search
      completion_start_time Nullable(DateTime64(6)),

      -- Prompt
      prompt_id String,
      prompt_name String,
      prompt_version Nullable(UInt16),

      -- Model
      model_id String,
      provided_model_name String,
      model_parameters JSON,

      -- Usage
      provided_usage_details JSON(max_dynamic_paths=64, max_dynamic_types=8),
      usage_details JSON(
        max_dynamic_paths=64,
        max_dynamic_types=8,
        input UInt64,
        output UInt64,
        total UInt64,
      ),
      provided_cost_details JSON(max_dynamic_paths=64, max_dynamic_types=8),
      cost_details JSON(
        max_dynamic_paths=64,
        max_dynamic_types=8,
        input Decimal(18,12),
        output Decimal(18,12),
        total Decimal(18,12),
      ),
      total_cost Decimal(18,12), -- 0 if not provided

      -- I/O
      input String CODEC(ZSTD(3)),
      input_truncated String MATERIALIZED leftUTF8(input, 1024),
      output String CODEC(ZSTD(3)),
      output_truncated String MATERIALIZED leftUTF8(output, 1024),

      -- TODO Metadata: Decide for approach
      -- -- Approach 1: Use plain JSON type with default config
      metadata JSON,
      -- -- Approach 2: Uses ideas from https://www.uber.com/en-DE/blog/logging/
      -- --             but uses Dynamic type to make this a single list
      metadata_names Array(String),
      metadata_values Array(Dynamic(max_types=32)),
      -- -- Approach 3: 1:1 copy of https://www.uber.com/en-DE/blog/logging/
      -- --             May require further high-level types and lots of thought during
      -- --             write and query-time.
      -- -- metadata_string_names Array(String),
      -- -- metadata_string_values Array(String),
      -- -- metadata_number_names Array(String),
      -- -- metadata_number_values Array(Float64),
      -- -- metadata_bool_names Array(String),
      -- -- metadata_bool_values Array(UInt8),
      -- -- Approach 4: Apply German strings here, where we store a prefix and for longer values a pointer.
      -- TODO CHANGE MATERIALIZATION (e.g. rename metadata_prefixes to metadata_values)
      metadata_keys Array(String) MATERIALIZED metadata_names,
      metadata_prefixes Array(String) MATERIALIZED arrayMap(v -> leftUTF8(CAST(v, 'String'), 200), metadata_values),
      metadata_hashes Array(Nullable(UInt32)) MATERIALIZED arrayMap(v -> if(lengthUTF8(CAST(v, 'String')) > 200, xxHash32(CAST(v, 'String')), NULL), metadata_values),
      metadata_long_values Map(UInt32, String) MATERIALIZED mapFromArrays(
        arrayMap(v -> xxHash32(CAST(v, 'String')), arrayFilter(v -> lengthUTF8(CAST(v, 'String')) > 200, metadata_values)),
        arrayMap(v -> CAST(v, 'String'), arrayFilter(v -> lengthUTF8(CAST(v, 'String')) > 200, metadata_values))
      ),

      -- Experiment properties
      experiment_id String,
      experiment_name String,
      experiment_metadata_names Array(String),
      experiment_metadata_values Array(String), -- We will restrict this to 200 characters on the client.
      experiment_description String,
      experiment_dataset_id String,
      experiment_item_id String,
      experiment_item_expected_output String,
      experiment_item_metadata_names Array(String),
      experiment_item_metadata_values Array(String), -- We will restrict this to 200 characters on the client.
      experiment_item_root_span_id String,

      -- Source metadata (Instrumentation)
      source LowCardinality(String),
      service_name String,
      service_version String,
      scope_name String,
      scope_version String,
      telemetry_sdk_language LowCardinality(String),
      telemetry_sdk_name String,
      telemetry_sdk_version String,

      -- Generic props
      blob_storage_file_path String,
      -- event_raw String,
      event_bytes UInt64,
      created_at DateTime64(6) DEFAULT now(),
      updated_at DateTime64(6) DEFAULT now(),
      event_ts DateTime64(6),
      is_deleted UInt8,

      -- Indexes
      INDEX idx_span_id span_id TYPE bloom_filter(0.01) GRANULARITY 1,
      INDEX idx_trace_id trace_id TYPE bloom_filter(0.01) GRANULARITY 1,
      INDEX idx_type type TYPE set(50) GRANULARITY 1,
      INDEX idx_created_at created_at TYPE minmax GRANULARITY 1,
      INDEX idx_updated_at updated_at TYPE minmax GRANULARITY 1,

      -- Full Text Search Indexes (We should try different index sizes, e.g. 2048, 4096, or 8192)
      -- Add after backfill as they limit backfill throughput performance
      -- INDEX idx_fts_input_1 input TYPE ngrambf_v1(1, 1024, 1, 0) GRANULARITY 1,
      -- INDEX idx_fts_input_2 input TYPE ngrambf_v1(2, 1024, 1, 0) GRANULARITY 1,
      -- INDEX idx_fts_input_4 input TYPE ngrambf_v1(4, 1024, 1, 0) GRANULARITY 1,
      -- INDEX idx_fts_input_8 input TYPE ngrambf_v1(8, 1024, 1, 0) GRANULARITY 1,

      -- INDEX idx_fts_output_1 output TYPE ngrambf_v1(1, 1024, 1, 0) GRANULARITY 1,
      -- INDEX idx_fts_output_2 output TYPE ngrambf_v1(2, 1024, 1, 0) GRANULARITY 1,
      -- INDEX idx_fts_output_4 output TYPE ngrambf_v1(4, 1024, 1, 0) GRANULARITY 1,
      -- INDEX idx_fts_output_8 output TYPE ngrambf_v1(8, 1024, 1, 0) GRANULARITY 1,
  )
  ENGINE = ReplacingMergeTree(event_ts, is_deleted)
  -- ENGINE = (Replicated)ReplacingMergeTree(event_ts, is_deleted)
  PARTITION BY toYYYYMM(start_time)
  ORDER BY (project_id, toUnixTimestamp(start_time), xxHash32(trace_id), span_id)
  SAMPLE BY xxHash32(trace_id)
  SETTINGS
    index_granularity = 8192,
    index_granularity_bytes = '64Mi', -- Default 10MiB. Avoid small granules due to large rows.
<<<<<<< HEAD
    enable_block_number_column = 1,
    enable_block_offset_column = 1
    -- Try without, but re-enable if recent row performance is bad
    -- min_rows_for_wide_part = 0,
    -- min_bytes_for_wide_part = 0
  ;
=======
    min_rows_for_wide_part = 0,
    min_bytes_for_wide_part = 0,
    enable_block_number_column = 1,
    enable_block_offset_column = 1;
>>>>>>> 580c2dcd

EOF

echo "Populating development tables with sample data..."

clickhouse client \
  --host="${CLICKHOUSE_HOST}" \
  --port="${CLICKHOUSE_PORT}" \
  --user="${CLICKHOUSE_USER}" \
  --password="${CLICKHOUSE_PASSWORD}" \
  --database="${CLICKHOUSE_DB}" \
  --multiquery <<EOF
  TRUNCATE events;
  INSERT INTO events (project_id, trace_id, span_id, parent_span_id, start_time, end_time, name, type,
                      environment, version, user_id, session_id, public, bookmarked, level, status_message, completion_start_time, prompt_id,
                      prompt_name, prompt_version, model_id, provided_model_name, model_parameters,
                      provided_usage_details, usage_details, provided_cost_details, cost_details, total_cost, input,
                      output, metadata, metadata_names, metadata_values,
                      -- metadata_string_names, metadata_string_values, metadata_number_names, metadata_number_values, metadata_bool_names, metadata_bool_values,
                      source, service_name, service_version, scope_name, scope_version, telemetry_sdk_language,
                      telemetry_sdk_name, telemetry_sdk_version, blob_storage_file_path, event_bytes,
                      created_at, updated_at, event_ts, is_deleted)
  SELECT o.project_id,
         o.trace_id,
         o.id                                                                            AS span_id,
         o.parent_observation_id                                                         AS parent_span_id,
         o.start_time,
         o.end_time,
         o.name,
         o.type,
         o.environment,
         o.version,
         t.user_id                                                                      AS user_id,
         t.session_id                                                                   AS session_id,
         t.public                                                                      AS public,
         t.bookmarked AND (o.parent_observation_id IS NULL OR o.parent_observation_id == '') AS bookmarked,
         o.level,
         ifNull(o.status_message, '')                                                   AS status_message,
         o.completion_start_time,
         o.prompt_id,
         o.prompt_name,
         CAST(o.prompt_version, 'Nullable(String)'),
         o.internal_model_id                                                             AS model_id,
         o.provided_model_name,
         o.model_parameters,
         o.provided_usage_details,
         o.usage_details,
         o.provided_cost_details,
         o.cost_details,
         ifNull(o.total_cost, 0)                                                         AS total_cost,
         ifNull(o.input, '')                                                             AS input,
         ifNull(o.output, '')                                                            AS output,
         CAST(o.metadata, 'JSON'),
         mapKeys(o.metadata)                                                             AS \`metadata.names\`,
         mapValues(o.metadata)                                                           AS \`metadata.values\`,
         multiIf(mapContains(o.metadata, 'resourceAttributes'), 'otel', 'ingestion-api') AS source,
         NULL                                                                          AS service_name,
         NULL                                                                          AS service_version,
         NULL                                                                          AS scope_name,
         NULL                                                                          AS scope_version,
         NULL                                                                          AS telemetry_sdk_language,
         NULL                                                                          AS telemetry_sdk_name,
         NULL                                                                          AS telemetry_sdk_version,
         ''                                                                            AS blob_storage_file_path,
         0                                                                             AS event_bytes,
         o.created_at,
         o.updated_at,
         o.event_ts,
         o.is_deleted
  FROM observations o
  LEFT JOIN traces t ON o.trace_id = t.id
  WHERE (o.is_deleted = 0);
EOF

echo "Development tables created successfully (or already exist)."
echo ""<|MERGE_RESOLUTION|>--- conflicted
+++ resolved
@@ -270,19 +270,12 @@
   SETTINGS
     index_granularity = 8192,
     index_granularity_bytes = '64Mi', -- Default 10MiB. Avoid small granules due to large rows.
-<<<<<<< HEAD
     enable_block_number_column = 1,
     enable_block_offset_column = 1
     -- Try without, but re-enable if recent row performance is bad
     -- min_rows_for_wide_part = 0,
     -- min_bytes_for_wide_part = 0
   ;
-=======
-    min_rows_for_wide_part = 0,
-    min_bytes_for_wide_part = 0,
-    enable_block_number_column = 1,
-    enable_block_offset_column = 1;
->>>>>>> 580c2dcd
 
 EOF
 
