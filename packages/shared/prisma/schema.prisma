--- conflicted
+++ resolved
@@ -761,28 +761,16 @@
   projectId String?  @map("project_id")
   project   Project? @relation(fields: [projectId], references: [id], onDelete: Cascade)
 
-<<<<<<< HEAD
   modelName       String    @map("model_name")
   matchPattern    String    @map("match_pattern")
   startDate       DateTime? @map("start_date")
   inputPrice      Decimal?  @map("input_price")
   outputPrice     Decimal?  @map("output_price")
   totalPrice      Decimal?  @map("total_price")
-  unit            String // TOKENS, CHARACTERS, MILLISECONDS, SECONDS, REQUESTS, or IMAGES
+  unit            String? // TOKENS, CHARACTERS, MILLISECONDS, SECONDS, REQUESTS, or IMAGES
   tokenizerId     String?   @map("tokenizer_id")
   tokenizerConfig Json?     @map("tokenizer_config")
-=======
-    modelName       String    @map("model_name")
-    matchPattern    String    @map("match_pattern")
-    startDate       DateTime? @map("start_date")
-    inputPrice      Decimal?  @map("input_price")
-    outputPrice     Decimal?  @map("output_price")
-    totalPrice      Decimal?  @map("total_price")
-    unit            String? // TOKENS, CHARACTERS, MILLISECONDS, SECONDS, REQUESTS, or IMAGES
-    tokenizerId     String?   @map("tokenizer_id")
-    tokenizerConfig Json?     @map("tokenizer_config")
-    Price           Price[]
->>>>>>> bc612a83
+  Price           Price[]
 
   @@unique([projectId, modelName, startDate, unit])
   @@index(modelName)
@@ -790,17 +778,17 @@
 }
 
 model Price {
-    id        String   @id @default(cuid())
-    createdAt DateTime @default(now()) @map("created_at")
-    updatedAt DateTime @default(now()) @updatedAt @map("updated_at")
-    modelId   String   @map("model_id") // Model is already linked to project (or default), so we don't need projectId here
-    Model     Model    @relation(fields: [modelId], references: [id], onDelete: Cascade)
-    usageType String   @map("usage_type")
-    price     Decimal
-
-    @@unique([modelId, usageType])
-    @@index(modelId)
-    @@map("prices")
+  id        String   @id @default(cuid())
+  createdAt DateTime @default(now()) @map("created_at")
+  updatedAt DateTime @default(now()) @updatedAt @map("updated_at")
+  modelId   String   @map("model_id") // Model is already linked to project (or default), so we don't need projectId here
+  Model     Model    @relation(fields: [modelId], references: [id], onDelete: Cascade)
+  usageType String   @map("usage_type")
+  price     Decimal
+
+  @@unique([modelId, usageType])
+  @@index(modelId)
+  @@map("prices")
 }
 
 // No FK constraints to preserve audit logs
@@ -876,7 +864,7 @@
   filter          Json
   targetObject    String         @map("target_object")
   variableMapping Json           @map("variable_mapping")
-  sampling        Decimal // ratio of jobs that are executed for sampling (0..1)  
+  sampling        Decimal // ratio of jobs that are executed for sampling (0..1)
   delay           Int // delay in milliseconds
   JobExecution    JobExecution[]
 
