// This is your Prisma schema file,
// learn more about it in the docs: https://pris.ly/d/prisma-schema

generator client {
    provider        = "prisma-client-js"
    previewFeatures = ["tracing", "views"]
}

datasource db {
    provider          = "postgresql"
    url               = env("DATABASE_URL")
    directUrl         = env("DIRECT_URL")
    shadowDatabaseUrl = env("SHADOW_DATABASE_URL")
}

generator erd {
    provider     = "prisma-erd-generator"
    ignoreTables = ["_prisma_migrations", "Session", "Account", "Example"]
    disabled     = true
    ignoreEnums  = true
    output       = "database.svg"
}

generator kysely {
    provider = "prisma-kysely"

    // Optionally provide a destination directory for the generated file
    // and a filename of your choice
    // output = "../src/db"
    // fileName = "types.ts"
    // Optionally generate runtime enums to a separate file
    // enumFileName = "enums.ts"
}

// Necessary for Next auth
model Account {
    id                String  @id @default(cuid())
    userId            String  @map("user_id")
    type              String
    provider          String
    providerAccountId String
    refresh_token     String? // @db.Text
    access_token      String? // @db.Text
    expires_at        Int?
    expires_in        Int?
    ext_expires_in    Int?
    token_type        String?
    scope             String?
    id_token          String? // @db.Text
    session_state     String?
    user              User    @relation(fields: [userId], references: [id], onDelete: Cascade)

    @@unique([provider, providerAccountId])
    @@index([userId])
}

model Session {
    id           String   @id @default(cuid())
    sessionToken String   @unique @map("session_token")
    userId       String   @map("user_id")
    expires      DateTime
    user         User     @relation(fields: [userId], references: [id], onDelete: Cascade)
}

model User {
    id            String                 @id @default(cuid())
    name          String?
    email         String?                @unique
    emailVerified DateTime?              @map("email_verified")
    password      String?
    image         String?
    admin         Boolean                @default(false)
    accounts      Account[]
    sessions      Session[]
    memberships   Membership[]
    invitations   MembershipInvitation[]
    createdAt     DateTime               @default(now()) @map("created_at")
    updatedAt     DateTime               @default(now()) @updatedAt @map("updated_at")
    featureFlags  String[]               @default([]) @map("feature_flags")
    AuditLog      AuditLog[]

    @@map("users")
}

model VerificationToken {
    identifier String
    token      String   @unique
    expires    DateTime

    @@unique([identifier, token])
    @@map("verification_tokens")
}

model Project {
    id               String                 @id @default(cuid())
    createdAt        DateTime               @default(now()) @map("created_at")
    updatedAt        DateTime               @default(now()) @updatedAt @map("updated_at")
    name             String
    cloudConfig      Json?                  @map("cloud_config") // Langfuse Cloud, for zod schema see projectsRouter.ts
    members          Membership[]
    traces           Trace[]
    observations     Observation[]
    apiKeys          ApiKey[]
    dataset          Dataset[]
    RawEvents        Events[]
    invitations      MembershipInvitation[]
    sessions         TraceSession[]
    Prompt           Prompt[]
    Model            Model[]
    AuditLog         AuditLog[]
    EvalTemplate     EvalTemplate[]
    JobConfiguration JobConfiguration[]
    JobExecution     JobExecution[]

    @@map("projects")
}

model ApiKey {
    id                  String    @id @unique @default(cuid())
    createdAt           DateTime  @default(now()) @map("created_at")
    note                String?
    publicKey           String    @unique @map("public_key")
    hashedSecretKey     String    @unique @map("hashed_secret_key")
    fastHashedSecretKey String?   @unique @map("fast_hashed_secret_key")
    displaySecretKey    String    @map("display_secret_key")
    lastUsedAt          DateTime? @map("last_used_at")
    expiresAt           DateTime? @map("expires_at")
    projectId           String    @map("project_id")
    project             Project   @relation(fields: [projectId], references: [id], onDelete: Cascade)

    @@index(projectId)
    @@index(publicKey)
    @@index(hashedSecretKey)
    @@index(fastHashedSecretKey)
    @@map("api_keys")
}

model Membership {
    projectId String         @map("project_id")
    project   Project        @relation(fields: [projectId], references: [id], onDelete: Cascade)
    userId    String         @map("user_id")
    user      User           @relation(fields: [userId], references: [id], onDelete: Cascade)
    role      MembershipRole
    createdAt DateTime       @default(now()) @map("created_at")
    updatedAt DateTime       @default(now()) @updatedAt @map("updated_at")

    @@id([projectId, userId])
    @@index([userId])
    @@map("memberships")
}

model MembershipInvitation {
    id        String         @id @unique @default(cuid())
    email     String
    role      MembershipRole
    projectId String         @map("project_id")
    project   Project        @relation(fields: [projectId], references: [id], onDelete: Cascade)
    senderId  String?        @map("sender_id")
    sender    User?          @relation(fields: [senderId], references: [id], onDelete: SetNull)
    createdAt DateTime       @default(now()) @map("created_at")
    updatedAt DateTime       @default(now()) @updatedAt @map("updated_at")

    @@index([projectId])
    @@index([email])
    @@map("membership_invitations")
}

enum MembershipRole {
    OWNER
    ADMIN
    MEMBER
    VIEWER
}

model TraceSession {
    id         String   @default(cuid())
    createdAt  DateTime @default(now()) @map("created_at")
    updatedAt  DateTime @default(now()) @updatedAt @map("updated_at")
    projectId  String   @map("project_id")
    project    Project  @relation(fields: [projectId], references: [id], onDelete: Cascade)
    bookmarked Boolean  @default(false)
    public     Boolean  @default(false)
    traces     Trace[]

    @@id([id, projectId])
    @@index([projectId])
    @@index([createdAt])
    @@map("trace_sessions")
}

// Update TraceView below when making changes to this model!

model Trace {
    id         String        @id @default(cuid())
    externalId String?       @map("external_id")
    timestamp  DateTime      @default(now())
    name       String?
    userId     String?       @map("user_id")
    metadata   Json?
    release    String?
    version    String?
    projectId  String        @map("project_id")
    project    Project       @relation(fields: [projectId], references: [id], onDelete: Cascade)
    public     Boolean       @default(false)
    bookmarked Boolean       @default(false)
    tags       String[]      @default([])
    input      Json?
    output     Json?
    sessionId  String?       @map("session_id")
    session    TraceSession? @relation(fields: [sessionId, projectId], references: [id, projectId])

<<<<<<< HEAD
    scores       Score[]
    JobExecution JobExecution[]
=======
    scores          Score[]
    DatasetRunItems DatasetRunItems[]
    DatasetItem     DatasetItem[]
>>>>>>> d83bc01b

    @@index([projectId])
    @@index([sessionId])
    @@index([name])
    @@index([userId])
    @@index([id, userId])
    @@index([externalId])
    @@index(timestamp)
    @@index(release)
    @@index([tags(ops: ArrayOps)], type: Gin)
    @@map("traces")
}

// This view is based on the trace table. Once prisma supports
// inheritance, we should remove code duplication here.
view TraceView {
    // trace fields
    id         String   @id @default(cuid())
    externalId String?  @map("external_id")
    timestamp  DateTime @default(now())
    name       String?
    userId     String?  @map("user_id")
    metadata   Json?
    release    String?
    version    String?
    projectId  String   @map("project_id")
    public     Boolean  @default(false)
    bookmarked Boolean  @default(false)
    tags       String[] @default([])
    input      Json?
    output     Json?
    sessionId  String?  @map("session_id")

    // calculated fields
    duration Float? @map("duration") // can be null if no observations in trace

    @@map("traces_view")
}

// Update ObservationView below when making changes to this model!
model Observation {
    id                  String           @id @default(cuid())
    traceId             String?          @map("trace_id")
    projectId           String           @map("project_id")
    type                ObservationType
    startTime           DateTime         @default(now()) @map("start_time")
    endTime             DateTime?        @map("end_time")
    name                String?
    metadata            Json?
    parentObservationId String?          @map("parent_observation_id")
    level               ObservationLevel @default(DEFAULT)
    statusMessage       String?          @map("status_message")
    version             String?
    createdAt           DateTime         @default(now()) @map("created_at")

    // GENERATION ONLY
    model               String?
    internalModel       String?           @map("internal_model")
    modelParameters     Json?
    input               Json?
    output              Json?
    promptTokens        Int               @default(0) @map("prompt_tokens")
    completionTokens    Int               @default(0) @map("completion_tokens")
    totalTokens         Int               @default(0) @map("total_tokens")
    unit                String?
    inputCost           Decimal?          @map("input_cost")
    outputCost          Decimal?          @map("output_cost")
    totalCost           Decimal?          @map("total_cost")
    completionStartTime DateTime?         @map("completion_start_time")
    scores              Score[]
    project             Project           @relation(fields: [projectId], references: [id], onDelete: Cascade)
    derivedDatasetItems DatasetItem[]
    datasetRunItems     DatasetRunItems[]

    promptId String? @map("prompt_id")
    prompt   Prompt? @relation(fields: [promptId], onDelete: SetNull, references: [id])

    @@unique([id, projectId])
    @@index([projectId, internalModel, startTime, unit])
    @@index([traceId, projectId, type, startTime])
    @@index([traceId, projectId, startTime])
    @@index([traceId, projectId])
    @@index([traceId])
    @@index([type])
    @@index(startTime)
    @@index(createdAt)
    @@index(projectId)
    @@index(parentObservationId)
    @@index(model)
    @@index(promptId)
    @@index([projectId, startTime, type])
    @@map("observations")
}

// This view is a mix of the observation and model. Once prisma supports
// inheritance, we should remove code duplication here.
view ObservationView {
    id                  String           @id @default(cuid())
    traceId             String?          @map("trace_id")
    projectId           String           @map("project_id")
    type                ObservationType
    startTime           DateTime         @default(now()) @map("start_time")
    endTime             DateTime?        @map("end_time")
    name                String?
    metadata            Json?
    parentObservationId String?          @map("parent_observation_id")
    level               ObservationLevel @default(DEFAULT)
    statusMessage       String?          @map("status_message")
    version             String?
    createdAt           DateTime         @default(now()) @map("created_at")

    // GENERATION ONLY
    model               String?
    modelParameters     Json?
    input               Json?
    output              Json?
    promptTokens        Int       @default(0) @map("prompt_tokens")
    completionTokens    Int       @default(0) @map("completion_tokens")
    totalTokens         Int       @default(0) @map("total_tokens")
    unit                String?
    completionStartTime DateTime? @map("completion_start_time")

    promptId String? @map("prompt_id")

    // model fields
    modelId     String?  @map("model_id")
    inputPrice  Decimal? @map("input_price")
    outputPrice Decimal? @map("output_price")
    totalPrice  Decimal? @map("total_price")

    // calculated fields
    calculatedInputCost  Decimal? @map("calculated_input_cost")
    calculatedOutputCost Decimal? @map("calculated_output_cost")
    calculatedTotalCost  Decimal? @map("calculated_total_cost")
    latency              Float?   @map("latency")

    @@map("observations_view")
}

enum ObservationType {
    SPAN
    EVENT
    GENERATION
}

enum ObservationLevel {
    DEBUG
    DEFAULT
    WARNING
    ERROR
}

model Score {
    id            String         @id @default(cuid())
    timestamp     DateTime       @default(now())
    name          String
    value         Float
    source        ScoreSource
    comment       String?
    traceId       String         @map("trace_id")
    trace         Trace          @relation(fields: [traceId], references: [id], onDelete: Cascade)
    observationId String?        @map("observation_id")
    observation   Observation?   @relation(fields: [observationId], references: [id], onDelete: SetNull)
    JobExecution  JobExecution[]

    @@unique([id, traceId]) // used for upsert
    @@index(timestamp)
    @@index([value])
    @@index([traceId], type: Hash)
    @@index([observationId], type: Hash)
    @@index([source])
    @@map("scores")
}

enum ScoreSource {
    API
    REVIEW
    EVALS
}

enum PricingUnit {
    PER_1000_TOKENS
    PER_1000_CHARS
}

enum TokenType {
    PROMPT
    COMPLETION
    TOTAL
}

model Pricing {
    id          String      @id @default(cuid())
    modelName   String      @map("model_name")
    pricingUnit PricingUnit @default(PER_1000_TOKENS) @map("pricing_unit")
    price       Decimal
    currency    String      @default("USD")
    tokenType   TokenType   @map("token_type")

    @@index(modelName)
    @@map("pricings")
}

model CronJobs {
    name         String    @id
    lastRun      DateTime? @map("last_run")
    jobStartedAt DateTime? @map("job_started_at")
    state        String?

    @@map("cron_jobs")
}

model Dataset {
    id           String        @id @default(cuid())
    name         String
    description  String?
    projectId    String        @map("project_id")
    project      Project       @relation(fields: [projectId], references: [id], onDelete: Cascade)
    createdAt    DateTime      @default(now()) @map("created_at")
    updatedAt    DateTime      @default(now()) @updatedAt @map("updated_at")
    datasetItems DatasetItem[]
    datasetRuns  DatasetRuns[]

    @@unique([projectId, name])
    @@index([projectId], type: Hash)
    @@map("datasets")
}

model DatasetItem {
    id                  String            @id @default(cuid())
    status              DatasetStatus     @default(ACTIVE)
    input               Json?
    expectedOutput      Json?             @map("expected_output")
    sourceTraceId       String?           @map("source_trace_id")
    sourceTrace         Trace?            @relation(fields: [sourceTraceId], references: [id], onDelete: SetNull)
    sourceObservationId String?           @map("source_observation_id")
    sourceObservation   Observation?      @relation(fields: [sourceObservationId], references: [id], onDelete: SetNull)
    datasetId           String            @map("dataset_id")
    dataset             Dataset           @relation(fields: [datasetId], references: [id], onDelete: Cascade)
    createdAt           DateTime          @default(now()) @map("created_at")
    updatedAt           DateTime          @default(now()) @updatedAt @map("updated_at")
    datasetRunItems     DatasetRunItems[]

    @@index([sourceObservationId], type: Hash)
    @@index([datasetId], type: Hash)
    @@map("dataset_items")
}

enum DatasetStatus {
    ACTIVE
    ARCHIVED
}

model DatasetRuns {
    id              String            @id @default(cuid())
    name            String
    description     String?
    metadata        Json?
    datasetId       String            @map("dataset_id")
    dataset         Dataset           @relation(fields: [datasetId], references: [id], onDelete: Cascade)
    createdAt       DateTime          @default(now()) @map("created_at")
    updatedAt       DateTime          @default(now()) @updatedAt @map("updated_at")
    datasetRunItems DatasetRunItems[]

    @@unique([datasetId, name])
    @@index([datasetId], type: Hash)
    @@map("dataset_runs")
}

model DatasetRunItems {
    id            String       @id @default(cuid())
    datasetRunId  String       @map("dataset_run_id")
    datasetRun    DatasetRuns  @relation(fields: [datasetRunId], references: [id], onDelete: Cascade)
    datasetItemId String       @map("dataset_item_id")
    datasetItem   DatasetItem  @relation(fields: [datasetItemId], references: [id], onDelete: Cascade)
    traceId       String       @map("trace_id")
    trace         Trace        @relation(fields: [traceId], references: [id], onDelete: Cascade)
    observationId String?      @map("observation_id")
    observation   Observation? @relation(fields: [observationId], references: [id], onDelete: Cascade)
    createdAt     DateTime     @default(now()) @map("created_at")
    updatedAt     DateTime     @default(now()) @updatedAt @map("updated_at")

    @@index([datasetRunId], type: Hash)
    @@index([datasetItemId], type: Hash)
    @@index([observationId], type: Hash)
    @@index([traceId])
    @@map("dataset_run_items")
}

model Events {
    id        String   @id @default(cuid())
    createdAt DateTime @default(now()) @map("created_at")
    updatedAt DateTime @default(now()) @updatedAt @map("updated_at")
    projectId String   @map("project_id")
    project   Project  @relation(fields: [projectId], references: [id], onDelete: Cascade)
    data      Json
    headers   Json     @default("{}")
    url       String?
    method    String?

    @@index(projectId)
    @@map("events")
}

model Prompt {
    id        String   @id @default(cuid())
    createdAt DateTime @default(now()) @map("created_at")
    updatedAt DateTime @default(now()) @updatedAt @map("updated_at")

    projectId String  @map("project_id")
    project   Project @relation(fields: [projectId], references: [id], onDelete: Cascade)

    createdBy String @map("created_by")

    prompt      String
    name        String
    version     Int
    isActive    Boolean       @map("is_active")
    config      Json          @default("{}")
    Observation Observation[]

    @@unique([projectId, name, version])
    @@index([projectId, name, version])
    @@index([projectId, id])
    @@index([projectId])
    @@map("prompts")
}

// Update ObservationView below when making changes to this model!
model Model {
    id        String   @id @default(cuid())
    createdAt DateTime @default(now()) @map("created_at")
    updatedAt DateTime @default(now()) @updatedAt @map("updated_at")

    projectId String?  @map("project_id")
    project   Project? @relation(fields: [projectId], references: [id], onDelete: Cascade)

    modelName       String    @map("model_name")
    matchPattern    String    @map("match_pattern")
    startDate       DateTime? @map("start_date")
    inputPrice      Decimal?  @map("input_price")
    outputPrice     Decimal?  @map("output_price")
    totalPrice      Decimal?  @map("total_price")
    unit            String // TOKENS, CHARACTERS, MILLISECONDS, SECONDS, or IMAGES
    tokenizerId     String?   @map("tokenizer_id")
    tokenizerConfig Json?     @map("tokenizer_config")

    @@unique([projectId, modelName, startDate, unit])
    @@index([projectId, modelName, startDate, unit])
    @@index([projectId, modelName])
    @@map("models")
}

model AuditLog {
    id              String         @id @default(cuid())
    createdAt       DateTime       @default(now()) @map("created_at")
    updatedAt       DateTime       @default(now()) @updatedAt @map("updated_at")
    userId          String         @map("user_id")
    user            User           @relation(fields: [userId], references: [id], onDelete: Cascade)
    projectId       String         @map("project_id")
    project         Project        @relation(fields: [projectId], references: [id], onDelete: Cascade)
    userProjectRole MembershipRole @map("user_project_role")
    resourceType    String         @map("resource_type")
    resourceId      String         @map("resource_id")
    action          String
    before          String? //stringified JSON
    after           String? // stringified JSON

    @@index([projectId])
    @@index([createdAt])
    @@map("audit_logs")
}

model EvalTemplate {
    id        String   @id @default(cuid())
    createdAt DateTime @default(now()) @map("created_at")
    updatedAt DateTime @default(now()) @updatedAt @map("updated_at")

    projectId String  @map("project_id")
    project   Project @relation(fields: [projectId], references: [id], onDelete: Cascade)

    name             String
    version          Int
    prompt           String
    model            String
    modelParams      Json               @map("model_params")
    vars             String[]           @default([])
    outputSchema     Json               @map("output_schema")
    JobConfiguration JobConfiguration[]

    @@index([projectId, id])
    @@index([projectId])
    @@map("eval_templates")
}

model JobConfiguration {
    id        String   @id @default(cuid())
    createdAt DateTime @default(now()) @map("created_at")
    updatedAt DateTime @default(now()) @updatedAt @map("updated_at")

    projectId String  @map("project_id")
    project   Project @relation(fields: [projectId], references: [id], onDelete: Cascade)

    jobType        String        @map("job_type")
    evalTemplateId String?       @map("eval_template_id")
    evalTemplate   EvalTemplate? @relation(fields: [evalTemplateId], references: [id], onDelete: SetNull)

    scoreName       String         @map("score_name")
    filter          Json
    targetObject    String         @map("target_object")
    variableMapping Json           @map("variable_mapping")
    sampling        Decimal
    delay           Int // delay in milliseconds
    JobExecution    JobExecution[]

    @@index([projectId, id])
    @@index([projectId])
    @@map("job_configurations")
}

model JobExecution {
    id        String   @id @default(cuid())
    createdAt DateTime @default(now()) @map("created_at")
    updatedAt DateTime @default(now()) @updatedAt @map("updated_at")

    projectId String  @map("project_id")
    project   Project @relation(fields: [projectId], references: [id], onDelete: Cascade)

    jobConfigurationId String           @unique @map("job_configuration_id")
    jobConfiguration   JobConfiguration @relation(fields: [jobConfigurationId], references: [id], onDelete: Cascade)

    status    String
    startTime DateTime? @map("start_time")
    endTime   DateTime? @map("end_time")
    error     String?

    traceId String? @unique @map("trace_id")
    trace   Trace?  @relation(fields: [traceId], references: [id], onDelete: SetNull) // job remains when traces are deleted

    scoreId String? @unique @map("score_id")
    score   Score?  @relation(fields: [scoreId], references: [id], onDelete: SetNull) // job remains when scores are deleted

    @@index([projectId, id])
    @@index([projectId])
    @@map("job_executions")
}<|MERGE_RESOLUTION|>--- conflicted
+++ resolved
@@ -209,14 +209,10 @@
     sessionId  String?       @map("session_id")
     session    TraceSession? @relation(fields: [sessionId, projectId], references: [id, projectId])
 
-<<<<<<< HEAD
-    scores       Score[]
-    JobExecution JobExecution[]
-=======
     scores          Score[]
     DatasetRunItems DatasetRunItems[]
     DatasetItem     DatasetItem[]
->>>>>>> d83bc01b
+    JobExecution    JobExecution[]
 
     @@index([projectId])
     @@index([sessionId])
