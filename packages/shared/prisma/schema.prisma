// This is your Prisma schema file,
// learn more about it in the docs: https://pris.ly/d/prisma-schema

generator client {
  provider        = "prisma-client-js"
  previewFeatures = ["views", "relationJoins", "metrics"]
}

datasource db {
  provider          = "postgresql"
  url               = env("DATABASE_URL")
  directUrl         = env("DIRECT_URL")
  shadowDatabaseUrl = env("SHADOW_DATABASE_URL")
}

generator erd {
  provider     = "prisma-erd-generator"
  ignoreTables = ["_prisma_migrations", "Session", "Account", "Example"]
  disabled     = true
  ignoreEnums  = true
  output       = "database.svg"
}

generator kysely {
  provider = "prisma-kysely"

  // Optionally provide a destination directory for the generated file
  // and a filename of your choice
  // output = "../src/db"
  // fileName = "types.ts"
  // Optionally generate runtime enums to a separate file
  // enumFileName = "enums.ts"
}

// Necessary for Next auth
model Account {
  id                       String  @id @default(cuid())
  userId                   String  @map("user_id")
  type                     String
  provider                 String
  providerAccountId        String
  refresh_token            String? // @db.Text
  access_token             String? // @db.Text
  expires_at               Int?
  expires_in               Int?
  ext_expires_in           Int?
  token_type               String?
  scope                    String?
  id_token                 String? // @db.Text
  session_state            String?
  refresh_token_expires_in Int?
  created_at               Int? // GitLab
  user                     User    @relation(fields: [userId], references: [id], onDelete: Cascade)

  @@unique([provider, providerAccountId])
  @@index([userId])
}

model Session {
  id           String   @id @default(cuid())
  sessionToken String   @unique @map("session_token")
  userId       String   @map("user_id")
  expires      DateTime
  user         User     @relation(fields: [userId], references: [id], onDelete: Cascade)
}

model User {
  id                        String                      @id @default(cuid())
  name                      String?
  email                     String?                     @unique
  emailVerified             DateTime?                   @map("email_verified")
  password                  String?
  image                     String?
  admin                     Boolean                     @default(false)
  accounts                  Account[]
  sessions                  Session[]
  organizationMemberships   OrganizationMembership[]
  projectMemberships        ProjectMembership[]
  invitations               MembershipInvitation[]
  createdAt                 DateTime                    @default(now()) @map("created_at")
  updatedAt                 DateTime                    @default(now()) @updatedAt @map("updated_at")
  featureFlags              String[]                    @default([]) @map("feature_flags")
  annotatedLockedItem       AnnotationQueueItem[]       @relation("LockedByUser")
  annotatedCompletedItem    AnnotationQueueItem[]       @relation("AnnotatorUser")
  dashboardWidgetsCreated   DashboardWidget[]           @relation("CreatedByUser")
  dashboardWidgetsUpdated   DashboardWidget[]           @relation("UpdatedByUser")
  dashboardCreated          Dashboard[]                 @relation("CreatedByUser")
  dashboardUpdated          Dashboard[]                 @relation("UpdatedByUser")
  tableViewPresetCreated    TableViewPreset[]           @relation("CreatedByUser")
  tableViewPresetUpdated    TableViewPreset[]           @relation("UpdatedByUser")
  annotationQueueAssignment AnnotationQueueAssignment[]
  surveys                   Survey[]
  commentReactions          CommentReaction[]
  notificationPreferences   NotificationPreference[]

  @@map("users")
}

model VerificationToken {
  identifier String
  token      String   @unique
  expires    DateTime

  @@unique([identifier, token])
  @@map("verification_tokens")
}

model Organization {
  id                               String                   @id @default(cuid())
  name                             String
  createdAt                        DateTime                 @default(now()) @map("created_at")
  updatedAt                        DateTime                 @default(now()) @updatedAt @map("updated_at")
  cloudConfig                      Json?                    @map("cloud_config") // Langfuse Cloud, for zod schema see @/src/features/organizations/utils/cloudConfigSchema
  metadata                         Json?
  cloudBillingCycleAnchor          DateTime?                @default(now()) @map("cloud_billing_cycle_anchor")
  cloudBillingCycleUpdatedAt       DateTime?                @map("cloud_billing_cycle_updated_at")
  cloudCurrentCycleUsage           Int?                     @map("cloud_current_cycle_usage")
  cloudFreeTierUsageThresholdState String?                  @map("cloud_free_tier_usage_threshold_state")
  aiFeaturesEnabled                Boolean                  @default(false) @map("ai_features_enabled")
  organizationMemberships          OrganizationMembership[]
  projects                         Project[]
  MembershipInvitation             MembershipInvitation[]
  ApiKey                           ApiKey[]
  surveys                          Survey[]
  cloudSpendAlerts                 CloudSpendAlert[]

  @@map("organizations")
}

model Project {
  id                        String                      @id @default(cuid())
  orgId                     String                      @map("org_id")
  createdAt                 DateTime                    @default(now()) @map("created_at")
  updatedAt                 DateTime                    @default(now()) @updatedAt @map("updated_at")
  deletedAt                 DateTime?                   @map("deleted_at")
  name                      String
  retentionDays             Int?                        @map("retention_days")
  metadata                  Json?
  projectMembers            ProjectMembership[]
  organization              Organization                @relation(fields: [orgId], references: [id], onUpdate: Cascade, onDelete: Cascade)
  apiKeys                   ApiKey[]
  dataset                   Dataset[]
  invitations               MembershipInvitation[]
  sessions                  TraceSession[]
  Prompt                    Prompt[]
  Model                     Model[]
  EvalTemplate              EvalTemplate[]
  JobConfiguration          JobConfiguration[]
  JobExecution              JobExecution[]
  LlmApiKeys                LlmApiKeys[]
  PosthogIntegration        PosthogIntegration[]
  MixpanelIntegration       MixpanelIntegration[]
  BlobStorageIntegration    BlobStorageIntegration[]
  scoreConfig               ScoreConfig[]
  BatchExport               BatchExport[]
  BatchAction          BatchAction[]
  comment                   Comment[]
  commentReactions          CommentReaction[]
  annotationQueue           AnnotationQueue[]
  annotationQueueItem       AnnotationQueueItem[]
  TraceMedia                TraceMedia[]
  Media                     Media[]
  ObservationMedia          ObservationMedia[]
  LegacyTrace               LegacyPrismaTrace[]
  LegacyObservation         LegacyPrismaObservation[]
  LegacyScore               LegacyPrismaScore[]
  PromptDependency          PromptDependency[]
  LlmSchema                 LlmSchema[]
  LlmTool                   LlmTool[]
  PromptProtectedLabels     PromptProtectedLabels[]
  Dashboard                 Dashboard[]
  DashboardWidget           DashboardWidget[]
  TableViewPreset           TableViewPreset[]
  actions                   Action[]
  triggers                  Trigger[]
  automationExecutions      AutomationExecution[]
  Automation                Automation[]
  DefaultLlmModel           DefaultLlmModel[]
  Price                     Price[]
  SlackIntegration          SlackIntegration?
  PendingDeletion           PendingDeletion[]
  AnnotationQueueAssignment AnnotationQueueAssignment[]
  NotificationPreference    NotificationPreference[]

  @@index([orgId])
  @@map("projects")
}

enum ApiKeyScope {
  ORGANIZATION
  PROJECT
}

model ApiKey {
  id                  String        @id @unique @default(cuid())
  createdAt           DateTime      @default(now()) @map("created_at")
  note                String?
  publicKey           String        @unique @map("public_key")
  hashedSecretKey     String        @unique @map("hashed_secret_key")
  fastHashedSecretKey String?       @unique @map("fast_hashed_secret_key")
  displaySecretKey    String        @map("display_secret_key")
  lastUsedAt          DateTime?     @map("last_used_at")
  expiresAt           DateTime?     @map("expires_at")
  projectId           String?       @map("project_id")
  project             Project?      @relation(fields: [projectId], references: [id], onDelete: Cascade)
  orgId               String?       @map("organization_id")
  organization        Organization? @relation(fields: [orgId], references: [id], onDelete: Cascade)
  scope               ApiKeyScope   @default(PROJECT) @map("scope")

  @@index(orgId)
  @@index(projectId)
  @@index(publicKey)
  @@index(hashedSecretKey)
  @@index(fastHashedSecretKey)
  @@map("api_keys")
}

model BackgroundMigration {
  id           String    @id @default(cuid())
  name         String    @unique
  script       String    @map("script")
  args         Json      @map("args")
  state        Json      @default("{}") @map("state")
  finishedAt   DateTime? @map("finished_at")
  failedAt     DateTime? @map("failed_at")
  failedReason String?   @map("failed_reason")
  workerId     String?   @map("worker_id")
  lockedAt     DateTime? @map("locked_at")

  @@map("background_migrations")
}

model LlmApiKeys {
  id        String   @id @unique @default(cuid())
  createdAt DateTime @default(now()) @map("created_at")
  updatedAt DateTime @default(now()) @updatedAt @map("updated_at")

  provider          String
  adapter           String // This controls the interface that is used to connect with the LLM, e.g. 'openai' or 'anthropic'
  displaySecretKey  String   @map("display_secret_key")
  secretKey         String   @map("secret_key")
  baseURL           String?  @map("base_url")
  customModels      String[] @default([]) @map("custom_models")
  withDefaultModels Boolean  @default(true) @map("with_default_models")
  extraHeaders      String?  @map("extra_headers")
  extraHeaderKeys   String[] @default([]) @map("extra_header_keys")
  config            Json?

  projectId       String            @map("project_id")
  project         Project           @relation(fields: [projectId], references: [id], onDelete: Cascade)
  DefaultLlmModel DefaultLlmModel[] @relation("LlmApiKeyId")

  @@unique([projectId, provider])
  @@map("llm_api_keys")
}

model OrganizationMembership {
  id                 String              @id @default(cuid())
  orgId              String              @map("org_id")
  organization       Organization        @relation(fields: [orgId], references: [id], onDelete: Cascade)
  userId             String              @map("user_id")
  user               User                @relation(fields: [userId], references: [id], onDelete: Cascade)
  role               Role                @map("role")
  createdAt          DateTime            @default(now()) @map("created_at")
  updatedAt          DateTime            @default(now()) @updatedAt @map("updated_at")
  ProjectMemberships ProjectMembership[]

  @@unique([orgId, userId])
  @@index([userId])
  @@map("organization_memberships")
}

// Set a project-specific role for a user in an organization
model ProjectMembership {
  orgMembershipId        String                 @map("org_membership_id")
  organizationMembership OrganizationMembership @relation(fields: [orgMembershipId], references: [id], onDelete: Cascade)
  projectId              String                 @map("project_id")
  project                Project                @relation(fields: [projectId], references: [id], onDelete: Cascade)
  userId                 String                 @map("user_id")
  user                   User                   @relation(fields: [userId], references: [id], onDelete: Cascade)
  role                   Role
  createdAt              DateTime               @default(now()) @map("created_at")
  updatedAt              DateTime               @default(now()) @updatedAt @map("updated_at")

  @@id([projectId, userId])
  @@index([userId])
  @@index([projectId])
  @@index([orgMembershipId])
  @@map("project_memberships")
}

model MembershipInvitation {
  id              String       @id @unique @default(cuid())
  email           String
  orgId           String       @map("org_id")
  organization    Organization @relation(fields: [orgId], references: [id], onDelete: Cascade)
  orgRole         Role         @map("org_role")
  projectId       String?      @map("project_id")
  project         Project?     @relation(fields: [projectId], references: [id], onDelete: SetNull)
  projectRole     Role?        @map("project_role")
  invitedByUserId String?      @map("invited_by_user_id")
  invitedByUser   User?        @relation(fields: [invitedByUserId], references: [id], onDelete: SetNull)
  createdAt       DateTime     @default(now()) @map("created_at")
  updatedAt       DateTime     @default(now()) @updatedAt @map("updated_at")

  @@unique([email, orgId]) // do not include projectId as this leads to issues when processing the invites, needs new logic
  @@index([projectId])
  @@index([orgId])
  @@index([email])
  @@map("membership_invitations")
}

enum Role {
  OWNER
  ADMIN
  MEMBER
  VIEWER
  NONE
}

model TraceSession {
  id          String   @default(cuid())
  createdAt   DateTime @default(now()) @map("created_at")
  updatedAt   DateTime @default(now()) @updatedAt @map("updated_at")
  projectId   String   @map("project_id")
  project     Project  @relation(fields: [projectId], references: [id], onDelete: Cascade)
  bookmarked  Boolean  @default(false)
  public      Boolean  @default(false)
  environment String   @default("default")

  @@id([id, projectId])
  @@index([projectId, createdAt(sort: Desc)])
  @@map("trace_sessions")
}

model LegacyPrismaTrace {
  id         String   @id @default(cuid())
  externalId String?  @map("external_id")
  timestamp  DateTime @default(now())
  name       String?
  userId     String?  @map("user_id")
  metadata   Json?
  release    String?
  version    String?
  projectId  String   @map("project_id")
  project    Project  @relation(fields: [projectId], references: [id], onDelete: Cascade)
  public     Boolean  @default(false)
  bookmarked Boolean  @default(false)
  tags       String[] @default([])
  input      Json?
  output     Json?
  sessionId  String?  @map("session_id")
  createdAt  DateTime @default(now()) @map("created_at")
  updatedAt  DateTime @default(now()) @updatedAt @map("updated_at")

  @@index([projectId, timestamp])
  @@index([sessionId])
  @@index([name])
  @@index([userId])
  @@index([id, userId])
  @@index(timestamp)
  @@index(createdAt)
  @@index([tags(ops: ArrayOps)], type: Gin)
  @@map("traces")
}

model LegacyPrismaObservation {
  id                   String                       @id @default(cuid())
  traceId              String?                      @map("trace_id")
  projectId            String                       @map("project_id")
  project              Project                      @relation(fields: [projectId], references: [id], onDelete: Cascade)
  type                 LegacyPrismaObservationType
  startTime            DateTime                     @default(now()) @map("start_time")
  endTime              DateTime?                    @map("end_time")
  name                 String?
  metadata             Json?
  parentObservationId  String?                      @map("parent_observation_id")
  level                LegacyPrismaObservationLevel @default(DEFAULT)
  statusMessage        String?                      @map("status_message")
  version              String?
  createdAt            DateTime                     @default(now()) @map("created_at")
  updatedAt            DateTime                     @default(now()) @updatedAt @map("updated_at")
  model                String? // user-provided model attribute
  internalModel        String?                      @map("internal_model") // matched model.name that is matched at ingestion time, to be deprecated
  internalModelId      String?                      @map("internal_model_id") // matched model.id that is matched at ingestion time
  modelParameters      Json?
  input                Json?
  output               Json?
  promptTokens         Int                          @default(0) @map("prompt_tokens")
  completionTokens     Int                          @default(0) @map("completion_tokens")
  totalTokens          Int                          @default(0) @map("total_tokens")
  unit                 String?
  // User provided cost at ingestion
  inputCost            Decimal?                     @map("input_cost")
  outputCost           Decimal?                     @map("output_cost")
  totalCost            Decimal?                     @map("total_cost")
  // Calculated cost
  calculatedInputCost  Decimal?                     @map("calculated_input_cost")
  calculatedOutputCost Decimal?                     @map("calculated_output_cost")
  calculatedTotalCost  Decimal?                     @map("calculated_total_cost")
  completionStartTime  DateTime?                    @map("completion_start_time")
  promptId             String?                      @map("prompt_id") // no fk constraint, prompt can be deleted

  @@unique([id, projectId])
  @@index([projectId, internalModel, startTime, unit])
  @@index([traceId, projectId, type, startTime])
  @@index([traceId, projectId, startTime])
  @@index([type])
  @@index(startTime)
  @@index(createdAt)
  @@index(model)
  @@index(internalModel)
  @@index([projectId, promptId])
  @@index(promptId)
  @@index([projectId, startTime, type])
  @@map("observations")
}

enum LegacyPrismaObservationType {
  SPAN
  EVENT
  GENERATION
  AGENT
  TOOL
  CHAIN
  RETRIEVER
  EVALUATOR
  EMBEDDING
  GUARDRAIL

  @@map("ObservationType")
}

enum LegacyPrismaObservationLevel {
  DEBUG
  DEFAULT
  WARNING
  ERROR

  @@map("ObservationLevel")
}

model LegacyPrismaScore {
  id            String                  @id @default(cuid())
  timestamp     DateTime                @default(now())
  projectId     String                  @map("project_id")
  project       Project                 @relation(fields: [projectId], references: [id], onDelete: Cascade)
  name          String
  value         Float? // always defined if data type is NUMERIC or BOOLEAN, optional for CATEGORICAL
  source        LegacyPrismaScoreSource
  authorUserId  String?                 @map("author_user_id")
  comment       String?
  traceId       String                  @map("trace_id")
  observationId String?                 @map("observation_id")
  configId      String?                 @map("config_id")
  stringValue   String?                 @map("string_value") // always defined if data type is CATEGORICAL or BOOLEAN, null for NUMERIC
  queueId       String?                 @map("queue_id")
  createdAt     DateTime                @default(now()) @map("created_at")
  updatedAt     DateTime                @default(now()) @updatedAt @map("updated_at")
  dataType      ScoreDataType           @default(NUMERIC) @map("data_type")
  scoreConfig   ScoreConfig?            @relation(fields: [configId], references: [id], onDelete: SetNull)

  @@unique([id, projectId]) // used for upserts via prisma
  @@index(timestamp)
  @@index([value])
  @@index([projectId, name])
  @@index([authorUserId])
  @@index([configId])
  @@index([traceId], type: Hash)
  @@index([observationId], type: Hash)
  @@index([source])
  @@index([createdAt])
  @@map("scores")
}

enum LegacyPrismaScoreSource {
  ANNOTATION
  API
  EVAL

  @@map("ScoreSource")
}

model ScoreConfig {
  id          String              @id @default(cuid())
  createdAt   DateTime            @default(now()) @map("created_at")
  updatedAt   DateTime            @default(now()) @updatedAt @map("updated_at")
  projectId   String              @map("project_id")
  project     Project             @relation(fields: [projectId], references: [id], onDelete: Cascade)
  name        String
  dataType    ScoreDataType       @map("data_type")
  isArchived  Boolean             @default(false) @map("is_archived")
  minValue    Float?              @map("min_value")
  maxValue    Float?              @map("max_value")
  categories  Json?               @map("categories")
  description String?
  legacyScore LegacyPrismaScore[]

  @@unique([id, projectId]) // used for upserts via prisma
  @@index([dataType])
  @@index([isArchived])
  @@index([projectId])
  @@index([categories])
  @@index([createdAt])
  @@index([updatedAt])
  @@map("score_configs")
}

enum ScoreDataType {
  CATEGORICAL
  NUMERIC
  BOOLEAN
}

model AnnotationQueue {
  id                        String                      @id @default(cuid())
  name                      String
  description               String?
  scoreConfigIds            String[]                    @default([]) @map("score_config_ids")
  projectId                 String                      @map("project_id")
  project                   Project                     @relation(fields: [projectId], references: [id], onDelete: Cascade)
  createdAt                 DateTime                    @default(now()) @map("created_at")
  updatedAt                 DateTime                    @default(now()) @updatedAt @map("updated_at")
  annotationQueueItem       AnnotationQueueItem[]
  annotationQueueAssignment AnnotationQueueAssignment[]

  @@unique([projectId, name])
  @@index([id, projectId])
  @@index([projectId, createdAt])
  @@map("annotation_queues")
}

model AnnotationQueueItem {
  id              String                    @id @default(cuid())
  queueId         String                    @map("queue_id")
  queue           AnnotationQueue           @relation(fields: [queueId], references: [id], onDelete: Cascade)
  objectId        String                    @map("object_id")
  objectType      AnnotationQueueObjectType @map("object_type")
  status          AnnotationQueueStatus     @default(PENDING)
  lockedAt        DateTime?                 @map("locked_at")
  lockedByUserId  String?                   @map("locked_by_user_id")
  lockedByUser    User?                     @relation("LockedByUser", fields: [lockedByUserId], references: [id], onDelete: SetNull)
  annotatorUserId String?                   @map("annotator_user_id")
  annotatorUser   User?                     @relation("AnnotatorUser", fields: [annotatorUserId], references: [id], onDelete: SetNull)
  completedAt     DateTime?                 @map("completed_at")
  projectId       String                    @map("project_id")
  project         Project                   @relation(fields: [projectId], references: [id], onDelete: Cascade)
  createdAt       DateTime                  @default(now()) @map("created_at")
  updatedAt       DateTime                  @default(now()) @updatedAt @map("updated_at")

  @@index([id, projectId])
  @@index([projectId, queueId, status])
  @@index([objectId, objectType, projectId, queueId])
  @@index([annotatorUserId])
  @@index([createdAt])
  @@map("annotation_queue_items")
}

enum AnnotationQueueStatus {
  PENDING
  COMPLETED
}

enum AnnotationQueueObjectType {
  TRACE
  OBSERVATION
  SESSION
}

model AnnotationQueueAssignment {
  id        String          @id @default(cuid())
  projectId String          @map("project_id")
  project   Project         @relation(fields: [projectId], references: [id], onDelete: Cascade)
  userId    String          @map("user_id")
  user      User            @relation(fields: [userId], references: [id], onDelete: Cascade)
  queueId   String          @map("queue_id")
  queue     AnnotationQueue @relation(fields: [queueId], references: [id], onDelete: Cascade)
  createdAt DateTime        @default(now()) @map("created_at")
  updatedAt DateTime        @default(now()) @updatedAt @map("updated_at")

  @@unique([projectId, queueId, userId])
  @@map("annotation_queue_assignments")
}

model CronJobs {
  name         String    @id
  lastRun      DateTime? @map("last_run")
  jobStartedAt DateTime? @map("job_started_at")
  state        String?

  @@map("cron_jobs")
}

model Dataset {
  id                      String             @default(cuid())
  projectId               String             @map("project_id")
  name                    String
  description             String?
  metadata                Json?
  remoteExperimentUrl     String?            @map("remote_experiment_url")
  remoteExperimentPayload Json?              @map("remote_experiment_payload")
  inputSchema             Json?              @map("input_schema") @db.Json
  expectedOutputSchema    Json?              @map("expected_output_schema") @db.Json
  project                 Project            @relation(fields: [projectId], references: [id], onDelete: Cascade)
  createdAt               DateTime           @default(now()) @map("created_at")
  updatedAt               DateTime           @default(now()) @updatedAt @map("updated_at")
  datasetItems            DatasetItem[]
  datasetRuns             DatasetRuns[]
  datasetItemEvents       DatasetItemEvent[]

  @@id([id, projectId])
  @@unique([projectId, name])
  @@index([createdAt])
  @@index([updatedAt])
  @@map("datasets")
}

model DatasetItem {
  id                  String         @default(cuid())
  projectId           String         @map("project_id")
  status              DatasetStatus? @default(ACTIVE)
  input               Json?
  expectedOutput      Json?          @map("expected_output")
  metadata            Json?
  sourceTraceId       String?        @map("source_trace_id")
  sourceObservationId String?        @map("source_observation_id")
  datasetId           String         @map("dataset_id")
  dataset             Dataset        @relation(fields: [datasetId, projectId], references: [id, projectId], onDelete: Cascade)
  createdAt           DateTime       @default(now()) @map("created_at")
  updatedAt           DateTime       @default(now()) @updatedAt @map("updated_at")
  // dataset version cols
  sysId               String?        @default(dbgenerated()) @map("sys_id")
  validFrom           DateTime       @default(now()) @map("valid_from")
  isDeleted           Boolean        @default(false) @map("is_deleted")

<<<<<<< HEAD
  @@id([id, projectId, validFrom])
=======
  @@id([id, projectId])
  @@unique([id, projectId, validFrom])
>>>>>>> e60c4c5f
  @@index([sourceTraceId], type: Hash)
  @@index([sourceObservationId], type: Hash)
  @@index([datasetId], type: Hash)
  @@index([createdAt])
  @@index([updatedAt])
  @@map("dataset_items")
}

model DatasetItemEvent {
  id                  String         @id @default(cuid())
  itemId              String         @map("item_id")
  projectId           String         @map("project_id")
  datasetId           String         @map("dataset_id")
  dataset             Dataset        @relation(fields: [datasetId, projectId], references: [id, projectId], onDelete: Cascade)
  status              DatasetStatus?
  input               Json?
  expectedOutput      Json?          @map("expected_output")
  metadata            Json?
  sourceTraceId       String?        @map("source_trace_id")
  sourceObservationId String?        @map("source_observation_id")
  createdAt           DateTime?      @map("created_at")
  deletedAt           DateTime?      @map("deleted_at")

  @@index([projectId, datasetId, itemId, createdAt])
  @@map("dataset_item_events")
}

enum DatasetStatus {
  ACTIVE
  ARCHIVED
}

model DatasetRuns {
  id              String            @default(cuid())
  projectId       String            @map("project_id")
  name            String
  description     String?
  metadata        Json?
  datasetId       String            @map("dataset_id")
  dataset         Dataset           @relation(fields: [datasetId, projectId], references: [id, projectId], onDelete: Cascade)
  createdAt       DateTime          @default(now()) @map("created_at")
  updatedAt       DateTime          @default(now()) @updatedAt @map("updated_at")
  datasetRunItems DatasetRunItems[]

  @@id([id, projectId])
  @@unique([datasetId, projectId, name])
  @@index([datasetId], type: Hash)
  @@index([createdAt])
  @@index([updatedAt])
  @@map("dataset_runs")
}

model DatasetRunItems {
  id            String      @default(cuid())
  projectId     String      @map("project_id")
  datasetRunId  String      @map("dataset_run_id")
  datasetRun    DatasetRuns @relation(fields: [datasetRunId, projectId], references: [id, projectId], onDelete: Cascade)
  datasetItemId String      @map("dataset_item_id")
  traceId       String      @map("trace_id")
  observationId String?     @map("observation_id")
  createdAt     DateTime    @default(now()) @map("created_at")
  updatedAt     DateTime    @default(now()) @updatedAt @map("updated_at")

  @@id([id, projectId])
  @@index([datasetRunId], type: Hash)
  @@index([datasetItemId], type: Hash)
  @@index([observationId], type: Hash)
  @@index([traceId])
  @@index([createdAt])
  @@index([updatedAt])
  @@map("dataset_run_items")
}

model Comment {
  id           String            @id @default(cuid())
  projectId    String            @map("project_id")
  project      Project           @relation(fields: [projectId], references: [id], onDelete: Cascade)
  objectType   CommentObjectType @map("object_type")
  objectId     String            @map("object_id")
  createdAt    DateTime          @default(now()) @map("created_at")
  updatedAt    DateTime          @default(now()) @updatedAt @map("updated_at")
  content      String
  authorUserId String?           @map("author_user_id") // no fk constraint, user can be deleted
  reactions    CommentReaction[]

  @@index([projectId, objectType, objectId])
  @@map("comments")
}

model CommentReaction {
  id        String   @id @default(cuid())
  projectId String   @map("project_id")
  project   Project  @relation(fields: [projectId], references: [id], onDelete: Cascade)
  commentId String   @map("comment_id")
  comment   Comment  @relation(fields: [commentId], references: [id], onDelete: Cascade)
  userId    String   @map("user_id")
  user      User     @relation(fields: [userId], references: [id], onDelete: Cascade)
  emoji     String // Unicode emoji (e.g., "👍", "❤️")
  createdAt DateTime @default(now()) @map("created_at")

  @@unique([commentId, userId, emoji])
  @@map("comment_reactions")
}

enum CommentObjectType {
  TRACE
  OBSERVATION
  SESSION
  PROMPT
}

enum NotificationChannel {
  EMAIL
  // Extend by adding: IN_APP, SLACK
}

enum NotificationType {
  COMMENT_MENTION
  // Extend by adding: COMMENT_REPLY, COMMENT_NEW, EVAL_COMPLETE, EXPORT_READY
}

model NotificationPreference {
  id        String  @id @default(cuid())
  userId    String  @map("user_id")
  user      User    @relation(fields: [userId], references: [id], onDelete: Cascade)
  projectId String  @map("project_id")
  project   Project @relation(fields: [projectId], references: [id], onDelete: Cascade)

  channel NotificationChannel
  type    NotificationType
  enabled Boolean             @default(true)

  createdAt DateTime @default(now()) @map("created_at")
  updatedAt DateTime @default(now()) @updatedAt @map("updated_at")

  @@unique([userId, projectId, channel, type])
  @@map("notification_preferences")
}

model Prompt {
  id        String   @id @default(cuid())
  createdAt DateTime @default(now()) @map("created_at")
  updatedAt DateTime @default(now()) @updatedAt @map("updated_at")

  projectId String  @map("project_id")
  project   Project @relation(fields: [projectId], references: [id], onDelete: Cascade)

  createdBy String @map("created_by")

  prompt           Json
  name             String
  version          Int
  type             String             @default("text")
  isActive         Boolean?           @map("is_active") // Deprecated. To be removed once 'production' labels work as expected.
  config           Json               @default("{}") @db.Json
  tags             String[]           @default([])
  labels           String[]           @default([])
  commitMessage    String?            @map("commit_message")
  PromptDependency PromptDependency[]

  @@unique([projectId, name, version])
  @@index([projectId, id])
  @@index([createdAt])
  @@index([updatedAt])
  @@index([tags(ops: ArrayOps)], type: Gin)
  @@map("prompts")
}

model PromptDependency {
  id        String   @id @default(cuid())
  createdAt DateTime @default(now()) @map("created_at")
  updatedAt DateTime @default(now()) @updatedAt @map("updated_at")

  projectId String  @map("project_id")
  project   Project @relation(fields: [projectId], references: [id], onDelete: Cascade)

  parentId String @map("parent_id")
  parent   Prompt @relation(fields: [parentId], references: [id], onDelete: Cascade)

  childName    String  @map("child_name")
  childLabel   String? @map("child_label")
  childVersion Int?    @map("child_version")

  @@index([projectId, parentId], map: "prompt_dependencies_project_id_parent_id")
  @@index([projectId, childName], map: "prompt_dependencies_project_id_child_name")
  @@map("prompt_dependencies")
}

model PromptProtectedLabels {
  id        String   @id @default(cuid())
  createdAt DateTime @default(now()) @map("created_at")
  updatedAt DateTime @default(now()) @updatedAt @map("updated_at")
  projectId String   @map("project_id")
  project   Project  @relation(fields: [projectId], references: [id], onDelete: Cascade)
  label     String

  @@unique([projectId, label])
  @@map("prompt_protected_labels")
}

// Update ObservationView below when making changes to this model!
model Model {
  id        String   @id @default(cuid())
  createdAt DateTime @default(now()) @map("created_at")
  updatedAt DateTime @default(now()) @updatedAt @map("updated_at")

  projectId String?  @map("project_id")
  project   Project? @relation(fields: [projectId], references: [id], onDelete: Cascade)

  modelName       String        @map("model_name")
  matchPattern    String        @map("match_pattern")
  startDate       DateTime?     @map("start_date")
  inputPrice      Decimal?      @map("input_price")
  outputPrice     Decimal?      @map("output_price")
  totalPrice      Decimal?      @map("total_price")
  unit            String? // TOKENS, CHARACTERS, MILLISECONDS, SECONDS, REQUESTS, or IMAGES
  tokenizerId     String?       @map("tokenizer_id")
  tokenizerConfig Json?         @map("tokenizer_config")
  Price           Price[]
  pricingTiers    PricingTier[]

  @@unique([projectId, modelName, startDate, unit])
  @@index(modelName)
  @@map("models")
}

model Price {
  id            String      @id @default(cuid())
  createdAt     DateTime    @default(now()) @map("created_at")
  updatedAt     DateTime    @default(now()) @updatedAt @map("updated_at")
  modelId       String      @map("model_id") // Model is already linked to project (or default), so we don't need projectId here
  Model         Model       @relation(fields: [modelId], references: [id], onDelete: Cascade)
  projectId     String?     @map("project_id")
  project       Project?    @relation(fields: [projectId], references: [id], onDelete: Cascade)
  pricingTierId String      @map("pricing_tier_id")
  pricingTier   PricingTier @relation(fields: [pricingTierId], references: [id], onDelete: Cascade)
  usageType     String      @map("usage_type")
  price         Decimal

  @@unique([modelId, usageType, pricingTierId])
  @@index(pricingTierId)
  @@map("prices")
}

model PricingTier {
  id        String   @id @default(cuid())
  createdAt DateTime @default(now()) @map("created_at")
  updatedAt DateTime @default(now()) @updatedAt @map("updated_at")

  modelId String @map("model_id")
  model   Model  @relation(fields: [modelId], references: [id], onDelete: Cascade)

  name       String  @map("name")
  isDefault  Boolean @default(false) @map("is_default")
  priority   Int     @map("priority")
  conditions Json    @map("conditions") @db.JsonB

  prices Price[]

  @@unique([modelId, priority])
  @@unique([modelId, name])
  @@map("pricing_tiers")
}

enum AuditLogRecordType {
  USER
  API_KEY
}

// No FK constraints to preserve audit logs
model AuditLog {
  id              String             @id @default(cuid())
  createdAt       DateTime           @default(now()) @map("created_at")
  updatedAt       DateTime           @default(now()) @updatedAt @map("updated_at")
  type            AuditLogRecordType @default(USER)
  apiKeyId        String?            @map("api_key_id")
  userId          String?            @map("user_id")
  orgId           String             @map("org_id")
  userOrgRole     String?            @map("user_org_role")
  projectId       String?            @map("project_id")
  userProjectRole String?            @map("user_project_role")
  resourceType    String             @map("resource_type")
  resourceId      String             @map("resource_id")
  action          String
  before          String? // stringified JSON
  after           String? // stringified JSON

  @@index([projectId])
  @@index([apiKeyId])
  @@index([userId])
  @@index([orgId])
  @@index([createdAt])
  @@index([updatedAt])
  @@map("audit_logs")
}

model EvalTemplate {
  id        String   @id @default(cuid())
  createdAt DateTime @default(now()) @map("created_at")
  updatedAt DateTime @default(now()) @updatedAt @map("updated_at")

  projectId String?  @map("project_id")
  project   Project? @relation(fields: [projectId], references: [id], onDelete: Cascade)

  name    String
  version Int
  prompt  String

  partner String? // e.g. "ragas", describes the partner that created the template

  model            String?
  provider         String?
  modelParams      Json?              @map("model_params")
  vars             String[]           @default([])
  outputSchema     Json               @map("output_schema")
  JobConfiguration JobConfiguration[]
  JobExecution     JobExecution[]

  @@unique([projectId, name, version])
  @@index([projectId, id])
  @@map("eval_templates")
}

// We currently assume in the evalRouter that _all_ job_executions are for EVAL job_configs.
// If we ever extend this, we need to adjust the filter condition there. ref.: fetchJobExecutionsByStatus.
enum JobType {
  EVAL
}

enum JobConfigState {
  ACTIVE
  INACTIVE
}

model JobConfiguration {
  id        String   @id @default(cuid())
  createdAt DateTime @default(now()) @map("created_at")
  updatedAt DateTime @default(now()) @updatedAt @map("updated_at")

  projectId String  @map("project_id")
  project   Project @relation(fields: [projectId], references: [id], onDelete: Cascade)

  jobType        JobType        @map("job_type")
  status         JobConfigState @default(ACTIVE)
  evalTemplateId String?        @map("eval_template_id")
  evalTemplate   EvalTemplate?  @relation(fields: [evalTemplateId], references: [id], onDelete: SetNull)

  scoreName       String         @map("score_name")
  filter          Json
  targetObject    String         @map("target_object")
  variableMapping Json           @map("variable_mapping")
  sampling        Decimal // ratio of jobs that are executed for sampling (0..1)
  delay           Int // delay in milliseconds
  timeScope       String[]       @default(["NEW"]) @map("time_scope")
  JobExecution    JobExecution[]

  @@index([projectId, id])
  @@map("job_configurations")
}

enum JobExecutionStatus {
  COMPLETED
  ERROR
  PENDING
  CANCELLED
  DELAYED
}

model JobExecution {
  id        String   @id @default(cuid())
  createdAt DateTime @default(now()) @map("created_at")
  updatedAt DateTime @default(now()) @updatedAt @map("updated_at")

  projectId String  @map("project_id")
  project   Project @relation(fields: [projectId], references: [id], onDelete: Cascade)

  jobConfigurationId String           @map("job_configuration_id")
  jobConfiguration   JobConfiguration @relation(fields: [jobConfigurationId], references: [id], onDelete: Cascade)

  jobTemplateId String?       @map("job_template_id")
  jobTemplate   EvalTemplate? @relation(fields: [jobTemplateId], references: [id], onDelete: SetNull, onUpdate: NoAction)

  status    JobExecutionStatus
  startTime DateTime?          @map("start_time")
  endTime   DateTime?          @map("end_time")
  error     String?

  jobInputTraceId String? @map("job_input_trace_id") // no fk constraint - traces in ClickHouse, deletion handled via project cascade

  jobInputTraceTimestamp DateTime? @map("job_input_trace_timestamp")

  jobInputObservationId String? @map("job_input_observation_id") // no fk constraint - observations in ClickHouse, deletion handled via project cascade

  jobInputDatasetItemId String? @map("job_input_dataset_item_id") // no fk constraint - job execution sensible standalone

  jobOutputScoreId String? @map("job_output_score_id")

  executionTraceId String? @map("execution_trace_id")

  @@index([projectId, jobConfigurationId, jobInputTraceId])
  @@index([projectId, status])
  @@index([projectId, id])
  @@index([projectId, jobOutputScoreId])
  @@map("job_executions")
}

model DefaultLlmModel {
  id        String   @id @default(cuid())
  createdAt DateTime @default(now()) @map("created_at")
  updatedAt DateTime @default(now()) @updatedAt @map("updated_at")

  projectId String  @map("project_id")
  Project   Project @relation(fields: [projectId], references: [id], onDelete: Cascade)

  llmApiKeyId String     @map("llm_api_key_id")
  LlmApiKey   LlmApiKeys @relation("LlmApiKeyId", fields: [llmApiKeyId], references: [id], onDelete: Cascade)

  provider    String
  adapter     String // This controls the interface that is used to connect with the LLM, e.g. 'openai' or 'anthropic'
  model       String
  modelParams Json?  @map("model_params")

  @@unique([projectId])
  @@map("default_llm_models")
}

// Single Sign-On configuration for a domain
// This feature is part of the Enterprise Edition
model SsoConfig {
  domain       String   @id @default(cuid()) // e.g. "google.com"
  createdAt    DateTime @default(now()) @map("created_at")
  updatedAt    DateTime @default(now()) @updatedAt @map("updated_at")
  authProvider String   @map("auth_provider") // e.g. "okta", ee/sso/types.ts

  authConfig Json? @map("auth_config")

  // e.g. { "clientId": "1234", "clientSecret": "5678" }, null if credentials from env should be used
  // secrets like clientSecret are encrypted on the application level
  @@map("sso_configs")
}

model PosthogIntegration {
  projectId              String    @id @map("project_id")
  project                Project   @relation(fields: [projectId], references: [id], onDelete: Cascade)
  encryptedPosthogApiKey String    @map("encrypted_posthog_api_key")
  posthogHostName        String    @map("posthog_host_name")
  lastSyncAt             DateTime? @map("last_sync_at")
  enabled                Boolean
  createdAt              DateTime  @default(now()) @map("created_at")

  @@map("posthog_integrations")
}

model MixpanelIntegration {
  projectId                     String    @id @map("project_id")
  project                       Project   @relation(fields: [projectId], references: [id], onDelete: Cascade)
  encryptedMixpanelProjectToken String    @map("encrypted_mixpanel_project_token")
  mixpanelRegion                String    @map("mixpanel_region")
  lastSyncAt                    DateTime? @map("last_sync_at")
  enabled                       Boolean
  createdAt                     DateTime  @default(now()) @map("created_at")

  @@map("mixpanel_integrations")
}

model BlobStorageIntegration {
  projectId String  @id @map("project_id")
  project   Project @relation(fields: [projectId], references: [id], onDelete: Cascade)

  // Blob Storage Config
  type            BlobStorageIntegrationType @map("type")
  bucketName      String                     @map("bucket_name")
  prefix          String                     @map("prefix")
  accessKeyId     String?                    @map("access_key_id")
  secretAccessKey String?                    @map("secret_access_key")
  region          String                     @map("region")
  endpoint        String?                    @map("endpoint")
  forcePathStyle  Boolean                    @map("force_path_style")

  // Integration Config
  nextSyncAt      DateTime?                      @map("next_sync_at")
  lastSyncAt      DateTime?                      @map("last_sync_at")
  enabled         Boolean
  exportFrequency String                         @map("export_frequency")
  fileType        BlobStorageIntegrationFileType @default(CSV) @map("file_type")
  exportMode      BlobStorageExportMode          @default(FULL_HISTORY) @map("export_mode")
  exportStartDate DateTime?                      @map("export_start_date")

  createdAt DateTime @default(now()) @map("created_at")
  updatedAt DateTime @default(now()) @updatedAt @map("updated_at")

  @@map("blob_storage_integrations")
}

enum BlobStorageIntegrationFileType {
  JSON
  CSV
  JSONL

  @@map("BlobStorageIntegrationFileType")
}

enum BlobStorageIntegrationType {
  S3
  S3_COMPATIBLE
  AZURE_BLOB_STORAGE

  @@map("BlobStorageIntegrationType")
}

enum BlobStorageExportMode {
  FULL_HISTORY
  FROM_TODAY
  FROM_CUSTOM_DATE

  @@map("BlobStorageExportMode")
}

model BatchExport {
  id        String   @id @default(cuid())
  createdAt DateTime @default(now()) @map("created_at")
  updatedAt DateTime @default(now()) @updatedAt @map("updated_at")

  projectId String  @map("project_id")
  project   Project @relation(fields: [projectId], references: [id], onDelete: Cascade)
  userId    String  @map("user_id")

  finishedAt DateTime? @map("finished_at")
  expiresAt  DateTime? @map("expires_at")

  name   String
  status String
  query  Json
  format String
  url    String?
  log    String?

  @@index([projectId, userId])
  @@index([status])
  @@map("batch_exports")
}

model BatchAction {
  id        String   @id @default(cuid())
  createdAt DateTime @default(now()) @map("created_at")
  updatedAt DateTime @default(now()) @updatedAt @map("updated_at")

  projectId String  @map("project_id")
  project   Project @relation(fields: [projectId], references: [id], onDelete: Cascade)
  userId    String  @map("user_id")

  actionType String @map("action_type")
  tableName  String @map("table_name")

  status     String
  finishedAt DateTime? @map("finished_at")

  query  Json
  config Json?

  totalCount     Int? @map("total_count")
  processedCount Int? @map("processed_count")
  failedCount    Int? @map("failed_count")
  log            String?

  @@index([projectId, userId])
  @@index([status])
  @@index([projectId, actionType])
  @@map("batch_actions")
}

model Media {
  id               String
  sha256Hash       String             @map("sha_256_hash") @db.Char(44)
  projectId        String             @map("project_id")
  project          Project            @relation(fields: [projectId], references: [id], onDelete: Cascade)
  createdAt        DateTime           @default(now()) @map("created_at")
  updatedAt        DateTime           @default(now()) @updatedAt @map("updated_at")
  uploadedAt       DateTime?          @map("uploaded_at")
  uploadHttpStatus Int?               @map("upload_http_status")
  uploadHttpError  String?            @map("upload_http_error")
  bucketPath       String             @map("bucket_path")
  bucketName       String             @map("bucket_name")
  contentType      String             @map("content_type")
  contentLength    BigInt             @map("content_length")
  TraceMedia       TraceMedia[]
  ObservationMedia ObservationMedia[]

  @@unique([projectId, id])
  @@unique([projectId, sha256Hash])
  @@map("media")
}

model TraceMedia {
  id        String   @id @default(cuid())
  projectId String   @map("project_id")
  project   Project  @relation(fields: [projectId], references: [id], onDelete: Cascade)
  createdAt DateTime @default(now()) @map("created_at")
  updatedAt DateTime @default(now()) @updatedAt @map("updated_at")
  mediaId   String   @map("media_id")
  media     Media    @relation(fields: [mediaId, projectId], references: [id, projectId], onDelete: Cascade)
  traceId   String   @map("trace_id")
  field     String   @map("field")

  @@unique([projectId, traceId, mediaId, field])
  @@index([projectId, mediaId])
  @@map("trace_media")
}

model ObservationMedia {
  id            String   @id @default(cuid())
  projectId     String   @map("project_id")
  project       Project  @relation(fields: [projectId], references: [id], onDelete: Cascade)
  createdAt     DateTime @default(now()) @map("created_at")
  updatedAt     DateTime @default(now()) @updatedAt @map("updated_at")
  mediaId       String   @map("media_id")
  media         Media    @relation(fields: [mediaId, projectId], references: [id, projectId], onDelete: Cascade)
  traceId       String   @map("trace_id")
  observationId String   @map("observation_id")
  field         String   @map("field")

  @@unique([projectId, traceId, observationId, mediaId, field])
  @@index([projectId, mediaId])
  @@map("observation_media")
}

model BillingMeterBackup {
  // unique
  stripeCustomerId String   @map("stripe_customer_id")
  meterId          String   @map("meter_id")
  startTime        DateTime @map("start_time")
  endTime          DateTime @map("end_time")

  // value
  aggregatedValue Int @map("aggregated_value")

  // labels
  eventName String @map("event_name")
  orgId     String @map("org_id")

  // ts
  createdAt DateTime @default(now()) @map("created_at")
  updatedAt DateTime @default(now()) @updatedAt @map("updated_at")

  @@unique([stripeCustomerId, meterId, startTime, endTime])
  @@index([stripeCustomerId, meterId, startTime, endTime])
  @@map("billing_meter_backups")
}

model LlmSchema {
  id        String   @id @default(cuid())
  createdAt DateTime @default(now()) @map("created_at")
  updatedAt DateTime @default(now()) @updatedAt @map("updated_at")

  projectId String  @map("project_id")
  project   Project @relation(fields: [projectId], references: [id], onDelete: Cascade)

  name        String @map("name")
  description String @map("description")
  schema      Json   @map("schema") @db.Json

  @@unique([projectId, name])
  @@map("llm_schemas")
}

model LlmTool {
  id        String   @id @default(cuid())
  createdAt DateTime @default(now()) @map("created_at")
  updatedAt DateTime @default(now()) @updatedAt @map("updated_at")

  projectId String  @map("project_id")
  project   Project @relation(fields: [projectId], references: [id], onDelete: Cascade)

  name        String @map("name")
  description String @map("description")
  parameters  Json   @map("parameters") @db.Json

  @@unique([projectId, name])
  @@map("llm_tools")
}

model Dashboard {
  id        String   @id @default(cuid())
  createdAt DateTime @default(now()) @map("created_at")
  updatedAt DateTime @default(now()) @updatedAt @map("updated_at")

  createdBy     String? @map("created_by")
  createdByUser User?   @relation("CreatedByUser", fields: [createdBy], references: [id], onDelete: SetNull)
  updatedBy     String? @map("updated_by")
  updatedByUser User?   @relation("UpdatedByUser", fields: [updatedBy], references: [id], onDelete: SetNull)

  // Optional to account for Langfuse-managed dashboards
  projectId String?  @map("project_id")
  project   Project? @relation(fields: [projectId], references: [id], onDelete: Cascade)

  name        String @map("name")
  description String @map("description")

  definition Json @map("definition")
  filters    Json @default("[]") @map("filters")

  @@map("dashboards")
}

enum DashboardWidgetViews {
  TRACES
  OBSERVATIONS
  SCORES_NUMERIC
  SCORES_CATEGORICAL
}

enum DashboardWidgetChartType {
  LINE_TIME_SERIES
  BAR_TIME_SERIES
  HORIZONTAL_BAR
  VERTICAL_BAR
  PIE
  NUMBER
  HISTOGRAM
  PIVOT_TABLE
}

model DashboardWidget {
  id        String   @id @default(cuid())
  createdAt DateTime @default(now()) @map("created_at")
  updatedAt DateTime @default(now()) @updatedAt @map("updated_at")

  createdBy     String? @map("created_by")
  createdByUser User?   @relation("CreatedByUser", fields: [createdBy], references: [id], onDelete: SetNull)
  updatedBy     String? @map("updated_by")
  updatedByUser User?   @relation("UpdatedByUser", fields: [updatedBy], references: [id], onDelete: SetNull)

  // Optional to account for Langfuse-managed dashboards
  projectId String?  @map("project_id")
  project   Project? @relation(fields: [projectId], references: [id], onDelete: Cascade)

  name        String @map("name")
  description String @map("description")

  view       DashboardWidgetViews @map("view")
  dimensions Json                 @map("dimensions")
  metrics    Json                 @map("metrics")
  filters    Json                 @map("filters")

  chartType   DashboardWidgetChartType @map("chart_type")
  chartConfig Json                     @map("chart_config")

  @@map("dashboard_widgets")
}

model TableViewPreset {
  id        String   @id @default(cuid())
  createdAt DateTime @default(now()) @map("created_at")
  updatedAt DateTime @default(now()) @updatedAt @map("updated_at")

  projectId String  @map("project_id")
  project   Project @relation(fields: [projectId], references: [id], onDelete: Cascade)

  name      String @map("name")
  tableName String @map("table_name")

  createdBy     String? @map("created_by")
  createdByUser User?   @relation("CreatedByUser", fields: [createdBy], references: [id], onDelete: SetNull)
  updatedBy     String? @map("updated_by")
  updatedByUser User?   @relation("UpdatedByUser", fields: [updatedBy], references: [id], onDelete: SetNull)

  // view configuration
  filters          Json    @map("filters")
  columnOrder      Json    @map("column_order")
  columnVisibility Json    @map("column_visibility")
  searchQuery      String? @map("search_query")
  orderBy          Json?   @map("order_by")

  @@unique([projectId, tableName, name])
  @@map("table_view_presets")
}

model Action {
  id        String   @id @default(cuid())
  createdAt DateTime @default(now()) @map("created_at")
  updatedAt DateTime @default(now()) @updatedAt @map("updated_at")

  projectId String  @map("project_id")
  project   Project @relation(fields: [projectId], references: [id], onDelete: Cascade)

  type ActionType

  // Configuration specific to each action type
  config Json // Structured JSON for different action types
  // For WEBHOOK: { version: "1.0", url: "...", method: "POST", headers: {...}, secretId: "..." }
  // For ANNOTATION_QUEUE: { version: "1.0", queueId: "..." }

  automations          Automation[]
  automationExecutions AutomationExecution[]

  @@index([projectId])
  @@map("actions")
}

model Trigger {
  id        String   @id @default(cuid())
  createdAt DateTime @default(now()) @map("created_at")
  updatedAt DateTime @default(now()) @updatedAt @map("updated_at")

  projectId String  @map("project_id")
  project   Project @relation(fields: [projectId], references: [id], onDelete: Cascade)

  // When should this trigger fire
  eventSource  String // trace, prompt, etc.
  eventActions String[] // created, updated, deleted
  filter       Json? // Filter conditions (format: { field: "name", operator: "equals", value: "my_trace" })

  // Additional attributes
  status JobConfigState @default(ACTIVE) @map("status")

  // Link to executions
  automationExecutions AutomationExecution[]
  automations          Automation[]

  @@index([projectId])
  @@map("triggers")
}

model Automation {
  id                  String                @id @default(cuid())
  name                String                @map("name")
  trigger             Trigger               @relation(fields: [triggerId], references: [id], onDelete: Cascade)
  triggerId           String                @map("trigger_id")
  action              Action                @relation(fields: [actionId], references: [id], onDelete: Cascade)
  actionId            String                @map("action_id")
  createdAt           DateTime              @default(now()) @map("created_at")
  projectId           String                @map("project_id")
  project             Project               @relation(fields: [projectId], references: [id], onDelete: Cascade)
  AutomationExecution AutomationExecution[]

  @@index([projectId, actionId, triggerId])
  @@index([projectId, name])
  @@map("automations")
}

enum ActionType {
  WEBHOOK
  SLACK
  GITHUB_DISPATCH
  // More action types can be added as needed
}

enum ActionExecutionStatus {
  COMPLETED
  ERROR
  PENDING
  CANCELLED
}

model AutomationExecution {
  id        String   @id @default(cuid())
  createdAt DateTime @default(now()) @map("created_at")
  updatedAt DateTime @default(now()) @updatedAt @map("updated_at")
  sourceId  String   @map("source_id")

  automationId String     @map("automation_id")
  automation   Automation @relation(fields: [automationId], references: [id], onDelete: Cascade)

  triggerId String  @map("trigger_id")
  trigger   Trigger @relation(fields: [triggerId], references: [id], onDelete: Cascade)

  actionId String @map("action_id")
  action   Action @relation(fields: [actionId], references: [id], onDelete: Cascade)

  projectId String  @map("project_id")
  project   Project @relation(fields: [projectId], references: [id], onDelete: Cascade)

  status     ActionExecutionStatus @default(PENDING) @map("status")
  input      Json                  @map("input")
  output     Json?                 @map("output")
  startedAt  DateTime?             @map("started_at")
  finishedAt DateTime?             @map("finished_at")
  error      String?               @map("error")

  @@index([triggerId])
  @@index([actionId])
  @@index([projectId])
  @@map("automation_executions")
}

// Slack Integration: Stores centralized Slack workspace connection for each project
// One project can connect to one Slack workspace, supporting multiple channel automations
model SlackIntegration {
  id        String  @id @default(cuid())
  projectId String  @unique @map("project_id")
  project   Project @relation(fields: [projectId], references: [id], onDelete: Cascade)

  // Installation details (encrypted using shared encryption utilities)
  teamId    String @map("team_id") // Slack workspace ID
  teamName  String @map("team_name") // Human-readable workspace name
  botToken  String @map("bot_token") // Encrypted bot token for API calls
  botUserId String @map("bot_user_id") // Bot user ID for workspace

  createdAt DateTime @default(now()) @map("created_at")
  updatedAt DateTime @default(now()) @updatedAt @map("updated_at")

  @@index([teamId])
  @@map("slack_integrations")
}

// Pending Deletions: Tracks objects (like traces) that are scheduled for batch deletion
model PendingDeletion {
  id        String  @id @default(cuid())
  projectId String  @map("project_id")
  project   Project @relation(fields: [projectId], references: [id], onDelete: Cascade)

  object    String  @map("object") // e.g., "trace", "observation", etc.
  objectId  String  @map("object_id") // The ID of the object to be deleted
  isDeleted Boolean @default(false) @map("is_deleted")

  createdAt DateTime @default(now()) @map("created_at")
  updatedAt DateTime @default(now()) @updatedAt @map("updated_at")

  @@index([projectId, object, isDeleted])
  @@index([objectId, object])
  @@map("pending_deletions")
}

model Survey {
  id         String        @id @default(cuid())
  createdAt  DateTime      @default(now()) @map("created_at")
  surveyName SurveyName    @map("survey_name")
  response   Json
  userId     String?       @map("user_id")
  userEmail  String?       @map("user_email")
  orgId      String?       @map("org_id")
  org        Organization? @relation(fields: [orgId], references: [id], onDelete: Cascade)
  user       User?         @relation(fields: [userId], references: [id], onDelete: Cascade)

  @@map("surveys")
}

enum SurveyName {
  ORG_ONBOARDING  @map("org_onboarding")
  USER_ONBOARDING @map("user_onboarding")

  @@map("SurveyName")
}

model CloudSpendAlert {
  id    String       @id @default(cuid())
  orgId String       @map("org_id")
  org   Organization @relation(fields: [orgId], references: [id], onDelete: Cascade)

  title     String // e.g., "Production Alert"
  threshold Decimal @map("threshold") // USD amount

  triggeredAt DateTime? @map("triggered_at") // Last trigger timestamp

  createdAt DateTime @default(now()) @map("created_at")
  updatedAt DateTime @default(now()) @updatedAt @map("updated_at")

  @@index([orgId])
  @@map("cloud_spend_alerts")
}<|MERGE_RESOLUTION|>--- conflicted
+++ resolved
@@ -633,12 +633,7 @@
   validFrom           DateTime       @default(now()) @map("valid_from")
   isDeleted           Boolean        @default(false) @map("is_deleted")
 
-<<<<<<< HEAD
   @@id([id, projectId, validFrom])
-=======
-  @@id([id, projectId])
-  @@unique([id, projectId, validFrom])
->>>>>>> e60c4c5f
   @@index([sourceTraceId], type: Hash)
   @@index([sourceObservationId], type: Hash)
   @@index([datasetId], type: Hash)
