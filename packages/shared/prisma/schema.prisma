--- conflicted
+++ resolved
@@ -157,14 +157,11 @@
   Dashboard              Dashboard[]
   DashboardWidget        DashboardWidget[]
   TableViewPreset        TableViewPreset[]
-<<<<<<< HEAD
   actions                Action[]
   triggers               Trigger[]
   ActionExecution        ActionExecution[]
   TriggersOnActions      TriggersOnActions[]
-=======
   DefaultLlmModel        DefaultLlmModel[]
->>>>>>> cf52dce7
 
   @@index([orgId])
   @@map("projects")
