// This is your Prisma schema file,
// learn more about it in the docs: https://pris.ly/d/prisma-schema

generator client {
  provider        = "prisma-client-js"
  previewFeatures = ["views", "relationJoins", "metrics"]
}

datasource db {
  provider          = "postgresql"
  url               = env("DATABASE_URL")
  directUrl         = env("DIRECT_URL")
  shadowDatabaseUrl = env("SHADOW_DATABASE_URL")
}

generator erd {
  provider     = "prisma-erd-generator"
  ignoreTables = ["_prisma_migrations", "Session", "Account", "Example"]
  disabled     = true
  ignoreEnums  = true
  output       = "database.svg"
}

generator kysely {
  provider = "prisma-kysely"

  // Optionally provide a destination directory for the generated file
  // and a filename of your choice
  // output = "../src/db"
  // fileName = "types.ts"
  // Optionally generate runtime enums to a separate file
  // enumFileName = "enums.ts"
}

// Necessary for Next auth
model Account {
  id                       String  @id @default(cuid())
  userId                   String  @map("user_id")
  type                     String
  provider                 String
  providerAccountId        String
  refresh_token            String? // @db.Text
  access_token             String? // @db.Text
  expires_at               Int?
  expires_in               Int?
  ext_expires_in           Int?
  token_type               String?
  scope                    String?
  id_token                 String? // @db.Text
  session_state            String?
  refresh_token_expires_in Int?
  created_at               Int? // GitLab
  user                     User    @relation(fields: [userId], references: [id], onDelete: Cascade)

  @@unique([provider, providerAccountId])
  @@index([userId])
}

model Session {
  id           String   @id @default(cuid())
  sessionToken String   @unique @map("session_token")
  userId       String   @map("user_id")
  expires      DateTime
  user         User     @relation(fields: [userId], references: [id], onDelete: Cascade)
}

model User {
  id                        String                      @id @default(cuid())
  name                      String?
  email                     String?                     @unique
  emailVerified             DateTime?                   @map("email_verified")
  password                  String?
  image                     String?
  admin                     Boolean                     @default(false)
  accounts                  Account[]
  sessions                  Session[]
  organizationMemberships   OrganizationMembership[]
  projectMemberships        ProjectMembership[]
  invitations               MembershipInvitation[]
  createdAt                 DateTime                    @default(now()) @map("created_at")
  updatedAt                 DateTime                    @default(now()) @updatedAt @map("updated_at")
  featureFlags              String[]                    @default([]) @map("feature_flags")
  annotatedLockedItem       AnnotationQueueItem[]       @relation("LockedByUser")
  annotatedCompletedItem    AnnotationQueueItem[]       @relation("AnnotatorUser")
  dashboardWidgetsCreated   DashboardWidget[]           @relation("CreatedByUser")
  dashboardWidgetsUpdated   DashboardWidget[]           @relation("UpdatedByUser")
  dashboardCreated          Dashboard[]                 @relation("CreatedByUser")
  dashboardUpdated          Dashboard[]                 @relation("UpdatedByUser")
  tableViewPresetCreated    TableViewPreset[]           @relation("CreatedByUser")
  tableViewPresetUpdated    TableViewPreset[]           @relation("UpdatedByUser")
  annotationQueueAssignment AnnotationQueueAssignment[]
  surveys                   Survey[]
  commentReactions          CommentReaction[]

  @@map("users")
}

model VerificationToken {
  identifier String
  token      String   @unique
  expires    DateTime

  @@unique([identifier, token])
  @@map("verification_tokens")
}

model Organization {
  id                        String                   @id @default(cuid())
  name                      String
  createdAt                 DateTime                 @default(now()) @map("created_at")
  updatedAt                 DateTime                 @default(now()) @updatedAt @map("updated_at")
  cloudConfig               Json?                    @map("cloud_config") // Langfuse Cloud, for zod schema see @/src/features/organizations/utils/cloudConfigSchema
  metadata                  Json?
  cloudBillingCycleAnchor          DateTime?                @default(now()) @map("cloud_billing_cycle_anchor")
  cloudBillingCycleUpdatedAt       DateTime?                @map("cloud_billing_cycle_updated_at")
  cloudCurrentCycleUsage           Int?                     @map("cloud_current_cycle_usage")
  cloudFreeTierUsageThresholdState String?                  @map("cloud_free_tier_usage_threshold_state")
  aiFeaturesEnabled         Boolean                  @default(false) @map("ai_features_enabled")
  organizationMemberships   OrganizationMembership[]
  projects                  Project[]
  MembershipInvitation      MembershipInvitation[]
  ApiKey                    ApiKey[]
  surveys                   Survey[]
  cloudSpendAlerts          CloudSpendAlert[]

  @@map("organizations")
}

model Project {
  id                        String                      @id @default(cuid())
  orgId                     String                      @map("org_id")
  createdAt                 DateTime                    @default(now()) @map("created_at")
  updatedAt                 DateTime                    @default(now()) @updatedAt @map("updated_at")
  deletedAt                 DateTime?                   @map("deleted_at")
  name                      String
  retentionDays             Int?                        @map("retention_days")
  metadata                  Json?
  projectMembers            ProjectMembership[]
  organization              Organization                @relation(fields: [orgId], references: [id], onUpdate: Cascade, onDelete: Cascade)
  apiKeys                   ApiKey[]
  dataset                   Dataset[]
  invitations               MembershipInvitation[]
  sessions                  TraceSession[]
  Prompt                    Prompt[]
  Model                     Model[]
  EvalTemplate              EvalTemplate[]
  JobConfiguration          JobConfiguration[]
  JobExecution              JobExecution[]
  LlmApiKeys                LlmApiKeys[]
  PosthogIntegration        PosthogIntegration[]
  BlobStorageIntegration    BlobStorageIntegration[]
  scoreConfig               ScoreConfig[]
  BatchExport               BatchExport[]
  comment                   Comment[]
  annotationQueue           AnnotationQueue[]
  annotationQueueItem       AnnotationQueueItem[]
  TraceMedia                TraceMedia[]
  Media                     Media[]
  ObservationMedia          ObservationMedia[]
  LegacyTrace               LegacyPrismaTrace[]
  LegacyObservation         LegacyPrismaObservation[]
  LegacyScore               LegacyPrismaScore[]
  PromptDependency          PromptDependency[]
  LlmSchema                 LlmSchema[]
  LlmTool                   LlmTool[]
  PromptProtectedLabels     PromptProtectedLabels[]
  Dashboard                 Dashboard[]
  DashboardWidget           DashboardWidget[]
  TableViewPreset           TableViewPreset[]
  actions                   Action[]
  triggers                  Trigger[]
  automationExecutions      AutomationExecution[]
  Automation                Automation[]
  DefaultLlmModel           DefaultLlmModel[]
  Price                     Price[]
  SlackIntegration          SlackIntegration?
  PendingDeletion           PendingDeletion[]
  AnnotationQueueAssignment AnnotationQueueAssignment[]
  NotificationPreference    NotificationPreference[]

  @@index([orgId])
  @@map("projects")
}

enum ApiKeyScope {
  ORGANIZATION
  PROJECT
}

model ApiKey {
  id                  String        @id @unique @default(cuid())
  createdAt           DateTime      @default(now()) @map("created_at")
  note                String?
  publicKey           String        @unique @map("public_key")
  hashedSecretKey     String        @unique @map("hashed_secret_key")
  fastHashedSecretKey String?       @unique @map("fast_hashed_secret_key")
  displaySecretKey    String        @map("display_secret_key")
  lastUsedAt          DateTime?     @map("last_used_at")
  expiresAt           DateTime?     @map("expires_at")
  projectId           String?       @map("project_id")
  project             Project?      @relation(fields: [projectId], references: [id], onDelete: Cascade)
  orgId               String?       @map("organization_id")
  organization        Organization? @relation(fields: [orgId], references: [id], onDelete: Cascade)
  scope               ApiKeyScope   @default(PROJECT) @map("scope")

  @@index(orgId)
  @@index(projectId)
  @@index(publicKey)
  @@index(hashedSecretKey)
  @@index(fastHashedSecretKey)
  @@map("api_keys")
}

model BackgroundMigration {
  id           String    @id @default(cuid())
  name         String    @unique
  script       String    @map("script")
  args         Json      @map("args")
  state        Json      @default("{}") @map("state")
  finishedAt   DateTime? @map("finished_at")
  failedAt     DateTime? @map("failed_at")
  failedReason String?   @map("failed_reason")
  workerId     String?   @map("worker_id")
  lockedAt     DateTime? @map("locked_at")

  @@map("background_migrations")
}

model LlmApiKeys {
  id        String   @id @unique @default(cuid())
  createdAt DateTime @default(now()) @map("created_at")
  updatedAt DateTime @default(now()) @updatedAt @map("updated_at")

  provider          String
  adapter           String // This controls the interface that is used to connect with the LLM, e.g. 'openai' or 'anthropic'
  displaySecretKey  String   @map("display_secret_key")
  secretKey         String   @map("secret_key")
  baseURL           String?  @map("base_url")
  customModels      String[] @default([]) @map("custom_models")
  withDefaultModels Boolean  @default(true) @map("with_default_models")
  extraHeaders      String?  @map("extra_headers")
  extraHeaderKeys   String[] @default([]) @map("extra_header_keys")
  config            Json?

  projectId       String            @map("project_id")
  project         Project           @relation(fields: [projectId], references: [id], onDelete: Cascade)
  DefaultLlmModel DefaultLlmModel[] @relation("LlmApiKeyId")

  @@unique([projectId, provider])
  @@map("llm_api_keys")
}

model OrganizationMembership {
  id                 String              @id @default(cuid())
  orgId              String              @map("org_id")
  organization       Organization        @relation(fields: [orgId], references: [id], onDelete: Cascade)
  userId             String              @map("user_id")
  user               User                @relation(fields: [userId], references: [id], onDelete: Cascade)
  role               Role                @map("role")
  createdAt          DateTime            @default(now()) @map("created_at")
  updatedAt          DateTime            @default(now()) @updatedAt @map("updated_at")
  ProjectMemberships ProjectMembership[]

  @@unique([orgId, userId])
  @@index([userId])
  @@map("organization_memberships")
}

// Set a project-specific role for a user in an organization
model ProjectMembership {
  orgMembershipId        String                 @map("org_membership_id")
  organizationMembership OrganizationMembership @relation(fields: [orgMembershipId], references: [id], onDelete: Cascade)
  projectId              String                 @map("project_id")
  project                Project                @relation(fields: [projectId], references: [id], onDelete: Cascade)
  userId                 String                 @map("user_id")
  user                   User                   @relation(fields: [userId], references: [id], onDelete: Cascade)
  role                   Role
  createdAt              DateTime               @default(now()) @map("created_at")
  updatedAt              DateTime               @default(now()) @updatedAt @map("updated_at")

  @@id([projectId, userId])
  @@index([userId])
  @@index([projectId])
  @@index([orgMembershipId])
  @@map("project_memberships")
}

model MembershipInvitation {
  id              String       @id @unique @default(cuid())
  email           String
  orgId           String       @map("org_id")
  organization    Organization @relation(fields: [orgId], references: [id], onDelete: Cascade)
  orgRole         Role         @map("org_role")
  projectId       String?      @map("project_id")
  project         Project?     @relation(fields: [projectId], references: [id], onDelete: SetNull)
  projectRole     Role?        @map("project_role")
  invitedByUserId String?      @map("invited_by_user_id")
  invitedByUser   User?        @relation(fields: [invitedByUserId], references: [id], onDelete: SetNull)
  createdAt       DateTime     @default(now()) @map("created_at")
  updatedAt       DateTime     @default(now()) @updatedAt @map("updated_at")

  @@unique([email, orgId]) // do not include projectId as this leads to issues when processing the invites, needs new logic
  @@index([projectId])
  @@index([orgId])
  @@index([email])
  @@map("membership_invitations")
}

enum Role {
  OWNER
  ADMIN
  MEMBER
  VIEWER
  NONE
}

model TraceSession {
  id          String   @default(cuid())
  createdAt   DateTime @default(now()) @map("created_at")
  updatedAt   DateTime @default(now()) @updatedAt @map("updated_at")
  projectId   String   @map("project_id")
  project     Project  @relation(fields: [projectId], references: [id], onDelete: Cascade)
  bookmarked  Boolean  @default(false)
  public      Boolean  @default(false)
  environment String   @default("default")

  @@id([id, projectId])
  @@index([projectId, createdAt(sort: Desc)])
  @@map("trace_sessions")
}

model LegacyPrismaTrace {
  id         String   @id @default(cuid())
  externalId String?  @map("external_id")
  timestamp  DateTime @default(now())
  name       String?
  userId     String?  @map("user_id")
  metadata   Json?
  release    String?
  version    String?
  projectId  String   @map("project_id")
  project    Project  @relation(fields: [projectId], references: [id], onDelete: Cascade)
  public     Boolean  @default(false)
  bookmarked Boolean  @default(false)
  tags       String[] @default([])
  input      Json?
  output     Json?
  sessionId  String?  @map("session_id")
  createdAt  DateTime @default(now()) @map("created_at")
  updatedAt  DateTime @default(now()) @updatedAt @map("updated_at")

  @@index([projectId, timestamp])
  @@index([sessionId])
  @@index([name])
  @@index([userId])
  @@index([id, userId])
  @@index(timestamp)
  @@index(createdAt)
  @@index([tags(ops: ArrayOps)], type: Gin)
  @@map("traces")
}

model LegacyPrismaObservation {
  id                   String                       @id @default(cuid())
  traceId              String?                      @map("trace_id")
  projectId            String                       @map("project_id")
  project              Project                      @relation(fields: [projectId], references: [id], onDelete: Cascade)
  type                 LegacyPrismaObservationType
  startTime            DateTime                     @default(now()) @map("start_time")
  endTime              DateTime?                    @map("end_time")
  name                 String?
  metadata             Json?
  parentObservationId  String?                      @map("parent_observation_id")
  level                LegacyPrismaObservationLevel @default(DEFAULT)
  statusMessage        String?                      @map("status_message")
  version              String?
  createdAt            DateTime                     @default(now()) @map("created_at")
  updatedAt            DateTime                     @default(now()) @updatedAt @map("updated_at")
  model                String? // user-provided model attribute
  internalModel        String?                      @map("internal_model") // matched model.name that is matched at ingestion time, to be deprecated
  internalModelId      String?                      @map("internal_model_id") // matched model.id that is matched at ingestion time
  modelParameters      Json?
  input                Json?
  output               Json?
  promptTokens         Int                          @default(0) @map("prompt_tokens")
  completionTokens     Int                          @default(0) @map("completion_tokens")
  totalTokens          Int                          @default(0) @map("total_tokens")
  unit                 String?
  // User provided cost at ingestion
  inputCost            Decimal?                     @map("input_cost")
  outputCost           Decimal?                     @map("output_cost")
  totalCost            Decimal?                     @map("total_cost")
  // Calculated cost
  calculatedInputCost  Decimal?                     @map("calculated_input_cost")
  calculatedOutputCost Decimal?                     @map("calculated_output_cost")
  calculatedTotalCost  Decimal?                     @map("calculated_total_cost")
  completionStartTime  DateTime?                    @map("completion_start_time")
  promptId             String?                      @map("prompt_id") // no fk constraint, prompt can be deleted

  @@unique([id, projectId])
  @@index([projectId, internalModel, startTime, unit])
  @@index([traceId, projectId, type, startTime])
  @@index([traceId, projectId, startTime])
  @@index([type])
  @@index(startTime)
  @@index(createdAt)
  @@index(model)
  @@index(internalModel)
  @@index([projectId, promptId])
  @@index(promptId)
  @@index([projectId, startTime, type])
  @@map("observations")
}

enum LegacyPrismaObservationType {
  SPAN
  EVENT
  GENERATION
  AGENT
  TOOL
  CHAIN
  RETRIEVER
  EVALUATOR
  EMBEDDING
  GUARDRAIL

  @@map("ObservationType")
}

enum LegacyPrismaObservationLevel {
  DEBUG
  DEFAULT
  WARNING
  ERROR

  @@map("ObservationLevel")
}

model LegacyPrismaScore {
  id            String                  @id @default(cuid())
  timestamp     DateTime                @default(now())
  projectId     String                  @map("project_id")
  project       Project                 @relation(fields: [projectId], references: [id], onDelete: Cascade)
  name          String
  value         Float? // always defined if data type is NUMERIC or BOOLEAN, optional for CATEGORICAL
  source        LegacyPrismaScoreSource
  authorUserId  String?                 @map("author_user_id")
  comment       String?
  traceId       String                  @map("trace_id")
  observationId String?                 @map("observation_id")
  configId      String?                 @map("config_id")
  stringValue   String?                 @map("string_value") // always defined if data type is CATEGORICAL or BOOLEAN, null for NUMERIC
  queueId       String?                 @map("queue_id")
  createdAt     DateTime                @default(now()) @map("created_at")
  updatedAt     DateTime                @default(now()) @updatedAt @map("updated_at")
  dataType      ScoreDataType           @default(NUMERIC) @map("data_type")
  scoreConfig   ScoreConfig?            @relation(fields: [configId], references: [id], onDelete: SetNull)

  @@unique([id, projectId]) // used for upserts via prisma
  @@index(timestamp)
  @@index([value])
  @@index([projectId, name])
  @@index([authorUserId])
  @@index([configId])
  @@index([traceId], type: Hash)
  @@index([observationId], type: Hash)
  @@index([source])
  @@index([createdAt])
  @@map("scores")
}

enum LegacyPrismaScoreSource {
  ANNOTATION
  API
  EVAL

  @@map("ScoreSource")
}

model ScoreConfig {
  id          String              @id @default(cuid())
  createdAt   DateTime            @default(now()) @map("created_at")
  updatedAt   DateTime            @default(now()) @updatedAt @map("updated_at")
  projectId   String              @map("project_id")
  project     Project             @relation(fields: [projectId], references: [id], onDelete: Cascade)
  name        String
  dataType    ScoreDataType       @map("data_type")
  isArchived  Boolean             @default(false) @map("is_archived")
  minValue    Float?              @map("min_value")
  maxValue    Float?              @map("max_value")
  categories  Json?               @map("categories")
  description String?
  legacyScore LegacyPrismaScore[]

  @@unique([id, projectId]) // used for upserts via prisma
  @@index([dataType])
  @@index([isArchived])
  @@index([projectId])
  @@index([categories])
  @@index([createdAt])
  @@index([updatedAt])
  @@map("score_configs")
}

enum ScoreDataType {
  CATEGORICAL
  NUMERIC
  BOOLEAN
}

model AnnotationQueue {
  id                        String                      @id @default(cuid())
  name                      String
  description               String?
  scoreConfigIds            String[]                    @default([]) @map("score_config_ids")
  projectId                 String                      @map("project_id")
  project                   Project                     @relation(fields: [projectId], references: [id], onDelete: Cascade)
  createdAt                 DateTime                    @default(now()) @map("created_at")
  updatedAt                 DateTime                    @default(now()) @updatedAt @map("updated_at")
  annotationQueueItem       AnnotationQueueItem[]
  annotationQueueAssignment AnnotationQueueAssignment[]

  @@unique([projectId, name])
  @@index([id, projectId])
  @@index([projectId, createdAt])
  @@map("annotation_queues")
}

model AnnotationQueueItem {
  id              String                    @id @default(cuid())
  queueId         String                    @map("queue_id")
  queue           AnnotationQueue           @relation(fields: [queueId], references: [id], onDelete: Cascade)
  objectId        String                    @map("object_id")
  objectType      AnnotationQueueObjectType @map("object_type")
  status          AnnotationQueueStatus     @default(PENDING)
  lockedAt        DateTime?                 @map("locked_at")
  lockedByUserId  String?                   @map("locked_by_user_id")
  lockedByUser    User?                     @relation("LockedByUser", fields: [lockedByUserId], references: [id], onDelete: SetNull)
  annotatorUserId String?                   @map("annotator_user_id")
  annotatorUser   User?                     @relation("AnnotatorUser", fields: [annotatorUserId], references: [id], onDelete: SetNull)
  completedAt     DateTime?                 @map("completed_at")
  projectId       String                    @map("project_id")
  project         Project                   @relation(fields: [projectId], references: [id], onDelete: Cascade)
  createdAt       DateTime                  @default(now()) @map("created_at")
  updatedAt       DateTime                  @default(now()) @updatedAt @map("updated_at")

  @@index([id, projectId])
  @@index([projectId, queueId, status])
  @@index([objectId, objectType, projectId, queueId])
  @@index([annotatorUserId])
  @@index([createdAt])
  @@map("annotation_queue_items")
}

enum AnnotationQueueStatus {
  PENDING
  COMPLETED
}

enum AnnotationQueueObjectType {
  TRACE
  OBSERVATION
  SESSION
}

model AnnotationQueueAssignment {
  id        String          @id @default(cuid())
  projectId String          @map("project_id")
  project   Project         @relation(fields: [projectId], references: [id], onDelete: Cascade)
  userId    String          @map("user_id")
  user      User            @relation(fields: [userId], references: [id], onDelete: Cascade)
  queueId   String          @map("queue_id")
  queue     AnnotationQueue @relation(fields: [queueId], references: [id], onDelete: Cascade)
  createdAt DateTime        @default(now()) @map("created_at")
  updatedAt DateTime        @default(now()) @updatedAt @map("updated_at")

  @@unique([projectId, queueId, userId])
  @@map("annotation_queue_assignments")
}

model CronJobs {
  name         String    @id
  lastRun      DateTime? @map("last_run")
  jobStartedAt DateTime? @map("job_started_at")
  state        String?

  @@map("cron_jobs")
}

model Dataset {
  id                      String        @default(cuid())
  projectId               String        @map("project_id")
  name                    String
  description             String?
  metadata                Json?
  remoteExperimentUrl     String?       @map("remote_experiment_url")
  remoteExperimentPayload Json?         @map("remote_experiment_payload")
  project                 Project       @relation(fields: [projectId], references: [id], onDelete: Cascade)
  createdAt               DateTime      @default(now()) @map("created_at")
  updatedAt               DateTime      @default(now()) @updatedAt @map("updated_at")
  datasetItems            DatasetItem[]
  datasetRuns             DatasetRuns[]

  @@id([id, projectId])
  @@unique([projectId, name])
  @@index([createdAt])
  @@index([updatedAt])
  @@map("datasets")
}

model DatasetItem {
  id                  String            @default(cuid())
  projectId           String            @map("project_id")
  status              DatasetStatus     @default(ACTIVE)
  input               Json?
  expectedOutput      Json?             @map("expected_output")
  metadata            Json?
  sourceTraceId       String?           @map("source_trace_id")
  sourceObservationId String?           @map("source_observation_id")
  datasetId           String            @map("dataset_id")
  dataset             Dataset           @relation(fields: [datasetId, projectId], references: [id, projectId], onDelete: Cascade)
  createdAt           DateTime          @default(now()) @map("created_at")
  updatedAt           DateTime          @default(now()) @updatedAt @map("updated_at")
  datasetRunItems     DatasetRunItems[]

  @@id([id, projectId])
  @@index([sourceTraceId], type: Hash)
  @@index([sourceObservationId], type: Hash)
  @@index([datasetId], type: Hash)
  @@index([createdAt])
  @@index([updatedAt])
  @@map("dataset_items")
}

enum DatasetStatus {
  ACTIVE
  ARCHIVED
}

model DatasetRuns {
  id              String            @default(cuid())
  projectId       String            @map("project_id")
  name            String
  description     String?
  metadata        Json?
  datasetId       String            @map("dataset_id")
  dataset         Dataset           @relation(fields: [datasetId, projectId], references: [id, projectId], onDelete: Cascade)
  createdAt       DateTime          @default(now()) @map("created_at")
  updatedAt       DateTime          @default(now()) @updatedAt @map("updated_at")
  datasetRunItems DatasetRunItems[]

  @@id([id, projectId])
  @@unique([datasetId, projectId, name])
  @@index([datasetId], type: Hash)
  @@index([createdAt])
  @@index([updatedAt])
  @@map("dataset_runs")
}

model DatasetRunItems {
  id            String      @default(cuid())
  projectId     String      @map("project_id")
  datasetRunId  String      @map("dataset_run_id")
  datasetRun    DatasetRuns @relation(fields: [datasetRunId, projectId], references: [id, projectId], onDelete: Cascade)
  datasetItemId String      @map("dataset_item_id")
  datasetItem   DatasetItem @relation(fields: [datasetItemId, projectId], references: [id, projectId], onDelete: Cascade)
  traceId       String      @map("trace_id")
  observationId String?     @map("observation_id")
  createdAt     DateTime    @default(now()) @map("created_at")
  updatedAt     DateTime    @default(now()) @updatedAt @map("updated_at")

  @@id([id, projectId])
  @@index([datasetRunId], type: Hash)
  @@index([datasetItemId], type: Hash)
  @@index([observationId], type: Hash)
  @@index([traceId])
  @@index([createdAt])
  @@index([updatedAt])
  @@map("dataset_run_items")
}

model Comment {
  id           String             @id @default(cuid())
  projectId    String             @map("project_id")
  project      Project            @relation(fields: [projectId], references: [id], onDelete: Cascade)
  objectType   CommentObjectType  @map("object_type")
  objectId     String             @map("object_id")
  createdAt    DateTime           @default(now()) @map("created_at")
  updatedAt    DateTime           @default(now()) @updatedAt @map("updated_at")
  content      String
<<<<<<< HEAD
  authorUserId String?            @map("author_user_id") // no fk constraint, user can be deleted
  mentions     CommentMention[]
  reactions    CommentReaction[]
=======
  authorUserId String?           @map("author_user_id") // no fk constraint, user can be deleted
>>>>>>> 6a28e0c1

  @@index([projectId, objectType, objectId])
  @@map("comments")
}

<<<<<<< HEAD
model CommentMention {
  id              String   @id @default(cuid())
  commentId       String   @map("comment_id")
  comment         Comment  @relation(fields: [commentId], references: [id], onDelete: Cascade)
  mentionedUserId String   @map("mentioned_user_id") // no fk constraint, user can be deleted
  createdAt       DateTime @default(now()) @map("created_at")

  @@unique([commentId, mentionedUserId])
  @@index([commentId])
  @@index([mentionedUserId])
  @@map("comment_mentions")
}

model CommentReaction {
  id        String   @id @default(cuid())
  commentId String   @map("comment_id")
  comment   Comment  @relation(fields: [commentId], references: [id], onDelete: Cascade)
  userId    String   @map("user_id")
  user      User     @relation(fields: [userId], references: [id], onDelete: Cascade)
  emoji     String   // Unicode emoji (e.g., "👍", "❤️")
  createdAt DateTime @default(now()) @map("created_at")

  @@unique([commentId, userId, emoji])
  @@index([commentId])
  @@index([userId])
  @@map("comment_reactions")
}

=======
>>>>>>> 6a28e0c1
enum CommentObjectType {
  TRACE
  OBSERVATION
  SESSION
  PROMPT
}

enum NotificationChannel {
  EMAIL
  // Extend by adding: IN_APP, SLACK
}

enum NotificationType {
  COMMENT_MENTION
  // Extend by adding: COMMENT_REPLY, COMMENT_NEW, EVAL_COMPLETE, EXPORT_READY
}

model NotificationPreference {
  id        String              @id @default(cuid())
  userId    String              @map("user_id")
  projectId String              @map("project_id")
  project   Project             @relation(fields: [projectId], references: [id], onDelete: Cascade)

  channel NotificationChannel
  type    NotificationType
  enabled Boolean             @default(true)

  createdAt DateTime @default(now()) @map("created_at")
  updatedAt DateTime @default(now()) @updatedAt @map("updated_at")

  @@unique([userId, projectId, channel, type])
  @@index([userId, projectId])
  @@map("notification_preferences")
}

model Prompt {
  id        String   @id @default(cuid())
  createdAt DateTime @default(now()) @map("created_at")
  updatedAt DateTime @default(now()) @updatedAt @map("updated_at")

  projectId String  @map("project_id")
  project   Project @relation(fields: [projectId], references: [id], onDelete: Cascade)

  createdBy String @map("created_by")

  prompt           Json
  name             String
  version          Int
  type             String             @default("text")
  isActive         Boolean?           @map("is_active") // Deprecated. To be removed once 'production' labels work as expected.
  config           Json               @default("{}") @db.Json
  tags             String[]           @default([])
  labels           String[]           @default([])
  commitMessage    String?            @map("commit_message")
  PromptDependency PromptDependency[]

  @@unique([projectId, name, version])
  @@index([projectId, id])
  @@index([createdAt])
  @@index([updatedAt])
  @@index([tags(ops: ArrayOps)], type: Gin)
  @@map("prompts")
}

model PromptDependency {
  id        String   @id @default(cuid())
  createdAt DateTime @default(now()) @map("created_at")
  updatedAt DateTime @default(now()) @updatedAt @map("updated_at")

  projectId String  @map("project_id")
  project   Project @relation(fields: [projectId], references: [id], onDelete: Cascade)

  parentId String @map("parent_id")
  parent   Prompt @relation(fields: [parentId], references: [id], onDelete: Cascade)

  childName    String  @map("child_name")
  childLabel   String? @map("child_label")
  childVersion Int?    @map("child_version")

  @@index([projectId, parentId], map: "prompt_dependencies_project_id_parent_id")
  @@index([projectId, childName], map: "prompt_dependencies_project_id_child_name")
  @@map("prompt_dependencies")
}

model PromptProtectedLabels {
  id        String   @id @default(cuid())
  createdAt DateTime @default(now()) @map("created_at")
  updatedAt DateTime @default(now()) @updatedAt @map("updated_at")
  projectId String   @map("project_id")
  project   Project  @relation(fields: [projectId], references: [id], onDelete: Cascade)
  label     String

  @@unique([projectId, label])
  @@map("prompt_protected_labels")
}

// Update ObservationView below when making changes to this model!
model Model {
  id        String   @id @default(cuid())
  createdAt DateTime @default(now()) @map("created_at")
  updatedAt DateTime @default(now()) @updatedAt @map("updated_at")

  projectId String?  @map("project_id")
  project   Project? @relation(fields: [projectId], references: [id], onDelete: Cascade)

  modelName       String    @map("model_name")
  matchPattern    String    @map("match_pattern")
  startDate       DateTime? @map("start_date")
  inputPrice      Decimal?  @map("input_price")
  outputPrice     Decimal?  @map("output_price")
  totalPrice      Decimal?  @map("total_price")
  unit            String? // TOKENS, CHARACTERS, MILLISECONDS, SECONDS, REQUESTS, or IMAGES
  tokenizerId     String?   @map("tokenizer_id")
  tokenizerConfig Json?     @map("tokenizer_config")
  Price           Price[]

  @@unique([projectId, modelName, startDate, unit])
  @@index(modelName)
  @@map("models")
}

model Price {
  id        String   @id @default(cuid())
  createdAt DateTime @default(now()) @map("created_at")
  updatedAt DateTime @default(now()) @updatedAt @map("updated_at")
  modelId   String   @map("model_id") // Model is already linked to project (or default), so we don't need projectId here
  Model     Model    @relation(fields: [modelId], references: [id], onDelete: Cascade)
  projectId String?  @map("project_id")
  project   Project? @relation(fields: [projectId], references: [id], onDelete: Cascade)
  usageType String   @map("usage_type")
  price     Decimal

  @@unique([modelId, usageType])
  @@map("prices")
}

enum AuditLogRecordType {
  USER
  API_KEY
}

// No FK constraints to preserve audit logs
model AuditLog {
  id              String             @id @default(cuid())
  createdAt       DateTime           @default(now()) @map("created_at")
  updatedAt       DateTime           @default(now()) @updatedAt @map("updated_at")
  type            AuditLogRecordType @default(USER)
  apiKeyId        String?            @map("api_key_id")
  userId          String?            @map("user_id")
  orgId           String             @map("org_id")
  userOrgRole     String?            @map("user_org_role")
  projectId       String?            @map("project_id")
  userProjectRole String?            @map("user_project_role")
  resourceType    String             @map("resource_type")
  resourceId      String             @map("resource_id")
  action          String
  before          String? // stringified JSON
  after           String? // stringified JSON

  @@index([projectId])
  @@index([apiKeyId])
  @@index([userId])
  @@index([orgId])
  @@index([createdAt])
  @@index([updatedAt])
  @@map("audit_logs")
}

model EvalTemplate {
  id        String   @id @default(cuid())
  createdAt DateTime @default(now()) @map("created_at")
  updatedAt DateTime @default(now()) @updatedAt @map("updated_at")

  projectId String?  @map("project_id")
  project   Project? @relation(fields: [projectId], references: [id], onDelete: Cascade)

  name    String
  version Int
  prompt  String

  partner String? // e.g. "ragas", describes the partner that created the template

  model            String?
  provider         String?
  modelParams      Json?              @map("model_params")
  vars             String[]           @default([])
  outputSchema     Json               @map("output_schema")
  JobConfiguration JobConfiguration[]
  JobExecution     JobExecution[]

  @@unique([projectId, name, version])
  @@index([projectId, id])
  @@map("eval_templates")
}

// We currently assume in the evalRouter that _all_ job_executions are for EVAL job_configs.
// If we ever extend this, we need to adjust the filter condition there. ref.: fetchJobExecutionsByStatus.
enum JobType {
  EVAL
}

enum JobConfigState {
  ACTIVE
  INACTIVE
}

model JobConfiguration {
  id        String   @id @default(cuid())
  createdAt DateTime @default(now()) @map("created_at")
  updatedAt DateTime @default(now()) @updatedAt @map("updated_at")

  projectId String  @map("project_id")
  project   Project @relation(fields: [projectId], references: [id], onDelete: Cascade)

  jobType        JobType        @map("job_type")
  status         JobConfigState @default(ACTIVE)
  evalTemplateId String?        @map("eval_template_id")
  evalTemplate   EvalTemplate?  @relation(fields: [evalTemplateId], references: [id], onDelete: SetNull)

  scoreName       String         @map("score_name")
  filter          Json
  targetObject    String         @map("target_object")
  variableMapping Json           @map("variable_mapping")
  sampling        Decimal // ratio of jobs that are executed for sampling (0..1)
  delay           Int // delay in milliseconds
  timeScope       String[]       @default(["NEW"]) @map("time_scope")
  JobExecution    JobExecution[]

  @@index([projectId, id])
  @@map("job_configurations")
}

enum JobExecutionStatus {
  COMPLETED
  ERROR
  PENDING
  CANCELLED
  DELAYED
}

model JobExecution {
  id        String   @id @default(cuid())
  createdAt DateTime @default(now()) @map("created_at")
  updatedAt DateTime @default(now()) @updatedAt @map("updated_at")

  projectId String  @map("project_id")
  project   Project @relation(fields: [projectId], references: [id], onDelete: Cascade)

  jobConfigurationId String           @map("job_configuration_id")
  jobConfiguration   JobConfiguration @relation(fields: [jobConfigurationId], references: [id], onDelete: Cascade)

  jobTemplateId String?       @map("job_template_id")
  jobTemplate   EvalTemplate? @relation(fields: [jobTemplateId], references: [id], onDelete: SetNull, onUpdate: NoAction)

  status    JobExecutionStatus
  startTime DateTime?          @map("start_time")
  endTime   DateTime?          @map("end_time")
  error     String?

  jobInputTraceId String? @map("job_input_trace_id") // no fk constraint - traces in ClickHouse, deletion handled via project cascade

  jobInputTraceTimestamp DateTime? @map("job_input_trace_timestamp")

  jobInputObservationId String? @map("job_input_observation_id") // no fk constraint - observations in ClickHouse, deletion handled via project cascade

  jobInputDatasetItemId String? @map("job_input_dataset_item_id") // no fk constraint - job execution sensible standalone

  jobOutputScoreId String? @map("job_output_score_id")

  executionTraceId String? @map("execution_trace_id")

  @@index([projectId, jobConfigurationId, jobInputTraceId])
  @@index([projectId, status])
  @@index([projectId, id])
  @@index([projectId, jobOutputScoreId])
  @@map("job_executions")
}

model DefaultLlmModel {
  id        String   @id @default(cuid())
  createdAt DateTime @default(now()) @map("created_at")
  updatedAt DateTime @default(now()) @updatedAt @map("updated_at")

  projectId String  @map("project_id")
  Project   Project @relation(fields: [projectId], references: [id], onDelete: Cascade)

  llmApiKeyId String     @map("llm_api_key_id")
  LlmApiKey   LlmApiKeys @relation("LlmApiKeyId", fields: [llmApiKeyId], references: [id], onDelete: Cascade)

  provider    String
  adapter     String // This controls the interface that is used to connect with the LLM, e.g. 'openai' or 'anthropic'
  model       String
  modelParams Json?  @map("model_params")

  @@unique([projectId])
  @@map("default_llm_models")
}

// Single Sign-On configuration for a domain
// This feature is part of the Enterprise Edition
model SsoConfig {
  domain       String   @id @default(cuid()) // e.g. "google.com"
  createdAt    DateTime @default(now()) @map("created_at")
  updatedAt    DateTime @default(now()) @updatedAt @map("updated_at")
  authProvider String   @map("auth_provider") // e.g. "okta", ee/sso/types.ts

  authConfig Json? @map("auth_config")

  // e.g. { "clientId": "1234", "clientSecret": "5678" }, null if credentials from env should be used
  // secrets like clientSecret are encrypted on the application level
  @@map("sso_configs")
}

model PosthogIntegration {
  projectId              String    @id @map("project_id")
  project                Project   @relation(fields: [projectId], references: [id], onDelete: Cascade)
  encryptedPosthogApiKey String    @map("encrypted_posthog_api_key")
  posthogHostName        String    @map("posthog_host_name")
  lastSyncAt             DateTime? @map("last_sync_at")
  enabled                Boolean
  createdAt              DateTime  @default(now()) @map("created_at")

  @@map("posthog_integrations")
}

model BlobStorageIntegration {
  projectId String  @id @map("project_id")
  project   Project @relation(fields: [projectId], references: [id], onDelete: Cascade)

  // Blob Storage Config
  type            BlobStorageIntegrationType @map("type")
  bucketName      String                     @map("bucket_name")
  prefix          String                     @map("prefix")
  accessKeyId     String?                    @map("access_key_id")
  secretAccessKey String?                    @map("secret_access_key")
  region          String                     @map("region")
  endpoint        String?                    @map("endpoint")
  forcePathStyle  Boolean                    @map("force_path_style")

  // Integration Config
  nextSyncAt      DateTime?                      @map("next_sync_at")
  lastSyncAt      DateTime?                      @map("last_sync_at")
  enabled         Boolean
  exportFrequency String                         @map("export_frequency")
  fileType        BlobStorageIntegrationFileType @default(CSV) @map("file_type")
  exportMode      BlobStorageExportMode          @default(FULL_HISTORY) @map("export_mode")
  exportStartDate DateTime?                      @map("export_start_date")

  createdAt DateTime @default(now()) @map("created_at")
  updatedAt DateTime @default(now()) @updatedAt @map("updated_at")

  @@map("blob_storage_integrations")
}

enum BlobStorageIntegrationFileType {
  JSON
  CSV
  JSONL

  @@map("BlobStorageIntegrationFileType")
}

enum BlobStorageIntegrationType {
  S3
  S3_COMPATIBLE
  AZURE_BLOB_STORAGE

  @@map("BlobStorageIntegrationType")
}

enum BlobStorageExportMode {
  FULL_HISTORY
  FROM_TODAY
  FROM_CUSTOM_DATE

  @@map("BlobStorageExportMode")
}

model BatchExport {
  id        String   @id @default(cuid())
  createdAt DateTime @default(now()) @map("created_at")
  updatedAt DateTime @default(now()) @updatedAt @map("updated_at")

  projectId String  @map("project_id")
  project   Project @relation(fields: [projectId], references: [id], onDelete: Cascade)
  userId    String  @map("user_id")

  finishedAt DateTime? @map("finished_at")
  expiresAt  DateTime? @map("expires_at")

  name   String
  status String
  query  Json
  format String
  url    String?
  log    String?

  @@index([projectId, userId])
  @@index([status])
  @@map("batch_exports")
}

model Media {
  id               String
  sha256Hash       String             @map("sha_256_hash") @db.Char(44)
  projectId        String             @map("project_id")
  project          Project            @relation(fields: [projectId], references: [id], onDelete: Cascade)
  createdAt        DateTime           @default(now()) @map("created_at")
  updatedAt        DateTime           @default(now()) @updatedAt @map("updated_at")
  uploadedAt       DateTime?          @map("uploaded_at")
  uploadHttpStatus Int?               @map("upload_http_status")
  uploadHttpError  String?            @map("upload_http_error")
  bucketPath       String             @map("bucket_path")
  bucketName       String             @map("bucket_name")
  contentType      String             @map("content_type")
  contentLength    BigInt             @map("content_length")
  TraceMedia       TraceMedia[]
  ObservationMedia ObservationMedia[]

  @@unique([projectId, id])
  @@unique([projectId, sha256Hash])
  @@map("media")
}

model TraceMedia {
  id        String   @id @default(cuid())
  projectId String   @map("project_id")
  project   Project  @relation(fields: [projectId], references: [id], onDelete: Cascade)
  createdAt DateTime @default(now()) @map("created_at")
  updatedAt DateTime @default(now()) @updatedAt @map("updated_at")
  mediaId   String   @map("media_id")
  media     Media    @relation(fields: [mediaId, projectId], references: [id, projectId], onDelete: Cascade)
  traceId   String   @map("trace_id")
  field     String   @map("field")

  @@unique([projectId, traceId, mediaId, field])
  @@index([projectId, mediaId])
  @@map("trace_media")
}

model ObservationMedia {
  id            String   @id @default(cuid())
  projectId     String   @map("project_id")
  project       Project  @relation(fields: [projectId], references: [id], onDelete: Cascade)
  createdAt     DateTime @default(now()) @map("created_at")
  updatedAt     DateTime @default(now()) @updatedAt @map("updated_at")
  mediaId       String   @map("media_id")
  media         Media    @relation(fields: [mediaId, projectId], references: [id, projectId], onDelete: Cascade)
  traceId       String   @map("trace_id")
  observationId String   @map("observation_id")
  field         String   @map("field")

  @@unique([projectId, traceId, observationId, mediaId, field])
  @@index([projectId, mediaId])
  @@map("observation_media")
}

model BillingMeterBackup {
  // unique
  stripeCustomerId String   @map("stripe_customer_id")
  meterId          String   @map("meter_id")
  startTime        DateTime @map("start_time")
  endTime          DateTime @map("end_time")

  // value
  aggregatedValue Int @map("aggregated_value")

  // labels
  eventName String @map("event_name")
  orgId     String @map("org_id")

  // ts
  createdAt DateTime @default(now()) @map("created_at")
  updatedAt DateTime @default(now()) @updatedAt @map("updated_at")

  @@unique([stripeCustomerId, meterId, startTime, endTime])
  @@index([stripeCustomerId, meterId, startTime, endTime])
  @@map("billing_meter_backups")
}

model LlmSchema {
  id        String   @id @default(cuid())
  createdAt DateTime @default(now()) @map("created_at")
  updatedAt DateTime @default(now()) @updatedAt @map("updated_at")

  projectId String  @map("project_id")
  project   Project @relation(fields: [projectId], references: [id], onDelete: Cascade)

  name        String @map("name")
  description String @map("description")
  schema      Json   @map("schema") @db.Json

  @@unique([projectId, name])
  @@map("llm_schemas")
}

model LlmTool {
  id        String   @id @default(cuid())
  createdAt DateTime @default(now()) @map("created_at")
  updatedAt DateTime @default(now()) @updatedAt @map("updated_at")

  projectId String  @map("project_id")
  project   Project @relation(fields: [projectId], references: [id], onDelete: Cascade)

  name        String @map("name")
  description String @map("description")
  parameters  Json   @map("parameters") @db.Json

  @@unique([projectId, name])
  @@map("llm_tools")
}

model Dashboard {
  id        String   @id @default(cuid())
  createdAt DateTime @default(now()) @map("created_at")
  updatedAt DateTime @default(now()) @updatedAt @map("updated_at")

  createdBy     String? @map("created_by")
  createdByUser User?   @relation("CreatedByUser", fields: [createdBy], references: [id], onDelete: SetNull)
  updatedBy     String? @map("updated_by")
  updatedByUser User?   @relation("UpdatedByUser", fields: [updatedBy], references: [id], onDelete: SetNull)

  // Optional to account for Langfuse-managed dashboards
  projectId String?  @map("project_id")
  project   Project? @relation(fields: [projectId], references: [id], onDelete: Cascade)

  name        String @map("name")
  description String @map("description")

  definition Json @map("definition")
  filters    Json @default("[]") @map("filters")

  @@map("dashboards")
}

enum DashboardWidgetViews {
  TRACES
  OBSERVATIONS
  SCORES_NUMERIC
  SCORES_CATEGORICAL
}

enum DashboardWidgetChartType {
  LINE_TIME_SERIES
  BAR_TIME_SERIES
  HORIZONTAL_BAR
  VERTICAL_BAR
  PIE
  NUMBER
  HISTOGRAM
  PIVOT_TABLE
}

model DashboardWidget {
  id        String   @id @default(cuid())
  createdAt DateTime @default(now()) @map("created_at")
  updatedAt DateTime @default(now()) @updatedAt @map("updated_at")

  createdBy     String? @map("created_by")
  createdByUser User?   @relation("CreatedByUser", fields: [createdBy], references: [id], onDelete: SetNull)
  updatedBy     String? @map("updated_by")
  updatedByUser User?   @relation("UpdatedByUser", fields: [updatedBy], references: [id], onDelete: SetNull)

  // Optional to account for Langfuse-managed dashboards
  projectId String?  @map("project_id")
  project   Project? @relation(fields: [projectId], references: [id], onDelete: Cascade)

  name        String @map("name")
  description String @map("description")

  view       DashboardWidgetViews @map("view")
  dimensions Json                 @map("dimensions")
  metrics    Json                 @map("metrics")
  filters    Json                 @map("filters")

  chartType   DashboardWidgetChartType @map("chart_type")
  chartConfig Json                     @map("chart_config")

  @@map("dashboard_widgets")
}

model TableViewPreset {
  id        String   @id @default(cuid())
  createdAt DateTime @default(now()) @map("created_at")
  updatedAt DateTime @default(now()) @updatedAt @map("updated_at")

  projectId String  @map("project_id")
  project   Project @relation(fields: [projectId], references: [id], onDelete: Cascade)

  name      String @map("name")
  tableName String @map("table_name")

  createdBy     String? @map("created_by")
  createdByUser User?   @relation("CreatedByUser", fields: [createdBy], references: [id], onDelete: SetNull)
  updatedBy     String? @map("updated_by")
  updatedByUser User?   @relation("UpdatedByUser", fields: [updatedBy], references: [id], onDelete: SetNull)

  // view configuration
  filters          Json    @map("filters")
  columnOrder      Json    @map("column_order")
  columnVisibility Json    @map("column_visibility")
  searchQuery      String? @map("search_query")
  orderBy          Json?   @map("order_by")

  @@unique([projectId, tableName, name])
  @@map("table_view_presets")
}

model Action {
  id        String   @id @default(cuid())
  createdAt DateTime @default(now()) @map("created_at")
  updatedAt DateTime @default(now()) @updatedAt @map("updated_at")

  projectId String  @map("project_id")
  project   Project @relation(fields: [projectId], references: [id], onDelete: Cascade)

  type ActionType

  // Configuration specific to each action type
  config Json // Structured JSON for different action types
  // For WEBHOOK: { version: "1.0", url: "...", method: "POST", headers: {...}, secretId: "..." }
  // For ANNOTATION_QUEUE: { version: "1.0", queueId: "..." }

  automations          Automation[]
  automationExecutions AutomationExecution[]

  @@index([projectId])
  @@map("actions")
}

model Trigger {
  id        String   @id @default(cuid())
  createdAt DateTime @default(now()) @map("created_at")
  updatedAt DateTime @default(now()) @updatedAt @map("updated_at")

  projectId String  @map("project_id")
  project   Project @relation(fields: [projectId], references: [id], onDelete: Cascade)

  // When should this trigger fire
  eventSource  String // trace, prompt, etc.
  eventActions String[] // created, updated, deleted
  filter       Json? // Filter conditions (format: { field: "name", operator: "equals", value: "my_trace" })

  // Additional attributes
  status JobConfigState @default(ACTIVE) @map("status")

  // Link to executions
  automationExecutions AutomationExecution[]
  automations          Automation[]

  @@index([projectId])
  @@map("triggers")
}

model Automation {
  id                  String                @id @default(cuid())
  name                String                @map("name")
  trigger             Trigger               @relation(fields: [triggerId], references: [id], onDelete: Cascade)
  triggerId           String                @map("trigger_id")
  action              Action                @relation(fields: [actionId], references: [id], onDelete: Cascade)
  actionId            String                @map("action_id")
  createdAt           DateTime              @default(now()) @map("created_at")
  projectId           String                @map("project_id")
  project             Project               @relation(fields: [projectId], references: [id], onDelete: Cascade)
  AutomationExecution AutomationExecution[]

  @@index([projectId, actionId, triggerId])
  @@index([projectId, name])
  @@map("automations")
}

enum ActionType {
  WEBHOOK
  SLACK
  // More action types can be added as needed
}

enum ActionExecutionStatus {
  COMPLETED
  ERROR
  PENDING
  CANCELLED
}

model AutomationExecution {
  id        String   @id @default(cuid())
  createdAt DateTime @default(now()) @map("created_at")
  updatedAt DateTime @default(now()) @updatedAt @map("updated_at")
  sourceId  String   @map("source_id")

  automationId String     @map("automation_id")
  automation   Automation @relation(fields: [automationId], references: [id], onDelete: Cascade)

  triggerId String  @map("trigger_id")
  trigger   Trigger @relation(fields: [triggerId], references: [id], onDelete: Cascade)

  actionId String @map("action_id")
  action   Action @relation(fields: [actionId], references: [id], onDelete: Cascade)

  projectId String  @map("project_id")
  project   Project @relation(fields: [projectId], references: [id], onDelete: Cascade)

  status     ActionExecutionStatus @default(PENDING) @map("status")
  input      Json                  @map("input")
  output     Json?                 @map("output")
  startedAt  DateTime?             @map("started_at")
  finishedAt DateTime?             @map("finished_at")
  error      String?               @map("error")

  @@index([triggerId])
  @@index([actionId])
  @@index([projectId])
  @@map("automation_executions")
}

// Slack Integration: Stores centralized Slack workspace connection for each project
// One project can connect to one Slack workspace, supporting multiple channel automations
model SlackIntegration {
  id        String  @id @default(cuid())
  projectId String  @unique @map("project_id")
  project   Project @relation(fields: [projectId], references: [id], onDelete: Cascade)

  // Installation details (encrypted using shared encryption utilities)
  teamId    String @map("team_id") // Slack workspace ID
  teamName  String @map("team_name") // Human-readable workspace name
  botToken  String @map("bot_token") // Encrypted bot token for API calls
  botUserId String @map("bot_user_id") // Bot user ID for workspace

  createdAt DateTime @default(now()) @map("created_at")
  updatedAt DateTime @default(now()) @updatedAt @map("updated_at")

  @@index([teamId])
  @@map("slack_integrations")
}

// Pending Deletions: Tracks objects (like traces) that are scheduled for batch deletion
model PendingDeletion {
  id        String  @id @default(cuid())
  projectId String  @map("project_id")
  project   Project @relation(fields: [projectId], references: [id], onDelete: Cascade)

  object    String  @map("object") // e.g., "trace", "observation", etc.
  objectId  String  @map("object_id") // The ID of the object to be deleted
  isDeleted Boolean @default(false) @map("is_deleted")

  createdAt DateTime @default(now()) @map("created_at")
  updatedAt DateTime @default(now()) @updatedAt @map("updated_at")

  @@index([projectId, object, isDeleted])
  @@index([objectId, object])
  @@map("pending_deletions")
}

model Survey {
  id         String        @id @default(cuid())
  createdAt  DateTime      @default(now()) @map("created_at")
  surveyName SurveyName    @map("survey_name")
  response   Json
  userId     String?       @map("user_id")
  userEmail  String?       @map("user_email")
  orgId      String?       @map("org_id")
  org        Organization? @relation(fields: [orgId], references: [id], onDelete: Cascade)
  user       User?         @relation(fields: [userId], references: [id], onDelete: Cascade)

  @@map("surveys")
}

enum SurveyName {
  ORG_ONBOARDING  @map("org_onboarding")
  USER_ONBOARDING @map("user_onboarding")

  @@map("SurveyName")
}

model CloudSpendAlert {
  id         String    @id @default(cuid())
  orgId      String    @map("org_id")
  org        Organization @relation(fields: [orgId], references: [id], onDelete: Cascade)
  
  title      String    // e.g., "Production Alert"
  threshold  Decimal   @map("threshold") // USD amount
  
  triggeredAt DateTime? @map("triggered_at") // Last trigger timestamp
  
  createdAt  DateTime  @default(now()) @map("created_at")
  updatedAt  DateTime  @default(now()) @updatedAt @map("updated_at")

  @@index([orgId])
  @@map("cloud_spend_alerts")
}<|MERGE_RESOLUTION|>--- conflicted
+++ resolved
@@ -688,30 +688,10 @@
   createdAt    DateTime           @default(now()) @map("created_at")
   updatedAt    DateTime           @default(now()) @updatedAt @map("updated_at")
   content      String
-<<<<<<< HEAD
   authorUserId String?            @map("author_user_id") // no fk constraint, user can be deleted
-  mentions     CommentMention[]
   reactions    CommentReaction[]
-=======
-  authorUserId String?           @map("author_user_id") // no fk constraint, user can be deleted
->>>>>>> 6a28e0c1
-
   @@index([projectId, objectType, objectId])
   @@map("comments")
-}
-
-<<<<<<< HEAD
-model CommentMention {
-  id              String   @id @default(cuid())
-  commentId       String   @map("comment_id")
-  comment         Comment  @relation(fields: [commentId], references: [id], onDelete: Cascade)
-  mentionedUserId String   @map("mentioned_user_id") // no fk constraint, user can be deleted
-  createdAt       DateTime @default(now()) @map("created_at")
-
-  @@unique([commentId, mentionedUserId])
-  @@index([commentId])
-  @@index([mentionedUserId])
-  @@map("comment_mentions")
 }
 
 model CommentReaction {
@@ -729,8 +709,6 @@
   @@map("comment_reactions")
 }
 
-=======
->>>>>>> 6a28e0c1
 enum CommentObjectType {
   TRACE
   OBSERVATION
