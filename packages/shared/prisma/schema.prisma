// This is your Prisma schema file,
// learn more about it in the docs: https://pris.ly/d/prisma-schema

generator client {
    provider        = "prisma-client-js"
    previewFeatures = ["tracing", "views", "relationJoins"]
}

datasource db {
    provider          = "postgresql"
    url               = env("DATABASE_URL")
    directUrl         = env("DIRECT_URL")
    shadowDatabaseUrl = env("SHADOW_DATABASE_URL")
}

generator erd {
    provider     = "prisma-erd-generator"
    ignoreTables = ["_prisma_migrations", "Session", "Account", "Example"]
    disabled     = true
    ignoreEnums  = true
    output       = "database.svg"
}

generator kysely {
    provider = "prisma-kysely"

    // Optionally provide a destination directory for the generated file
    // and a filename of your choice
    // output = "../src/db"
    // fileName = "types.ts"
    // Optionally generate runtime enums to a separate file
    // enumFileName = "enums.ts"
}

// Necessary for Next auth
model Account {
    id                String  @id @default(cuid())
    userId            String  @map("user_id")
    type              String
    provider          String
    providerAccountId String
    refresh_token     String? // @db.Text
    access_token      String? // @db.Text
    expires_at        Int?
    expires_in        Int?
    ext_expires_in    Int?
    token_type        String?
    scope             String?
    id_token          String? // @db.Text
    session_state     String?
    user              User    @relation(fields: [userId], references: [id], onDelete: Cascade)

    @@unique([provider, providerAccountId])
    @@index([userId])
}

model Session {
    id           String   @id @default(cuid())
    sessionToken String   @unique @map("session_token")
    userId       String   @map("user_id")
    expires      DateTime
    user         User     @relation(fields: [userId], references: [id], onDelete: Cascade)
}

model User {
    id                 String                 @id @default(cuid())
    name               String?
    email              String?                @unique
    emailVerified      DateTime?              @map("email_verified")
    password           String?
    image              String?
    admin              Boolean                @default(false)
    accounts           Account[]
    sessions           Session[]
    projectMemberships ProjectMembership[]
    invitations        MembershipInvitation[]
    createdAt          DateTime               @default(now()) @map("created_at")
    updatedAt          DateTime               @default(now()) @updatedAt @map("updated_at")
    featureFlags       String[]               @default([]) @map("feature_flags")
    AuditLog           AuditLog[]

    @@map("users")
}

model VerificationToken {
    identifier String
    token      String   @unique
    expires    DateTime

    @@unique([identifier, token])
    @@map("verification_tokens")
}

model Project {
    id                 String                 @id @default(cuid())
    createdAt          DateTime               @default(now()) @map("created_at")
    updatedAt          DateTime               @default(now()) @updatedAt @map("updated_at")
    name               String
    cloudConfig        Json?                  @map("cloud_config") // Langfuse Cloud, for zod schema see projectsRouter.ts
    projectMembers     ProjectMembership[]
    traces             Trace[]
    observations       Observation[]
    apiKeys            ApiKey[]
    dataset            Dataset[]
    RawEvents          Events[]
    invitations        MembershipInvitation[]
    sessions           TraceSession[]
    Prompt             Prompt[]
    Model              Model[]
    AuditLog           AuditLog[]
    EvalTemplate       EvalTemplate[]
    JobConfiguration   JobConfiguration[]
    JobExecution       JobExecution[]
    LlmApiKeys         LlmApiKeys[]
    PosthogIntegration PosthogIntegration[]
    Score              Score[]
    scoreConfig        ScoreConfig[]
    BatchExport        BatchExport[]

    @@map("projects")
}

model ApiKey {
    id                  String    @id @unique @default(cuid())
    createdAt           DateTime  @default(now()) @map("created_at")
    note                String?
    publicKey           String    @unique @map("public_key")
    hashedSecretKey     String    @unique @map("hashed_secret_key")
    fastHashedSecretKey String?   @unique @map("fast_hashed_secret_key")
    displaySecretKey    String    @map("display_secret_key")
    lastUsedAt          DateTime? @map("last_used_at")
    expiresAt           DateTime? @map("expires_at")
    projectId           String    @map("project_id")
    project             Project   @relation(fields: [projectId], references: [id], onDelete: Cascade)

    @@index(projectId)
    @@index(publicKey)
    @@index(hashedSecretKey)
    @@index(fastHashedSecretKey)
    @@map("api_keys")
}

model LlmApiKeys {
    id        String   @id @unique @default(cuid())
    createdAt DateTime @default(now()) @map("created_at")
    updatedAt DateTime @default(now()) @updatedAt @map("updated_at")

    provider          String
    adapter           String // This controls the interface that is used to connect with the LLM, e.g. 'openai' or 'anthropic'
    displaySecretKey  String   @map("display_secret_key")
    secretKey         String   @map("secret_key")
    baseURL           String?  @map("base_url")
    customModels      String[] @default([]) @map("custom_models")
    withDefaultModels Boolean  @default(true) @map("with_default_models")

    projectId String  @map("project_id")
    project   Project @relation(fields: [projectId], references: [id], onDelete: Cascade)

    @@unique([projectId, provider])
    @@index([projectId, provider])
    @@map("llm_api_keys")
}

model ProjectMembership {
    projectId String      @map("project_id")
    project   Project     @relation(fields: [projectId], references: [id], onDelete: Cascade)
    userId    String      @map("user_id")
    user      User        @relation(fields: [userId], references: [id], onDelete: Cascade)
    role      ProjectRole
    createdAt DateTime    @default(now()) @map("created_at")
    updatedAt DateTime    @default(now()) @updatedAt @map("updated_at")

    @@id([projectId, userId])
    @@index([userId])
    @@map("project_memberships")
}

model MembershipInvitation {
    id        String      @id @unique @default(cuid())
    email     String
    role      ProjectRole
    projectId String      @map("project_id")
    project   Project     @relation(fields: [projectId], references: [id], onDelete: Cascade)
    senderId  String?     @map("sender_id")
    sender    User?       @relation(fields: [senderId], references: [id], onDelete: SetNull)
    createdAt DateTime    @default(now()) @map("created_at")
    updatedAt DateTime    @default(now()) @updatedAt @map("updated_at")

    @@index([projectId])
    @@index([email])
    @@map("membership_invitations")
}

enum ProjectRole {
    OWNER
    ADMIN
    MEMBER
    VIEWER
}

model TraceSession {
    id         String   @default(cuid())
    createdAt  DateTime @default(now()) @map("created_at")
    updatedAt  DateTime @default(now()) @updatedAt @map("updated_at")
    projectId  String   @map("project_id")
    project    Project  @relation(fields: [projectId], references: [id], onDelete: Cascade)
    bookmarked Boolean  @default(false)
    public     Boolean  @default(false)
    traces     Trace[]

    @@id([id, projectId])
    @@index([projectId])
    @@index([createdAt])
    @@index([updatedAt])
    @@map("trace_sessions")
}

// Update TraceView below when making changes to this model!

model Trace {
    id         String        @id @default(cuid())
    externalId String?       @map("external_id")
    timestamp  DateTime      @default(now())
    name       String?
    userId     String?       @map("user_id")
    metadata   Json?
    release    String?
    version    String?
    projectId  String        @map("project_id")
    project    Project       @relation(fields: [projectId], references: [id], onDelete: Cascade)
    public     Boolean       @default(false)
    bookmarked Boolean       @default(false)
    tags       String[]      @default([])
    input      Json?
    output     Json?
    sessionId  String?       @map("session_id")
    session    TraceSession? @relation(fields: [sessionId, projectId], references: [id, projectId])
    createdAt  DateTime      @default(now()) @map("created_at")
    updatedAt  DateTime      @default(now()) @updatedAt @map("updated_at")

    DatasetItem  DatasetItem[]
    JobExecution JobExecution[]

    @@index([projectId])
    @@index([projectId, timestamp])
    @@index([sessionId])
    @@index([name])
    @@index([userId])
    @@index([id, userId])
    @@index(timestamp)
    @@index(createdAt)
    @@index([tags(ops: ArrayOps)], type: Gin)
    @@map("traces")
}

// This view is based on the trace table. Once prisma supports
// inheritance, we should remove code duplication here.
view TraceView {
    // trace fields
    id         String   @id @default(cuid())
    externalId String?  @map("external_id")
    timestamp  DateTime @default(now())
    name       String?
    userId     String?  @map("user_id")
    metadata   Json?
    release    String?
    version    String?
    projectId  String   @map("project_id")
    public     Boolean  @default(false)
    bookmarked Boolean  @default(false)
    tags       String[] @default([])
    input      Json?
    output     Json?
    sessionId  String?  @map("session_id")

    // calculated fields
    duration Float? @map("duration") // can be null if no observations in trace

    @@map("traces_view")
}

// Update ObservationView below when making changes to this model!
// traceId is optional only due to timing during data injestion 
// (traceId is not necessarily known at the time of observation creation)
model Observation {
    id                  String           @id @default(cuid())
    traceId             String?          @map("trace_id")
    projectId           String           @map("project_id")
    type                ObservationType
    startTime           DateTime         @default(now()) @map("start_time")
    endTime             DateTime?        @map("end_time")
    name                String?
    metadata            Json?
    parentObservationId String?          @map("parent_observation_id")
    level               ObservationLevel @default(DEFAULT)
    statusMessage       String?          @map("status_message")
    version             String?
    createdAt           DateTime         @default(now()) @map("created_at")
    updatedAt           DateTime         @default(now()) @updatedAt @map("updated_at")

    // GENERATION ONLY
    model           String?
    internalModel   String? @map("internal_model")
    internalModelId String? @map("internal_model_id")

    modelParameters  Json?
    input            Json?
    output           Json?
    promptTokens     Int     @default(0) @map("prompt_tokens")
    completionTokens Int     @default(0) @map("completion_tokens")
    totalTokens      Int     @default(0) @map("total_tokens")
    unit             String?

    // User provided cost at ingestion
    inputCost  Decimal? @map("input_cost")
    outputCost Decimal? @map("output_cost")
    totalCost  Decimal? @map("total_cost")

    // Calculated cost
    calculatedInputCost  Decimal? @map("calculated_input_cost")
    calculatedOutputCost Decimal? @map("calculated_output_cost")
    calculatedTotalCost  Decimal? @map("calculated_total_cost")

    completionStartTime DateTime?     @map("completion_start_time")
    project             Project       @relation(fields: [projectId], references: [id], onDelete: Cascade)
    derivedDatasetItems DatasetItem[]

    promptId String? @map("prompt_id") // no fk constraint, prompt can be deleted

    @@unique([id, projectId])
    @@index([projectId, internalModel, startTime, unit])
    @@index([traceId, projectId, type, startTime])
    @@index([traceId, projectId, startTime])
    @@index([traceId, projectId])
    @@index([traceId])
    @@index([type])
    @@index(startTime)
    @@index(createdAt)
    @@index(projectId)
    @@index(model)
    @@index(internalModel)
    @@index([projectId, promptId])
    @@index(promptId)
    @@index([projectId, startTime, type])
    @@map("observations")
}

// This view is a mix of the observation and model. Once prisma supports
// inheritance, we should remove code duplication here.
view ObservationView {
    id                  String           @id @default(cuid())
    traceId             String?          @map("trace_id")
    projectId           String           @map("project_id")
    type                ObservationType
    startTime           DateTime         @default(now()) @map("start_time")
    endTime             DateTime?        @map("end_time")
    name                String?
    metadata            Json?
    parentObservationId String?          @map("parent_observation_id")
    level               ObservationLevel @default(DEFAULT)
    statusMessage       String?          @map("status_message")
    version             String?
    createdAt           DateTime         @default(now()) @map("created_at")

    // GENERATION ONLY
    model               String?
    modelParameters     Json?
    input               Json?
    output              Json?
    promptTokens        Int       @default(0) @map("prompt_tokens")
    completionTokens    Int       @default(0) @map("completion_tokens")
    totalTokens         Int       @default(0) @map("total_tokens")
    unit                String?
    completionStartTime DateTime? @map("completion_start_time")

    promptId String? @map("prompt_id")

    // model fields
    modelId     String?  @map("model_id")
    inputPrice  Decimal? @map("input_price")
    outputPrice Decimal? @map("output_price")
    totalPrice  Decimal? @map("total_price")

    // calculated fields
    calculatedInputCost  Decimal? @map("calculated_input_cost")
    calculatedOutputCost Decimal? @map("calculated_output_cost")
    calculatedTotalCost  Decimal? @map("calculated_total_cost")
    latency              Float?   @map("latency")
    timeToFirstToken     Float?   @map("time_to_first_token")

    @@map("observations_view")
}

enum ObservationType {
    SPAN
    EVENT
    GENERATION
}

enum ObservationLevel {
    DEBUG
    DEFAULT
    WARNING
    ERROR
}

model Score {
    id            String         @id @default(cuid())
    timestamp     DateTime       @default(now())
    projectId     String         @map("project_id")
    project       Project        @relation(fields: [projectId], references: [id], onDelete: Cascade)
    name          String
<<<<<<< HEAD
    value         Float?         // either value or stringValue is always set
=======
    value         Float? // either value or stringValue is set
>>>>>>> ace54915
    source        ScoreSource
    authorUserId  String?        @map("author_user_id")
    comment       String?
    traceId       String         @map("trace_id")
    observationId String?        @map("observation_id")
    configId      String?        @map("config_id")
    stringValue   String?        @map("string_value")
    createdAt     DateTime       @default(now()) @map("created_at")
    updatedAt     DateTime       @default(now()) @updatedAt @map("updated_at")
    dataType      ScoreDataType  @default(NUMERIC) @map("data_type")
    JobExecution  JobExecution[]
    scoreConfig   ScoreConfig?   @relation(fields: [configId], references: [id], onDelete: SetNull)

    @@unique([id, projectId]) // used for upserts via prisma
    @@index(timestamp)
    @@index([value])
    @@index([projectId])
    @@index([projectId, name])
    @@index([authorUserId])
    @@index([configId])
    @@index([traceId], type: Hash)
    @@index([observationId], type: Hash)
    @@index([source])
    @@index([createdAt])
    @@map("scores")
}

enum ScoreSource {
    ANNOTATION
    API
    EVAL
}

model ScoreConfig {
    id          String        @id @default(cuid())
    createdAt   DateTime      @default(now()) @map("created_at")
    updatedAt   DateTime      @default(now()) @updatedAt @map("updated_at")
    projectId   String        @map("project_id")
    project     Project       @relation(fields: [projectId], references: [id], onDelete: Cascade)
    name        String
    dataType    ScoreDataType @map("data_type")
    isArchived  Boolean       @default(false) @map("is_archived")
    minValue    Float?        @map("min_value")
    maxValue    Float?        @map("max_value")
    categories  Json?         @map("categories")
    description String?
    score       Score[]

    @@unique([id, projectId]) // used for upserts via prisma
    @@index([dataType])
    @@index([isArchived])
    @@index([projectId])
    @@index([categories])
    @@index([createdAt])
    @@index([updatedAt])
    @@map("score_configs")
}

enum ScoreDataType {
    CATEGORICAL
    NUMERIC
    BOOLEAN
}

model CronJobs {
    name         String    @id
    lastRun      DateTime? @map("last_run")
    jobStartedAt DateTime? @map("job_started_at")
    state        String?

    @@map("cron_jobs")
}

model Dataset {
    id           String        @id @default(cuid())
    name         String
    description  String?
    metadata     Json?
    projectId    String        @map("project_id")
    project      Project       @relation(fields: [projectId], references: [id], onDelete: Cascade)
    createdAt    DateTime      @default(now()) @map("created_at")
    updatedAt    DateTime      @default(now()) @updatedAt @map("updated_at")
    datasetItems DatasetItem[]
    datasetRuns  DatasetRuns[]

    @@unique([projectId, name])
    @@index([projectId], type: Hash)
    @@index([createdAt])
    @@index([updatedAt])
    @@map("datasets")
}

model DatasetItem {
    id                  String            @id @default(cuid())
    status              DatasetStatus     @default(ACTIVE)
    input               Json?
    expectedOutput      Json?             @map("expected_output")
    metadata            Json?
    sourceTraceId       String?           @map("source_trace_id")
    sourceTrace         Trace?            @relation(fields: [sourceTraceId], references: [id], onDelete: SetNull)
    sourceObservationId String?           @map("source_observation_id")
    sourceObservation   Observation?      @relation(fields: [sourceObservationId], references: [id], onDelete: SetNull)
    datasetId           String            @map("dataset_id")
    dataset             Dataset           @relation(fields: [datasetId], references: [id], onDelete: Cascade)
    createdAt           DateTime          @default(now()) @map("created_at")
    updatedAt           DateTime          @default(now()) @updatedAt @map("updated_at")
    datasetRunItems     DatasetRunItems[]

    @@index([sourceTraceId], type: Hash)
    @@index([sourceObservationId], type: Hash)
    @@index([datasetId], type: Hash)
    @@index([createdAt])
    @@index([updatedAt])
    @@map("dataset_items")
}

enum DatasetStatus {
    ACTIVE
    ARCHIVED
}

model DatasetRuns {
    id              String            @id @default(cuid())
    name            String
    description     String?
    metadata        Json?
    datasetId       String            @map("dataset_id")
    dataset         Dataset           @relation(fields: [datasetId], references: [id], onDelete: Cascade)
    createdAt       DateTime          @default(now()) @map("created_at")
    updatedAt       DateTime          @default(now()) @updatedAt @map("updated_at")
    datasetRunItems DatasetRunItems[]

    @@unique([datasetId, name])
    @@index([datasetId], type: Hash)
    @@index([createdAt])
    @@index([updatedAt])
    @@map("dataset_runs")
}

model DatasetRunItems {
    id            String      @id @default(cuid())
    datasetRunId  String      @map("dataset_run_id")
    datasetRun    DatasetRuns @relation(fields: [datasetRunId], references: [id], onDelete: Cascade)
    datasetItemId String      @map("dataset_item_id")
    datasetItem   DatasetItem @relation(fields: [datasetItemId], references: [id], onDelete: Cascade)
    traceId       String      @map("trace_id")
    observationId String?     @map("observation_id")
    createdAt     DateTime    @default(now()) @map("created_at")
    updatedAt     DateTime    @default(now()) @updatedAt @map("updated_at")

    @@index([datasetRunId], type: Hash)
    @@index([datasetItemId], type: Hash)
    @@index([observationId], type: Hash)
    @@index([traceId])
    @@index([createdAt])
    @@index([updatedAt])
    @@map("dataset_run_items")
}

model Events {
    id        String   @id @default(cuid())
    createdAt DateTime @default(now()) @map("created_at")
    updatedAt DateTime @default(now()) @updatedAt @map("updated_at")
    projectId String   @map("project_id")
    project   Project  @relation(fields: [projectId], references: [id], onDelete: Cascade)
    data      Json
    headers   Json     @default("{}")
    url       String?
    method    String?

    @@index(projectId)
    @@map("events")
}

model Prompt {
    id        String   @id @default(cuid())
    createdAt DateTime @default(now()) @map("created_at")
    updatedAt DateTime @default(now()) @updatedAt @map("updated_at")

    projectId String  @map("project_id")
    project   Project @relation(fields: [projectId], references: [id], onDelete: Cascade)

    createdBy String @map("created_by")

    prompt   Json
    name     String
    version  Int
    type     String   @default("text")
    isActive Boolean? @map("is_active") // Deprecated. To be removed once 'production' labels work as expected.
    config   Json     @default("{}")
    tags     String[] @default([])
    labels   String[] @default([])

    @@unique([projectId, name, version])
    @@index([projectId, name, version])
    @@index([projectId, id])
    @@index([projectId])
    @@index([createdAt])
    @@index([updatedAt])
    @@index([tags(ops: ArrayOps)], type: Gin)
    @@map("prompts")
}

// Update ObservationView below when making changes to this model!
model Model {
    id        String   @id @default(cuid())
    createdAt DateTime @default(now()) @map("created_at")
    updatedAt DateTime @default(now()) @updatedAt @map("updated_at")

    projectId String?  @map("project_id")
    project   Project? @relation(fields: [projectId], references: [id], onDelete: Cascade)

    modelName       String    @map("model_name")
    matchPattern    String    @map("match_pattern")
    startDate       DateTime? @map("start_date")
    inputPrice      Decimal?  @map("input_price")
    outputPrice     Decimal?  @map("output_price")
    totalPrice      Decimal?  @map("total_price")
    unit            String // TOKENS, CHARACTERS, MILLISECONDS, SECONDS, or IMAGES
    tokenizerId     String?   @map("tokenizer_id")
    tokenizerConfig Json?     @map("tokenizer_config")

    @@unique([projectId, modelName, startDate, unit])
    @@index([projectId, modelName, startDate, unit])
    @@index([projectId, modelName])
    @@index(modelName)
    @@map("models")
}

model AuditLog {
    id              String      @id @default(cuid())
    createdAt       DateTime    @default(now()) @map("created_at")
    updatedAt       DateTime    @default(now()) @updatedAt @map("updated_at")
    userId          String      @map("user_id")
    user            User        @relation(fields: [userId], references: [id], onDelete: Cascade)
    projectId       String      @map("project_id")
    project         Project     @relation(fields: [projectId], references: [id], onDelete: Cascade)
    userProjectRole ProjectRole @map("user_project_role")
    resourceType    String      @map("resource_type")
    resourceId      String      @map("resource_id")
    action          String
    before          String? //stringified JSON
    after           String? // stringified JSON

    @@index([projectId])
    @@index([createdAt])
    @@index([updatedAt])
    @@map("audit_logs")
}

model EvalTemplate {
    id        String   @id @default(cuid())
    createdAt DateTime @default(now()) @map("created_at")
    updatedAt DateTime @default(now()) @updatedAt @map("updated_at")

    projectId String  @map("project_id")
    project   Project @relation(fields: [projectId], references: [id], onDelete: Cascade)

    name             String
    version          Int
    prompt           String
    model            String
    provider         String
    modelParams      Json               @map("model_params")
    vars             String[]           @default([])
    outputSchema     Json               @map("output_schema")
    JobConfiguration JobConfiguration[]

    @@unique([projectId, name, version])
    @@index([projectId, id])
    @@index([projectId])
    @@map("eval_templates")
}

enum JobType {
    EVAL
}

enum JobConfigState {
    ACTIVE
    INACTIVE
}

model JobConfiguration {
    id        String   @id @default(cuid())
    createdAt DateTime @default(now()) @map("created_at")
    updatedAt DateTime @default(now()) @updatedAt @map("updated_at")

    projectId String  @map("project_id")
    project   Project @relation(fields: [projectId], references: [id], onDelete: Cascade)

    jobType        JobType        @map("job_type")
    status         JobConfigState @default(ACTIVE)
    evalTemplateId String?        @map("eval_template_id")
    evalTemplate   EvalTemplate?  @relation(fields: [evalTemplateId], references: [id], onDelete: SetNull)

    scoreName       String         @map("score_name")
    filter          Json
    targetObject    String         @map("target_object")
    variableMapping Json           @map("variable_mapping")
    sampling        Decimal // ratio of jobs that are executed for sampling (0..1)  
    delay           Int // delay in milliseconds
    JobExecution    JobExecution[]

    @@index([projectId, id])
    @@index([projectId])
    @@map("job_configurations")
}

enum JobExecutionStatus {
    COMPLETED
    ERROR
    PENDING
    CANCELLED
}

model JobExecution {
    id        String   @id @default(cuid())
    createdAt DateTime @default(now()) @map("created_at")
    updatedAt DateTime @default(now()) @updatedAt @map("updated_at")

    projectId String  @map("project_id")
    project   Project @relation(fields: [projectId], references: [id], onDelete: Cascade)

    jobConfigurationId String           @map("job_configuration_id")
    jobConfiguration   JobConfiguration @relation(fields: [jobConfigurationId], references: [id], onDelete: Cascade)

    status    JobExecutionStatus
    startTime DateTime?          @map("start_time")
    endTime   DateTime?          @map("end_time")
    error     String?

    jobInputTraceId String? @map("job_input_trace_id")
    trace           Trace?  @relation(fields: [jobInputTraceId], references: [id], onDelete: SetNull) // job remains when traces are deleted

    jobOutputScoreId String? @map("job_output_score_id")
    score            Score?  @relation(fields: [jobOutputScoreId], references: [id], onDelete: SetNull) // job remains when scores are deleted

    @@index([projectId, status])
    @@index([projectId, id])
    @@index([projectId])
    @@index([jobConfigurationId])
    @@index([jobOutputScoreId])
    @@index([jobInputTraceId])
    @@index([createdAt])
    @@index([updatedAt])
    @@map("job_executions")
}

// Single Sign-On configuration for a domain
// This feature is part of the Enterprise Edition
model SsoConfig {
    domain       String   @id @default(cuid()) // e.g. "google.com"
    createdAt    DateTime @default(now()) @map("created_at")
    updatedAt    DateTime @default(now()) @updatedAt @map("updated_at")
    authProvider String   @map("auth_provider") // e.g. "okta", ee/sso/types.ts

    authConfig Json? @map("auth_config")
    // e.g. { "clientId": "1234", "clientSecret": "5678" }, null if credentials from env should be used
    // secrets like clientSecret are encrypted on the application level

    @@map("sso_configs")
}

model PosthogIntegration {
    projectId              String    @id @map("project_id")
    project                Project   @relation(fields: [projectId], references: [id], onDelete: Cascade)
    encryptedPosthogApiKey String    @map("encrypted_posthog_api_key")
    posthogHostName        String    @map("posthog_host_name")
    lastSyncAt             DateTime? @map("last_sync_at")
    enabled                Boolean
    createdAt              DateTime  @default(now()) @map("created_at")

    @@index([projectId])
    @@map("posthog_integrations")
}

model BatchExport {
    id        String   @id @default(cuid())
    createdAt DateTime @default(now()) @map("created_at")
    updatedAt DateTime @default(now()) @updatedAt @map("updated_at")

    projectId String  @map("project_id")
    project   Project @relation(fields: [projectId], references: [id], onDelete: Cascade)
    userId    String  @map("user_id")

    finishedAt DateTime? @map("finished_at")
    expiresAt  DateTime? @map("expires_at")

    name   String
    status String
    query  Json
    format String
    url    String?
    log    String?

    @@index([projectId, userId])
    @@index([status])
    @@map("batch_exports")
}<|MERGE_RESOLUTION|>--- conflicted
+++ resolved
@@ -410,11 +410,7 @@
     projectId     String         @map("project_id")
     project       Project        @relation(fields: [projectId], references: [id], onDelete: Cascade)
     name          String
-<<<<<<< HEAD
-    value         Float?         // either value or stringValue is always set
-=======
     value         Float? // either value or stringValue is set
->>>>>>> ace54915
     source        ScoreSource
     authorUserId  String?        @map("author_user_id")
     comment       String?
