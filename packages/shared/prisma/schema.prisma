--- conflicted
+++ resolved
@@ -104,7 +104,6 @@
 }
 
 model Organization {
-<<<<<<< HEAD
   id                        String                   @id @default(cuid())
   name                      String
   createdAt                 DateTime                 @default(now()) @map("created_at")
@@ -115,25 +114,12 @@
   billingCycleLastUpdatedAt DateTime?                @map("billing_cycle_last_updated_at") @db.Timestamptz(3)
   billingCycleLastUsage     Int?                     @map("billing_cycle_last_usage")
   billingCycleUsageState    String?                  @map("billing_cycle_usage_state")
+  aiFeaturesEnabled         Boolean                  @default(false) @map("ai_features_enabled")
   organizationMemberships   OrganizationMembership[]
   projects                  Project[]
   MembershipInvitation      MembershipInvitation[]
   ApiKey                    ApiKey[]
   surveys                   Survey[]
-=======
-  id                      String                   @id @default(cuid())
-  name                    String
-  createdAt               DateTime                 @default(now()) @map("created_at")
-  updatedAt               DateTime                 @default(now()) @updatedAt @map("updated_at")
-  cloudConfig             Json?                    @map("cloud_config") // Langfuse Cloud, for zod schema see @/src/features/organizations/utils/cloudConfigSchema
-  metadata                Json?
-  aiFeaturesEnabled       Boolean                  @default(false) @map("ai_features_enabled")
-  organizationMemberships OrganizationMembership[]
-  projects                Project[]
-  MembershipInvitation    MembershipInvitation[]
-  ApiKey                  ApiKey[]
-  surveys                 Survey[]
->>>>>>> 6cd98d2c
 
   @@index([billingCycleAnchor])
   @@map("organizations")
