import {
  PrismaClient,
  type Project,
  type Prisma,
  ObservationType,
  ScoreSource,
  ScoreDataType,
  AnnotationQueueObjectType,
} from "../src/index";
import { hash } from "bcryptjs";
import { parseArgs } from "node:util";

import { chunk } from "lodash";
import { v4 } from "uuid";
import { ModelUsageUnit } from "../src";
import { getDisplaySecretKey, hashSecretKey, logger } from "../src/server";
import { encrypt } from "../src/encryption";
import { redis } from "../src/server/redis/redis";

const LOAD_TRACE_VOLUME = 10_000;

type ConfigCategory = {
  label: string;
  value: number;
};

const options = {
  environment: { type: "string" },
} as const;

const prisma = new PrismaClient();

async function main() {
  const environment = parseArgs({
    options,
  }).values.environment;

  const seedOrgId = "seed-org-id";
  const seedProjectId = "7a88fb47-b4e2-43b8-a06c-a5ce950dc53a";
  const seedUserId1 = "user-1"; // Owner of org
  const seedUserId2 = "user-2"; // Member of org, admin of project

  const user = await prisma.user.upsert({
    where: { id: seedUserId1 },
    update: {
      name: "Demo User",
      email: "demo@langfuse.com",
      password: await hash("password", 12),
    },
    create: {
      id: seedUserId1,
      name: "Demo User",
      email: "demo@langfuse.com",
      password: await hash("password", 12),
      image: "https://static.langfuse.com/langfuse-dev%2Fexample-avatar.png",
    },
  });
  const user2 = await prisma.user.upsert({
    where: { id: seedUserId2 },
    update: {
      name: "Demo User 2",
      email: "member@langfuse.com",
      password: await hash("password", 12),
    },
    create: {
      id: seedUserId2,
      name: "Demo User 2",
      email: "member@langfuse.com",
      password: await hash("password", 12),
    },
  });

  await prisma.organization.upsert({
    where: { id: seedOrgId },
    update: {
      name: "Seed Org",
    },
    create: {
      id: seedOrgId,
      name: "Seed Org",
      cloudConfig: {
        plan: "Team",
      },
    },
  });

  const project1 = await prisma.project.upsert({
    where: { id: seedProjectId },
    update: {
      name: "llm-app",
      orgId: seedOrgId,
    },
    create: {
      id: seedProjectId,
      name: "llm-app",
      orgId: seedOrgId,
    },
  });

  const orgMembership = await prisma.organizationMembership.upsert({
    where: {
      orgId_userId: {
        userId: user.id,
        orgId: seedOrgId,
      },
    },
    create: {
      userId: user.id,
      orgId: seedOrgId,
      role: "OWNER",
    },
    update: {},
  });

  const orgMembership2 = await prisma.organizationMembership.upsert({
    where: {
      orgId_userId: {
        userId: user2.id,
        orgId: seedOrgId,
      },
    },
    create: {
      userId: user2.id,
      orgId: seedOrgId,
      role: "MEMBER",
    },
    update: {},
  });

  const projectMembership = await prisma.projectMembership.upsert({
    where: {
      projectId_userId: {
        projectId: project1.id,
        userId: user2.id,
      },
    },
    create: {
      userId: user2.id,
      projectId: project1.id,
      role: "ADMIN",
      orgMembershipId: orgMembership2.id,
    },
    update: {
      orgMembershipId: orgMembership2.id,
    },
  });

  await prisma.prompt.upsert({
    where: {
      projectId_name_version: {
        projectId: seedProjectId,
        name: "summary-prompt",
        version: 1,
      },
    },
    create: {
      name: "summary-prompt",
      project: { connect: { id: seedProjectId } },
      prompt: "prompt {{variable}} {{anotherVariable}}",
      labels: ["production", "latest"],
      version: 1,
      createdBy: "user-1",
    },
    update: {},
  });

  const seedApiKey = {
    id: "seed-api-key",
    secret: process.env.SEED_SECRET_KEY ?? "sk-lf-1234567890",
    public: "pk-lf-1234567890",
    note: "seeded key",
  };

  if (!(await prisma.apiKey.findUnique({ where: { id: seedApiKey.id } }))) {
    await prisma.apiKey.create({
      data: {
        note: seedApiKey.note,
        id: seedApiKey.id,
        publicKey: seedApiKey.public,
        hashedSecretKey: await hashSecretKey(seedApiKey.secret),
        displaySecretKey: getDisplaySecretKey(seedApiKey.secret),
        project: {
          connect: {
            id: project1.id,
          },
        },
      },
    });
  }

  // Do not run the following for local docker compose setup
  if (environment === "examples" || environment === "load") {
    const seedOrgIdOrg2 = "demo-org-id";
    const project2Id = "239ad00f-562f-411d-af14-831c75ddd875";
    const org2 = await prisma.organization.upsert({
      where: { id: seedOrgIdOrg2 },
      update: {
        name: "Langfuse Demo",
      },
      create: {
        id: seedOrgIdOrg2,
        name: "Langfuse Demo",
      },
    });
    const project2 = await prisma.project.upsert({
      where: { id: project2Id },
      create: {
        id: project2Id,
        name: "demo-app",
        orgId: org2.id,
      },
      update: { orgId: seedOrgIdOrg2 },
    });
    await prisma.organizationMembership.upsert({
      where: {
        orgId_userId: {
          userId: user.id,
          orgId: seedOrgIdOrg2,
        },
      },
      create: {
        userId: user.id,
        orgId: seedOrgIdOrg2,
        role: "VIEWER",
      },
      update: {},
    });

    const secondKey = {
      id: "seed-api-key-2",
      secret: process.env.SEED_SECRET_KEY ?? "sk-lf-asdfghjkl",
      public: "pk-lf-asdfghjkl",
      note: "seeded key 2",
    };
    if (!(await prisma.apiKey.findUnique({ where: { id: secondKey.id } }))) {
      await prisma.apiKey.create({
        data: {
          note: secondKey.note,
          id: secondKey.id,
          publicKey: secondKey.public,
          hashedSecretKey: await hashSecretKey(secondKey.secret),
          displaySecretKey: getDisplaySecretKey(secondKey.secret),
          project: {
            connect: {
              id: project2.id,
            },
          },
        },
      });
    }

    const configIdsAndNames = await generateConfigsForProject([
      project1,
      project2,
    ]);

    const queueIds = await generateQueuesForProject(
      [project1, project2],
      configIdsAndNames,
    );

    const promptIds = await generatePromptsForProject([project1, project2]);

    const envTags = [null, "development", "staging", "production"];
    const colorTags = [null, "red", "blue", "yellow"];

    const traceVolume = environment === "load" ? LOAD_TRACE_VOLUME : 100;

    const {
      traces,
      observations,
      scores,
      sessions,
      events,
      comments,
      queueItems,
    } = createObjects(
      traceVolume,
      envTags,
      colorTags,
      project1,
      project2,
      promptIds,
      queueIds,
      configIdsAndNames,
    );

    logger.info(
      `Seeding ${traces.length} traces, ${observations.length} observations, and ${scores.length} scores`,
    );

    await uploadObjects(
      traces,
      observations,
      scores,
      sessions,
      events,
      comments,
      queueItems,
    );

    // If openai key is in environment, add it to the projects LLM API keys
    const OPENAI_API_KEY = process.env.OPENAI_API_KEY;

    if (OPENAI_API_KEY) {
      await prisma.llmApiKeys.create({
        data: {
          projectId: project1.id,
          secretKey: encrypt(OPENAI_API_KEY),
          displaySecretKey: getDisplaySecretKey(OPENAI_API_KEY),
          provider: "openai",
          adapter: "openai",
        },
      });
    } else {
      logger.warn(
        "No OPENAI_API_KEY found in environment. Skipping seeding LLM API key.",
      );
    }

    // add eval objects
    const evalTemplate = await prisma.evalTemplate.upsert({
      where: {
        projectId_name_version: {
          projectId: project1.id,
          name: "toxicity-template",
          version: 1,
        },
      },
      create: {
        projectId: project1.id,
        name: "toxicity-template",
        version: 1,
        prompt:
          "Please evaluate the toxicity of the following text {{input}} {{output}}",
        model: "gpt-3.5-turbo",
        vars: ["input", "output"],
        provider: "openai",
        outputSchema: {
          score: "provide a score between 0 and 1",
          reasoning: "one sentence reasoning for the score",
        },
        modelParams: {
          temperature: 0.7,
          outputTokenLimit: 100,
          topP: 0.9,
        },
      },
      update: {},
    });

    await prisma.jobConfiguration.upsert({
      where: {
        id: "toxicity-job",
      },
      create: {
        id: "toxicity-job",
        evalTemplateId: evalTemplate.id,
        projectId: project1.id,
        jobType: "EVAL",
        status: "ACTIVE",
        scoreName: "toxicity",
        filter: [
          {
            type: "string",
            value: "user",
            column: "User ID",
            operator: "contains",
          },
        ],
        variableMapping: [
          {
            langfuseObject: "trace",
            selectedColumnId: "input",
            templateVariable: "input",
          },
          {
            langfuseObject: "trace",
            selectedColumnId: "metadata",
            templateVariable: "output",
          },
        ],
        targetObject: "trace",
        sampling: 1,
        delay: 5_000,
      },
      update: {},
    });

<<<<<<< HEAD
    for (let datasetNumber = 0; datasetNumber < 2; datasetNumber++) {
      for (const projectId of [project1.id, project2.id]) {
        const dataset = await prisma.dataset.create({
          data: {
            name: `demo-dataset-${datasetNumber}`,
=======
    await createDatasets(project1, project2, observations);
  }
}

main()
  .then(async () => {
    await prisma.$disconnect();
    redis?.disconnect();
    logger.info("Disconnected from postgres and redis");
  })
  .catch(async (e) => {
    logger.error(e);
    await prisma.$disconnect();
    redis?.disconnect();
    logger.info("Disconnected from postgres and redis");
    process.exit(1);
  });

export async function createDatasets(
  project1: {
    id: string;
    orgId: string;
    createdAt: Date;
    updatedAt: Date;
    name: string;
  },
  project2: {
    id: string;
    orgId: string;
    createdAt: Date;
    updatedAt: Date;
    name: string;
  },
  observations: Prisma.ObservationCreateManyInput[],
) {
  for (let datasetNumber = 0; datasetNumber < 2; datasetNumber++) {
    for (const projectId of [project1.id, project2.id]) {
      const datasetName = `demo-dataset-${datasetNumber}`;

      // check if ds already exists
      const dataset =
        (await prisma.dataset.findFirst({
          where: {
            projectId,
            name: datasetName,
          },
        })) ??
        (await prisma.dataset.create({
          data: {
            name: datasetName,
>>>>>>> 87995625
            description:
              datasetNumber === 0 ? "Dataset test description" : undefined,
            projectId,
            metadata: datasetNumber === 0 ? { key: "value" } : undefined,
<<<<<<< HEAD
=======
          },
        }));

      const datasetItemIds = [];
      for (let i = 0; i < 18; i++) {
        const sourceObservation =
          Math.random() > 0.3
            ? observations[Math.floor(Math.random() * observations.length)]
            : undefined;
        const datasetItem = await prisma.datasetItem.create({
          data: {
            projectId,
            datasetId: dataset.id,
            sourceTraceId: sourceObservation?.traceId,
            sourceObservationId:
              Math.random() > 0.5 ? sourceObservation?.id : undefined,
            input:
              Math.random() > 0.3
                ? [
                    {
                      role: "user",
                      content: "How can i create a React component?",
                    },
                  ]
                : undefined,
            expectedOutput:
              Math.random() > 0.3
                ? "Creating a React component can be done in two ways: as a functional component or as a class component. Let's start with a basic example of both."
                : undefined,
            metadata: Math.random() > 0.5 ? { key: "value" } : undefined,
          },
        });
        datasetItemIds.push(datasetItem.id);
      }

      for (let datasetRunNumber = 0; datasetRunNumber < 5; datasetRunNumber++) {
        const datasetRun = await prisma.datasetRuns.upsert({
          where: {
            datasetId_projectId_name: {
              datasetId: dataset.id,
              projectId,
              name: `demo-dataset-run-${datasetRunNumber}`,
            },
          },
          create: {
            projectId,
            name: `demo-dataset-run-${datasetRunNumber}`,
            description: Math.random() > 0.5 ? "Dataset run description" : "",
            datasetId: dataset.id,
            metadata: [
              undefined,
              "string",
              100,
              { key: "value" },
              ["tag1", "tag2"],
            ][datasetRunNumber % 5],
>>>>>>> 87995625
          },
          update: {},
        });

<<<<<<< HEAD
        const datasetItemIds = [];
        for (let i = 0; i < 18; i++) {
          const sourceObservation =
            Math.random() > 0.3
              ? observations[Math.floor(Math.random() * observations.length)]
              : undefined;
          const datasetItem = await prisma.datasetItem.create({
            data: {
              projectId,
              datasetId: dataset.id,
              sourceTraceId: sourceObservation?.traceId,
              sourceObservationId:
                Math.random() > 0.5 ? sourceObservation?.id : undefined,
              input:
                Math.random() > 0.3
                  ? [
                      {
                        role: "user",
                        content: "How can i create a React component?",
                      },
                    ]
                  : undefined,
              expectedOutput:
                Math.random() > 0.3
                  ? "Creating a React component can be done in two ways: as a functional component or as a class component. Let's start with a basic example of both."
                  : undefined,
              metadata: Math.random() > 0.5 ? { key: "value" } : undefined,
            },
          });
          datasetItemIds.push(datasetItem.id);
        }
=======
        for (const datasetItemId of datasetItemIds) {
          const relevantObservations = observations.filter(
            (o) => o.projectId === projectId,
          );
          const observation =
            relevantObservations[
              Math.floor(Math.random() * relevantObservations.length)
            ];
>>>>>>> 87995625

        for (
          let datasetRunNumber = 0;
          datasetRunNumber < 5;
          datasetRunNumber++
        ) {
          const datasetRun = await prisma.datasetRuns.create({
            data: {
              projectId,
<<<<<<< HEAD
              name: `demo-dataset-run-${datasetRunNumber}`,
              description: Math.random() > 0.5 ? "Dataset run description" : "",
              datasetId: dataset.id,
              metadata: [
                undefined,
                "string",
                100,
                { key: "value" },
                ["tag1", "tag2"],
              ][datasetRunNumber % 5],
=======
              datasetItemId,
              traceId: observation.traceId as string,
              observationId: Math.random() > 0.5 ? observation.id : undefined,
              datasetRunId: datasetRun.id,
>>>>>>> 87995625
            },
          });

          for (const datasetItemId of datasetItemIds) {
            const relevantObservations = observations.filter(
              (o) => o.projectId === projectId,
            );
            const observation =
              relevantObservations[
                Math.floor(Math.random() * relevantObservations.length)
              ];

            await prisma.datasetRunItems.create({
              data: {
                projectId,
                datasetItemId,
                traceId: observation.traceId as string,
                observationId: Math.random() > 0.5 ? observation.id : undefined,
                datasetRunId: datasetRun.id,
              },
            });
          }
        }
      }
    }
  }
}

async function uploadObjects(
  traces: Prisma.TraceCreateManyInput[],
  observations: Prisma.ObservationCreateManyInput[],
  scores: Prisma.ScoreCreateManyInput[],
  sessions: Prisma.TraceSessionCreateManyInput[],
  events: Prisma.ObservationCreateManyInput[],
  comments: Prisma.CommentCreateManyInput[],
  queueItems: Prisma.AnnotationQueueItemCreateManyInput[],
) {
  let promises: Prisma.PrismaPromise<unknown>[] = [];

  const chunkSize = 10_000;

  chunk(sessions, 1).forEach((chunk) => {
    promises.push(
      prisma.traceSession.upsert({
        where: {
          id_projectId: { id: chunk[0]!.id!, projectId: chunk[0]!.projectId },
        },
        create: chunk[0]!,
        update: {},
      }),
    );
  });

  for (let i = 0; i < promises.length; i++) {
    if (i + 1 >= promises.length || i % Math.ceil(promises.length / 10) === 0)
      logger.info(
        `Seeding of Sessions ${((i + 1) / promises.length) * 100}% complete`,
      );
    await promises[i];
  }

  promises = [];

  chunk(traces, chunkSize).forEach((chunk) => {
    promises.push(
      prisma.trace.createMany({
        data: chunk,
      }),
    );
  });
  for (let i = 0; i < promises.length; i++) {
    if (i + 1 >= promises.length || i % Math.ceil(promises.length / 10) === 0)
      logger.info(
        `Seeding of Traces ${((i + 1) / promises.length) * 100}% complete`,
      );
    await promises[i];
  }

  promises = [];
  chunk(observations, chunkSize).forEach((chunk) => {
    promises.push(
      prisma.observation.createMany({
        data: chunk,
      }),
    );
  });

  for (let i = 0; i < promises.length; i++) {
    if (i + 1 >= promises.length || i % Math.ceil(promises.length / 10) === 0)
      logger.info(
        `Seeding of Observations ${((i + 1) / promises.length) * 100}% complete`,
      );
    await promises[i];
  }

  promises = [];
  chunk(events, chunkSize).forEach((chunk) => {
    promises.push(
      prisma.observation.createMany({
        data: chunk,
      }),
    );
  });

  for (let i = 0; i < promises.length; i++) {
    if (i + 1 >= promises.length || i % Math.ceil(promises.length / 10) === 0)
      logger.info(
        `Seeding of Events ${((i + 1) / promises.length) * 100}% complete`,
      );
    await promises[i];
  }

  promises = [];
  chunk(scores, chunkSize).forEach((chunk) => {
    promises.push(
      prisma.score.createMany({
        data: chunk,
      }),
    );
  });
  for (let i = 0; i < promises.length; i++) {
    if (i + 1 >= promises.length || i % Math.ceil(promises.length / 10) === 0)
      logger.info(
        `Seeding of Scores ${((i + 1) / promises.length) * 100}% complete`,
      );
    await promises[i];
  }

  promises = [];
  chunk(comments, chunkSize).forEach((chunk) => {
    promises.push(
      prisma.comment.createMany({
        data: chunk,
      }),
    );
  });
  for (let i = 0; i < promises.length; i++) {
    if (i + 1 >= promises.length || i % Math.ceil(promises.length / 10) === 0)
      logger.info(
        `Seeding of Comments ${((i + 1) / promises.length) * 100}% complete`,
      );
    await promises[i];
  }

  promises = [];
  chunk(queueItems, chunkSize).forEach((chunk) => {
    promises.push(
      prisma.annotationQueueItem.createMany({
        data: chunk,
      }),
    );
  });
  for (let i = 0; i < promises.length; i++) {
    if (i + 1 >= promises.length || i % Math.ceil(promises.length / 10) === 0)
      logger.info(
        `Seeding of Annotation Queue Items ${((i + 1) / promises.length) * 100}% complete`,
      );
    await promises[i];
  }
}

function createObjects(
  traceVolume: number,
  envTags: (string | null)[],
  colorTags: (string | null)[],
  project1: Project,
  project2: Project,
  promptIds: Map<string, string[]>,
  queueIds: Map<string, string[]>,
  configParams: Map<
    string,
    {
      name: string;
      id: string;
      dataType: ScoreDataType;
      categories: ConfigCategory[] | null;
    }[]
  >,
) {
  const traces: Prisma.TraceCreateManyInput[] = [];
  const observations: Prisma.ObservationCreateManyInput[] = [];
  const scores: Prisma.ScoreCreateManyInput[] = [];
  const sessions: Prisma.TraceSessionCreateManyInput[] = [];
  const events: Prisma.ObservationCreateManyInput[] = [];
  const configs: Prisma.ScoreConfigCreateManyInput[] = [];
  const comments: Prisma.CommentCreateManyInput[] = [];
  const queueItems: Prisma.AnnotationQueueItemCreateManyInput[] = [];

  for (let i = 0; i < traceVolume; i++) {
    // print progress to console with a progress bar that refreshes every 10 iterations
    // random date within last 90 days, with a linear bias towards more recent dates
    const traceTs = new Date(
      Date.now() - Math.floor(Math.random() ** 1.5 * 90 * 24 * 60 * 60 * 1000),
    );

    const envTag = envTags[Math.floor(Math.random() * envTags.length)];
    const colorTag = colorTags[Math.floor(Math.random() * colorTags.length)];

    const tags = [envTag, colorTag].filter((tag) => tag !== null);

    const projectId = [project1.id, project2.id][i % 2] as string;

    const session =
      Math.random() > 0.3
        ? {
            id: `session-${i % 3}`,
            projectId: projectId,
          }
        : undefined;

    if (session) {
      sessions.push(session);
    }

    const trace = {
      id: `trace-${v4()}`,
      timestamp: traceTs,
      createdAt: traceTs,
      projectId: projectId,
      name: ["generate-outreach", "label-inbound", "draft-response"][
        i % 3
      ] as string,
      metadata: {
        user: `user-${i}@langfuse.com`,
        more: "1,2,3;4?6",
      },
      tags: tags as string[],
      userId: Math.random() > 0.3 ? `user-${i % 60}` : undefined,
      input:
        Math.random() > 0.3 ? "I'm looking for a React component" : undefined,
      output:
        Math.random() > 0.3
          ? "What kind of component are you looking for?"
          : undefined,
      ...(session ? { sessionId: session.id } : {}),
    };

    traces.push(trace);

    const configArray = configParams.get(projectId) ?? [];
    const randomIndex = Math.floor(Math.random() * 3);
    const config =
      configArray.length >= randomIndex - 1 && configArray[randomIndex];
    const {
      name: annotationScoreName,
      id: configId,
      dataType,
      categories,
    } = config || {
      name: "manual-score",
      id: undefined,
      dataType: ScoreDataType.NUMERIC,
      categories: null,
    };

    const value = Math.floor(Math.random() * 2);
    const scoreNumericAndStringValue = {
      ...(dataType === ScoreDataType.NUMERIC && { value }),
      ...(dataType === ScoreDataType.CATEGORICAL && {
        value,
        stringValue: categories?.find((category) => category.value === value)
          ?.label,
      }),
      ...(dataType === ScoreDataType.BOOLEAN && {
        value,
        stringValue: value === 1 ? "True" : "False",
      }),
    };

    const queueItem = [
      ...(Math.random() > 0.9 && queueIds.get(projectId)?.[0]
        ? [
            {
              queueId: queueIds.get(projectId)?.[0] as string,
              objectId: trace.id,
              objectType: AnnotationQueueObjectType.TRACE,
              projectId,
            },
          ]
        : []),
    ];

    queueItems.push(...queueItem);

    const traceScores = [
      ...(Math.random() > 0.5
        ? [
            {
              traceId: trace.id,
              name: annotationScoreName,
              timestamp: traceTs,
              createdAt: traceTs,
              source: ScoreSource.ANNOTATION,
              projectId,
              authorUserId: `user-${i}`,
              dataType,
              ...scoreNumericAndStringValue,
              ...(configId ? { configId } : {}),
            },
          ]
        : []),
      ...(Math.random() > 0.7
        ? [
            {
              traceId: trace.id,
              name: "sentiment",
              value: Math.floor(Math.random() * 10) - 5,
              timestamp: traceTs,
              createdAt: traceTs,
              source: ScoreSource.API,
              projectId,
              dataType: ScoreDataType.NUMERIC,
            },
          ]
        : []),
      ...(Math.random() < 0.8
        ? [
            {
              traceId: trace.id,
              name: "Completeness",
              timestamp: traceTs,
              createdAt: traceTs,
              source: ScoreSource.API,
              projectId,
              dataType: ScoreDataType.CATEGORICAL,
              stringValue:
                Math.floor(Math.random() * 2) === 1 ? "Fully" : "Partially",
            },
          ]
        : []),
    ];

    if (Math.random() > 0.9)
      comments.push({
        projectId: trace.projectId,
        objectId: trace.id,
        objectType: "TRACE",
        content: "Trace comment content",
        ...(Math.random() > 0.5 ? { authorUserId: `user-${i}` } : {}),
      });

    scores.push(...traceScores);

    const existingSpanIds: string[] = [];

    for (let j = 0; j < Math.floor(Math.random() * 10) + 1; j++) {
      // add between 1 and 30 ms to trace timestamp
      const spanTsStart = new Date(
        traceTs.getTime() + Math.floor(Math.random() * 30),
      );
      // random duration of upto 5000ms
      const spanTsEnd = new Date(
        spanTsStart.getTime() + Math.floor(Math.random() * 5000),
      );

      const span = {
        type: ObservationType.SPAN,
        id: `span-${v4()}`,
        startTime: spanTsStart,
        createdAt: spanTsStart,
        endTime: spanTsEnd,
        name: `span-${i}-${j}`,
        metadata: {
          user: `user-${i}@langfuse.com`,
        },
        projectId: trace.projectId,
        traceId: trace.id,
        // if this is the first span or in 50% of cases, add no parent; otherwise randomly select parent from existing spans
        ...(existingSpanIds.length === 0 || Math.random() > 0.5
          ? {}
          : {
              parentObservationId:
                existingSpanIds[
                  Math.floor(Math.random() * existingSpanIds.length)
                ],
            }),
      };

      observations.push(span);

      existingSpanIds.push(span.id);

      for (let k = 0; k < Math.floor(Math.random() * 2) + 1; k++) {
        // random start and end times within span
        const generationTsStart = new Date(
          spanTsStart.getTime() +
            Math.floor(
              Math.random() * (spanTsEnd.getTime() - spanTsStart.getTime()),
            ),
        );
        const generationTsEnd = new Date(
          generationTsStart.getTime() +
            Math.floor(
              Math.random() *
                (spanTsEnd.getTime() - generationTsStart.getTime()),
            ),
        );
        // somewhere in the middle
        const generationTsCompletionStart = new Date(
          generationTsStart.getTime() +
            Math.floor(
              (generationTsEnd.getTime() - generationTsStart.getTime()) / 3,
            ),
        );

        const promptTokens = Math.floor(Math.random() * 1000) + 300;
        const completionTokens = Math.floor(Math.random() * 500) + 100;

        const models = [
          "gpt-3.5-turbo",
          "gpt-4",
          "gpt-4-32k-0613",
          "gpt-3.5-turbo-16k-0613",
          "claude-instant-1",
          "claude-2.1",
          "gpt-4-vision-preview",
          "MIXTRAL-8X7B",
        ];

        const model = models[Math.floor(Math.random() * models.length)];
        const promptId =
          promptIds.get(projectId)![
            Math.floor(
              Math.random() * Math.floor(promptIds.get(projectId)!.length / 2),
            )
          ];

        const { input, output } = getGenerationInputOutput();

        const generation = {
          type: ObservationType.GENERATION,
          id: `generation-${v4()}`,
          startTime: generationTsStart,
          createdAt: generationTsStart,
          endTime: generationTsEnd,
          completionStartTime:
            Math.random() > 0.5 ? generationTsCompletionStart : undefined,
          name: `generation-${i}-${j}-${k}`,
          projectId: trace.projectId,
          promptId: promptId,
          input,
          output,
          model: model,
          internalModel: model,
          modelParameters: {
            temperature:
              Math.random() > 0.9 ? undefined : Math.random().toFixed(2),
            topP: Math.random() > 0.9 ? undefined : Math.random().toFixed(2),
            maxTokens:
              Math.random() > 0.9
                ? undefined
                : Math.floor(Math.random() * 1000),
          },
          metadata: {
            user: `user-${i}@langfuse.com`,
          },
          promptTokens,
          completionTokens,
          totalTokens: promptTokens + completionTokens,
          parentObservationId: span.id,
          traceId: trace.id,
          ...{
            ...(Math.random() > 0.5 ? { promptId: promptId } : {}),
          },
          unit: ModelUsageUnit.Tokens,
        };

        observations.push(generation);

        if (Math.random() > 0.6)
          scores.push({
            name: "quality",
            value: Math.random() * 2 - 1,
            observationId: generation.id,
            traceId: trace.id,
            source: ScoreSource.API,
            projectId: trace.projectId,
            timestamp: generationTsEnd,
            createdAt: traceTs,
          });
        if (Math.random() > 0.6)
          scores.push({
            name: "conciseness",
            value: Math.random() * 2 - 1,
            observationId: generation.id,
            traceId: trace.id,
            source: ScoreSource.API,
            projectId: trace.projectId,
            timestamp: generationTsEnd,
            createdAt: traceTs,
          });

        if (Math.random() > 0.8)
          comments.push({
            projectId: trace.projectId,
            objectId: generation.id,
            objectType: "OBSERVATION",
            content: "Observation comment content",
          });

        for (let l = 0; l < Math.floor(Math.random() * 2); l++) {
          // random start time within span
          const eventTs = new Date(
            spanTsStart.getTime() +
              Math.floor(
                Math.random() * (spanTsEnd.getTime() - spanTsStart.getTime()),
              ),
          );

          events.push({
            type: ObservationType.EVENT,
            id: `event-${v4()}`,
            startTime: eventTs,
            createdAt: eventTs,
            name: `event-${i}-${j}-${k}-${l}`,
            metadata: {
              user: `user-${i}@langfuse.com`,
            },
            parentObservationId: span.id,
            traceId: trace.id,
            projectId: trace.projectId,
          });
        }
      }
    }
  }
  // find unique sessions by id and projectid
  const uniqueSessions: Prisma.TraceSessionCreateManyInput[] = Array.from(
    new Set(sessions.map((session) => JSON.stringify(session))),
  ).map((session) => JSON.parse(session) as Prisma.TraceSessionCreateManyInput);

  return {
    traces,
    observations,
    scores,
    configs,
    queueItems,
    sessions: uniqueSessions,
    events,
    comments,
  };
}

async function generatePromptsForProject(projects: Project[]) {
  const promptIds = new Map<string, string[]>();

  await Promise.all(
    projects.map(async (project) => {
      const promptIdsForProject = await generatePrompts(project);
      promptIds.set(project.id, promptIdsForProject);
    }),
  );
  return promptIds;
}

export const SEED_PROMPTS = [
  {
    id: `prompt-123`,
    createdBy: "user-1",
    prompt: "Prompt 1 content",
    name: "Prompt 1",
    version: 1,
    labels: ["production", "latest"],
  },
  {
    id: `prompt-456`,
    createdBy: "user-1",
    prompt: "Prompt 2 content",
    name: "Prompt 2",
    version: 1,
    labels: ["production", "latest"],
  },
  {
    id: `prompt-789`,
    createdBy: "API",
    prompt: "Prompt 3 content",
    name: "Prompt 3 by API",
    version: 1,
    labels: ["production", "latest"],
  },
  {
    id: `prompt-abc`,
    createdBy: "user-1",
    prompt: "Prompt 4 content",
    name: "Prompt 4",
    version: 1,
    labels: ["production", "latest"],
    tags: ["tag1", "tag2"],
  },
];

export const PROMPT_IDS: string[] = [];

async function generatePrompts(project: Project) {
  const promptIds = [];
  for (const prompt of SEED_PROMPTS) {
    await prisma.prompt.upsert({
      where: {
        projectId_name_version: {
          projectId: prompt.id + project.id,
          name: prompt.name,
          version: prompt.version,
        },
        id: prompt.id + project.id,
      },
      create: {
        id: prompt.id + project.id,
        projectId: project.id,
        createdBy: prompt.createdBy,
        prompt: prompt.prompt,
        name: prompt.name,
        version: prompt.version,
        labels: prompt.labels,
        tags: prompt.tags,
      },
      update: {},
    });
    promptIds.push(prompt.id);
  }

  const promptVersionsWithVariables = [
    {
      id: `prompt-${v4()}`,
      projectId: project.id,
      createdBy: "user-1",
      prompt: "Prompt 4 version 1 content with {{variable}}",
      name: "Prompt 4 with variable and config",
      config: {
        temperature: 0.7,
      },
      version: 1,
    },
    {
      id: `prompt-${v4()}`,
      projectId: project.id,
      createdBy: "user-1",
      prompt: "Prompt 4 version 2 content with {{variable}}",
      name: "Prompt 4 with variable and config",
      config: {
        temperature: 0.7,
        topP: 0.9,
      },
      version: 2,
      labels: ["production"],
    },
    {
      id: `prompt-${v4()}`,
      projectId: project.id,
      createdBy: "user-1",
      prompt: "Prompt 4 version 3 content with {{variable}}",
      name: "Prompt 4 with variable and config",
      config: {
        temperature: 0.7,
        topP: 0.9,
        frequencyPenalty: 0.5,
      },
      version: 3,
      labels: ["production", "latest"],
    },
  ];

  for (const version of promptVersionsWithVariables) {
    await prisma.prompt.upsert({
      where: {
        projectId_name_version: {
          projectId: version.projectId,
          name: version.name,
          version: version.version,
        },
        id: version.id,
      },
      create: {
        id: version.id,
        projectId: version.projectId,
        createdBy: version.createdBy,
        prompt: version.prompt,
        name: version.name,
        config: version.config,
        version: version.version,
        labels: version.labels,
      },
      update: {
        id: version.id,
      },
    });
    promptIds.push(version.id);
  }
  const promptName = "Prompt with many versions";
  const projectId = project.id;
  const createdBy = "user-1";

  for (let i = 1; i <= 20; i++) {
    const promptId = `prompt-${v4()}`;
    await prisma.prompt.upsert({
      where: {
        projectId_name_version: {
          projectId: projectId,
          name: promptName,
          version: i,
        },
        id: promptId,
      },
      create: {
        id: promptId,
        projectId: projectId,
        createdBy: createdBy,
        prompt: `${promptName} version ${i} content`,
        name: promptName,
        version: i,
        labels: i === 20 ? ["production", "latest"] : [],
      },
      update: {
        id: promptId,
      },
    });
    promptIds.push(promptId);
  }
  return promptIds;
}

async function generateConfigsForProject(projects: Project[]) {
  const projectIdsToConfigs: Map<
    string,
    {
      name: string;
      id: string;
      dataType: ScoreDataType;
      categories: ConfigCategory[] | null;
    }[]
  > = new Map();

  await Promise.all(
    projects.map(async (project) => {
      const configNameAndId = await generateConfigs(project);
      projectIdsToConfigs.set(project.id, configNameAndId);
    }),
  );
  return projectIdsToConfigs;
}

async function generateConfigs(project: Project) {
  const configNameAndId: {
    name: string;
    id: string;
    dataType: ScoreDataType;
    categories: ConfigCategory[] | null;
  }[] = [];

  const configs = [
    {
      id: `config-${v4()}`,
      name: "manual-score",
      dataType: ScoreDataType.NUMERIC,
      projectId: project.id,
      isArchived: false,
    },
    {
      id: `config-${v4()}`,
      projectId: project.id,
      name: "Accuracy",
      dataType: ScoreDataType.CATEGORICAL,
      categories: [
        { label: "Incorrect", value: 0 },
        { label: "Partially Correct", value: 1 },
        { label: "Correct", value: 2 },
      ],
      isArchived: false,
    },
    {
      id: `config-${v4()}`,
      projectId: project.id,
      name: "Toxicity",
      dataType: ScoreDataType.BOOLEAN,
      categories: [
        { label: "True", value: 1 },
        { label: "False", value: 0 },
      ],
      description:
        "Used to indicate if text was harmful or offensive in nature.",
      isArchived: false,
    },
  ];

  for (const config of configs) {
    await prisma.scoreConfig.upsert({
      where: {
        id_projectId: {
          projectId: config.projectId,
          id: config.id,
        },
      },
      create: {
        id: config.id,
        projectId: config.projectId,
        name: config.name,
        dataType: config.dataType,
        categories: config.categories,
        isArchived: config.isArchived,
      },
      update: {
        id: config.id,
      },
    });
    configNameAndId.push({
      name: config.name,
      id: config.id,
      dataType: config.dataType,
      categories: config.categories ?? null,
    });
  }

  return configNameAndId;
}

function getGenerationInputOutput(): {
  input: Prisma.InputJsonValue;
  output: Prisma.InputJsonValue;
} {
  if (Math.random() > 0.9) {
    const input = [
      {
        role: "user",
        content: [
          { text: "What’s depicted in this image?", type: "text" },
          {
            type: "image_url",
            image_url: {
              url: "https://upload.wikimedia.org/wikipedia/commons/thumb/d/dd/Gfp-wisconsin-madison-the-nature-boardwalk.jpg/2560px-Gfp-wisconsin-madison-the-nature-boardwalk.jpg",
            },
          },
          { text: "Describe the scene in detail.", type: "text" },
        ],
      },
    ];

    const output =
      "The image depicts a serene landscape featuring a wooden pathway or boardwalk that winds through a lush green field. The field is filled with tall grass and surrounded by trees and shrubs. Above, the sky is bright with scattered clouds, suggesting a clear and pleasant day. The scene conveys a sense of tranquility and natural beauty.";

    return { input, output };
  }

  const input =
    Math.random() > 0.5
      ? [
          {
            role: "system",
            content: "Be a helpful assistant",
          },
          {
            role: "user",
            content: "How can i create a *React* component?",
          },
        ]
      : {
          input: "How can i create a React component?",
          retrievedDocuments: [
            {
              title: "How to create a React component",
              url: "https://www.google.com",
              description: "A guide to creating React components",
            },
            {
              title: "React component creation",
              url: "https://www.google.com",
              description: "A guide to creating React components",
            },
          ],
        };

  const output =
    "Creating a React component can be done in two ways: as a functional component or as a class component. Let's start with a basic example of both.\n\n**Image**\n\n![Languse Example Image](https://static.langfuse.com/langfuse-dev/langfuse-example-image.jpeg)\n\n1.  **Functional Component**:\n\nA functional component is just a plain JavaScript function that accepts props as an argument, and returns a React element. Here's how you can create one:\n\n```javascript\nimport React from 'react';\nfunction Greeting(props) {\n  return <h1>Hello, {props.name}</h1>;\n}\nexport default Greeting;\n```\n\nTo use this component in another file, you can do:\n\n```javascript\nimport Greeting from './Greeting';\nfunction App() {\n  return (\n    <div>\n      <Greeting name=\"John\" />\n    </div>\n  );\n}\nexport default App;\n```\n\n2.  **Class Component**:\n\nYou can also define components as classes in React. These have some additional features compared to functional components:\n\n```javascript\nimport React, { Component } from 'react';\nclass Greeting extends Component {\n  render() {\n    return <h1>Hello, {this.props.name}</h1>;\n  }\n}\nexport default Greeting;\n```\n\nAnd here's how to use this component:\n\n```javascript\nimport Greeting from './Greeting';\nclass App extends Component {\n  render() {\n    return (\n      <div>\n        <Greeting name=\"John\" />\n      </div>\n    );\n  }\n}\nexport default App;\n```\n\nWith the advent of hooks in React, functional components can do everything that class components can do and hence, the community has been favoring functional components over class components.\n\nRemember to import React at the top of your file whenever you're creating a component, because JSX transpiles to `React.createElement` calls under the hood.";

  return { input, output };
}

async function generateQueuesForProject(
  projects: Project[],
  configIdsAndNames: Map<
    string,
    {
      name: string;
      id: string;
      dataType: ScoreDataType;
      categories: ConfigCategory[] | null;
    }[]
  >,
) {
  const projectIdsToQueues: Map<string, string[]> = new Map();

  await Promise.all(
    projects.map(async (project) => {
      const queueIds = await generateQueues(
        project,
        configIdsAndNames.get(project.id) ?? [],
      );
      projectIdsToQueues.set(project.id, queueIds);
    }),
  );
  return projectIdsToQueues;
}

async function generateQueues(
  project: Project,
  configIdsAndNames: {
    name: string;
    id: string;
    dataType: ScoreDataType;
    categories: ConfigCategory[] | null;
  }[],
) {
  const queue = {
    id: `queue-${v4()}`,
    name: "Default",
    description: "Default queue",
    scoreConfigIds: configIdsAndNames.map((config) => config.id),
    projectId: project.id,
  };

  await prisma.annotationQueue.upsert({
    where: {
      projectId_name: {
        projectId: queue.projectId,
        name: queue.name,
      },
    },
    create: {
      ...queue,
    },
    update: {
      id: queue.id,
    },
  });

  return [queue.id];
}<|MERGE_RESOLUTION|>--- conflicted
+++ resolved
@@ -387,13 +387,6 @@
       update: {},
     });
 
-<<<<<<< HEAD
-    for (let datasetNumber = 0; datasetNumber < 2; datasetNumber++) {
-      for (const projectId of [project1.id, project2.id]) {
-        const dataset = await prisma.dataset.create({
-          data: {
-            name: `demo-dataset-${datasetNumber}`,
-=======
     await createDatasets(project1, project2, observations);
   }
 }
@@ -444,13 +437,10 @@
         (await prisma.dataset.create({
           data: {
             name: datasetName,
->>>>>>> 87995625
             description:
               datasetNumber === 0 ? "Dataset test description" : undefined,
             projectId,
             metadata: datasetNumber === 0 ? { key: "value" } : undefined,
-<<<<<<< HEAD
-=======
           },
         }));
 
@@ -507,44 +497,10 @@
               { key: "value" },
               ["tag1", "tag2"],
             ][datasetRunNumber % 5],
->>>>>>> 87995625
           },
           update: {},
         });
 
-<<<<<<< HEAD
-        const datasetItemIds = [];
-        for (let i = 0; i < 18; i++) {
-          const sourceObservation =
-            Math.random() > 0.3
-              ? observations[Math.floor(Math.random() * observations.length)]
-              : undefined;
-          const datasetItem = await prisma.datasetItem.create({
-            data: {
-              projectId,
-              datasetId: dataset.id,
-              sourceTraceId: sourceObservation?.traceId,
-              sourceObservationId:
-                Math.random() > 0.5 ? sourceObservation?.id : undefined,
-              input:
-                Math.random() > 0.3
-                  ? [
-                      {
-                        role: "user",
-                        content: "How can i create a React component?",
-                      },
-                    ]
-                  : undefined,
-              expectedOutput:
-                Math.random() > 0.3
-                  ? "Creating a React component can be done in two ways: as a functional component or as a class component. Let's start with a basic example of both."
-                  : undefined,
-              metadata: Math.random() > 0.5 ? { key: "value" } : undefined,
-            },
-          });
-          datasetItemIds.push(datasetItem.id);
-        }
-=======
         for (const datasetItemId of datasetItemIds) {
           const relevantObservations = observations.filter(
             (o) => o.projectId === projectId,
@@ -553,7 +509,18 @@
             relevantObservations[
               Math.floor(Math.random() * relevantObservations.length)
             ];
->>>>>>> 87995625
+
+          await prisma.datasetRunItems.create({
+            data: {
+              projectId,
+              datasetItemId,
+              traceId: observation.traceId as string,
+              observationId: Math.random() > 0.5 ? observation.id : undefined,
+              datasetRunId: datasetRun.id,
+            },
+          });
+          datasetItemIds.push(datasetItem.id);
+        }
 
         for (
           let datasetRunNumber = 0;
@@ -563,7 +530,6 @@
           const datasetRun = await prisma.datasetRuns.create({
             data: {
               projectId,
-<<<<<<< HEAD
               name: `demo-dataset-run-${datasetRunNumber}`,
               description: Math.random() > 0.5 ? "Dataset run description" : "",
               datasetId: dataset.id,
@@ -574,12 +540,6 @@
                 { key: "value" },
                 ["tag1", "tag2"],
               ][datasetRunNumber % 5],
-=======
-              datasetItemId,
-              traceId: observation.traceId as string,
-              observationId: Math.random() > 0.5 ? observation.id : undefined,
-              datasetRunId: datasetRun.id,
->>>>>>> 87995625
             },
           });
 
