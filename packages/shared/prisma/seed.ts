import {
  PrismaClient,
  type Project,
  type Prisma,
  ObservationType,
  ScoreSource,
  ScoreDataType,
  AnnotationQueueObjectType,
} from "../src/index";
import { hash } from "bcryptjs";
import { parseArgs } from "node:util";

import { chunk } from "lodash";
import { v4 } from "uuid";
import { ModelUsageUnit } from "../src";
import { getDisplaySecretKey, hashSecretKey, logger } from "../src/server";
import { encrypt } from "../src/encryption";
import { redis } from "../src/server/redis/redis";

const LOAD_TRACE_VOLUME = 10_000;

type ConfigCategory = {
  label: string;
  value: number;
};

const options = {
  environment: { type: "string" },
} as const;

const prisma = new PrismaClient();

async function main() {
  const environment = parseArgs({
    options,
  }).values.environment;

  const seedOrgId = "seed-org-id";
  const seedProjectId = "7a88fb47-b4e2-43b8-a06c-a5ce950dc53a";
  const seedUserId1 = "user-1"; // Owner of org
  const seedUserId2 = "user-2"; // Member of org, admin of project

  const user = await prisma.user.upsert({
    where: { id: seedUserId1 },
    update: {
      name: "Demo User",
      email: "demo@langfuse.com",
      password: await hash("password", 12),
    },
    create: {
      id: seedUserId1,
      name: "Demo User",
      email: "demo@langfuse.com",
      password: await hash("password", 12),
      image: "https://static.langfuse.com/langfuse-dev%2Fexample-avatar.png",
    },
  });
  const user2 = await prisma.user.upsert({
    where: { id: seedUserId2 },
    update: {
      name: "Demo User 2",
      email: "member@langfuse.com",
      password: await hash("password", 12),
    },
    create: {
      id: seedUserId2,
      name: "Demo User 2",
      email: "member@langfuse.com",
      password: await hash("password", 12),
    },
  });

  await prisma.organization.upsert({
    where: { id: seedOrgId },
    update: {
      name: "Seed Org",
    },
    create: {
      id: seedOrgId,
      name: "Seed Org",
      cloudConfig: {
        plan: "Team",
      },
    },
  });

  const project1 = await prisma.project.upsert({
    where: { id: seedProjectId },
    update: {
      name: "llm-app",
      orgId: seedOrgId,
    },
    create: {
      id: seedProjectId,
      name: "llm-app",
      orgId: seedOrgId,
    },
  });

  const orgMembership = await prisma.organizationMembership.upsert({
    where: {
      orgId_userId: {
        userId: user.id,
        orgId: seedOrgId,
      },
    },
    create: {
      userId: user.id,
      orgId: seedOrgId,
      role: "OWNER",
    },
    update: {},
  });

  const orgMembership2 = await prisma.organizationMembership.upsert({
    where: {
      orgId_userId: {
        userId: user2.id,
        orgId: seedOrgId,
      },
    },
    create: {
      userId: user2.id,
      orgId: seedOrgId,
      role: "MEMBER",
    },
    update: {},
  });

  const projectMembership = await prisma.projectMembership.upsert({
    where: {
      projectId_userId: {
        projectId: project1.id,
        userId: user2.id,
      },
    },
    create: {
      userId: user2.id,
      projectId: project1.id,
      role: "ADMIN",
      orgMembershipId: orgMembership2.id,
    },
    update: {
      orgMembershipId: orgMembership2.id,
    },
  });

  await prisma.prompt.upsert({
    where: {
      projectId_name_version: {
        projectId: seedProjectId,
        name: "summary-prompt",
        version: 1,
      },
    },
    create: {
      name: "summary-prompt",
      project: { connect: { id: seedProjectId } },
      prompt: "prompt {{variable}} {{anotherVariable}}",
      labels: ["production", "latest"],
      version: 1,
      createdBy: "user-1",
    },
    update: {},
  });

  const seedApiKey = {
    id: "seed-api-key",
    secret: process.env.SEED_SECRET_KEY ?? "sk-lf-1234567890",
    public: "pk-lf-1234567890",
    note: "seeded key",
  };

  if (!(await prisma.apiKey.findUnique({ where: { id: seedApiKey.id } }))) {
    await prisma.apiKey.create({
      data: {
        note: seedApiKey.note,
        id: seedApiKey.id,
        publicKey: seedApiKey.public,
        hashedSecretKey: await hashSecretKey(seedApiKey.secret),
        displaySecretKey: getDisplaySecretKey(seedApiKey.secret),
        project: {
          connect: {
            id: project1.id,
          },
        },
      },
    });
  }

  // Do not run the following for local docker compose setup
  if (environment === "examples" || environment === "load") {
    const seedOrgIdOrg2 = "demo-org-id";
    const project2Id = "239ad00f-562f-411d-af14-831c75ddd875";
    const org2 = await prisma.organization.upsert({
      where: { id: seedOrgIdOrg2 },
      update: {
        name: "Langfuse Demo",
      },
      create: {
        id: seedOrgIdOrg2,
        name: "Langfuse Demo",
      },
    });
    const project2 = await prisma.project.upsert({
      where: { id: project2Id },
      create: {
        id: project2Id,
        name: "demo-app",
        orgId: org2.id,
      },
      update: { orgId: seedOrgIdOrg2 },
    });
    await prisma.organizationMembership.upsert({
      where: {
        orgId_userId: {
          userId: user.id,
          orgId: seedOrgIdOrg2,
        },
      },
      create: {
        userId: user.id,
        orgId: seedOrgIdOrg2,
        role: "VIEWER",
      },
      update: {},
    });

    const secondKey = {
      id: "seed-api-key-2",
      secret: process.env.SEED_SECRET_KEY ?? "sk-lf-asdfghjkl",
      public: "pk-lf-asdfghjkl",
      note: "seeded key 2",
    };
    if (!(await prisma.apiKey.findUnique({ where: { id: secondKey.id } }))) {
      await prisma.apiKey.create({
        data: {
          note: secondKey.note,
          id: secondKey.id,
          publicKey: secondKey.public,
          hashedSecretKey: await hashSecretKey(secondKey.secret),
          displaySecretKey: getDisplaySecretKey(secondKey.secret),
          project: {
            connect: {
              id: project2.id,
            },
          },
        },
      });
    }

    const configIdsAndNames = await generateConfigsForProject([
      project1,
      project2,
    ]);

    const queueIds = await generateQueuesForProject(
      [project1, project2],
      configIdsAndNames,
    );

    const promptIds = await generatePromptsForProject([project1, project2]);

    const envTags = [null, "development", "staging", "production"];
    const colorTags = [null, "red", "blue", "yellow"];

    const traceVolume = environment === "load" ? LOAD_TRACE_VOLUME : 100;

    const {
      traces,
      observations,
      scores,
      sessions,
      events,
      comments,
      queueItems,
    } = createObjects(
      traceVolume,
      envTags,
      colorTags,
      project1,
      project2,
      promptIds,
      queueIds,
      configIdsAndNames,
    );

    logger.info(
      `Seeding ${traces.length} traces, ${observations.length} observations, and ${scores.length} scores`,
    );

    await uploadObjects(
      traces,
      observations,
      scores,
      sessions,
      events,
      comments,
      queueItems,
    );

    // If openai key is in environment, add it to the projects LLM API keys
    const OPENAI_API_KEY = process.env.OPENAI_API_KEY;

    if (OPENAI_API_KEY) {
      await prisma.llmApiKeys.create({
        data: {
          projectId: project1.id,
          secretKey: encrypt(OPENAI_API_KEY),
          displaySecretKey: getDisplaySecretKey(OPENAI_API_KEY),
          provider: "openai",
          adapter: "openai",
        },
      });
    } else {
      logger.warn(
        "No OPENAI_API_KEY found in environment. Skipping seeding LLM API key.",
      );
    }

    // add eval objects
    const evalTemplate = await prisma.evalTemplate.upsert({
      where: {
        projectId_name_version: {
          projectId: project1.id,
          name: "toxicity-template",
          version: 1,
        },
      },
      create: {
        projectId: project1.id,
        name: "toxicity-template",
        version: 1,
        prompt:
          "Please evaluate the toxicity of the following text {{input}} {{output}}",
        model: "gpt-3.5-turbo",
        vars: ["input", "output"],
        provider: "openai",
        outputSchema: {
          score: "provide a score between 0 and 1",
          reasoning: "one sentence reasoning for the score",
        },
        modelParams: {
          temperature: 0.7,
          outputTokenLimit: 100,
          topP: 0.9,
        },
      },
      update: {},
    });

    await prisma.jobConfiguration.upsert({
      where: {
        id: "toxicity-job",
      },
      create: {
        id: "toxicity-job",
        evalTemplateId: evalTemplate.id,
        projectId: project1.id,
        jobType: "EVAL",
        status: "ACTIVE",
        scoreName: "toxicity",
        filter: [
          {
            type: "string",
            value: "user",
            column: "User ID",
            operator: "contains",
          },
        ],
        variableMapping: [
          {
            langfuseObject: "trace",
            selectedColumnId: "input",
            templateVariable: "input",
          },
          {
            langfuseObject: "trace",
            selectedColumnId: "metadata",
            templateVariable: "output",
          },
        ],
        targetObject: "trace",
        sampling: 1,
        delay: 5_000,
      },
      update: {},
    });

    for (let datasetNumber = 0; datasetNumber < 2; datasetNumber++) {
      for (const projectId of [project1.id, project2.id]) {
        const dataset = await prisma.dataset.create({
          data: {
            name: `demo-dataset-${datasetNumber}`,
            description:
              datasetNumber === 0 ? "Dataset test description" : undefined,
            projectId,
            metadata: datasetNumber === 0 ? { key: "value" } : undefined,
          },
        });

<<<<<<< HEAD
        const datasetItemIds = [];
        for (let i = 0; i < 18; i++) {
          const sourceObservation =
            Math.random() > 0.3
              ? observations[Math.floor(Math.random() * observations.length)]
              : undefined;
          const datasetItem = await prisma.datasetItem.create({
            data: {
              projectId,
              datasetId: dataset.id,
              sourceTraceId: sourceObservation?.traceId,
              sourceObservationId:
                Math.random() > 0.5 ? sourceObservation?.id : undefined,
              input:
                Math.random() > 0.3
                  ? [
                      {
                        role: "user",
                        content: "How can i create a React component?",
                      },
                    ]
                  : undefined,
              expectedOutput:
                Math.random() > 0.3
                  ? "Creating a React component can be done in two ways: as a functional component or as a class component. Let's start with a basic example of both."
                  : undefined,
              metadata: Math.random() > 0.5 ? { key: "value" } : undefined,
            },
          });
          datasetItemIds.push(datasetItem.id);
        }
=======
      for (let datasetRunNumber = 0; datasetRunNumber < 5; datasetRunNumber++) {
        const datasetRun = await prisma.datasetRuns.create({
          data: {
            projectId: project2.id,
            name: `demo-dataset-run-${datasetRunNumber}`,
            description: Math.random() > 0.5 ? "Dataset run description" : "",
            datasetId: dataset.id,
            metadata: [
              undefined,
              "string",
              100,
              { key: "value" },
              ["tag1", "tag2"],
            ][datasetRunNumber % 5],
          },
        });

        for (const datasetItemId of datasetItemIds) {
          const relevantObservations = observations.filter(
            (o) => o.projectId === project2.id,
          );
          const observation =
            relevantObservations[
              Math.floor(Math.random() * relevantObservations.length)
            ];
>>>>>>> 83e09bcf

        for (
          let datasetRunNumber = 0;
          datasetRunNumber < 5;
          datasetRunNumber++
        ) {
          const datasetRun = await prisma.datasetRuns.create({
            data: {
              projectId,
              name: `demo-dataset-run-${datasetRunNumber}`,
              description: Math.random() > 0.5 ? "Dataset run description" : "",
              datasetId: dataset.id,
              metadata: [
                undefined,
                "string",
                100,
                { key: "value" },
                ["tag1", "tag2"],
              ][datasetRunNumber % 5],
            },
          });

          for (const datasetItemId of datasetItemIds) {
            const relevantObservations = observations.filter(
              (o) => o.projectId === projectId,
            );
            const observation =
              relevantObservations[
                Math.floor(Math.random() * relevantObservations.length)
              ];

            await prisma.datasetRunItems.create({
              data: {
                projectId,
                datasetItemId,
                traceId: observation.traceId as string,
                observationId: Math.random() > 0.5 ? observation.id : undefined,
                datasetRunId: datasetRun.id,
              },
            });
          }
        }
      }
    }
  }
}

main()
  .then(async () => {
    await prisma.$disconnect();
    redis?.disconnect();
    logger.info("Disconnected from postgres and redis");
  })
  .catch(async (e) => {
    logger.error(e);
    await prisma.$disconnect();
    redis?.disconnect();
    logger.info("Disconnected from postgres and redis");
    process.exit(1);
  });

async function uploadObjects(
  traces: Prisma.TraceCreateManyInput[],
  observations: Prisma.ObservationCreateManyInput[],
  scores: Prisma.ScoreCreateManyInput[],
  sessions: Prisma.TraceSessionCreateManyInput[],
  events: Prisma.ObservationCreateManyInput[],
  comments: Prisma.CommentCreateManyInput[],
  queueItems: Prisma.AnnotationQueueItemCreateManyInput[],
) {
  let promises: Prisma.PrismaPromise<unknown>[] = [];

  const chunkSize = 10_000;

  chunk(sessions, 1).forEach((chunk) => {
    promises.push(
      prisma.traceSession.upsert({
        where: {
          id_projectId: { id: chunk[0]!.id!, projectId: chunk[0]!.projectId },
        },
        create: chunk[0]!,
        update: {},
      }),
    );
  });

  for (let i = 0; i < promises.length; i++) {
    if (i + 1 >= promises.length || i % Math.ceil(promises.length / 10) === 0)
      logger.info(
        `Seeding of Sessions ${((i + 1) / promises.length) * 100}% complete`,
      );
    await promises[i];
  }

  promises = [];

  chunk(traces, chunkSize).forEach((chunk) => {
    promises.push(
      prisma.trace.createMany({
        data: chunk,
      }),
    );
  });
  for (let i = 0; i < promises.length; i++) {
    if (i + 1 >= promises.length || i % Math.ceil(promises.length / 10) === 0)
      logger.info(
        `Seeding of Traces ${((i + 1) / promises.length) * 100}% complete`,
      );
    await promises[i];
  }

  promises = [];
  chunk(observations, chunkSize).forEach((chunk) => {
    promises.push(
      prisma.observation.createMany({
        data: chunk,
      }),
    );
  });

  for (let i = 0; i < promises.length; i++) {
    if (i + 1 >= promises.length || i % Math.ceil(promises.length / 10) === 0)
      logger.info(
        `Seeding of Observations ${((i + 1) / promises.length) * 100}% complete`,
      );
    await promises[i];
  }

  promises = [];
  chunk(events, chunkSize).forEach((chunk) => {
    promises.push(
      prisma.observation.createMany({
        data: chunk,
      }),
    );
  });

  for (let i = 0; i < promises.length; i++) {
    if (i + 1 >= promises.length || i % Math.ceil(promises.length / 10) === 0)
      logger.info(
        `Seeding of Events ${((i + 1) / promises.length) * 100}% complete`,
      );
    await promises[i];
  }

  promises = [];
  chunk(scores, chunkSize).forEach((chunk) => {
    promises.push(
      prisma.score.createMany({
        data: chunk,
      }),
    );
  });
  for (let i = 0; i < promises.length; i++) {
    if (i + 1 >= promises.length || i % Math.ceil(promises.length / 10) === 0)
      logger.info(
        `Seeding of Scores ${((i + 1) / promises.length) * 100}% complete`,
      );
    await promises[i];
  }

  promises = [];
  chunk(comments, chunkSize).forEach((chunk) => {
    promises.push(
      prisma.comment.createMany({
        data: chunk,
      }),
    );
  });
  for (let i = 0; i < promises.length; i++) {
    if (i + 1 >= promises.length || i % Math.ceil(promises.length / 10) === 0)
      logger.info(
        `Seeding of Comments ${((i + 1) / promises.length) * 100}% complete`,
      );
    await promises[i];
  }

  promises = [];
  chunk(queueItems, chunkSize).forEach((chunk) => {
    promises.push(
      prisma.annotationQueueItem.createMany({
        data: chunk,
      }),
    );
  });
  for (let i = 0; i < promises.length; i++) {
    if (i + 1 >= promises.length || i % Math.ceil(promises.length / 10) === 0)
      logger.info(
        `Seeding of Annotation Queue Items ${((i + 1) / promises.length) * 100}% complete`,
      );
    await promises[i];
  }
}

function createObjects(
  traceVolume: number,
  envTags: (string | null)[],
  colorTags: (string | null)[],
  project1: Project,
  project2: Project,
  promptIds: Map<string, string[]>,
  queueIds: Map<string, string[]>,
  configParams: Map<
    string,
    {
      name: string;
      id: string;
      dataType: ScoreDataType;
      categories: ConfigCategory[] | null;
    }[]
  >,
) {
  const traces: Prisma.TraceCreateManyInput[] = [];
  const observations: Prisma.ObservationCreateManyInput[] = [];
  const scores: Prisma.ScoreCreateManyInput[] = [];
  const sessions: Prisma.TraceSessionCreateManyInput[] = [];
  const events: Prisma.ObservationCreateManyInput[] = [];
  const configs: Prisma.ScoreConfigCreateManyInput[] = [];
  const comments: Prisma.CommentCreateManyInput[] = [];
  const queueItems: Prisma.AnnotationQueueItemCreateManyInput[] = [];

  for (let i = 0; i < traceVolume; i++) {
    // print progress to console with a progress bar that refreshes every 10 iterations
    // random date within last 90 days, with a linear bias towards more recent dates
    const traceTs = new Date(
      Date.now() - Math.floor(Math.random() ** 1.5 * 90 * 24 * 60 * 60 * 1000),
    );

    const envTag = envTags[Math.floor(Math.random() * envTags.length)];
    const colorTag = colorTags[Math.floor(Math.random() * colorTags.length)];

    const tags = [envTag, colorTag].filter((tag) => tag !== null);

    const projectId = [project1.id, project2.id][i % 2] as string;

    const session =
      Math.random() > 0.3
        ? {
            id: `session-${i % 3}`,
            projectId: projectId,
          }
        : undefined;

    if (session) {
      sessions.push(session);
    }

    const trace = {
      id: `trace-${v4()}`,
      timestamp: traceTs,
      createdAt: traceTs,
      projectId: projectId,
      name: ["generate-outreach", "label-inbound", "draft-response"][
        i % 3
      ] as string,
      metadata: {
        user: `user-${i}@langfuse.com`,
        more: "1,2,3;4?6",
      },
      tags: tags as string[],
      userId: Math.random() > 0.3 ? `user-${i % 60}` : undefined,
      input:
        Math.random() > 0.3 ? "I'm looking for a React component" : undefined,
      output:
        Math.random() > 0.3
          ? "What kind of component are you looking for?"
          : undefined,
      ...(session ? { sessionId: session.id } : {}),
    };

    traces.push(trace);

    const configArray = configParams.get(projectId) ?? [];
    const randomIndex = Math.floor(Math.random() * 3);
    const config =
      configArray.length >= randomIndex - 1 && configArray[randomIndex];
    const {
      name: annotationScoreName,
      id: configId,
      dataType,
      categories,
    } = config || {
      name: "manual-score",
      id: undefined,
      dataType: ScoreDataType.NUMERIC,
      categories: null,
    };

    const value = Math.floor(Math.random() * 2);
    const scoreNumericAndStringValue = {
      ...(dataType === ScoreDataType.NUMERIC && { value }),
      ...(dataType === ScoreDataType.CATEGORICAL && {
        value,
        stringValue: categories?.find((category) => category.value === value)
          ?.label,
      }),
      ...(dataType === ScoreDataType.BOOLEAN && {
        value,
        stringValue: value === 1 ? "True" : "False",
      }),
    };

    const queueItem = [
      ...(Math.random() > 0.9 && queueIds.get(projectId)?.[0]
        ? [
            {
              queueId: queueIds.get(projectId)?.[0] as string,
              objectId: trace.id,
              objectType: AnnotationQueueObjectType.TRACE,
              projectId,
            },
          ]
        : []),
    ];

    queueItems.push(...queueItem);

    const traceScores = [
      ...(Math.random() > 0.5
        ? [
            {
              traceId: trace.id,
              name: annotationScoreName,
              timestamp: traceTs,
              createdAt: traceTs,
              source: ScoreSource.ANNOTATION,
              projectId,
              authorUserId: `user-${i}`,
              dataType,
              ...scoreNumericAndStringValue,
              ...(configId ? { configId } : {}),
            },
          ]
        : []),
      ...(Math.random() > 0.7
        ? [
            {
              traceId: trace.id,
              name: "sentiment",
              value: Math.floor(Math.random() * 10) - 5,
              timestamp: traceTs,
              createdAt: traceTs,
              source: ScoreSource.API,
              projectId,
              dataType: ScoreDataType.NUMERIC,
            },
          ]
        : []),
      ...(Math.random() < 0.8
        ? [
            {
              traceId: trace.id,
              name: "Completeness",
              timestamp: traceTs,
              createdAt: traceTs,
              source: ScoreSource.API,
              projectId,
              dataType: ScoreDataType.CATEGORICAL,
              stringValue:
                Math.floor(Math.random() * 2) === 1 ? "Fully" : "Partially",
            },
          ]
        : []),
    ];

    if (Math.random() > 0.9)
      comments.push({
        projectId: trace.projectId,
        objectId: trace.id,
        objectType: "TRACE",
        content: "Trace comment content",
        ...(Math.random() > 0.5 ? { authorUserId: `user-${i}` } : {}),
      });

    scores.push(...traceScores);

    const existingSpanIds: string[] = [];

    for (let j = 0; j < Math.floor(Math.random() * 10) + 1; j++) {
      // add between 1 and 30 ms to trace timestamp
      const spanTsStart = new Date(
        traceTs.getTime() + Math.floor(Math.random() * 30),
      );
      // random duration of upto 5000ms
      const spanTsEnd = new Date(
        spanTsStart.getTime() + Math.floor(Math.random() * 5000),
      );

      const span = {
        type: ObservationType.SPAN,
        id: `span-${v4()}`,
        startTime: spanTsStart,
        createdAt: spanTsStart,
        endTime: spanTsEnd,
        name: `span-${i}-${j}`,
        metadata: {
          user: `user-${i}@langfuse.com`,
        },
        projectId: trace.projectId,
        traceId: trace.id,
        // if this is the first span or in 50% of cases, add no parent; otherwise randomly select parent from existing spans
        ...(existingSpanIds.length === 0 || Math.random() > 0.5
          ? {}
          : {
              parentObservationId:
                existingSpanIds[
                  Math.floor(Math.random() * existingSpanIds.length)
                ],
            }),
      };

      observations.push(span);

      existingSpanIds.push(span.id);

      for (let k = 0; k < Math.floor(Math.random() * 2) + 1; k++) {
        // random start and end times within span
        const generationTsStart = new Date(
          spanTsStart.getTime() +
            Math.floor(
              Math.random() * (spanTsEnd.getTime() - spanTsStart.getTime()),
            ),
        );
        const generationTsEnd = new Date(
          generationTsStart.getTime() +
            Math.floor(
              Math.random() *
                (spanTsEnd.getTime() - generationTsStart.getTime()),
            ),
        );
        // somewhere in the middle
        const generationTsCompletionStart = new Date(
          generationTsStart.getTime() +
            Math.floor(
              (generationTsEnd.getTime() - generationTsStart.getTime()) / 3,
            ),
        );

        const promptTokens = Math.floor(Math.random() * 1000) + 300;
        const completionTokens = Math.floor(Math.random() * 500) + 100;

        const models = [
          "gpt-3.5-turbo",
          "gpt-4",
          "gpt-4-32k-0613",
          "gpt-3.5-turbo-16k-0613",
          "claude-instant-1",
          "claude-2.1",
          "gpt-4-vision-preview",
          "MIXTRAL-8X7B",
        ];

        const model = models[Math.floor(Math.random() * models.length)];
        const promptId =
          promptIds.get(projectId)![
            Math.floor(
              Math.random() * Math.floor(promptIds.get(projectId)!.length / 2),
            )
          ];

        const { input, output } = getGenerationInputOutput();

        const generation = {
          type: ObservationType.GENERATION,
          id: `generation-${v4()}`,
          startTime: generationTsStart,
          createdAt: generationTsStart,
          endTime: generationTsEnd,
          completionStartTime:
            Math.random() > 0.5 ? generationTsCompletionStart : undefined,
          name: `generation-${i}-${j}-${k}`,
          projectId: trace.projectId,
          promptId: promptId,
          input,
          output,
          model: model,
          internalModel: model,
          modelParameters: {
            temperature:
              Math.random() > 0.9 ? undefined : Math.random().toFixed(2),
            topP: Math.random() > 0.9 ? undefined : Math.random().toFixed(2),
            maxTokens:
              Math.random() > 0.9
                ? undefined
                : Math.floor(Math.random() * 1000),
          },
          metadata: {
            user: `user-${i}@langfuse.com`,
          },
          promptTokens,
          completionTokens,
          totalTokens: promptTokens + completionTokens,
          parentObservationId: span.id,
          traceId: trace.id,
          ...{
            ...(Math.random() > 0.5 ? { promptId: promptId } : {}),
          },
          unit: ModelUsageUnit.Tokens,
        };

        observations.push(generation);

        if (Math.random() > 0.6)
          scores.push({
            name: "quality",
            value: Math.random() * 2 - 1,
            observationId: generation.id,
            traceId: trace.id,
            source: ScoreSource.API,
            projectId: trace.projectId,
            timestamp: generationTsEnd,
            createdAt: traceTs,
          });
        if (Math.random() > 0.6)
          scores.push({
            name: "conciseness",
            value: Math.random() * 2 - 1,
            observationId: generation.id,
            traceId: trace.id,
            source: ScoreSource.API,
            projectId: trace.projectId,
            timestamp: generationTsEnd,
            createdAt: traceTs,
          });

        if (Math.random() > 0.8)
          comments.push({
            projectId: trace.projectId,
            objectId: generation.id,
            objectType: "OBSERVATION",
            content: "Observation comment content",
          });

        for (let l = 0; l < Math.floor(Math.random() * 2); l++) {
          // random start time within span
          const eventTs = new Date(
            spanTsStart.getTime() +
              Math.floor(
                Math.random() * (spanTsEnd.getTime() - spanTsStart.getTime()),
              ),
          );

          events.push({
            type: ObservationType.EVENT,
            id: `event-${v4()}`,
            startTime: eventTs,
            createdAt: eventTs,
            name: `event-${i}-${j}-${k}-${l}`,
            metadata: {
              user: `user-${i}@langfuse.com`,
            },
            parentObservationId: span.id,
            traceId: trace.id,
            projectId: trace.projectId,
          });
        }
      }
    }
  }
  // find unique sessions by id and projectid
  const uniqueSessions: Prisma.TraceSessionCreateManyInput[] = Array.from(
    new Set(sessions.map((session) => JSON.stringify(session))),
  ).map((session) => JSON.parse(session) as Prisma.TraceSessionCreateManyInput);

  return {
    traces,
    observations,
    scores,
    configs,
    queueItems,
    sessions: uniqueSessions,
    events,
    comments,
  };
}

async function generatePromptsForProject(projects: Project[]) {
  const promptIds = new Map<string, string[]>();

  await Promise.all(
    projects.map(async (project) => {
      const promptIdsForProject = await generatePrompts(project);
      promptIds.set(project.id, promptIdsForProject);
    }),
  );
  return promptIds;
}

async function generatePrompts(project: Project) {
  const promptIds: string[] = [];
  const prompts = [
    {
      id: `prompt-${v4()}`,
      projectId: project.id,
      createdBy: "user-1",
      prompt: "Prompt 1 content",
      name: "Prompt 1",
      version: 1,
      labels: ["production", "latest"],
    },
    {
      id: `prompt-${v4()}`,
      projectId: project.id,
      createdBy: "user-1",
      prompt: "Prompt 2 content",
      name: "Prompt 2",
      version: 1,
      labels: ["production", "latest"],
    },
    {
      id: `prompt-${v4()}`,
      projectId: project.id,
      createdBy: "API",
      prompt: "Prompt 3 content",
      name: "Prompt 3 by API",
      version: 1,
      labels: ["production", "latest"],
    },
    {
      id: `prompt-${v4()}`,
      projectId: project.id,
      createdBy: "user-1",
      prompt: "Prompt 4 content",
      name: "Prompt 4",
      version: 1,
      labels: ["production", "latest"],
      tags: ["tag1", "tag2"],
    },
  ];

  for (const prompt of prompts) {
    await prisma.prompt.upsert({
      where: {
        projectId_name_version: {
          projectId: prompt.projectId,
          name: prompt.name,
          version: prompt.version,
        },
      },
      create: {
        id: prompt.id,
        projectId: prompt.projectId,
        createdBy: prompt.createdBy,
        prompt: prompt.prompt,
        name: prompt.name,
        version: prompt.version,
        labels: prompt.labels,
        tags: prompt.tags,
      },
      update: {
        id: prompt.id,
      },
    });
    promptIds.push(prompt.id);
  }

  const promptVersionsWithVariables = [
    {
      id: `prompt-${v4()}`,
      projectId: project.id,
      createdBy: "user-1",
      prompt: "Prompt 4 version 1 content with {{variable}}",
      name: "Prompt 4 with variable and config",
      config: {
        temperature: 0.7,
      },
      version: 1,
    },
    {
      id: `prompt-${v4()}`,
      projectId: project.id,
      createdBy: "user-1",
      prompt: "Prompt 4 version 2 content with {{variable}}",
      name: "Prompt 4 with variable and config",
      config: {
        temperature: 0.7,
        topP: 0.9,
      },
      version: 2,
      labels: ["production"],
    },
    {
      id: `prompt-${v4()}`,
      projectId: project.id,
      createdBy: "user-1",
      prompt: "Prompt 4 version 3 content with {{variable}}",
      name: "Prompt 4 with variable and config",
      config: {
        temperature: 0.7,
        topP: 0.9,
        frequencyPenalty: 0.5,
      },
      version: 3,
      labels: ["production", "latest"],
    },
  ];

  for (const version of promptVersionsWithVariables) {
    await prisma.prompt.upsert({
      where: {
        projectId_name_version: {
          projectId: version.projectId,
          name: version.name,
          version: version.version,
        },
      },
      create: {
        id: version.id,
        projectId: version.projectId,
        createdBy: version.createdBy,
        prompt: version.prompt,
        name: version.name,
        config: version.config,
        version: version.version,
        labels: version.labels,
      },
      update: {
        id: version.id,
      },
    });
    promptIds.push(version.id);
  }
  const promptName = "Prompt with many versions";
  const projectId = project.id;
  const createdBy = "user-1";

  for (let i = 1; i <= 20; i++) {
    const promptId = `prompt-${v4()}`;
    await prisma.prompt.upsert({
      where: {
        projectId_name_version: {
          projectId: projectId,
          name: promptName,
          version: i,
        },
      },
      create: {
        id: promptId,
        projectId: projectId,
        createdBy: createdBy,
        prompt: `${promptName} version ${i} content`,
        name: promptName,
        version: i,
        labels: i === 20 ? ["production", "latest"] : [],
      },
      update: {
        id: promptId,
      },
    });
    promptIds.push(promptId);
  }
  return promptIds;
}

async function generateConfigsForProject(projects: Project[]) {
  const projectIdsToConfigs: Map<
    string,
    {
      name: string;
      id: string;
      dataType: ScoreDataType;
      categories: ConfigCategory[] | null;
    }[]
  > = new Map();

  await Promise.all(
    projects.map(async (project) => {
      const configNameAndId = await generateConfigs(project);
      projectIdsToConfigs.set(project.id, configNameAndId);
    }),
  );
  return projectIdsToConfigs;
}

async function generateConfigs(project: Project) {
  const configNameAndId: {
    name: string;
    id: string;
    dataType: ScoreDataType;
    categories: ConfigCategory[] | null;
  }[] = [];

  const configs = [
    {
      id: `config-${v4()}`,
      name: "manual-score",
      dataType: ScoreDataType.NUMERIC,
      projectId: project.id,
      isArchived: false,
    },
    {
      id: `config-${v4()}`,
      projectId: project.id,
      name: "Accuracy",
      dataType: ScoreDataType.CATEGORICAL,
      categories: [
        { label: "Incorrect", value: 0 },
        { label: "Partially Correct", value: 1 },
        { label: "Correct", value: 2 },
      ],
      isArchived: false,
    },
    {
      id: `config-${v4()}`,
      projectId: project.id,
      name: "Toxicity",
      dataType: ScoreDataType.BOOLEAN,
      categories: [
        { label: "True", value: 1 },
        { label: "False", value: 0 },
      ],
      description:
        "Used to indicate if text was harmful or offensive in nature.",
      isArchived: false,
    },
  ];

  for (const config of configs) {
    await prisma.scoreConfig.upsert({
      where: {
        id_projectId: {
          projectId: config.projectId,
          id: config.id,
        },
      },
      create: {
        id: config.id,
        projectId: config.projectId,
        name: config.name,
        dataType: config.dataType,
        categories: config.categories,
        isArchived: config.isArchived,
      },
      update: {
        id: config.id,
      },
    });
    configNameAndId.push({
      name: config.name,
      id: config.id,
      dataType: config.dataType,
      categories: config.categories ?? null,
    });
  }

  return configNameAndId;
}

function getGenerationInputOutput(): {
  input: Prisma.InputJsonValue;
  output: Prisma.InputJsonValue;
} {
  if (Math.random() > 0.9) {
    const input = [
      {
        role: "user",
        content: [
          { text: "What’s depicted in this image?", type: "text" },
          {
            type: "image_url",
            image_url: {
              url: "https://upload.wikimedia.org/wikipedia/commons/thumb/d/dd/Gfp-wisconsin-madison-the-nature-boardwalk.jpg/2560px-Gfp-wisconsin-madison-the-nature-boardwalk.jpg",
            },
          },
          { text: "Describe the scene in detail.", type: "text" },
        ],
      },
    ];

    const output =
      "The image depicts a serene landscape featuring a wooden pathway or boardwalk that winds through a lush green field. The field is filled with tall grass and surrounded by trees and shrubs. Above, the sky is bright with scattered clouds, suggesting a clear and pleasant day. The scene conveys a sense of tranquility and natural beauty.";

    return { input, output };
  }

  const input =
    Math.random() > 0.5
      ? [
          {
            role: "system",
            content: "Be a helpful assistant",
          },
          {
            role: "user",
            content: "How can i create a *React* component?",
          },
        ]
      : {
          input: "How can i create a React component?",
          retrievedDocuments: [
            {
              title: "How to create a React component",
              url: "https://www.google.com",
              description: "A guide to creating React components",
            },
            {
              title: "React component creation",
              url: "https://www.google.com",
              description: "A guide to creating React components",
            },
          ],
        };

  const output =
    "Creating a React component can be done in two ways: as a functional component or as a class component. Let's start with a basic example of both.\n\n**Image**\n\n![Languse Example Image](https://static.langfuse.com/langfuse-dev/langfuse-example-image.jpeg)\n\n1.  **Functional Component**:\n\nA functional component is just a plain JavaScript function that accepts props as an argument, and returns a React element. Here's how you can create one:\n\n```javascript\nimport React from 'react';\nfunction Greeting(props) {\n  return <h1>Hello, {props.name}</h1>;\n}\nexport default Greeting;\n```\n\nTo use this component in another file, you can do:\n\n```javascript\nimport Greeting from './Greeting';\nfunction App() {\n  return (\n    <div>\n      <Greeting name=\"John\" />\n    </div>\n  );\n}\nexport default App;\n```\n\n2.  **Class Component**:\n\nYou can also define components as classes in React. These have some additional features compared to functional components:\n\n```javascript\nimport React, { Component } from 'react';\nclass Greeting extends Component {\n  render() {\n    return <h1>Hello, {this.props.name}</h1>;\n  }\n}\nexport default Greeting;\n```\n\nAnd here's how to use this component:\n\n```javascript\nimport Greeting from './Greeting';\nclass App extends Component {\n  render() {\n    return (\n      <div>\n        <Greeting name=\"John\" />\n      </div>\n    );\n  }\n}\nexport default App;\n```\n\nWith the advent of hooks in React, functional components can do everything that class components can do and hence, the community has been favoring functional components over class components.\n\nRemember to import React at the top of your file whenever you're creating a component, because JSX transpiles to `React.createElement` calls under the hood.";

  return { input, output };
}

async function generateQueuesForProject(
  projects: Project[],
  configIdsAndNames: Map<
    string,
    {
      name: string;
      id: string;
      dataType: ScoreDataType;
      categories: ConfigCategory[] | null;
    }[]
  >,
) {
  const projectIdsToQueues: Map<string, string[]> = new Map();

  await Promise.all(
    projects.map(async (project) => {
      const queueIds = await generateQueues(
        project,
        configIdsAndNames.get(project.id) ?? [],
      );
      projectIdsToQueues.set(project.id, queueIds);
    }),
  );
  return projectIdsToQueues;
}

async function generateQueues(
  project: Project,
  configIdsAndNames: {
    name: string;
    id: string;
    dataType: ScoreDataType;
    categories: ConfigCategory[] | null;
  }[],
) {
  const queue = {
    id: `queue-${v4()}`,
    name: "Default",
    description: "Default queue",
    scoreConfigIds: configIdsAndNames.map((config) => config.id),
    projectId: project.id,
  };

  await prisma.annotationQueue.upsert({
    where: {
      projectId_name: {
        projectId: queue.projectId,
        name: queue.name,
      },
    },
    create: {
      ...queue,
    },
    update: {
      id: queue.id,
    },
  });

  return [queue.id];
}<|MERGE_RESOLUTION|>--- conflicted
+++ resolved
@@ -399,7 +399,6 @@
           },
         });
 
-<<<<<<< HEAD
         const datasetItemIds = [];
         for (let i = 0; i < 18; i++) {
           const sourceObservation =
@@ -408,7 +407,7 @@
               : undefined;
           const datasetItem = await prisma.datasetItem.create({
             data: {
-              projectId,
+              projectId: project2.id,
               datasetId: dataset.id,
               sourceTraceId: sourceObservation?.traceId,
               sourceObservationId:
@@ -431,33 +430,6 @@
           });
           datasetItemIds.push(datasetItem.id);
         }
-=======
-      for (let datasetRunNumber = 0; datasetRunNumber < 5; datasetRunNumber++) {
-        const datasetRun = await prisma.datasetRuns.create({
-          data: {
-            projectId: project2.id,
-            name: `demo-dataset-run-${datasetRunNumber}`,
-            description: Math.random() > 0.5 ? "Dataset run description" : "",
-            datasetId: dataset.id,
-            metadata: [
-              undefined,
-              "string",
-              100,
-              { key: "value" },
-              ["tag1", "tag2"],
-            ][datasetRunNumber % 5],
-          },
-        });
-
-        for (const datasetItemId of datasetItemIds) {
-          const relevantObservations = observations.filter(
-            (o) => o.projectId === project2.id,
-          );
-          const observation =
-            relevantObservations[
-              Math.floor(Math.random() * relevantObservations.length)
-            ];
->>>>>>> 83e09bcf
 
         for (
           let datasetRunNumber = 0;
