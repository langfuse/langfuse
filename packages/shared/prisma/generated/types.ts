--- conflicted
+++ resolved
@@ -1,498 +1,492 @@
 import type { ColumnType } from "kysely";
-export type Generated<T> = T extends ColumnType<infer S, infer I, infer U>
-  ? ColumnType<S, I | undefined, U>
-  : ColumnType<T, T | undefined, T>;
+export type Generated<T> =
+  T extends ColumnType<infer S, infer I, infer U>
+    ? ColumnType<S, I | undefined, U>
+    : ColumnType<T, T | undefined, T>;
 export type Timestamp = ColumnType<Date, Date | string, Date | string>;
 
-<<<<<<< HEAD
 export const OrganizationRole = {
-    OWNER: "OWNER",
-    MEMBER: "MEMBER"
-} as const;
-export type OrganizationRole = (typeof OrganizationRole)[keyof typeof OrganizationRole];
-=======
->>>>>>> 125aa6b2
+  OWNER: "OWNER",
+  MEMBER: "MEMBER",
+} as const;
+export type OrganizationRole =
+  (typeof OrganizationRole)[keyof typeof OrganizationRole];
 export const ProjectRole = {
-    OWNER: "OWNER",
-    ADMIN: "ADMIN",
-    MEMBER: "MEMBER",
-    VIEWER: "VIEWER"
+  OWNER: "OWNER",
+  ADMIN: "ADMIN",
+  MEMBER: "MEMBER",
+  VIEWER: "VIEWER",
 } as const;
 export type ProjectRole = (typeof ProjectRole)[keyof typeof ProjectRole];
 export const ObservationType = {
-    SPAN: "SPAN",
-    EVENT: "EVENT",
-    GENERATION: "GENERATION"
-} as const;
-export type ObservationType = (typeof ObservationType)[keyof typeof ObservationType];
+  SPAN: "SPAN",
+  EVENT: "EVENT",
+  GENERATION: "GENERATION",
+} as const;
+export type ObservationType =
+  (typeof ObservationType)[keyof typeof ObservationType];
 export const ObservationLevel = {
-    DEBUG: "DEBUG",
-    DEFAULT: "DEFAULT",
-    WARNING: "WARNING",
-    ERROR: "ERROR"
-} as const;
-export type ObservationLevel = (typeof ObservationLevel)[keyof typeof ObservationLevel];
+  DEBUG: "DEBUG",
+  DEFAULT: "DEFAULT",
+  WARNING: "WARNING",
+  ERROR: "ERROR",
+} as const;
+export type ObservationLevel =
+  (typeof ObservationLevel)[keyof typeof ObservationLevel];
 export const ScoreSource = {
-    API: "API",
-    REVIEW: "REVIEW",
-    EVAL: "EVAL"
+  API: "API",
+  REVIEW: "REVIEW",
+  EVAL: "EVAL",
 } as const;
 export type ScoreSource = (typeof ScoreSource)[keyof typeof ScoreSource];
 export const PricingUnit = {
-    PER_1000_TOKENS: "PER_1000_TOKENS",
-    PER_1000_CHARS: "PER_1000_CHARS"
+  PER_1000_TOKENS: "PER_1000_TOKENS",
+  PER_1000_CHARS: "PER_1000_CHARS",
 } as const;
 export type PricingUnit = (typeof PricingUnit)[keyof typeof PricingUnit];
 export const TokenType = {
-    PROMPT: "PROMPT",
-    COMPLETION: "COMPLETION",
-    TOTAL: "TOTAL"
+  PROMPT: "PROMPT",
+  COMPLETION: "COMPLETION",
+  TOTAL: "TOTAL",
 } as const;
 export type TokenType = (typeof TokenType)[keyof typeof TokenType];
 export const DatasetStatus = {
-    ACTIVE: "ACTIVE",
-    ARCHIVED: "ARCHIVED"
+  ACTIVE: "ACTIVE",
+  ARCHIVED: "ARCHIVED",
 } as const;
 export type DatasetStatus = (typeof DatasetStatus)[keyof typeof DatasetStatus];
 export const JobType = {
-    EVAL: "EVAL"
+  EVAL: "EVAL",
 } as const;
 export type JobType = (typeof JobType)[keyof typeof JobType];
 export const JobConfigState = {
-    ACTIVE: "ACTIVE",
-    INACTIVE: "INACTIVE"
-} as const;
-export type JobConfigState = (typeof JobConfigState)[keyof typeof JobConfigState];
+  ACTIVE: "ACTIVE",
+  INACTIVE: "INACTIVE",
+} as const;
+export type JobConfigState =
+  (typeof JobConfigState)[keyof typeof JobConfigState];
 export const JobExecutionStatus = {
-    COMPLETED: "COMPLETED",
-    ERROR: "ERROR",
-    PENDING: "PENDING",
-    CANCELLED: "CANCELLED"
-} as const;
-export type JobExecutionStatus = (typeof JobExecutionStatus)[keyof typeof JobExecutionStatus];
+  COMPLETED: "COMPLETED",
+  ERROR: "ERROR",
+  PENDING: "PENDING",
+  CANCELLED: "CANCELLED",
+} as const;
+export type JobExecutionStatus =
+  (typeof JobExecutionStatus)[keyof typeof JobExecutionStatus];
 export type Account = {
-    id: string;
-    user_id: string;
-    type: string;
-    provider: string;
-    providerAccountId: string;
-    refresh_token: string | null;
-    access_token: string | null;
-    expires_at: number | null;
-    expires_in: number | null;
-    ext_expires_in: number | null;
-    token_type: string | null;
-    scope: string | null;
-    id_token: string | null;
-    session_state: string | null;
+  id: string;
+  user_id: string;
+  type: string;
+  provider: string;
+  providerAccountId: string;
+  refresh_token: string | null;
+  access_token: string | null;
+  expires_at: number | null;
+  expires_in: number | null;
+  ext_expires_in: number | null;
+  token_type: string | null;
+  scope: string | null;
+  id_token: string | null;
+  session_state: string | null;
 };
 export type ApiKey = {
-    id: string;
-    created_at: Generated<Timestamp>;
-    note: string | null;
-    public_key: string;
-    hashed_secret_key: string;
-    fast_hashed_secret_key: string | null;
-    display_secret_key: string;
-    last_used_at: Timestamp | null;
-    expires_at: Timestamp | null;
-    project_id: string;
+  id: string;
+  created_at: Generated<Timestamp>;
+  note: string | null;
+  public_key: string;
+  hashed_secret_key: string;
+  fast_hashed_secret_key: string | null;
+  display_secret_key: string;
+  last_used_at: Timestamp | null;
+  expires_at: Timestamp | null;
+  project_id: string;
 };
 export type AuditLog = {
-    id: string;
-    created_at: Generated<Timestamp>;
-    updated_at: Generated<Timestamp>;
-    user_id: string;
-    project_id: string;
-<<<<<<< HEAD
-    org_id: string | null;
-=======
->>>>>>> 125aa6b2
-    user_project_role: ProjectRole;
-    resource_type: string;
-    resource_id: string;
-    action: string;
-    before: string | null;
-    after: string | null;
+  id: string;
+  created_at: Generated<Timestamp>;
+  updated_at: Generated<Timestamp>;
+  user_id: string;
+  project_id: string;
+  org_id: string | null;
+  user_project_role: ProjectRole;
+  resource_type: string;
+  resource_id: string;
+  action: string;
+  before: string | null;
+  after: string | null;
 };
 export type CronJobs = {
-    name: string;
-    last_run: Timestamp | null;
-    job_started_at: Timestamp | null;
-    state: string | null;
+  name: string;
+  last_run: Timestamp | null;
+  job_started_at: Timestamp | null;
+  state: string | null;
 };
 export type Dataset = {
-    id: string;
-    name: string;
-    description: string | null;
-    metadata: unknown | null;
-    project_id: string;
-    created_at: Generated<Timestamp>;
-    updated_at: Generated<Timestamp>;
+  id: string;
+  name: string;
+  description: string | null;
+  metadata: unknown | null;
+  project_id: string;
+  created_at: Generated<Timestamp>;
+  updated_at: Generated<Timestamp>;
 };
 export type DatasetItem = {
-    id: string;
-    status: Generated<DatasetStatus>;
-    input: unknown | null;
-    expected_output: unknown | null;
-    metadata: unknown | null;
-    source_trace_id: string | null;
-    source_observation_id: string | null;
-    dataset_id: string;
-    created_at: Generated<Timestamp>;
-    updated_at: Generated<Timestamp>;
+  id: string;
+  status: Generated<DatasetStatus>;
+  input: unknown | null;
+  expected_output: unknown | null;
+  metadata: unknown | null;
+  source_trace_id: string | null;
+  source_observation_id: string | null;
+  dataset_id: string;
+  created_at: Generated<Timestamp>;
+  updated_at: Generated<Timestamp>;
 };
 export type DatasetRunItems = {
-    id: string;
-    dataset_run_id: string;
-    dataset_item_id: string;
-    trace_id: string;
-    observation_id: string | null;
-    created_at: Generated<Timestamp>;
-    updated_at: Generated<Timestamp>;
+  id: string;
+  dataset_run_id: string;
+  dataset_item_id: string;
+  trace_id: string;
+  observation_id: string | null;
+  created_at: Generated<Timestamp>;
+  updated_at: Generated<Timestamp>;
 };
 export type DatasetRuns = {
-    id: string;
-    name: string;
-    description: string | null;
-    metadata: unknown | null;
-    dataset_id: string;
-    created_at: Generated<Timestamp>;
-    updated_at: Generated<Timestamp>;
+  id: string;
+  name: string;
+  description: string | null;
+  metadata: unknown | null;
+  dataset_id: string;
+  created_at: Generated<Timestamp>;
+  updated_at: Generated<Timestamp>;
 };
 export type EvalTemplate = {
-    id: string;
-    created_at: Generated<Timestamp>;
-    updated_at: Generated<Timestamp>;
-    project_id: string;
-    name: string;
-    version: number;
-    prompt: string;
-    model: string;
-    model_params: unknown;
-    vars: Generated<string[]>;
-    output_schema: unknown;
+  id: string;
+  created_at: Generated<Timestamp>;
+  updated_at: Generated<Timestamp>;
+  project_id: string;
+  name: string;
+  version: number;
+  prompt: string;
+  model: string;
+  model_params: unknown;
+  vars: Generated<string[]>;
+  output_schema: unknown;
 };
 export type Events = {
-    id: string;
-    created_at: Generated<Timestamp>;
-    updated_at: Generated<Timestamp>;
-    project_id: string;
-    data: unknown;
-    headers: Generated<unknown>;
-    url: string | null;
-    method: string | null;
+  id: string;
+  created_at: Generated<Timestamp>;
+  updated_at: Generated<Timestamp>;
+  project_id: string;
+  data: unknown;
+  headers: Generated<unknown>;
+  url: string | null;
+  method: string | null;
 };
 export type JobConfiguration = {
-    id: string;
-    created_at: Generated<Timestamp>;
-    updated_at: Generated<Timestamp>;
-    project_id: string;
-    job_type: JobType;
-    status: Generated<JobConfigState>;
-    eval_template_id: string | null;
-    score_name: string;
-    filter: unknown;
-    target_object: string;
-    variable_mapping: unknown;
-    sampling: string;
-    delay: number;
+  id: string;
+  created_at: Generated<Timestamp>;
+  updated_at: Generated<Timestamp>;
+  project_id: string;
+  job_type: JobType;
+  status: Generated<JobConfigState>;
+  eval_template_id: string | null;
+  score_name: string;
+  filter: unknown;
+  target_object: string;
+  variable_mapping: unknown;
+  sampling: string;
+  delay: number;
 };
 export type JobExecution = {
-    id: string;
-    created_at: Generated<Timestamp>;
-    updated_at: Generated<Timestamp>;
-    project_id: string;
-    job_configuration_id: string;
-    status: JobExecutionStatus;
-    start_time: Timestamp | null;
-    end_time: Timestamp | null;
-    error: string | null;
-    job_input_trace_id: string | null;
-    job_output_score_id: string | null;
+  id: string;
+  created_at: Generated<Timestamp>;
+  updated_at: Generated<Timestamp>;
+  project_id: string;
+  job_configuration_id: string;
+  status: JobExecutionStatus;
+  start_time: Timestamp | null;
+  end_time: Timestamp | null;
+  error: string | null;
+  job_input_trace_id: string | null;
+  job_output_score_id: string | null;
 };
 export type LlmApiKeys = {
-    id: string;
-    created_at: Generated<Timestamp>;
-    updated_at: Generated<Timestamp>;
-    provider: string;
-    display_secret_key: string;
-    secret_key: string;
-    project_id: string;
+  id: string;
+  created_at: Generated<Timestamp>;
+  updated_at: Generated<Timestamp>;
+  provider: string;
+  display_secret_key: string;
+  secret_key: string;
+  project_id: string;
 };
 export type MembershipInvitation = {
-    id: string;
-    email: string;
-    role: ProjectRole;
-<<<<<<< HEAD
-    org_id: string | null;
-=======
->>>>>>> 125aa6b2
-    project_id: string;
-    sender_id: string | null;
-    created_at: Generated<Timestamp>;
-    updated_at: Generated<Timestamp>;
+  id: string;
+  email: string;
+  role: ProjectRole;
+  org_id: string | null;
+  project_id: string;
+  sender_id: string | null;
+  created_at: Generated<Timestamp>;
+  updated_at: Generated<Timestamp>;
 };
 export type Model = {
-    id: string;
-    created_at: Generated<Timestamp>;
-    updated_at: Generated<Timestamp>;
-    project_id: string | null;
-    model_name: string;
-    match_pattern: string;
-    start_date: Timestamp | null;
-    input_price: string | null;
-    output_price: string | null;
-    total_price: string | null;
-    unit: string;
-    tokenizer_id: string | null;
-    tokenizer_config: unknown | null;
+  id: string;
+  created_at: Generated<Timestamp>;
+  updated_at: Generated<Timestamp>;
+  project_id: string | null;
+  model_name: string;
+  match_pattern: string;
+  start_date: Timestamp | null;
+  input_price: string | null;
+  output_price: string | null;
+  total_price: string | null;
+  unit: string;
+  tokenizer_id: string | null;
+  tokenizer_config: unknown | null;
 };
 export type Observation = {
-    id: string;
-    trace_id: string | null;
-    project_id: string;
-    type: ObservationType;
-    start_time: Generated<Timestamp>;
-    end_time: Timestamp | null;
-    name: string | null;
-    metadata: unknown | null;
-    parent_observation_id: string | null;
-    level: Generated<ObservationLevel>;
-    status_message: string | null;
-    version: string | null;
-    created_at: Generated<Timestamp>;
-    model: string | null;
-    internal_model: string | null;
-    modelParameters: unknown | null;
-    input: unknown | null;
-    output: unknown | null;
-    prompt_tokens: Generated<number>;
-    completion_tokens: Generated<number>;
-    total_tokens: Generated<number>;
-    unit: string | null;
-    input_cost: string | null;
-    output_cost: string | null;
-    total_cost: string | null;
-    completion_start_time: Timestamp | null;
-    prompt_id: string | null;
+  id: string;
+  trace_id: string | null;
+  project_id: string;
+  type: ObservationType;
+  start_time: Generated<Timestamp>;
+  end_time: Timestamp | null;
+  name: string | null;
+  metadata: unknown | null;
+  parent_observation_id: string | null;
+  level: Generated<ObservationLevel>;
+  status_message: string | null;
+  version: string | null;
+  created_at: Generated<Timestamp>;
+  model: string | null;
+  internal_model: string | null;
+  modelParameters: unknown | null;
+  input: unknown | null;
+  output: unknown | null;
+  prompt_tokens: Generated<number>;
+  completion_tokens: Generated<number>;
+  total_tokens: Generated<number>;
+  unit: string | null;
+  input_cost: string | null;
+  output_cost: string | null;
+  total_cost: string | null;
+  completion_start_time: Timestamp | null;
+  prompt_id: string | null;
 };
 export type ObservationView = {
-    id: string;
-    trace_id: string | null;
-    project_id: string;
-    type: ObservationType;
-    start_time: Generated<Timestamp>;
-    end_time: Timestamp | null;
-    name: string | null;
-    metadata: unknown | null;
-    parent_observation_id: string | null;
-    level: Generated<ObservationLevel>;
-    status_message: string | null;
-    version: string | null;
-    created_at: Generated<Timestamp>;
-    model: string | null;
-    modelParameters: unknown | null;
-    input: unknown | null;
-    output: unknown | null;
-    prompt_tokens: Generated<number>;
-    completion_tokens: Generated<number>;
-    total_tokens: Generated<number>;
-    unit: string | null;
-    completion_start_time: Timestamp | null;
-    prompt_id: string | null;
-    model_id: string | null;
-    input_price: string | null;
-    output_price: string | null;
-    total_price: string | null;
-    calculated_input_cost: string | null;
-    calculated_output_cost: string | null;
-    calculated_total_cost: string | null;
-    latency: number | null;
+  id: string;
+  trace_id: string | null;
+  project_id: string;
+  type: ObservationType;
+  start_time: Generated<Timestamp>;
+  end_time: Timestamp | null;
+  name: string | null;
+  metadata: unknown | null;
+  parent_observation_id: string | null;
+  level: Generated<ObservationLevel>;
+  status_message: string | null;
+  version: string | null;
+  created_at: Generated<Timestamp>;
+  model: string | null;
+  modelParameters: unknown | null;
+  input: unknown | null;
+  output: unknown | null;
+  prompt_tokens: Generated<number>;
+  completion_tokens: Generated<number>;
+  total_tokens: Generated<number>;
+  unit: string | null;
+  completion_start_time: Timestamp | null;
+  prompt_id: string | null;
+  model_id: string | null;
+  input_price: string | null;
+  output_price: string | null;
+  total_price: string | null;
+  calculated_input_cost: string | null;
+  calculated_output_cost: string | null;
+  calculated_total_cost: string | null;
+  latency: number | null;
 };
 export type Organization = {
-    id: string;
-    name: string;
-    created_at: Generated<Timestamp>;
-    updated_at: Generated<Timestamp>;
-    cloud_config: unknown | null;
+  id: string;
+  name: string;
+  created_at: Generated<Timestamp>;
+  updated_at: Generated<Timestamp>;
+  cloud_config: unknown | null;
 };
 export type OrganizationMembership = {
-    id: string;
-    org_id: string;
-    user_id: string;
-    role: OrganizationRole;
-    default_project_role: ProjectRole | null;
-    created_at: Generated<Timestamp>;
-    updated_at: Generated<Timestamp>;
+  id: string;
+  org_id: string;
+  user_id: string;
+  role: OrganizationRole;
+  default_project_role: ProjectRole | null;
+  created_at: Generated<Timestamp>;
+  updated_at: Generated<Timestamp>;
 };
 export type PosthogIntegration = {
-    project_id: string;
-    encrypted_posthog_api_key: string;
-    posthog_host_name: string;
-    last_sync_at: Timestamp | null;
-    enabled: boolean;
-    created_at: Generated<Timestamp>;
+  project_id: string;
+  encrypted_posthog_api_key: string;
+  posthog_host_name: string;
+  last_sync_at: Timestamp | null;
+  enabled: boolean;
+  created_at: Generated<Timestamp>;
 };
 export type Pricing = {
-    id: string;
-    model_name: string;
-    pricing_unit: Generated<PricingUnit>;
-    price: string;
-    currency: Generated<string>;
-    token_type: TokenType;
+  id: string;
+  model_name: string;
+  pricing_unit: Generated<PricingUnit>;
+  price: string;
+  currency: Generated<string>;
+  token_type: TokenType;
 };
 export type Project = {
-    id: string;
-    org_id: string | null;
-    created_at: Generated<Timestamp>;
-    updated_at: Generated<Timestamp>;
-    name: string;
-    cloud_config: unknown | null;
+  id: string;
+  org_id: string | null;
+  created_at: Generated<Timestamp>;
+  updated_at: Generated<Timestamp>;
+  name: string;
+  cloud_config: unknown | null;
 };
 export type ProjectMembership = {
-<<<<<<< HEAD
-    org_membership_id: string | null;
-=======
->>>>>>> 125aa6b2
-    project_id: string;
-    user_id: string;
-    role: ProjectRole;
-    created_at: Generated<Timestamp>;
-    updated_at: Generated<Timestamp>;
+  org_membership_id: string | null;
+  project_id: string;
+  user_id: string;
+  role: ProjectRole;
+  created_at: Generated<Timestamp>;
+  updated_at: Generated<Timestamp>;
 };
 export type Prompt = {
-    id: string;
-    created_at: Generated<Timestamp>;
-    updated_at: Generated<Timestamp>;
-    project_id: string;
-    created_by: string;
-    prompt: unknown;
-    name: string;
-    version: number;
-    type: Generated<string>;
-    is_active: boolean | null;
-    config: Generated<unknown>;
-    tags: Generated<string[]>;
-    labels: Generated<string[]>;
+  id: string;
+  created_at: Generated<Timestamp>;
+  updated_at: Generated<Timestamp>;
+  project_id: string;
+  created_by: string;
+  prompt: unknown;
+  name: string;
+  version: number;
+  type: Generated<string>;
+  is_active: boolean | null;
+  config: Generated<unknown>;
+  tags: Generated<string[]>;
+  labels: Generated<string[]>;
 };
 export type Score = {
-    id: string;
-    timestamp: Generated<Timestamp>;
-    project_id: string;
-    name: string;
-    value: number;
-    source: ScoreSource;
-    comment: string | null;
-    trace_id: string;
-    observation_id: string | null;
+  id: string;
+  timestamp: Generated<Timestamp>;
+  project_id: string;
+  name: string;
+  value: number;
+  source: ScoreSource;
+  comment: string | null;
+  trace_id: string;
+  observation_id: string | null;
 };
 export type Session = {
-    id: string;
-    session_token: string;
-    user_id: string;
-    expires: Timestamp;
+  id: string;
+  session_token: string;
+  user_id: string;
+  expires: Timestamp;
 };
 export type SsoConfig = {
-    domain: string;
-    created_at: Generated<Timestamp>;
-    updated_at: Generated<Timestamp>;
-    auth_provider: string;
-    auth_config: unknown | null;
+  domain: string;
+  created_at: Generated<Timestamp>;
+  updated_at: Generated<Timestamp>;
+  auth_provider: string;
+  auth_config: unknown | null;
 };
 export type Trace = {
-    id: string;
-    external_id: string | null;
-    timestamp: Generated<Timestamp>;
-    name: string | null;
-    user_id: string | null;
-    metadata: unknown | null;
-    release: string | null;
-    version: string | null;
-    project_id: string;
-    public: Generated<boolean>;
-    bookmarked: Generated<boolean>;
-    tags: Generated<string[]>;
-    input: unknown | null;
-    output: unknown | null;
-    session_id: string | null;
-    created_at: Generated<Timestamp>;
-    updated_at: Generated<Timestamp>;
+  id: string;
+  external_id: string | null;
+  timestamp: Generated<Timestamp>;
+  name: string | null;
+  user_id: string | null;
+  metadata: unknown | null;
+  release: string | null;
+  version: string | null;
+  project_id: string;
+  public: Generated<boolean>;
+  bookmarked: Generated<boolean>;
+  tags: Generated<string[]>;
+  input: unknown | null;
+  output: unknown | null;
+  session_id: string | null;
+  created_at: Generated<Timestamp>;
+  updated_at: Generated<Timestamp>;
 };
 export type TraceSession = {
-    id: string;
-    created_at: Generated<Timestamp>;
-    updated_at: Generated<Timestamp>;
-    project_id: string;
-    bookmarked: Generated<boolean>;
-    public: Generated<boolean>;
+  id: string;
+  created_at: Generated<Timestamp>;
+  updated_at: Generated<Timestamp>;
+  project_id: string;
+  bookmarked: Generated<boolean>;
+  public: Generated<boolean>;
 };
 export type TraceView = {
-    id: string;
-    external_id: string | null;
-    timestamp: Generated<Timestamp>;
-    name: string | null;
-    user_id: string | null;
-    metadata: unknown | null;
-    release: string | null;
-    version: string | null;
-    project_id: string;
-    public: Generated<boolean>;
-    bookmarked: Generated<boolean>;
-    tags: Generated<string[]>;
-    input: unknown | null;
-    output: unknown | null;
-    session_id: string | null;
-    duration: number | null;
+  id: string;
+  external_id: string | null;
+  timestamp: Generated<Timestamp>;
+  name: string | null;
+  user_id: string | null;
+  metadata: unknown | null;
+  release: string | null;
+  version: string | null;
+  project_id: string;
+  public: Generated<boolean>;
+  bookmarked: Generated<boolean>;
+  tags: Generated<string[]>;
+  input: unknown | null;
+  output: unknown | null;
+  session_id: string | null;
+  duration: number | null;
 };
 export type User = {
-    id: string;
-    name: string | null;
-    email: string | null;
-    email_verified: Timestamp | null;
-    password: string | null;
-    image: string | null;
-    admin: Generated<boolean>;
-    created_at: Generated<Timestamp>;
-    updated_at: Generated<Timestamp>;
-    feature_flags: Generated<string[]>;
+  id: string;
+  name: string | null;
+  email: string | null;
+  email_verified: Timestamp | null;
+  password: string | null;
+  image: string | null;
+  admin: Generated<boolean>;
+  created_at: Generated<Timestamp>;
+  updated_at: Generated<Timestamp>;
+  feature_flags: Generated<string[]>;
 };
 export type VerificationToken = {
-    identifier: string;
-    token: string;
-    expires: Timestamp;
+  identifier: string;
+  token: string;
+  expires: Timestamp;
 };
 export type DB = {
-    Account: Account;
-    api_keys: ApiKey;
-    audit_logs: AuditLog;
-    cron_jobs: CronJobs;
-    dataset_items: DatasetItem;
-    dataset_run_items: DatasetRunItems;
-    dataset_runs: DatasetRuns;
-    datasets: Dataset;
-    eval_templates: EvalTemplate;
-    events: Events;
-    job_configurations: JobConfiguration;
-    job_executions: JobExecution;
-    llm_api_keys: LlmApiKeys;
-    membership_invitations: MembershipInvitation;
-    models: Model;
-    observations: Observation;
-    observations_view: ObservationView;
-    organization_memberships: OrganizationMembership;
-    organizations: Organization;
-    posthog_integrations: PosthogIntegration;
-    pricings: Pricing;
-    project_memberships: ProjectMembership;
-    projects: Project;
-    prompts: Prompt;
-    scores: Score;
-    Session: Session;
-    sso_configs: SsoConfig;
-    trace_sessions: TraceSession;
-    traces: Trace;
-    traces_view: TraceView;
-    users: User;
-    verification_tokens: VerificationToken;
+  Account: Account;
+  api_keys: ApiKey;
+  audit_logs: AuditLog;
+  cron_jobs: CronJobs;
+  dataset_items: DatasetItem;
+  dataset_run_items: DatasetRunItems;
+  dataset_runs: DatasetRuns;
+  datasets: Dataset;
+  eval_templates: EvalTemplate;
+  events: Events;
+  job_configurations: JobConfiguration;
+  job_executions: JobExecution;
+  llm_api_keys: LlmApiKeys;
+  membership_invitations: MembershipInvitation;
+  models: Model;
+  observations: Observation;
+  observations_view: ObservationView;
+  organization_memberships: OrganizationMembership;
+  organizations: Organization;
+  posthog_integrations: PosthogIntegration;
+  pricings: Pricing;
+  project_memberships: ProjectMembership;
+  projects: Project;
+  prompts: Prompt;
+  scores: Score;
+  Session: Session;
+  sso_configs: SsoConfig;
+  trace_sessions: TraceSession;
+  traces: Trace;
+  traces_view: TraceView;
+  users: User;
+  verification_tokens: VerificationToken;
 };