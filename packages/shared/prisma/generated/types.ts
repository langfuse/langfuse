--- conflicted
+++ resolved
@@ -641,14 +641,11 @@
   updated_at: Generated<Timestamp>;
   cloud_config: unknown | null;
   metadata: unknown | null;
-<<<<<<< HEAD
   billing_cycle_anchor: Timestamp | null;
   billing_cycle_last_updated_at: Timestamp | null;
   billing_cycle_last_usage: number | null;
   billing_cycle_usage_state: string | null;
-=======
   ai_features_enabled: Generated<boolean>;
->>>>>>> 6cd98d2c
 };
 export type OrganizationMembership = {
   id: string;
