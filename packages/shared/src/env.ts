import { z } from "zod/v4";
import { removeEmptyEnvVariables } from "./utils/environment";

const EnvSchema = z.object({
  NEXT_PUBLIC_LANGFUSE_CLOUD_REGION: z.string().optional(),
  NODE_ENV: z
    .enum(["development", "test", "production"])
    .default("development"),
  NEXTAUTH_URL: z.string().url().optional(),
  REDIS_HOST: z.string().nullish(),
  REDIS_PORT: z.coerce
    .number() // .env files convert numbers to strings, therefore we have to enforce them to be numbers
    .positive()
    .max(65536, `options.port should be >= 0 and < 65536`)
    .default(6379)
    .nullable(),
  REDIS_AUTH: z.string().nullish(),
  REDIS_CONNECTION_STRING: z.string().nullish(),
  REDIS_KEY_PREFIX: z.string().nullish(),
  REDIS_TLS_ENABLED: z.enum(["true", "false"]).default("false"),
  REDIS_TLS_CA_PATH: z.string().optional(),
  REDIS_TLS_CERT_PATH: z.string().optional(),
  REDIS_TLS_KEY_PATH: z.string().optional(),
  REDIS_ENABLE_AUTO_PIPELINING: z.enum(["true", "false"]).default("true"),
  // Redis Cluster Configuration
  REDIS_CLUSTER_ENABLED: z.enum(["true", "false"]).default("false"),
  REDIS_CLUSTER_NODES: z.string().optional(),
  ENCRYPTION_KEY: z
    .string()
    .length(
      64,
      "ENCRYPTION_KEY must be 256 bits, 64 string characters in hex format, generate via: openssl rand -hex 32",
    )
    .optional(),
  LANGFUSE_CACHE_MODEL_MATCH_ENABLED: z.enum(["true", "false"]).default("true"),
  LANGFUSE_CACHE_MODEL_MATCH_TTL_SECONDS: z.coerce.number().default(86400), // 24 hours
  LANGFUSE_CACHE_PROMPT_ENABLED: z.enum(["true", "false"]).default("true"),
  LANGFUSE_CACHE_PROMPT_TTL_SECONDS: z.coerce.number().default(300), // 5 minutes
  CLICKHOUSE_URL: z.string().url(),
  CLICKHOUSE_CLUSTER_NAME: z.string().default("default"),
  CLICKHOUSE_DB: z.string().default("default"),
  CLICKHOUSE_USER: z.string(),
  CLICKHOUSE_PASSWORD: z.string(),
  CLICKHOUSE_KEEP_ALIVE_IDLE_SOCKET_TTL: z.coerce.number().int().default(9000),
  CLICKHOUSE_MAX_OPEN_CONNECTIONS: z.coerce.number().int().default(25),

  LANGFUSE_INGESTION_QUEUE_DELAY_MS: z.coerce
    .number()
    .nonnegative()
    .default(15_000),
  LANGFUSE_INGESTION_QUEUE_SHARD_COUNT: z.coerce.number().positive().default(1),
  SALT: z.string().optional(), // used by components imported by web package
  LANGFUSE_LOG_LEVEL: z
    .enum(["trace", "debug", "info", "warn", "error", "fatal"])
    .optional(),
  LANGFUSE_LOG_FORMAT: z.enum(["text", "json"]).default("text"),
  LANGFUSE_LOG_PROPAGATED_HEADERS: z
    .string()
    .optional()
    .transform((s) =>
      s ? s.split(",").map((s) => s.toLowerCase().trim()) : [],
    ),
  ENABLE_AWS_CLOUDWATCH_METRIC_PUBLISHING: z
    .enum(["true", "false"])
    .default("false"),
  LANGFUSE_S3_CONCURRENT_WRITES: z.coerce.number().positive().default(50),
  LANGFUSE_S3_EVENT_UPLOAD_BUCKET: z.string(), // Langfuse requires a bucket name for S3 Event Uploads.
  LANGFUSE_S3_EVENT_UPLOAD_PREFIX: z.string().default(""),
  LANGFUSE_S3_EVENT_UPLOAD_REGION: z.string().optional(),
  LANGFUSE_S3_EVENT_UPLOAD_ENDPOINT: z.string().optional(),
  LANGFUSE_S3_EVENT_UPLOAD_ACCESS_KEY_ID: z.string().optional(),
  LANGFUSE_S3_EVENT_UPLOAD_SECRET_ACCESS_KEY: z.string().optional(),
  LANGFUSE_S3_EVENT_UPLOAD_FORCE_PATH_STYLE: z
    .enum(["true", "false"])
    .default("false"),
  LANGFUSE_S3_EVENT_UPLOAD_SSE: z.enum(["AES256", "aws:kms"]).optional(),
  LANGFUSE_S3_EVENT_UPLOAD_SSE_KMS_KEY_ID: z.string().optional(),
  LANGFUSE_S3_MEDIA_UPLOAD_BUCKET: z.string().optional(),
  LANGFUSE_S3_MEDIA_UPLOAD_PREFIX: z.string().default(""),
  LANGFUSE_S3_MEDIA_UPLOAD_REGION: z.string().optional(),
  LANGFUSE_S3_MEDIA_UPLOAD_ENDPOINT: z.string().optional(),
  LANGFUSE_S3_MEDIA_UPLOAD_ACCESS_KEY_ID: z.string().optional(),
  LANGFUSE_S3_MEDIA_UPLOAD_SECRET_ACCESS_KEY: z.string().optional(),
  LANGFUSE_S3_MEDIA_UPLOAD_FORCE_PATH_STYLE: z
    .enum(["true", "false"])
    .default("false"),
  LANGFUSE_S3_MEDIA_UPLOAD_SSE: z.enum(["AES256", "aws:kms"]).optional(),
  LANGFUSE_S3_MEDIA_UPLOAD_SSE_KMS_KEY_ID: z.string().optional(),
  LANGFUSE_USE_AZURE_BLOB: z.enum(["true", "false"]).default("false"),
  LANGFUSE_USE_GOOGLE_CLOUD_STORAGE: z.enum(["true", "false"]).default("false"),
  LANGFUSE_GOOGLE_CLOUD_STORAGE_CREDENTIALS: z.string().optional(),
  STRIPE_SECRET_KEY: z.string().optional(),

  LANGFUSE_S3_LIST_MAX_KEYS: z.coerce.number().positive().default(200),
  LANGFUSE_S3_CORE_DATA_EXPORT_IS_ENABLED: z
    .enum(["true", "false"])
    .default("false"),
  LANGFUSE_S3_CORE_DATA_EXPORT_SSE: z.enum(["AES256", "aws:kms"]).optional(),
  LANGFUSE_S3_CORE_DATA_EXPORT_SSE_KMS_KEY_ID: z.string().optional(),
  LANGFUSE_POSTGRES_METERING_DATA_EXPORT_IS_ENABLED: z
    .enum(["true", "false"])
    .default("false"),

  LANGFUSE_CUSTOM_SSO_EMAIL_CLAIM: z.string().default("email"),
  LANGFUSE_CUSTOM_SSO_NAME_CLAIM: z.string().default("name"),
  LANGFUSE_CUSTOM_SSO_SUB_CLAIM: z.string().default("sub"),
  LANGFUSE_API_TRACE_OBSERVATIONS_SIZE_LIMIT_BYTES: z.coerce
    .number()
    .default(80e6), // 80MB
  LANGFUSE_CLICKHOUSE_DELETION_TIMEOUT_MS: z.coerce.number().default(240_000), // 4 minutes
  LANGFUSE_CLICKHOUSE_QUERY_MAX_ATTEMPTS: z.coerce.number().default(3), // Maximum attempts for socket hang up errors
  LANGFUSE_SKIP_S3_LIST_FOR_OBSERVATIONS_PROJECT_IDS: z.string().optional(),
  // Dataset Run Items Migration Environment Variables
  LANGFUSE_EXPERIMENT_DATASET_RUN_ITEMS_WRITE_CH: z
    .enum(["true", "false"])
    .default("false"),
  LANGFUSE_EXPERIMENT_DATASET_RUN_ITEMS_READ_CH: z
    .enum(["true", "false"])
    .default("false"),
  LANGFUSE_EXPERIMENT_COMPARE_READ_FROM_AGGREGATING_MERGE_TREES: z
    .enum(["true", "false"])
    .default("false"),
  LANGFUSE_EXPERIMENT_ADD_QUERY_RESULT_TO_SPAN_PROJECT_IDS: z
    .string()
    .optional()
    .transform((s) =>
      s ? s.split(",").map((s) => s.toLowerCase().trim()) : [],
    ),
  LANGFUSE_EXPERIMENT_SAMPLING_RATE: z.coerce
    .number()
    .min(0)
    .max(1)
    .default(0.1),
  LANGFUSE_EXPERIMENT_WHITELISTED_PROJECT_IDS: z
    .string()
    .optional()
    .transform((s) =>
      s ? s.split(",").map((s) => s.toLowerCase().trim()) : [],
    ),
  LANGFUSE_EXPERIMENT_RETURN_NEW_RESULT: z
    .enum(["true", "false"])
    .default("false"),
<<<<<<< HEAD
  LANGFUSE_EXPERIMENT_INSERT_INTO_AGGREGATING_MERGE_TREES: z
    .enum(["true", "false"])
    .default("false"),
=======
  LANGFUSE_INGESTION_PROCESSING_SAMPLED_PROJECTS: z
    .string()
    .optional()
    .transform((val) => {
      try {
        if (!val) return new Map<string, number>();

        const map = new Map<string, number>();
        const parts = val.split(",");

        for (const part of parts) {
          const [projectId, sampleRateStr] = part.split(":");

          if (!projectId || sampleRateStr === undefined) {
            throw new Error(`Invalid format: ${part}`);
          }

          // Validate sample rate is between 0 and 1
          const sampleRate = z.coerce
            .number()
            .min(0)
            .max(1)
            .parse(sampleRateStr);

          map.set(projectId, sampleRate);
        }

        return map;
      } catch (err) {
        return new Map<string, number>();
      }
    }),
>>>>>>> 2351d0d3
});

export const env: z.infer<typeof EnvSchema> =
  process.env.DOCKER_BUILD === "1" // eslint-disable-line turbo/no-undeclared-env-vars
    ? (process.env as any)
    : EnvSchema.parse(removeEmptyEnvVariables(process.env));<|MERGE_RESOLUTION|>--- conflicted
+++ resolved
@@ -140,11 +140,9 @@
   LANGFUSE_EXPERIMENT_RETURN_NEW_RESULT: z
     .enum(["true", "false"])
     .default("false"),
-<<<<<<< HEAD
   LANGFUSE_EXPERIMENT_INSERT_INTO_AGGREGATING_MERGE_TREES: z
     .enum(["true", "false"])
     .default("false"),
-=======
   LANGFUSE_INGESTION_PROCESSING_SAMPLED_PROJECTS: z
     .string()
     .optional()
@@ -177,7 +175,6 @@
         return new Map<string, number>();
       }
     }),
->>>>>>> 2351d0d3
 });
 
 export const env: z.infer<typeof EnvSchema> =
