--- conflicted
+++ resolved
@@ -23,14 +23,11 @@
       "ENCRYPTION_KEY must be 256 bits, 64 string characters in hex format, generate via: openssl rand -hex 32"
     )
     .optional(),
-<<<<<<< HEAD
   CLICKHOUSE_URL: z.string().optional().default("http://localhost:8123"),
   CLICKHOUSE_USER: z.string().optional().default("clickhouse"),
   CLICKHOUSE_PASSWORD: z.string().optional().default("clickhouse"),
-=======
   LANGFUSE_CACHE_PROMPT_ENABLED: z.enum(["true", "false"]).default("false"),
   LANGFUSE_CACHE_PROMPT_TTL_SECONDS: z.number().default(60 * 60),
->>>>>>> 99a45ccd
 });
 
 export const env = EnvSchema.parse(process.env);