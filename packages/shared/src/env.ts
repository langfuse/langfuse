--- conflicted
+++ resolved
@@ -193,9 +193,7 @@
   SLACK_CLIENT_ID: z.string().optional(),
   SLACK_CLIENT_SECRET: z.string().optional(),
   SLACK_STATE_SECRET: z.string().optional(),
-<<<<<<< HEAD
   HTTPS_PROXY: z.string().optional(),
-=======
 
   LANGFUSE_SERVER_SIDE_IO_CHAR_LIMIT: z.coerce
     .number()
@@ -208,7 +206,6 @@
     .int()
     .positive()
     .default(600_000), // 10 minutes
->>>>>>> 738cbbc8
 });
 
 export const env: z.infer<typeof EnvSchema> =
