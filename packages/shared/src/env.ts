import { z } from "zod";
import { removeEmptyEnvVariables } from "./utils/environment";

const EnvSchema = z.object({
  NODE_ENV: z
    .enum(["development", "test", "production"])
    .default("development"),
  NEXTAUTH_URL: z.string().url().optional(),
  REDIS_HOST: z.string().nullish(),
  REDIS_PORT: z.coerce
    .number({
      description:
        ".env files convert numbers to strings, therefoore we have to enforce them to be numbers",
    })
    .positive()
    .max(65536, `options.port should be >= 0 and < 65536`)
    .default(6379)
    .nullable(),
  REDIS_AUTH: z.string().nullish(),
  REDIS_CONNECTION_STRING: z.string().nullish(),
  REDIS_TLS_ENABLED: z.enum(["true", "false"]).default("false"),
  REDIS_TLS_CA_PATH: z.string().optional(),
  REDIS_TLS_CERT_PATH: z.string().optional(),
  REDIS_TLS_KEY_PATH: z.string().optional(),
  REDIS_ENABLE_AUTO_PIPELINING: z.enum(["true", "false"]).default("true"),
  ENCRYPTION_KEY: z
    .string()
    .length(
      64,
      "ENCRYPTION_KEY must be 256 bits, 64 string characters in hex format, generate via: openssl rand -hex 32",
    )
    .optional(),
  LANGFUSE_CACHE_PROMPT_ENABLED: z.enum(["true", "false"]).default("false"),
  LANGFUSE_CACHE_PROMPT_TTL_SECONDS: z.coerce.number().default(60 * 60),
  CLICKHOUSE_URL: z.string().url(),
  CLICKHOUSE_CLUSTER_NAME: z.string().default("default"),
  CLICKHOUSE_DB: z.string().default("default"),
  CLICKHOUSE_USER: z.string(),
  CLICKHOUSE_PASSWORD: z.string(),

  LANGFUSE_INGESTION_QUEUE_DELAY_MS: z.coerce
    .number()
    .nonnegative()
    .default(15_000),
  SALT: z.string().optional(), // used by components imported by web package
  LANGFUSE_LOG_LEVEL: z
    .enum(["trace", "debug", "info", "warn", "error", "fatal"])
    .optional(),
  LANGFUSE_LOG_FORMAT: z.enum(["text", "json"]).default("text"),
  ENABLE_AWS_CLOUDWATCH_METRIC_PUBLISHING: z
    .enum(["true", "false"])
    .default("false"),
  LANGFUSE_S3_EVENT_UPLOAD_BUCKET: z.string({
    required_error: "Langfuse requires a bucket name for S3 Event Uploads.",
  }),
  LANGFUSE_S3_EVENT_UPLOAD_PREFIX: z.string().default(""),
  LANGFUSE_S3_EVENT_UPLOAD_REGION: z.string().optional(),
  LANGFUSE_S3_EVENT_UPLOAD_ENDPOINT: z.string().optional(),
  LANGFUSE_S3_EVENT_UPLOAD_ACCESS_KEY_ID: z.string().optional(),
  LANGFUSE_S3_EVENT_UPLOAD_SECRET_ACCESS_KEY: z.string().optional(),
  LANGFUSE_S3_EVENT_UPLOAD_FORCE_PATH_STYLE: z
    .enum(["true", "false"])
    .default("false"),
  LANGFUSE_USE_AZURE_BLOB: z.enum(["true", "false"]).default("false"),
  STRIPE_SECRET_KEY: z.string().optional(),

  LANGFUSE_S3_CORE_DATA_EXPORT_IS_ENABLED: z
    .enum(["true", "false"])
    .default("false"),
  LANGFUSE_POSTGRES_METERING_DATA_EXPORT_IS_ENABLED: z
    .enum(["true", "false"])
    .default("false"),
<<<<<<< HEAD
  CUSTOM_EMAIL_CLAIM: z.string().default('email'),
  CUSTOM_NAME_CLAIM: z.string().default('name'),
  CUSTOM_SUB_CLAIM: z.string().default('sub'),
=======
  LANGFUSE_S3_CONCURRENT_WRITES: z.coerce
    .number()
    .positive()
    .default(50),
>>>>>>> 4fc339db
});

export const env: z.infer<typeof EnvSchema> =
  process.env.DOCKER_BUILD === "1"
    ? (process.env as any)
    : EnvSchema.parse(removeEmptyEnvVariables(process.env));<|MERGE_RESOLUTION|>--- conflicted
+++ resolved
@@ -50,6 +50,10 @@
   ENABLE_AWS_CLOUDWATCH_METRIC_PUBLISHING: z
     .enum(["true", "false"])
     .default("false"),
+  LANGFUSE_S3_CONCURRENT_WRITES: z.coerce
+    .number()
+    .positive()
+    .default(50),
   LANGFUSE_S3_EVENT_UPLOAD_BUCKET: z.string({
     required_error: "Langfuse requires a bucket name for S3 Event Uploads.",
   }),
@@ -70,16 +74,10 @@
   LANGFUSE_POSTGRES_METERING_DATA_EXPORT_IS_ENABLED: z
     .enum(["true", "false"])
     .default("false"),
-<<<<<<< HEAD
-  CUSTOM_EMAIL_CLAIM: z.string().default('email'),
-  CUSTOM_NAME_CLAIM: z.string().default('name'),
-  CUSTOM_SUB_CLAIM: z.string().default('sub'),
-=======
-  LANGFUSE_S3_CONCURRENT_WRITES: z.coerce
-    .number()
-    .positive()
-    .default(50),
->>>>>>> 4fc339db
+
+  LANGFUSE_CUSTOM_SSO_EMAIL_CLAIM: z.string().default('email'),
+  LANGFUSE_CUSTOM_SSO_NAME_CLAIM: z.string().default('name'),
+  LANGFUSE_CUSTOM_SSO_SUB_CLAIM: z.string().default('sub'),
 });
 
 export const env: z.infer<typeof EnvSchema> =
