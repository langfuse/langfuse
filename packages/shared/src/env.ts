--- conflicted
+++ resolved
@@ -140,9 +140,6 @@
   LANGFUSE_EXPERIMENT_RETURN_NEW_RESULT: z
     .enum(["true", "false"])
     .default("false"),
-<<<<<<< HEAD
-  HTTPS_PROXY: z.string().optional(),
-=======
   LANGFUSE_INGESTION_PROCESSING_SAMPLED_PROJECTS: z
     .string()
     .optional()
@@ -175,7 +172,7 @@
         return new Map<string, number>();
       }
     }),
->>>>>>> 85f75a5e
+  HTTPS_PROXY: z.string().optional(),
 });
 
 export const env: z.infer<typeof EnvSchema> =
