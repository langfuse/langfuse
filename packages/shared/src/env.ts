import { z } from "zod/v4";
import { removeEmptyEnvVariables } from "./utils/environment";

const EnvSchema = z.object({
  NEXT_PUBLIC_LANGFUSE_CLOUD_REGION: z.string().optional(),
  NODE_ENV: z
    .enum(["development", "test", "production"])
    .default("development"),
  NEXTAUTH_URL: z.string().url().optional(),
  REDIS_HOST: z.string().nullish(),
  REDIS_PORT: z.coerce
    .number() // .env files convert numbers to strings, therefore we have to enforce them to be numbers
    .positive()
    .max(65536, `options.port should be >= 0 and < 65536`)
    .default(6379)
    .nullable(),
  REDIS_AUTH: z.string().nullish(),
  REDIS_CONNECTION_STRING: z.string().nullish(),
  REDIS_KEY_PREFIX: z.string().nullish(),
  REDIS_TLS_ENABLED: z.enum(["true", "false"]).default("false"),
  REDIS_TLS_CA_PATH: z.string().optional(),
  REDIS_TLS_CERT_PATH: z.string().optional(),
  REDIS_TLS_KEY_PATH: z.string().optional(),
  REDIS_ENABLE_AUTO_PIPELINING: z.enum(["true", "false"]).default("true"),
  // Redis Cluster Configuration
  REDIS_CLUSTER_ENABLED: z.enum(["true", "false"]).default("false"),
  REDIS_CLUSTER_NODES: z.string().optional(),
  ENCRYPTION_KEY: z
    .string()
    .length(
      64,
      "ENCRYPTION_KEY must be 256 bits, 64 string characters in hex format, generate via: openssl rand -hex 32",
    )
    .optional(),
  LANGFUSE_CACHE_MODEL_MATCH_ENABLED: z.enum(["true", "false"]).default("true"),
  LANGFUSE_CACHE_MODEL_MATCH_TTL_SECONDS: z.coerce.number().default(86400), // 24 hours
  LANGFUSE_CACHE_PROMPT_ENABLED: z.enum(["true", "false"]).default("true"),
  LANGFUSE_CACHE_PROMPT_TTL_SECONDS: z.coerce.number().default(300), // 5 minutes
  CLICKHOUSE_URL: z.string().url(),
  CLICKHOUSE_CLUSTER_NAME: z.string().default("default"),
  CLICKHOUSE_DB: z.string().default("default"),
  CLICKHOUSE_USER: z.string(),
  CLICKHOUSE_PASSWORD: z.string(),
  CLICKHOUSE_KEEP_ALIVE_IDLE_SOCKET_TTL: z.coerce.number().int().default(9000),
  CLICKHOUSE_MAX_OPEN_CONNECTIONS: z.coerce.number().int().default(25),

  LANGFUSE_INGESTION_QUEUE_DELAY_MS: z.coerce
    .number()
    .nonnegative()
    .default(15_000),
  LANGFUSE_INGESTION_QUEUE_SHARD_COUNT: z.coerce.number().positive().default(1),
  SALT: z.string().optional(), // used by components imported by web package
  LANGFUSE_LOG_LEVEL: z
    .enum(["trace", "debug", "info", "warn", "error", "fatal"])
    .optional(),
  LANGFUSE_LOG_FORMAT: z.enum(["text", "json"]).default("text"),
  LANGFUSE_LOG_PROPAGATED_HEADERS: z
    .string()
    .optional()
    .transform((s) =>
      s ? s.split(",").map((s) => s.toLowerCase().trim()) : [],
    ),
  ENABLE_AWS_CLOUDWATCH_METRIC_PUBLISHING: z
    .enum(["true", "false"])
    .default("false"),
  LANGFUSE_S3_CONCURRENT_WRITES: z.coerce.number().positive().default(50),
  LANGFUSE_S3_EVENT_UPLOAD_BUCKET: z.string(), // Langfuse requires a bucket name for S3 Event Uploads.
  LANGFUSE_S3_EVENT_UPLOAD_PREFIX: z.string().default(""),
  LANGFUSE_S3_EVENT_UPLOAD_REGION: z.string().optional(),
  LANGFUSE_S3_EVENT_UPLOAD_ENDPOINT: z.string().optional(),
  LANGFUSE_S3_EVENT_UPLOAD_ACCESS_KEY_ID: z.string().optional(),
  LANGFUSE_S3_EVENT_UPLOAD_SECRET_ACCESS_KEY: z.string().optional(),
  LANGFUSE_S3_EVENT_UPLOAD_FORCE_PATH_STYLE: z
    .enum(["true", "false"])
    .default("false"),
  LANGFUSE_S3_EVENT_UPLOAD_SSE: z.enum(["AES256", "aws:kms"]).optional(),
  LANGFUSE_S3_EVENT_UPLOAD_SSE_KMS_KEY_ID: z.string().optional(),
  LANGFUSE_S3_MEDIA_UPLOAD_BUCKET: z.string().optional(),
  LANGFUSE_S3_MEDIA_UPLOAD_PREFIX: z.string().default(""),
  LANGFUSE_S3_MEDIA_UPLOAD_REGION: z.string().optional(),
  LANGFUSE_S3_MEDIA_UPLOAD_ENDPOINT: z.string().optional(),
  LANGFUSE_S3_MEDIA_UPLOAD_ACCESS_KEY_ID: z.string().optional(),
  LANGFUSE_S3_MEDIA_UPLOAD_SECRET_ACCESS_KEY: z.string().optional(),
  LANGFUSE_S3_MEDIA_UPLOAD_FORCE_PATH_STYLE: z
    .enum(["true", "false"])
    .default("false"),
  LANGFUSE_S3_MEDIA_UPLOAD_SSE: z.enum(["AES256", "aws:kms"]).optional(),
  LANGFUSE_S3_MEDIA_UPLOAD_SSE_KMS_KEY_ID: z.string().optional(),
  LANGFUSE_USE_AZURE_BLOB: z.enum(["true", "false"]).default("false"),
  LANGFUSE_USE_GOOGLE_CLOUD_STORAGE: z.enum(["true", "false"]).default("false"),
  LANGFUSE_GOOGLE_CLOUD_STORAGE_CREDENTIALS: z.string().optional(),
  STRIPE_SECRET_KEY: z.string().optional(),

  LANGFUSE_S3_LIST_MAX_KEYS: z.coerce.number().positive().default(200),
  LANGFUSE_S3_CORE_DATA_EXPORT_IS_ENABLED: z
    .enum(["true", "false"])
    .default("false"),
  LANGFUSE_S3_CORE_DATA_EXPORT_SSE: z.enum(["AES256", "aws:kms"]).optional(),
  LANGFUSE_S3_CORE_DATA_EXPORT_SSE_KMS_KEY_ID: z.string().optional(),
  LANGFUSE_POSTGRES_METERING_DATA_EXPORT_IS_ENABLED: z
    .enum(["true", "false"])
    .default("false"),

  LANGFUSE_CUSTOM_SSO_EMAIL_CLAIM: z.string().default("email"),
  LANGFUSE_CUSTOM_SSO_NAME_CLAIM: z.string().default("name"),
  LANGFUSE_CUSTOM_SSO_SUB_CLAIM: z.string().default("sub"),
  LANGFUSE_API_TRACE_OBSERVATIONS_SIZE_LIMIT_BYTES: z.coerce
    .number()
    .default(80e6), // 80MB
  LANGFUSE_CLICKHOUSE_DELETION_TIMEOUT_MS: z.coerce.number().default(240_000), // 4 minutes
  LANGFUSE_CLICKHOUSE_QUERY_MAX_ATTEMPTS: z.coerce.number().default(3), // Maximum attempts for socket hang up errors
  LANGFUSE_SKIP_S3_LIST_FOR_OBSERVATIONS_PROJECT_IDS: z.string().optional(),
  // Dataset Run Items Migration Environment Variables
  LANGFUSE_EXPERIMENT_DATASET_RUN_ITEMS_WRITE_CH: z
    .enum(["true", "false"])
    .default("false"),
  LANGFUSE_EXPERIMENT_DATASET_RUN_ITEMS_READ_CH: z
    .enum(["true", "false"])
    .default("false"),
  LANGFUSE_EXPERIMENT_COMPARE_READ_FROM_AGGREGATING_MERGE_TREES: z
    .enum(["true", "false"])
    .default("false"),
  LANGFUSE_EXPERIMENT_ADD_QUERY_RESULT_TO_SPAN_PROJECT_IDS: z
    .string()
    .optional()
    .transform((s) =>
      s ? s.split(",").map((s) => s.toLowerCase().trim()) : [],
    ),
  LANGFUSE_EXPERIMENT_SAMPLING_RATE: z.coerce
    .number()
    .min(0)
    .max(1)
    .default(0.1),
  LANGFUSE_EXPERIMENT_WHITELISTED_PROJECT_IDS: z
    .string()
    .optional()
    .transform((s) =>
      s ? s.split(",").map((s) => s.toLowerCase().trim()) : [],
    ),
  LANGFUSE_EXPERIMENT_RETURN_NEW_RESULT: z
    .enum(["true", "false"])
    .default("false"),
<<<<<<< HEAD

  SLACK_CLIENT_ID: z.string().optional(),
  SLACK_CLIENT_SECRET: z.string().optional(),
=======
  LANGFUSE_INGESTION_PROCESSING_SAMPLED_PROJECTS: z
    .string()
    .optional()
    .transform((val) => {
      try {
        if (!val) return new Map<string, number>();

        const map = new Map<string, number>();
        const parts = val.split(",");

        for (const part of parts) {
          const [projectId, sampleRateStr] = part.split(":");

          if (!projectId || sampleRateStr === undefined) {
            throw new Error(`Invalid format: ${part}`);
          }

          // Validate sample rate is between 0 and 1
          const sampleRate = z.coerce
            .number()
            .min(0)
            .max(1)
            .parse(sampleRateStr);

          map.set(projectId, sampleRate);
        }

        return map;
      } catch (err) {
        return new Map<string, number>();
      }
    }),
>>>>>>> e91a29be
});

export const env: z.infer<typeof EnvSchema> =
  process.env.DOCKER_BUILD === "1" // eslint-disable-line turbo/no-undeclared-env-vars
    ? (process.env as any)
    : EnvSchema.parse(removeEmptyEnvVariables(process.env));<|MERGE_RESOLUTION|>--- conflicted
+++ resolved
@@ -140,11 +140,6 @@
   LANGFUSE_EXPERIMENT_RETURN_NEW_RESULT: z
     .enum(["true", "false"])
     .default("false"),
-<<<<<<< HEAD
-
-  SLACK_CLIENT_ID: z.string().optional(),
-  SLACK_CLIENT_SECRET: z.string().optional(),
-=======
   LANGFUSE_INGESTION_PROCESSING_SAMPLED_PROJECTS: z
     .string()
     .optional()
@@ -177,7 +172,9 @@
         return new Map<string, number>();
       }
     }),
->>>>>>> e91a29be
+
+  SLACK_CLIENT_ID: z.string().optional(),
+  SLACK_CLIENT_SECRET: z.string().optional(),
 });
 
 export const env: z.infer<typeof EnvSchema> =
