--- conflicted
+++ resolved
@@ -2,13 +2,9 @@
 export * from "./types";
 export * from "./mapDashboards";
 export * from "./promptsTable";
-<<<<<<< HEAD
+export * from "./tracesTable";
+export * from "./typeHelpers";
 export * from "./datasetItemsTable";
 export * from "./mapDatasetRunsTable";
 export * from "./datasetRunsTable";
-export * from "./datasetRunItemsTable";
-=======
-export * from "./tracesTable";
-export * from "./typeHelpers";
-export * from "./datasetItemsTable";
->>>>>>> dd41a219
+export * from "./datasetRunItemsTable";