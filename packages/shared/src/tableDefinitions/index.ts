--- conflicted
+++ resolved
@@ -4,8 +4,5 @@
 export * from "./mapTracesTable";
 export * from "./mapDashboards";
 export * from "./mapScoresTable";
-<<<<<<< HEAD
 export * from "./mapDatasetRunItemsTable";
-=======
-export * from "./promptsTable";
->>>>>>> 7a3e5ba0
+export * from "./promptsTable";