import z from "zod";
import { ScoreConfig, type ScoreDataType } from "../../db";

const configCategory = z.object({
  label: z.string().min(1),
  value: z.number(),
});

const NUMERIC: ScoreDataType = "NUMERIC";
const CATEGORICAL: ScoreDataType = "CATEGORICAL";
const BOOLEAN: ScoreDataType = "BOOLEAN";

export const availableDataTypes = [NUMERIC, CATEGORICAL, BOOLEAN] as const;

export const categoriesList = z.array(configCategory);

export type ConfigCategory = z.infer<typeof configCategory>;

export type CastedConfig = Omit<ScoreConfig, "categories"> & {
  categories: ConfigCategory[] | null;
};

<<<<<<< HEAD
export const createConfigSchema = z.object({
  name: z.string().min(1).max(35),
  dataType: z.enum(availableDataTypes),
  minValue: z.coerce.number().optional(),
  maxValue: z.coerce.number().optional(),
  categories: z.array(configCategory).optional(),
  description: z.string().optional(),
});

export type CreateConfig = z.infer<typeof createConfigSchema>;
=======
const ScoreSource = z.enum(["ANNOTATION", "API", "EVAL"]);

const ScoreBase = z.object({
  id: z.string(),
  timestamp: z.date(),
  projectId: z.string(),
  name: z.string(),
  source: ScoreSource,
  authorUserId: z.string().nullish(),
  comment: z.string().nullish(),
  traceId: z.string(),
  observationId: z.string().nullish(),
  configId: z.string().nullish(),
  createdAt: z.date(),
  updatedAt: z.date(),
});

const NumericData = z.object({
  value: z.number(),
  stringValue: z.undefined().nullish(),
  dataType: z.literal("NUMERIC"),
});

const CategoricalData = z.object({
  value: z.number().optional().nullish(),
  stringValue: z.string(),
  dataType: z.literal("CATEGORICAL"),
});

const BooleanData = z.object({
  value: z.number(),
  stringValue: z.string(),
  dataType: z.literal("BOOLEAN"),
});

export const ScoreUnion = z.discriminatedUnion("dataType", [
  ScoreBase.merge(NumericData),
  ScoreBase.merge(CategoricalData),
  ScoreBase.merge(BooleanData),
]);

const GetAllScoresBase = z.object({
  id: z.string(),
  timestamp: z.date(),
  name: z.string(),
  source: ScoreSource,
  comment: z.string().nullish(),
  traceId: z.string(),
  observationId: z.string().nullish(),
  trace: z.object({
    userId: z.string(),
  }),
});

export const GetAllScores = z.discriminatedUnion("dataType", [
  GetAllScoresBase.merge(NumericData),
  GetAllScoresBase.merge(CategoricalData),
  GetAllScoresBase.merge(BooleanData),
]);

export type GetScores = z.infer<typeof GetAllScores>;

export type ValidatedScore = z.infer<typeof ScoreUnion>;

const CreateAnnotationScoreBase = z.object({
  name: z.string(),
  projectId: z.string(),
  traceId: z.string(),
  configId: z.string().optional(),
  observationId: z.string().optional(),
  comment: z.string().optional().nullish(),
});

const UpdateAnnotationScoreBase = CreateAnnotationScoreBase.extend({
  id: z.string(),
});

export const CreateAnnotationScoreData = z.discriminatedUnion("dataType", [
  CreateAnnotationScoreBase.merge(NumericData),
  CreateAnnotationScoreBase.merge(CategoricalData),
  CreateAnnotationScoreBase.merge(BooleanData),
]);

export const UpdateAnnotationScoreData = z.discriminatedUnion("dataType", [
  UpdateAnnotationScoreBase.merge(NumericData),
  UpdateAnnotationScoreBase.merge(CategoricalData),
  UpdateAnnotationScoreBase.merge(BooleanData),
]);
>>>>>>> f16b30f6
<|MERGE_RESOLUTION|>--- conflicted
+++ resolved
@@ -20,7 +20,6 @@
   categories: ConfigCategory[] | null;
 };
 
-<<<<<<< HEAD
 export const createConfigSchema = z.object({
   name: z.string().min(1).max(35),
   dataType: z.enum(availableDataTypes),
@@ -31,7 +30,7 @@
 });
 
 export type CreateConfig = z.infer<typeof createConfigSchema>;
-=======
+
 const ScoreSource = z.enum(["ANNOTATION", "API", "EVAL"]);
 
 const ScoreBase = z.object({
@@ -119,5 +118,4 @@
   UpdateAnnotationScoreBase.merge(NumericData),
   UpdateAnnotationScoreBase.merge(CategoricalData),
   UpdateAnnotationScoreBase.merge(BooleanData),
-]);
->>>>>>> f16b30f6
+]);