--- conflicted
+++ resolved
@@ -106,18 +106,9 @@
   score: z.string(),
 });
 
-<<<<<<< HEAD
-export enum EvalTargetObject {
-  Trace = "trace",
-  Dataset = "dataset",
-}
-
 export const DEFAULT_TRACE_JOB_DELAY = 10_000;
 
 export const JobTimeScopeZod = z.enum(["NEW", "EXISTING"]);
 export type JobTimeScope = z.infer<typeof JobTimeScopeZod>;
 
-export const TimeScopeSchema = z.array(JobTimeScopeZod).default(["NEW"]);
-=======
-export const DEFAULT_TRACE_JOB_DELAY = 10_000;
->>>>>>> 1243d902
+export const TimeScopeSchema = z.array(JobTimeScopeZod).default(["NEW"]);