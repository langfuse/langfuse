<<<<<<< HEAD
import { Prisma, ScoreDataType } from "@prisma/client";
import { ScoreSourceType } from "../../server";
=======
import { ScoreDataType } from "@prisma/client";
import { ScoreSourceType } from "../../domain";
>>>>>>> b65b0e25

export type BaseAggregate = {
  comment?: string | null;
  id?: string | null;
  hasMetadata?: boolean | null;
};

export type CategoricalAggregate = BaseAggregate & {
  type: "CATEGORICAL";
  values: string[];
  valueCounts: { value: string; count: number }[];
};

export type NumericAggregate = BaseAggregate & {
  type: "NUMERIC";
  values: number[];
  average: number;
};

export type ScoreAggregate = Record<
  string,
  CategoricalAggregate | NumericAggregate
>;

export type ScoreSimplified = {
  id: string;
  name: string;
  dataType: ScoreDataType;
  source: ScoreSourceType;
  value?: number | null;
  comment?: string | null;
  metadata?: Prisma.JsonValue | null;
  stringValue?: string | null;
};

export type LastUserScore = ScoreSimplified & {
  timestamp: string;
  traceId: string;
  observationId?: string | null;

  userId: string;
};<|MERGE_RESOLUTION|>--- conflicted
+++ resolved
@@ -1,10 +1,5 @@
-<<<<<<< HEAD
-import { Prisma, ScoreDataType } from "@prisma/client";
-import { ScoreSourceType } from "../../server";
-=======
 import { ScoreDataType } from "@prisma/client";
-import { ScoreSourceType } from "../../domain";
->>>>>>> b65b0e25
+import { ScoreSourceType, type MetadataDomain } from "../../domain";
 
 export type BaseAggregate = {
   comment?: string | null;
@@ -36,7 +31,7 @@
   source: ScoreSourceType;
   value?: number | null;
   comment?: string | null;
-  metadata?: Prisma.JsonValue | null;
+  metadata?: MetadataDomain | null;
   stringValue?: string | null;
 };
 
