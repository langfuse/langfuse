import { z } from "zod";

import { isPresent, stringDateTime } from "../../utils/typeChecks";
import {
  jsonSchema,
  NonEmptyString,
  paginationMetaResponseZod,
  publicApiPaginationZod,
} from "../../utils/zod";
import { Category as ConfigCategory } from "./scoreConfigTypes";
import { ScoreDomain } from "../../domain";

/**
 * Types to use across codebase
 */
export type APIScoreV2 = z.infer<typeof APIScoreSchemaV2>;
export type APIScoreV1 = z.infer<typeof APIScoreSchemaV1>;

/**
 * Helpers
 */

const ScoreSource = ["API", "EVAL", "ANNOTATION"] as const;
const ScoreDataType = ["NUMERIC", "CATEGORICAL", "BOOLEAN"] as const;

const operators = ["<", ">", "<=", ">=", "!=", "="] as const;

const NumericData = z.object({
  value: z.number(),
  stringValue: z.undefined().nullish(),
  dataType: z.literal("NUMERIC"),
});

const CategoricalData = z.object({
  value: z.number().nullish(),
  stringValue: z.string(),
  dataType: z.literal("CATEGORICAL"),
});

const BooleanData = z.object({
  value: z.number(),
  stringValue: z.string(),
  dataType: z.literal("BOOLEAN"),
});

const ScoreBaseProps = z.object({
  id: z.string(),
  timestamp: z.coerce.date(),
  projectId: z.string(),
  environment: z.string().default("default"),
  name: z.string(),
  source: z.enum(ScoreSource),
  authorUserId: z.string().nullish(),
  comment: z.string().nullish(),
<<<<<<< HEAD
=======
  metadata: jsonSchema.nullish(),
  traceId: z.string(),
>>>>>>> b9cf01dd
  observationId: z.string().nullish(),
  configId: z.string().nullish(),
  createdAt: z.coerce.date(),
  updatedAt: z.coerce.date(),
  queueId: z.string().nullish(),
});

const ScoreBaseV2 = ScoreBaseProps.extend({
  traceId: z.string().nullish(),
  sessionId: z.string().nullish(),
});

const ScoreBaseV1 = ScoreBaseProps.extend({
  traceId: z.string(),
});

const BaseScoreBody = z.object({
  id: z.string().nullish(),
  name: NonEmptyString,
  traceId: z.string().nullish(),
  sessionId: z.string().nullish(),
  observationId: z.string().nullish(),
  comment: z.string().nullish(),
  metadata: jsonSchema.nullish(),
  environment: z.string().default("default"),
});

/**
 * Objects
 */

export const APIScoreSchemaV1 = z.discriminatedUnion("dataType", [
  ScoreBaseV1.merge(NumericData),
  ScoreBaseV1.merge(CategoricalData),
  ScoreBaseV1.merge(BooleanData),
]);

export const APIScoreSchemaV2 = z.discriminatedUnion("dataType", [
  ScoreBaseV2.merge(NumericData),
  ScoreBaseV2.merge(CategoricalData),
  ScoreBaseV2.merge(BooleanData),
]);

/**
 * Validation objects
 */
export const ScoreBodyWithoutConfig = z.discriminatedUnion("dataType", [
  BaseScoreBody.merge(
    z.object({
      value: z.number(),
      dataType: z.literal("NUMERIC"),
    }),
  ),
  BaseScoreBody.merge(
    z.object({
      value: z.string(),
      dataType: z.literal("CATEGORICAL"),
    }),
  ),
  BaseScoreBody.merge(
    z.object({
      value: z.number().refine((val) => val === 0 || val === 1, {
        message: "Value must be either 0 or 1",
      }),
      dataType: z.literal("BOOLEAN"),
    }),
  ),
]);

const ScorePropsAgainstConfigNumeric = z
  .object({
    value: z.number(),
    maxValue: z.number().optional(),
    minValue: z.number().optional(),
    dataType: z.literal("NUMERIC"),
  })
  .superRefine((data, ctx) => {
    if (isPresent(data.maxValue) && data.value >= data.maxValue) {
      ctx.addIssue({
        code: z.ZodIssueCode.custom,
        message: `Value exceeds maximum value of ${data.maxValue} defined in config`,
      });
    }
    if (isPresent(data.minValue) && data.value <= data.minValue) {
      ctx.addIssue({
        code: z.ZodIssueCode.custom,
        message: `Value is below minimum value of ${data.minValue} defined in config`,
      });
    }
  });

const ScorePropsAgainstConfigCategorical = z
  .object({
    value: z.string(),
    categories: z.array(ConfigCategory),
    dataType: z.literal("CATEGORICAL"),
  })
  .superRefine((data, ctx) => {
    if (!data.categories.some(({ label }) => label === data.value)) {
      ctx.addIssue({
        code: z.ZodIssueCode.custom,
        message: `Value ${data.value} does not map to a valid category. Pass a valid category value.`,
      });
    }
  });

export const ScorePropsAgainstConfig = z.union([
  ScorePropsAgainstConfigNumeric,
  ScorePropsAgainstConfigCategorical,
  z.object({
    value: z.number().refine((val) => val === 0 || val === 1, {
      message: "Value must be either 0 or 1",
    }),
    dataType: z.literal("BOOLEAN"),
  }),
]);

/**
 * Transformations
 */

type ValidatedAPIScore<IncludeHasMetadata extends boolean> = APIScore & {
  hasMetadata: IncludeHasMetadata extends true ? boolean : never;
};

type InputScore = ScoreDomain & { hasMetadata?: boolean };

/**
 * Use this function when pulling a list of scores from the database before using in the application to ensure type safety.
 * All scores are expected to pass the validation. If a score fails validation, it will be logged to Otel.
 * @param scores
 * @returns list of validated scores
 */
<<<<<<< HEAD
export const legacyFilterAndValidateDbScoreList = (
  scores: ScoreDomain[],
  onParseError?: (error: z.ZodError) => void,
): APIScoreV1[] =>
  scores.reduce((acc, ts) => {
    const result = APIScoreSchemaV1.safeParse(ts);
    if (result.success) {
      acc.push(result.data);
    } else {
      console.error("Score parsing error: ", result.error);
      onParseError?.(result.error);
    }
    return acc;
  }, [] as APIScoreV1[]);

/**
 * Use this function when pulling a list of scores from the database before using in the application to ensure type safety.
 * All scores are expected to pass the validation. If a score fails validation, it will be logged to Otel.
 * @param scores
 * @returns list of validated scores
 */
export const filterAndValidateDbScoreList = (
  scores: ScoreDomain[],
  onParseError?: (error: z.ZodError) => void,
): APIScoreV2[] =>
  scores.reduce((acc, ts) => {
    const result = APIScoreSchemaV2.safeParse(ts);
=======
export const filterAndValidateDbScoreList = <
  IncludeHasMetadata extends boolean,
>({
  scores,
  includeHasMetadata = false as IncludeHasMetadata,
  onParseError,
}: {
  scores: InputScore[];
  includeHasMetadata?: IncludeHasMetadata;
  // eslint-disable-next-line no-unused-vars
  onParseError?: (error: z.ZodError) => void;
}): ValidatedAPIScore<IncludeHasMetadata>[] => {
  return scores.reduce((acc, ts) => {
    const result = APIScoreSchema.safeParse(ts);
>>>>>>> b9cf01dd
    if (result.success) {
      const score = { ...result.data };
      if (includeHasMetadata) {
        Object.assign(score, { hasMetadata: ts.hasMetadata ?? false });
      }
      acc.push(score as ValidatedAPIScore<IncludeHasMetadata>);
    } else {
      console.error("Score parsing error: ", result.error);
      onParseError?.(result.error);
    }
    return acc;
<<<<<<< HEAD
  }, [] as APIScoreV2[]);
=======
  }, [] as ValidatedAPIScore<IncludeHasMetadata>[]);
};
>>>>>>> b9cf01dd

/**
 * Use this function when pulling a single score from the database before using in the application to ensure type safety.
 * The score is expected to pass the validation. If a score fails validation, an error will be thrown.
 * @param score
 * @returns validated score
 * @throws error if score fails validation
 */
export const validateDbScore = (score: ScoreDomain): APIScoreV2 =>
  APIScoreSchemaV2.parse(score);

/**
 * Endpoints
 */

// POST /scores
/**
 * PostScoresBody is copied for the ingestion API as `ScoreBody`. Please copy any changes here in `packages/shared/src/features/ingestion/types.ts`
 */
export const PostScoresBody = z.discriminatedUnion("dataType", [
  BaseScoreBody.merge(
    z.object({
      value: z.number(),
      dataType: z.literal("NUMERIC"),
      configId: z.string().nullish(),
    }),
  ),
  BaseScoreBody.merge(
    z.object({
      value: z.string(),
      dataType: z.literal("CATEGORICAL"),
      configId: z.string().nullish(),
    }),
  ),
  BaseScoreBody.merge(
    z.object({
      value: z.number().refine((value) => value === 0 || value === 1, {
        message:
          "Value must be a number equal to either 0 or 1 for data type BOOLEAN",
      }),
      dataType: z.literal("BOOLEAN"),
      configId: z.string().nullish(),
    }),
  ),
  BaseScoreBody.merge(
    z.object({
      value: z.union([z.string(), z.number()]),
      dataType: z.undefined(),
      configId: z.string().nullish(),
    }),
  ),
]);

export const PostScoresResponse = z.object({ id: z.string() });

// GET /scores

export const GetScoresQueryV1 = z.object({
  ...publicApiPaginationZod,
  userId: z.string().nullish(),
  dataType: z.enum(ScoreDataType).nullish(),
  configId: z.string().nullish(),
  queueId: z.string().nullish(),
  traceTags: z.union([z.array(z.string()), z.string()]).nullish(),
  environment: z.union([z.array(z.string()), z.string()]).nullish(),
  name: z.string().nullish(),
  fromTimestamp: stringDateTime,
  toTimestamp: stringDateTime,
  source: z.enum(ScoreSource).nullish(),
  value: z.coerce.number().nullish(),
  operator: z.enum(operators).nullish(),
  scoreIds: z
    .string()
    .transform((str) => str.split(",").map((id) => id.trim())) // Split the comma-separated string
    .refine((arr) => arr.every((id) => typeof id === "string"), {
      message: "Each score ID must be a string",
    })
    .nullish(),
});

// GetScoreResponseDataV1 is only used for response of GET /scores list endpoint
const GetScoreResponseDataV1 = z.intersection(
  APIScoreSchemaV1,
  z.object({
    trace: z.object({
      userId: z.string().nullish(),
      tags: z.array(z.string()).nullish(),
      environment: z.string().nullish(),
    }),
  }),
);

export const GetScoresResponseV1 = z.object({
  data: z.array(GetScoreResponseDataV1),
  meta: paginationMetaResponseZod,
});

// GET /scores v2

export const GetScoresQueryV2 = GetScoresQueryV1;
const GetScoreResponseDataV2 = z.intersection(
  APIScoreSchemaV2,
  z.object({
    trace: z
      .object({
        userId: z.string().nullish(),
        tags: z.array(z.string()).nullish(),
        environment: z.string().nullish(),
      })
      .nullish(),
  }),
);

export const GetScoresResponseV2 = z.object({
  data: z.array(GetScoreResponseDataV2),
  meta: paginationMetaResponseZod,
});

export const legacyFilterAndValidateV1GetScoreList = (
  scores: unknown[],
  // eslint-disable-next-line no-unused-vars
  onParseError?: (error: z.ZodError) => void,
): z.infer<typeof GetScoreResponseDataV1>[] =>
  scores.reduce(
    (acc: z.infer<typeof GetScoreResponseDataV1>[], ts) => {
      const result = GetScoreResponseDataV1.safeParse(ts);
      if (result.success) {
        acc.push(result.data);
      } else {
        console.error("Score parsing error: ", result.error);
        onParseError?.(result.error);
      }
      return acc;
    },
    [] as z.infer<typeof GetScoreResponseDataV1>[],
  );

export const legacyFilterAndValidateV2GetScoreList = (
  scores: unknown[],
  onParseError?: (error: z.ZodError) => void,
): z.infer<typeof GetScoreResponseDataV2>[] =>
  scores.reduce(
    (acc: z.infer<typeof GetScoreResponseDataV2>[], ts) => {
      const result = GetScoreResponseDataV2.safeParse(ts);
      if (result.success) {
        acc.push(result.data);
      } else {
        console.error("Score parsing error: ", result.error);
        onParseError?.(result.error);
      }
      return acc;
    },
    [] as z.infer<typeof GetScoreResponseDataV2>[],
  );
// GET /scores/{scoreId}

export const GetScoreQueryV1 = z.object({
  scoreId: z.string(),
});
export const GetScoreResponseV1 = APIScoreSchemaV1;

// GET /scores/{scoreId} v2

export const GetScoreQueryV2 = GetScoreQueryV1;
export const GetScoreResponseV2 = APIScoreSchemaV2;

// DELETE /scores/{scoreId}
export const DeleteScoreQuery = z.object({
  scoreId: z.string(),
});

export const DeleteScoreResponse = z.object({
  message: z.string(),
});<|MERGE_RESOLUTION|>--- conflicted
+++ resolved
@@ -1,5 +1,4 @@
 import { z } from "zod";
-
 import { isPresent, stringDateTime } from "../../utils/typeChecks";
 import {
   jsonSchema,
@@ -52,11 +51,7 @@
   source: z.enum(ScoreSource),
   authorUserId: z.string().nullish(),
   comment: z.string().nullish(),
-<<<<<<< HEAD
-=======
   metadata: jsonSchema.nullish(),
-  traceId: z.string(),
->>>>>>> b9cf01dd
   observationId: z.string().nullish(),
   configId: z.string().nullish(),
   createdAt: z.coerce.date(),
@@ -178,33 +173,51 @@
  * Transformations
  */
 
-type ValidatedAPIScore<IncludeHasMetadata extends boolean> = APIScore & {
+type LegacyValidatedAPIScore<IncludeHasMetadata extends boolean> =
+  APIScoreV1 & {
+    hasMetadata: IncludeHasMetadata extends true ? boolean : never;
+  };
+
+type ValidatedAPIScore<IncludeHasMetadata extends boolean> = APIScoreV2 & {
   hasMetadata: IncludeHasMetadata extends true ? boolean : never;
 };
 
 type InputScore = ScoreDomain & { hasMetadata?: boolean };
 
 /**
+ * @deprecated Use `filterAndValidateDbScoreList` instead.
  * Use this function when pulling a list of scores from the database before using in the application to ensure type safety.
  * All scores are expected to pass the validation. If a score fails validation, it will be logged to Otel.
  * @param scores
  * @returns list of validated scores
  */
-<<<<<<< HEAD
-export const legacyFilterAndValidateDbScoreList = (
-  scores: ScoreDomain[],
-  onParseError?: (error: z.ZodError) => void,
-): APIScoreV1[] =>
-  scores.reduce((acc, ts) => {
+export const legacyFilterAndValidateDbScoreList = <
+  IncludeHasMetadata extends boolean,
+>({
+  scores,
+  includeHasMetadata = false as IncludeHasMetadata,
+  onParseError,
+}: {
+  scores: InputScore[];
+  includeHasMetadata?: IncludeHasMetadata;
+  // eslint-disable-next-line no-unused-vars
+  onParseError?: (error: z.ZodError) => void;
+}): LegacyValidatedAPIScore<IncludeHasMetadata>[] => {
+  return scores.reduce((acc, ts) => {
     const result = APIScoreSchemaV1.safeParse(ts);
     if (result.success) {
-      acc.push(result.data);
+      const score = { ...result.data };
+      if (includeHasMetadata) {
+        Object.assign(score, { hasMetadata: ts.hasMetadata ?? false });
+      }
+      acc.push(score as LegacyValidatedAPIScore<IncludeHasMetadata>);
     } else {
       console.error("Score parsing error: ", result.error);
       onParseError?.(result.error);
     }
     return acc;
-  }, [] as APIScoreV1[]);
+  }, [] as LegacyValidatedAPIScore<IncludeHasMetadata>[]);
+};
 
 /**
  * Use this function when pulling a list of scores from the database before using in the application to ensure type safety.
@@ -212,13 +225,6 @@
  * @param scores
  * @returns list of validated scores
  */
-export const filterAndValidateDbScoreList = (
-  scores: ScoreDomain[],
-  onParseError?: (error: z.ZodError) => void,
-): APIScoreV2[] =>
-  scores.reduce((acc, ts) => {
-    const result = APIScoreSchemaV2.safeParse(ts);
-=======
 export const filterAndValidateDbScoreList = <
   IncludeHasMetadata extends boolean,
 >({
@@ -232,8 +238,7 @@
   onParseError?: (error: z.ZodError) => void;
 }): ValidatedAPIScore<IncludeHasMetadata>[] => {
   return scores.reduce((acc, ts) => {
-    const result = APIScoreSchema.safeParse(ts);
->>>>>>> b9cf01dd
+    const result = APIScoreSchemaV2.safeParse(ts);
     if (result.success) {
       const score = { ...result.data };
       if (includeHasMetadata) {
@@ -245,12 +250,8 @@
       onParseError?.(result.error);
     }
     return acc;
-<<<<<<< HEAD
-  }, [] as APIScoreV2[]);
-=======
   }, [] as ValidatedAPIScore<IncludeHasMetadata>[]);
 };
->>>>>>> b9cf01dd
 
 /**
  * Use this function when pulling a single score from the database before using in the application to ensure type safety.
