import { z } from "zod";

import { isPresent, stringDateTime } from "../../utils/typeChecks";
import {
  jsonSchema,
  NonEmptyString,
  paginationMetaResponseZod,
  publicApiPaginationZod,
} from "../../utils/zod";
import { Category as ConfigCategory } from "./scoreConfigTypes";
import { ScoreDomain } from "../../domain";

/**
 * Types to use across codebase
 */
export type APIScore = z.infer<typeof APIScoreSchema>;

/**
 * Helpers
 */

const ScoreSource = ["API", "EVAL", "ANNOTATION"] as const;
const ScoreDataType = ["NUMERIC", "CATEGORICAL", "BOOLEAN"] as const;

const operators = ["<", ">", "<=", ">=", "!=", "="] as const;

const NumericData = z.object({
  value: z.number(),
  stringValue: z.undefined().nullish(),
  dataType: z.literal("NUMERIC"),
});

const CategoricalData = z.object({
  value: z.number().nullish(),
  stringValue: z.string(),
  dataType: z.literal("CATEGORICAL"),
});

const BooleanData = z.object({
  value: z.number(),
  stringValue: z.string(),
  dataType: z.literal("BOOLEAN"),
});

const ScoreBase = z.object({
  id: z.string(),
  timestamp: z.coerce.date(),
  projectId: z.string(),
  environment: z.string().default("default"),
  name: z.string(),
  source: z.enum(ScoreSource),
  authorUserId: z.string().nullish(),
  comment: z.string().nullish(),
  metadata: jsonSchema.nullish(),
  traceId: z.string(),
  observationId: z.string().nullish(),
  configId: z.string().nullish(),
  createdAt: z.coerce.date(),
  updatedAt: z.coerce.date(),
  queueId: z.string().nullish(),
});

const BaseScoreBody = z.object({
  id: z.string().nullish(),
  name: NonEmptyString,
  traceId: z.string(),
  observationId: z.string().nullish(),
  comment: z.string().nullish(),
  metadata: jsonSchema.nullish(),
  environment: z.string().default("default"),
});

/**
 * Objects
 */

export const APIScoreSchema = z.discriminatedUnion("dataType", [
  ScoreBase.merge(NumericData),
  ScoreBase.merge(CategoricalData),
  ScoreBase.merge(BooleanData),
]);

/**
 * Validation objects
 */
export const ScoreBodyWithoutConfig = z.discriminatedUnion("dataType", [
  BaseScoreBody.merge(
    z.object({
      value: z.number(),
      dataType: z.literal("NUMERIC"),
    }),
  ),
  BaseScoreBody.merge(
    z.object({
      value: z.string(),
      dataType: z.literal("CATEGORICAL"),
    }),
  ),
  BaseScoreBody.merge(
    z.object({
      value: z.number().refine((val) => val === 0 || val === 1, {
        message: "Value must be either 0 or 1",
      }),
      dataType: z.literal("BOOLEAN"),
    }),
  ),
]);

const ScorePropsAgainstConfigNumeric = z
  .object({
    value: z.number(),
    maxValue: z.number().optional(),
    minValue: z.number().optional(),
    dataType: z.literal("NUMERIC"),
  })
  .superRefine((data, ctx) => {
    if (isPresent(data.maxValue) && data.value >= data.maxValue) {
      ctx.addIssue({
        code: z.ZodIssueCode.custom,
        message: `Value exceeds maximum value of ${data.maxValue} defined in config`,
      });
    }
    if (isPresent(data.minValue) && data.value <= data.minValue) {
      ctx.addIssue({
        code: z.ZodIssueCode.custom,
        message: `Value is below minimum value of ${data.minValue} defined in config`,
      });
    }
  });

const ScorePropsAgainstConfigCategorical = z
  .object({
    value: z.string(),
    categories: z.array(ConfigCategory),
    dataType: z.literal("CATEGORICAL"),
  })
  .superRefine((data, ctx) => {
    if (!data.categories.some(({ label }) => label === data.value)) {
      ctx.addIssue({
        code: z.ZodIssueCode.custom,
        message: `Value ${data.value} does not map to a valid category. Pass a valid category value.`,
      });
    }
  });

export const ScorePropsAgainstConfig = z.union([
  ScorePropsAgainstConfigNumeric,
  ScorePropsAgainstConfigCategorical,
  z.object({
    value: z.number().refine((val) => val === 0 || val === 1, {
      message: "Value must be either 0 or 1",
    }),
    dataType: z.literal("BOOLEAN"),
  }),
]);

/**
 * Transformations
 */

type ValidatedAPIScore<IncludeHasMetadata extends boolean> = APIScore & {
  hasMetadata: IncludeHasMetadata extends true ? boolean : never;
};

type InputScore = Score & { hasMetadata?: boolean };

/**
 * Use this function when pulling a list of scores from the database before using in the application to ensure type safety.
 * All scores are expected to pass the validation. If a score fails validation, it will be logged to Otel.
 * @param scores
 * @returns list of validated scores
 */
<<<<<<< HEAD
export const filterAndValidateDbScoreList = <
  IncludeHasMetadata extends boolean,
>({
  scores,
  includeHasMetadata = false as IncludeHasMetadata,
  onParseError,
}: {
  scores: InputScore[];
  includeHasMetadata?: IncludeHasMetadata;
  // eslint-disable-next-line no-unused-vars
  onParseError?: (error: z.ZodError) => void;
}): ValidatedAPIScore<IncludeHasMetadata>[] => {
  return scores.reduce((acc, ts) => {
=======
export const filterAndValidateDbScoreList = (
  scores: ScoreDomain[],
  onParseError?: (error: z.ZodError) => void,
): APIScore[] =>
  scores.reduce((acc, ts) => {
>>>>>>> b65b0e25
    const result = APIScoreSchema.safeParse(ts);
    if (result.success) {
      const score = { ...result.data };
      if (includeHasMetadata) {
        Object.assign(score, { hasMetadata: ts.hasMetadata ?? false });
      }
      acc.push(score as ValidatedAPIScore<IncludeHasMetadata>);
    } else {
      console.error("Score parsing error: ", result.error);
      onParseError?.(result.error);
    }
    return acc;
  }, [] as ValidatedAPIScore<IncludeHasMetadata>[]);
};

/**
 * Use this function when pulling a single score from the database before using in the application to ensure type safety.
 * The score is expected to pass the validation. If a score fails validation, an error will be thrown.
 * @param score
 * @returns validated score
 * @throws error if score fails validation
 */
export const validateDbScore = (score: ScoreDomain): APIScore =>
  APIScoreSchema.parse(score);

/**
 * Endpoints
 */

// POST /scores
/**
 * PostScoresBody is copied for the ingestion API as `ScoreBody`. Please copy any changes here in `packages/shared/src/features/ingestion/types.ts`
 */
export const PostScoresBody = z.discriminatedUnion("dataType", [
  BaseScoreBody.merge(
    z.object({
      value: z.number(),
      dataType: z.literal("NUMERIC"),
      configId: z.string().nullish(),
    }),
  ),
  BaseScoreBody.merge(
    z.object({
      value: z.string(),
      dataType: z.literal("CATEGORICAL"),
      configId: z.string().nullish(),
    }),
  ),
  BaseScoreBody.merge(
    z.object({
      value: z.number().refine((value) => value === 0 || value === 1, {
        message:
          "Value must be a number equal to either 0 or 1 for data type BOOLEAN",
      }),
      dataType: z.literal("BOOLEAN"),
      configId: z.string().nullish(),
    }),
  ),
  BaseScoreBody.merge(
    z.object({
      value: z.union([z.string(), z.number()]),
      dataType: z.undefined(),
      configId: z.string().nullish(),
    }),
  ),
]);

export const PostScoresResponse = z.object({ id: z.string() });

// GET /scores
export const GetScoresQuery = z.object({
  ...publicApiPaginationZod,
  userId: z.string().nullish(),
  dataType: z.enum(ScoreDataType).nullish(),
  configId: z.string().nullish(),
  queueId: z.string().nullish(),
  traceTags: z.union([z.array(z.string()), z.string()]).nullish(),
  environment: z.union([z.array(z.string()), z.string()]).nullish(),
  name: z.string().nullish(),
  fromTimestamp: stringDateTime,
  toTimestamp: stringDateTime,
  source: z.enum(ScoreSource).nullish(),
  value: z.coerce.number().nullish(),
  operator: z.enum(operators).nullish(),
  scoreIds: z
    .string()
    .transform((str) => str.split(",").map((id) => id.trim())) // Split the comma-separated string
    .refine((arr) => arr.every((id) => typeof id === "string"), {
      message: "Each score ID must be a string",
    })
    .nullish(),
});

// LegacyGetScoreResponseDataV1 is only used for response of GET /scores list endpoint
const LegacyGetScoreResponseDataV1 = z.intersection(
  APIScoreSchema,
  z.object({
    trace: z.object({
      userId: z.string().nullish(),
      tags: z.array(z.string()).nullish(),
      environment: z.string().nullish(),
    }),
  }),
);
export const GetScoresResponse = z.object({
  data: z.array(LegacyGetScoreResponseDataV1),
  meta: paginationMetaResponseZod,
});

export const legacyFilterAndValidateV1GetScoreList = (
  scores: unknown[],
  // eslint-disable-next-line no-unused-vars
  onParseError?: (error: z.ZodError) => void,
): z.infer<typeof LegacyGetScoreResponseDataV1>[] =>
  scores.reduce(
    (acc: z.infer<typeof LegacyGetScoreResponseDataV1>[], ts) => {
      const result = LegacyGetScoreResponseDataV1.safeParse(ts);
      if (result.success) {
        acc.push(result.data);
      } else {
        console.error("Score parsing error: ", result.error);
        onParseError?.(result.error);
      }
      return acc;
    },
    [] as z.infer<typeof LegacyGetScoreResponseDataV1>[],
  );

// GET /scores/{scoreId}
export const GetScoreQuery = z.object({
  scoreId: z.string(),
});

export const GetScoreResponse = APIScoreSchema;

// DELETE /scores/{scoreId}
export const DeleteScoreQuery = z.object({
  scoreId: z.string(),
});

export const DeleteScoreResponse = z.object({
  message: z.string(),
});<|MERGE_RESOLUTION|>--- conflicted
+++ resolved
@@ -162,7 +162,7 @@
   hasMetadata: IncludeHasMetadata extends true ? boolean : never;
 };
 
-type InputScore = Score & { hasMetadata?: boolean };
+type InputScore = ScoreDomain & { hasMetadata?: boolean };
 
 /**
  * Use this function when pulling a list of scores from the database before using in the application to ensure type safety.
@@ -170,7 +170,6 @@
  * @param scores
  * @returns list of validated scores
  */
-<<<<<<< HEAD
 export const filterAndValidateDbScoreList = <
   IncludeHasMetadata extends boolean,
 >({
@@ -184,13 +183,6 @@
   onParseError?: (error: z.ZodError) => void;
 }): ValidatedAPIScore<IncludeHasMetadata>[] => {
   return scores.reduce((acc, ts) => {
-=======
-export const filterAndValidateDbScoreList = (
-  scores: ScoreDomain[],
-  onParseError?: (error: z.ZodError) => void,
-): APIScore[] =>
-  scores.reduce((acc, ts) => {
->>>>>>> b65b0e25
     const result = APIScoreSchema.safeParse(ts);
     if (result.success) {
       const score = { ...result.data };
