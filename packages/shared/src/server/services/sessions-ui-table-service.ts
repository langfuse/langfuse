--- conflicted
+++ resolved
@@ -286,16 +286,13 @@
 
   // We use deduplicated traces and observations CTEs instead of final to be able to use Skip indices in Clickhouse.
   const query = `
-<<<<<<< HEAD
     WITH ${select === "metrics" || requiresScoresJoin ? `${scoresCte},` : ""}
     deduplicated_traces AS (
       SELECT * EXCEPT input, output, metadata
-      FROM traces t
+      FROM __TRACE_TABLE__ t FINAL
       WHERE t.session_id IS NOT NULL 
         AND t.project_id = {projectId: String}
         ${singleTraceFilter?.query ? ` AND ${singleTraceFilter.query}` : ""}
-        ORDER BY event_ts DESC
-        LIMIT 1 BY id, project_id
     ),
     deduplicated_observations AS (
         SELECT * 
@@ -341,11 +338,33 @@
                 : ""
             }
             -- Aggregate observations data at session level
-=======
-        WITH deduplicated_traces AS (
-          SELECT * EXCEPT input, output, metadata
-          FROM __TRACE_TABLE__ t FINAL
-          WHERE t.session_id IS NOT NULL 
+            ${
+              selectMetrics
+                ? `
+            ,
+            sum(o.obs_count) as total_observations,
+            -- Use minIf, because ClickHouse fills 1970-01-01 on left joins. We assume that no
+            -- LLM session started on that date so this behaviour should yield better results.
+            date_diff('millisecond', minIf(min_start_time, min_start_time > '1970-01-01'), max(max_end_time)) as duration,
+            sumMap(o.sum_usage_details) as session_usage_details,
+            sumMap(o.sum_cost_details) as session_cost_details,
+            arraySum(mapValues(mapFilter(x -> positionCaseInsensitive(x.1, 'input') > 0, sumMap(o.sum_cost_details)))) as session_input_cost,
+            arraySum(mapValues(mapFilter(x -> positionCaseInsensitive(x.1, 'output') > 0, sumMap(o.sum_cost_details)))) as session_output_cost,
+            sumMap(o.sum_cost_details)['total'] as session_total_cost,          
+            arraySum(mapValues(mapFilter(x -> positionCaseInsensitive(x.1, 'input') > 0, sumMap(o.sum_usage_details)))) as session_input_usage,
+            arraySum(mapValues(mapFilter(x -> positionCaseInsensitive(x.1, 'output') > 0, sumMap(o.sum_usage_details)))) as session_output_usage,
+            sumMap(o.sum_usage_details)['total'] as session_total_usage`
+                : ""
+            }
+        FROM deduplicated_traces t
+        ${
+          selectMetrics
+            ? `LEFT JOIN observations_agg o
+        ON t.id = o.trace_id AND t.project_id = o.project_id`
+            : ""
+        }
+        ${select === "metrics" || requiresScoresJoin ? `LEFT JOIN scores_avg s on s.project_id = t.project_id and t.session_id = s.score_session_id` : ""}
+        WHERE t.session_id IS NOT NULL
             AND t.project_id = {projectId: String}
             ${singleTraceFilter?.query ? ` AND ${singleTraceFilter.query}` : ""}
         ),
@@ -404,51 +423,12 @@
                     : ""
                 }
             FROM deduplicated_traces t
->>>>>>> 6a0e0a42
             ${
               selectMetrics
                 ? `LEFT JOIN observations_agg o
                    ON t.id = o.trace_id AND t.project_id = o.project_id`
                 : ""
             }
-<<<<<<< HEAD
-        FROM deduplicated_traces t
-        ${
-          selectMetrics
-            ? `LEFT JOIN observations_agg o
-        ON t.id = o.trace_id AND t.project_id = o.project_id`
-            : ""
-        }
-        ${select === "metrics" || requiresScoresJoin ? `LEFT JOIN scores_avg s on s.project_id = t.project_id and t.session_id = s.score_session_id` : ""}
-        WHERE t.session_id IS NOT NULL
-            AND t.project_id = {projectId: String}
-            ${singleTraceFilter?.query ? ` AND ${singleTraceFilter.query}` : ""}
-        GROUP BY t.session_id
-    )
-    SELECT ${sqlSelect}
-    FROM session_data s
-    WHERE ${tracesFilterRes.query ? tracesFilterRes.query : ""}
-    ${orderByToClickhouseSql(orderBy ?? null, sessionCols)}
-    ${limit !== undefined && page !== undefined ? `LIMIT {limit: Int32} OFFSET {offset: Int32}` : ""}
-    `;
-
-  const obsStartTimeValue = traceTimestampFilter
-    ? convertDateToClickhouseDateTime(traceTimestampFilter.value)
-    : null;
-
-  const res = await queryClickhouse<T>({
-    query: query,
-    params: {
-      projectId,
-      limit: limit,
-      offset: limit && page ? limit * page : 0,
-      ...tracesFilterRes.params,
-      ...singleTraceFilter?.params,
-      ...scoresFilterRes.params,
-      ...(obsStartTimeValue
-        ? { observationsStartTime: obsStartTimeValue }
-        : {}),
-=======
             WHERE t.session_id IS NOT NULL
                 AND t.project_id = {projectId: String}
                 ${singleTraceFilter?.query ? ` AND ${singleTraceFilter.query}` : ""}
@@ -471,6 +451,7 @@
         offset: limit && page ? limit * page : 0,
         ...tracesFilterRes.params,
         ...singleTraceFilter?.params,
+        ...scoresFilterRes.params,
         ...(traceTimestampFilter
           ? {
               observationsStartTime: convertDateToClickhouseDateTime(
@@ -493,7 +474,6 @@
         tags: input.tags,
         clickhouseConfigs,
       });
->>>>>>> 6a0e0a42
     },
     newExecution: async (input) => {
       // Extract the timestamp from filter for AMT table selection
