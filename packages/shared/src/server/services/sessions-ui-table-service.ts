<<<<<<< HEAD
import { ScoreAggregate } from "../../features/scores";
=======
import { ClickHouseClientConfigOptions } from "@clickhouse/client";
>>>>>>> 72f4b88d
import { OrderByState } from "../../interfaces/orderBy";
import { sessionCols } from "../../tableDefinitions/mapSessionTable";
import { FilterState } from "../../types";
import { convertDateToClickhouseDateTime } from "../clickhouse/client";
import { DateTimeFilter, FilterList, orderByToClickhouseSql } from "../queries";
import {
  getProjectIdDefaultFilter,
  createFilterFromFilterState,
} from "../queries/clickhouse-sql/factory";
import {
  TRACE_TO_OBSERVATIONS_INTERVAL,
  queryClickhouse,
} from "../repositories";

export type SessionDataReturnType = {
  session_id: string;
  max_timestamp: string;
  min_timestamp: string;
  trace_ids: string[];
  user_ids: string[];
  trace_count: number;
  trace_tags: string[];
  trace_environment?: string;
};

export type SessionWithMetricsReturnType = SessionDataReturnType & {
  total_observations: number;
  duration: number;
  session_usage_details: Record<string, number>;
  session_cost_details: Record<string, number>;
  session_input_cost: string;
  session_output_cost: string;
  session_total_cost: string;
  session_input_usage: string;
  session_output_usage: string;
  session_total_usage: string;
};

export const getSessionsTableCount = async (props: {
  projectId: string;
  filter: FilterState;
  orderBy?: OrderByState;
  limit?: number;
  page?: number;
}) => {
  const rows = await getSessionsTableGeneric<{ count: string }>({
    select: "count",
    projectId: props.projectId,
    filter: props.filter,
    orderBy: props.orderBy,
    limit: props.limit,
    page: props.page,
    tags: { kind: "count" },
  });

  return rows.length > 0 ? Number(rows[0].count) : 0;
};

export const getSessionsTable = async (props: {
  projectId: string;
  filter: FilterState;
  orderBy?: OrderByState;
  limit?: number;
  page?: number;
}) => {
  const rows = await getSessionsTableGeneric<SessionDataReturnType>({
    select: "rows",
    projectId: props.projectId,
    filter: props.filter,
    orderBy: props.orderBy,
    limit: props.limit,
    page: props.page,
    tags: { kind: "list" },
  });

  return rows.map((row) => ({
    ...row,
    trace_count: Number(row.trace_count),
  }));
};

export const getSessionsWithMetrics = async (props: {
  projectId: string;
  filter: FilterState;
  orderBy?: OrderByState;
  limit?: number;
  page?: number;
  clickhouseConfigs?: ClickHouseClientConfigOptions | undefined;
}) => {
  const rows = await getSessionsTableGeneric<SessionWithMetricsReturnType>({
    select: "metrics",
    projectId: props.projectId,
    filter: props.filter,
    orderBy: props.orderBy,
    limit: props.limit,
    page: props.page,
    clickhouseConfigs: props.clickhouseConfigs,
    tags: { kind: "analytic" },
  });

  return rows.map((row) => ({
    ...row,
    trace_count: Number(row.trace_count),
    total_observations: Number(row.total_observations),
  }));
};

export type FetchSessionsTableProps = {
  select: "count" | "rows" | "metrics";
  projectId: string;
  filter: FilterState;
  searchQuery?: string;
  orderBy?: OrderByState;
  limit?: number;
  page?: number;
  tags?: Record<string, string>;
  clickhouseConfigs?: ClickHouseClientConfigOptions | undefined;
};

const getSessionsTableGeneric = async <T>(props: FetchSessionsTableProps) => {
  const { select, projectId, filter, orderBy, limit, page, clickhouseConfigs } =
    props;

  let sqlSelect: string;
  switch (select) {
    case "count":
      sqlSelect = "count(session_id) as count";
      break;
    case "rows":
      sqlSelect = `
          session_id, 
          max_timestamp, 
          min_timestamp, 
          trace_ids, 
          user_ids, 
          trace_count, 
          trace_tags,
          trace_environment`;
      break;
    case "metrics":
      sqlSelect = `
        session_id, 
        max_timestamp, 
        min_timestamp, 
        trace_ids, 
        user_ids, 
        trace_count, 
        trace_tags,
        trace_environment,
        total_observations,
        duration,
        session_usage_details,
        session_cost_details,
        session_input_cost,
        session_output_cost,
        session_total_cost,
        session_input_usage,
        session_output_usage,
        session_total_usage`;
      break;
    default: {
      const exhaustiveCheckDefault: never = select;
      throw new Error(`Unknown select type: ${exhaustiveCheckDefault}`);
    }
  }

  const { tracesFilter } = getProjectIdDefaultFilter(projectId, {
    tracesPrefix: "s",
  });

  tracesFilter.push(...createFilterFromFilterState(filter, sessionCols));

  const tracesFilterRes = tracesFilter
    .filter((f) => f.field !== "environment")
    .apply();

  const traceTimestampFilter: DateTimeFilter | undefined = tracesFilter.find(
    (f) =>
      f.field === "min_timestamp" &&
      (f.operator === ">=" || f.operator === ">"),
  ) as DateTimeFilter | undefined;

  const filters = [];
  if (traceTimestampFilter) {
    filters.push(
      new DateTimeFilter({
        clickhouseTable: "traces",
        field: "timestamp",
        operator: traceTimestampFilter.operator,
        value: traceTimestampFilter.value,
      }),
    );
  }

  const additionalSingleTraceFilter = tracesFilter.find(
    (f) =>
      f.field === "bookmarked" ||
      f.field === "session_id" ||
      f.field === "environment",
  );

  if (additionalSingleTraceFilter) {
    filters.push(additionalSingleTraceFilter);
  }

  const singleTraceFilter =
    filters.length > 0 ? new FilterList(filters).apply() : undefined;

  const hasMetricsFilter =
    tracesFilter.find((f) =>
      [
        "session_total_cost",
        "session_input_cost",
        "session_output_cost",
        "duration",
        "session_total_usage",
        "session_output_usage",
        "session_input_usage",
      ].includes(f.field),
    ) ||
    (orderBy &&
      [
        "totalCost",
        "inputCost",
        "outputCost",
        "sessionDuration",
        "totalTokens",
        "outputTokens",
        "inputTokens",
        "usage",
      ].includes(orderBy?.column));

  const selectMetrics = select === "metrics" || hasMetricsFilter;

  // We use deduplicated traces and observations CTEs instead of final to be able to use Skip indices in Clickhouse.
  const query = `
    WITH deduplicated_traces AS (
      SELECT * EXCEPT input, output, metadata
      FROM traces t
      WHERE t.session_id IS NOT NULL 
        AND t.project_id = {projectId: String}
        ${singleTraceFilter?.query ? ` AND ${singleTraceFilter.query}` : ""}
        ORDER BY event_ts DESC
        LIMIT 1 BY id, project_id
    ),
    deduplicated_observations AS (
        SELECT * 
        FROM observations o
        WHERE o.project_id = {projectId: String}
        ${traceTimestampFilter ? `AND o.start_time >= {observationsStartTime: DateTime64(3)} - ${TRACE_TO_OBSERVATIONS_INTERVAL}` : ""}
        AND o.trace_id IN (
          SELECT id
          FROM deduplicated_traces
        )
        ORDER BY event_ts DESC
        LIMIT 1 BY id, project_id
    ),
    observations_agg AS (
      SELECT o.trace_id,
            count(*) as obs_count,
            min(o.start_time) as min_start_time,
            max(o.end_time) as max_end_time,
            sumMap(usage_details) as sum_usage_details,
            sumMap(cost_details) as sum_cost_details,
            anyLast(project_id) as project_id
      FROM deduplicated_observations o
      WHERE o.project_id = {projectId: String}
      ${traceTimestampFilter ? `AND o.start_time >= {observationsStartTime: DateTime64(3)} - ${TRACE_TO_OBSERVATIONS_INTERVAL}` : ""}
      GROUP BY o.trace_id
    ),
    session_data AS (
        SELECT
            t.session_id,
            anyLast(t.project_id) as project_id,
            max(t.timestamp) as max_timestamp,
            min(t.timestamp) as min_timestamp,
            groupArray(t.id) AS trace_ids,
            groupUniqArray(t.user_id) AS user_ids,
            count(*) as trace_count,
            groupUniqArrayArray(t.tags) as trace_tags,
            anyLast(t.environment) as trace_environment
            -- Aggregate observations data at session level
            ${
              selectMetrics
                ? `
            ,
            sum(o.obs_count) as total_observations,
            -- Use minIf, because ClickHouse fills 1970-01-01 on left joins. We assume that no
            -- LLM session started on that date so this behaviour should yield better results.
            date_diff('millisecond', minIf(min_start_time, min_start_time > '1970-01-01'), max(max_end_time)) as duration,
            sumMap(o.sum_usage_details) as session_usage_details,
            sumMap(o.sum_cost_details) as session_cost_details,
            arraySum(mapValues(mapFilter(x -> positionCaseInsensitive(x.1, 'input') > 0, sumMap(o.sum_cost_details)))) as session_input_cost,
            arraySum(mapValues(mapFilter(x -> positionCaseInsensitive(x.1, 'output') > 0, sumMap(o.sum_cost_details)))) as session_output_cost,
            sumMap(o.sum_cost_details)['total'] as session_total_cost,          
            arraySum(mapValues(mapFilter(x -> positionCaseInsensitive(x.1, 'input') > 0, sumMap(o.sum_usage_details)))) as session_input_usage,
            arraySum(mapValues(mapFilter(x -> positionCaseInsensitive(x.1, 'output') > 0, sumMap(o.sum_usage_details)))) as session_output_usage,
            sumMap(o.sum_usage_details)['total'] as session_total_usage`
                : ""
            }
        FROM deduplicated_traces t
        ${
          selectMetrics
            ? `LEFT JOIN observations_agg o
        ON t.id = o.trace_id AND t.project_id = o.project_id`
            : ""
        }
        WHERE t.session_id IS NOT NULL
            AND t.project_id = {projectId: String}
            ${singleTraceFilter?.query ? ` AND ${singleTraceFilter.query}` : ""}
        GROUP BY t.session_id
    )
    SELECT ${sqlSelect}
    FROM session_data s
    WHERE ${tracesFilterRes.query ? tracesFilterRes.query : ""}
    ${orderByToClickhouseSql(orderBy ?? null, sessionCols)}
    ${limit !== undefined && page !== undefined ? `LIMIT {limit: Int32} OFFSET {offset: Int32}` : ""}
    `;

  const obsStartTimeValue = traceTimestampFilter
    ? convertDateToClickhouseDateTime(traceTimestampFilter.value)
    : null;

  const res = await queryClickhouse<T>({
    query: query,
    params: {
      projectId,
      limit: limit,
      offset: limit && page ? limit * page : 0,
      ...tracesFilterRes.params,
      ...singleTraceFilter?.params,
      ...(obsStartTimeValue
        ? { observationsStartTime: obsStartTimeValue }
        : {}),
    },
    tags: {
      ...(props.tags ?? {}),
      feature: "tracing",
      type: "sessions-table",
      projectId,
    },
    clickhouseConfigs,
  });

  return res;
};<|MERGE_RESOLUTION|>--- conflicted
+++ resolved
@@ -1,8 +1,4 @@
-<<<<<<< HEAD
-import { ScoreAggregate } from "../../features/scores";
-=======
 import { ClickHouseClientConfigOptions } from "@clickhouse/client";
->>>>>>> 72f4b88d
 import { OrderByState } from "../../interfaces/orderBy";
 import { sessionCols } from "../../tableDefinitions/mapSessionTable";
 import { FilterState } from "../../types";
