--- conflicted
+++ resolved
@@ -62,13 +62,8 @@
       ProjectInvitationTemplate({
         invitedByUsername: inviterName,
         invitedByUserEmail: inviterEmail,
-<<<<<<< HEAD
         orgName: orgName,
-        recieverEmail: to,
-=======
-        projectName: projectName,
         receiverEmail: to,
->>>>>>> 4c681773
         inviteLink: authUrl,
         emailFromAddress: env.EMAIL_FROM_ADDRESS,
         langfuseCloudRegion: env.NEXT_PUBLIC_LANGFUSE_CLOUD_REGION,
