--- conflicted
+++ resolved
@@ -18,13 +18,8 @@
 interface ProjectInvitationTemplateProps {
   invitedByUsername: string;
   invitedByUserEmail: string;
-<<<<<<< HEAD
   orgName: string;
-  recieverEmail: string;
-=======
-  projectName: string;
   receiverEmail: string;
->>>>>>> 4c681773
   inviteLink: string;
   emailFromAddress: string;
   langfuseCloudRegion?: string;
@@ -33,13 +28,8 @@
 export const ProjectInvitationTemplate = ({
   invitedByUsername,
   invitedByUserEmail,
-<<<<<<< HEAD
   orgName,
-  recieverEmail,
-=======
-  projectName,
   receiverEmail,
->>>>>>> 4c681773
   inviteLink,
   emailFromAddress,
   langfuseCloudRegion,
