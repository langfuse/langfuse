import { ObservationLevel } from "@prisma/client";
import { OrderByState } from "../../interfaces/orderBy";
import { tracesTableUiColumnDefinitions } from "../../tableDefinitions";
import { FilterState } from "../../types";
import {
  StringFilter,
  StringOptionsFilter,
  DateTimeFilter,
} from "../queries/clickhouse-sql/clickhouse-filter";
import {
  getProjectIdDefaultFilter,
  createFilterFromFilterState,
} from "../queries/clickhouse-sql/factory";
import { orderByToClickhouseSql } from "../queries/clickhouse-sql/orderby-factory";
import { clickhouseSearchCondition } from "../queries/clickhouse-sql/search";
import {
  parseClickhouseUTCDateTimeFormat,
  queryClickhouse,
} from "../repositories/clickhouse";
import { TraceRecordReadType } from "../repositories/definitions";
import {
  OBSERVATIONS_TO_TRACE_INTERVAL,
  SCORE_TO_TRACE_OBSERVATIONS_INTERVAL,
} from "../repositories/constants";
import Decimal from "decimal.js";
import { ScoreAggregate } from "../../features/scores";

export type TracesTableReturnType = Pick<
  TraceRecordReadType,
  | "project_id"
  | "id"
  | "name"
  | "timestamp"
  | "bookmarked"
  | "release"
  | "version"
  | "user_id"
  | "session_id"
  | "tags"
  | "public"
>;

export type TracesAllUiReturnType = {
  id: string;
  timestamp: Date;
  name: string | null;
  projectId: string;
  userId: string | null;
  release: string | null;
  version: string | null;
  public: boolean;
  bookmarked: boolean;
  sessionId: string | null;
  tags: string[];
};

export type TracesMetricsUiReturnType = {
  id: string;
  projectId: string;
  promptTokens: bigint;
  completionTokens: bigint;
  totalTokens: bigint;
  latency: number | null;
  level: ObservationLevel;
  observationCount: bigint;
  calculatedTotalCost: Decimal | null;
  calculatedInputCost: Decimal | null;
  calculatedOutputCost: Decimal | null;
  scores: ScoreAggregate;
};

export const convertToUiTableRows = (
  row: TracesTableReturnType,
): TracesAllUiReturnType => {
  return {
    id: row.id,
    projectId: row.project_id,
    timestamp: parseClickhouseUTCDateTimeFormat(row.timestamp),
    tags: row.tags,
    bookmarked: row.bookmarked,
    name: row.name ?? null,
    release: row.release ?? null,
    version: row.version ?? null,
    userId: row.user_id ?? null,
    sessionId: row.session_id ?? null,
    public: row.public,
  };
};

export const convertToUITableMetrics = (
  row: TracesTableMetricsClickhouseReturnType,
): Omit<TracesMetricsUiReturnType, "scores"> => {
  return {
    id: row.id,
    projectId: row.project_id,
    latency: Number(row.latency),
    promptTokens: BigInt(row.usage_details?.input ?? 0),
    completionTokens: BigInt(row.usage_details?.output ?? 0),
    totalTokens: BigInt(row.usage_details?.total ?? 0),
    observationCount: BigInt(row.observation_count ?? 0),
    calculatedTotalCost: row.cost_details?.total
      ? new Decimal(row.cost_details.total)
      : null,
    calculatedInputCost: row.cost_details?.input
      ? new Decimal(row.cost_details.input)
      : null,
    calculatedOutputCost: row.cost_details?.output
      ? new Decimal(row.cost_details.output)
      : null,
    level: row.level,
  };
};

export type TracesTableMetricsClickhouseReturnType = {
  id: string;
  project_id: string;
  timestamp: Date;
  level: ObservationLevel;
  observation_count: number | null;
  latency: string | null;
  usage_details: Record<string, number>;
  cost_details: Record<string, number>;
  scores_avg: Array<{ name: string; avg_value: number }>;
};

export type FetchTracesTableProps = {
  select: "count" | "rows" | "metrics";
  projectId: string;
  filter: FilterState;
  searchQuery?: string;
  orderBy?: OrderByState;
  limit?: number;
  page?: number;
};

export const getTracesTableCount = async (props: {
  projectId: string;
  filter: FilterState;
  searchQuery?: string;
  orderBy?: OrderByState;
  limit?: number;
  page?: number;
}) => {
  const countRows = await getTracesTableGeneric<{ count: string }>({
    select: "count",
    ...props,
  });

  const converted = countRows.map((row) => ({
    count: Number(row.count),
  }));

  return converted.length > 0 ? converted[0].count : 0;
};

export const getTracesTableMetrics = async (props: {
  projectId: string;
  filter: FilterState;
  searchQuery?: string;
  orderBy?: OrderByState;
  limit?: number;
  page?: number;
}): Promise<Array<Omit<TracesMetricsUiReturnType, "scores">>> => {
  const countRows =
    await getTracesTableGeneric<TracesTableMetricsClickhouseReturnType>({
      select: "metrics",
      ...props,
    });

  return countRows.map(convertToUITableMetrics);
};

export const getTracesTable = async (
  projectId: string,
  filter: FilterState,
  searchQuery?: string,
  orderBy?: OrderByState,
  limit?: number,
  page?: number,
) => {
  const rows = await getTracesTableGeneric<TracesTableReturnType>({
    select: "rows",
    projectId,
    filter,
    searchQuery,
    orderBy,
    limit,
    page,
  });

  return rows.map(convertToUiTableRows);
};

const getTracesTableGeneric = async <T>(props: FetchTracesTableProps) => {
  const { select, projectId, filter, orderBy, limit, page, searchQuery } =
    props;

  let sqlSelect: string;
  switch (select) {
    case "count":
      sqlSelect = "count(*) as count";
      break;
    case "metrics":
      sqlSelect = `
        t.id as id,
        t.project_id as project_id,
        t.timestamp as timestamp,
        os.latency_milliseconds / 1000 as latency,
        os.cost_details as cost_details,
        os.usage_details as usage_details,
        os.level as level,
        os.observation_count as observation_count,
        s.scores_avg as scores_avg,
        t.public as public`;
      break;
    case "rows":
      sqlSelect = `
        t.id as id,
        t.project_id as project_id,
        t.timestamp as timestamp,
        t.tags as tags,
        t.bookmarked as bookmarked,
        t.name as name,
        t.release as release,
        t.version as version,
        t.user_id as user_id,
        t.session_id as session_id,
        t.public as public`;
      break;
    default:
      const exhaustiveCheckDefault: never = select;
      throw new Error(`Unknown select type: ${select}`);
  }

  const { tracesFilter, scoresFilter, observationsFilter } =
    getProjectIdDefaultFilter(projectId, { tracesPrefix: "t" });

  tracesFilter.push(
    ...createFilterFromFilterState(filter, tracesTableUiColumnDefinitions),
  );

  const traceIdFilter = tracesFilter.find(
    (f) => f.clickhouseTable === "traces" && f.field === "id",
  ) as StringFilter | StringOptionsFilter | undefined;

  traceIdFilter
    ? scoresFilter.push(
        new StringOptionsFilter({
          clickhouseTable: "scores",
          field: "trace_id",
          operator: "any of",
          values:
            traceIdFilter instanceof StringFilter
              ? [traceIdFilter.value]
              : traceIdFilter.values,
        }),
      )
    : null;
  traceIdFilter
    ? observationsFilter.push(
        new StringOptionsFilter({
          clickhouseTable: "observations",
          field: "trace_id",
          operator: "any of",
          values:
            traceIdFilter instanceof StringFilter
              ? [traceIdFilter.value]
              : traceIdFilter.values,
        }),
      )
    : null;

  // for query optimisation, we have to add the timeseries filter to observations + scores as well
  // stats show, that 98% of all observations have their start_time larger than trace.timestamp - 5 min
  const timeStampFilter = tracesFilter.find(
    (f) =>
      f.field === "timestamp" && (f.operator === ">=" || f.operator === ">"),
  ) as DateTimeFilter | undefined;

  const requiresScoresJoin =
    tracesFilter.find((f) => f.clickhouseTable === "scores") !== undefined ||
    tracesTableUiColumnDefinitions.find(
      (c) =>
        c.uiTableName === orderBy?.column || c.uiTableId === orderBy?.column,
    )?.clickhouseTableName === "scores";

  const requiresObservationsJoin =
    tracesFilter.find((f) => f.clickhouseTable === "observations") !==
      undefined ||
    tracesTableUiColumnDefinitions.find(
      (c) =>
        c.uiTableName === orderBy?.column || c.uiTableId === orderBy?.column,
    )?.clickhouseTableName === "observations";

  const tracesFilterRes = tracesFilter.apply();
  const scoresFilterRes = scoresFilter.apply();
  const observationFilterRes = observationsFilter.apply();

  const search = clickhouseSearchCondition(searchQuery);

  const defaultOrder = orderBy?.order && orderBy?.column === "timestamp";
  const orderByCols = [
    ...tracesTableUiColumnDefinitions,
    {
      clickhouseSelect: "toDate(t.timestamp)",
      uiTableName: "timestamp_to_date",
      uiTableId: "timestamp_to_date",
      clickhouseTableName: "observations",
    },
  ];
  const chOrderBy = orderByToClickhouseSql(
    [
      defaultOrder
        ? {
            column: "timestamp_to_date",
            order: orderBy.order,
          }
        : null,
      orderBy ?? null,
    ],
    orderByCols,
  );

  // complex query ahead:
  // - we only join scores and observations if we really need them to speed up default views
  // - we use FINAL on traces only in case we not need to order by something different than time. Otherwise we cannot guarantee correct reads.
  // - we filter the observations and scores as much as possible before joining them to traces.
  // - we order by todate(timestamp), timestamp per default and do not use FINAL.
  //   In this case, CH is able to read the data only from the latest date from disk and filtering them in memory. No need to read all data e.g. for 1 month from disk.

  const query = `
    WITH obs_stats AS (
      select project_id,
             trace_id,
             uniqMerge(count) as observation_count,
             date_diff('milliseconds', min(min_start_time), coalesce(max(max_end_time), max(max_start_time))) as latency_milliseconds,
             sumMap(sum_usage_details) as usage_details,
             sumMap(sum_cost_details) as cost_details,
             sum(sum_total_cost) as total_cost,
             multiIf(
                 arrayExists(x -> x = 'ERROR', groupUniqArrayArray(unique_levels)), 'ERROR',
                 arrayExists(x -> x = 'WARNING', groupUniqArrayArray(unique_levels)), 'WARNING',
                 arrayExists(x -> x = 'DEFAULT', groupUniqArrayArray(unique_levels)), 'DEFAULT',
                 'DEBUG'
             ) AS level
      from observation_stats
      where project_id = {projectId: String} 
      ${observationsFilter ? `AND ${observationFilterRes.query}` : ""}
      group by project_id, trace_id
    ),
    scores_avg AS (
      SELECT
        project_id,
        trace_id,
        groupArray(tuple(name, avg_value)) AS "scores_avg"
      FROM (
        SELECT project_id,
                trace_id,
                name,
                avg(value) avg_value
        FROM scores s FINAL 
        WHERE project_id = {projectId: String}
        ${timeStampFilter ? `AND s.timestamp >= {traceTimestamp: DateTime64(3)} - ${SCORE_TO_TRACE_OBSERVATIONS_INTERVAL}` : ""}
        ${scoresFilterRes ? `AND ${scoresFilterRes.query}` : ""}
        GROUP BY project_id,
                  trace_id,
                  name
      ) tmp
      GROUP BY project_id, trace_id
    )
    SELECT ${sqlSelect}
<<<<<<< HEAD
    FROM traces t FINAL 
    ${select === "metrics" || requiresObservationsJoin ? `LEFT JOIN obs_stats os on os.project_id = t.project_id and os.trace_id = t.id` : ""}
=======
    -- FINAL is used for non default ordering and count.
    FROM traces t  ${["metrics", "rows"].includes(select) && defaultOrder ? "" : "FINAL"}
    ${select === "metrics" || requiresObservationsJoin ? `LEFT JOIN observations_stats os on os.project_id = t.project_id and os.trace_id = t.id` : ""}
>>>>>>> 44d85674
    ${select === "metrics" || requiresScoresJoin ? `LEFT JOIN scores_avg s on s.project_id = t.project_id and s.trace_id = t.id` : ""}
    WHERE t.project_id = {projectId: String}
    ${tracesFilterRes ? `AND ${tracesFilterRes.query}` : ""}
    ${search.query}
    ${chOrderBy}
    -- This is used for metrics and row queries. Count has only one result.
    -- This is only used for default ordering. Otherwise, we use final.
    ${["metrics", "rows"].includes(select) && defaultOrder ? "LIMIT 1 BY id, project_id" : ""}
    ${limit !== undefined && page !== undefined ? `LIMIT {limit: Int32} OFFSET {offset: Int32}` : ""}
  `;

  const res = await queryClickhouse<T>({
    query: query,
    params: {
      limit: limit,
      offset: limit && page ? limit * page : 0,
      traceTimestamp: timeStampFilter?.value.getTime(),
      projectId: projectId,
      ...tracesFilterRes.params,
      ...observationFilterRes.params,
      ...scoresFilterRes.params,
      ...search.params,
    },
  });

  return res;
};<|MERGE_RESOLUTION|>--- conflicted
+++ resolved
@@ -369,14 +369,9 @@
       GROUP BY project_id, trace_id
     )
     SELECT ${sqlSelect}
-<<<<<<< HEAD
-    FROM traces t FINAL 
-    ${select === "metrics" || requiresObservationsJoin ? `LEFT JOIN obs_stats os on os.project_id = t.project_id and os.trace_id = t.id` : ""}
-=======
     -- FINAL is used for non default ordering and count.
     FROM traces t  ${["metrics", "rows"].includes(select) && defaultOrder ? "" : "FINAL"}
-    ${select === "metrics" || requiresObservationsJoin ? `LEFT JOIN observations_stats os on os.project_id = t.project_id and os.trace_id = t.id` : ""}
->>>>>>> 44d85674
+    ${select === "metrics" || requiresObservationsJoin ? `LEFT JOIN obs_stats os on os.project_id = t.project_id and os.trace_id = t.id` : ""}
     ${select === "metrics" || requiresScoresJoin ? `LEFT JOIN scores_avg s on s.project_id = t.project_id and s.trace_id = t.id` : ""}
     WHERE t.project_id = {projectId: String}
     ${tracesFilterRes ? `AND ${tracesFilterRes.query}` : ""}
