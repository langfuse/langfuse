import { OrderByState } from "../../interfaces/orderBy";
import { tracesTableUiColumnDefinitions } from "../../tableDefinitions";
import { FilterState } from "../../types";
import {
  StringFilter,
  StringOptionsFilter,
  DateTimeFilter,
} from "../queries/clickhouse-sql/clickhouse-filter";
import {
  getProjectIdDefaultFilter,
  createFilterFromFilterState,
} from "../queries/clickhouse-sql/factory";
import { orderByToClickhouseSql } from "../queries/clickhouse-sql/orderby-factory";
import { clickhouseSearchCondition } from "../queries/clickhouse-sql/search";
import { TraceRecordReadType } from "../repositories/definitions";
import Decimal from "decimal.js";
import { ScoreAggregate } from "../../features/scores";
import {
  OBSERVATIONS_TO_TRACE_INTERVAL,
  SCORE_TO_TRACE_OBSERVATIONS_INTERVAL,
  parseClickhouseUTCDateTimeFormat,
  queryClickhouse,
  reduceUsageOrCostDetails,
} from "../repositories";
<<<<<<< HEAD
import { TracingSearchType } from "../../interfaces/search";
=======
import { ObservationLevelType, TraceDomain } from "../../domain";
import { ClickHouseClientConfigOptions } from "@clickhouse/client";
>>>>>>> f1547dab

export type TracesTableReturnType = Pick<
  TraceRecordReadType,
  | "project_id"
  | "id"
  | "name"
  | "timestamp"
  | "bookmarked"
  | "release"
  | "version"
  | "user_id"
  | "session_id"
  | "environment"
  | "tags"
  | "public"
>;

export type TracesTableUiReturnType = Pick<
  TraceDomain,
  | "id"
  | "projectId"
  | "timestamp"
  | "tags"
  | "bookmarked"
  | "name"
  | "release"
  | "version"
  | "userId"
  | "environment"
  | "sessionId"
  | "public"
>;

export type TracesMetricsUiReturnType = {
  id: string;
  projectId: string;
  promptTokens: bigint;
  completionTokens: bigint;
  totalTokens: bigint;
  latency: number | null;
  level: ObservationLevelType;
  observationCount: bigint;
  calculatedTotalCost: Decimal | null;
  calculatedInputCost: Decimal | null;
  calculatedOutputCost: Decimal | null;
  scores: ScoreAggregate;
  usageDetails: Record<string, number>;
  costDetails: Record<string, number>;
  errorCount: bigint;
  warningCount: bigint;
  defaultCount: bigint;
  debugCount: bigint;
};

export const convertToUiTableRows = (
  row: TracesTableReturnType,
): TracesTableUiReturnType => {
  return {
    id: row.id,
    projectId: row.project_id,
    timestamp: parseClickhouseUTCDateTimeFormat(row.timestamp),
    tags: row.tags,
    bookmarked: row.bookmarked,
    name: row.name ?? null,
    release: row.release ?? null,
    version: row.version ?? null,
    userId: row.user_id ?? null,
    environment: row.environment ?? null,
    sessionId: row.session_id ?? null,
    public: row.public,
  };
};

export const convertToUITableMetrics = (
  row: TracesTableMetricsClickhouseReturnType,
): Omit<TracesMetricsUiReturnType, "scores"> => {
  const usageDetails = reduceUsageOrCostDetails(row.usage_details);

  return {
    id: row.id,
    projectId: row.project_id,
    latency: Number(row.latency),
    promptTokens: BigInt(usageDetails.input ?? 0),
    completionTokens: BigInt(usageDetails.output ?? 0),
    totalTokens: BigInt(usageDetails.total ?? 0),
    usageDetails: Object.fromEntries(
      Object.entries(row.usage_details).map(([key, value]) => [
        key,
        Number(value),
      ]),
    ),
    costDetails: Object.fromEntries(
      Object.entries(row.cost_details).map(([key, value]) => [
        key,
        Number(value),
      ]),
    ),
    observationCount: BigInt(row.observation_count ?? 0),
    calculatedTotalCost: row.cost_details?.total
      ? new Decimal(row.cost_details.total)
      : null,
    calculatedInputCost: row.cost_details?.input
      ? new Decimal(row.cost_details.input)
      : null,
    calculatedOutputCost: row.cost_details?.output
      ? new Decimal(row.cost_details.output)
      : null,
    level: row.level,
    debugCount: BigInt(row.debug_count ?? 0),
    warningCount: BigInt(row.warning_count ?? 0),
    errorCount: BigInt(row.error_count ?? 0),
    defaultCount: BigInt(row.default_count ?? 0),
  };
};

export type TracesTableMetricsClickhouseReturnType = {
  id: string;
  project_id: string;
  timestamp: Date;
  level: ObservationLevelType;
  observation_count: number | null;
  latency: string | null;
  usage_details: Record<string, number>;
  cost_details: Record<string, number>;
  scores_avg: Array<{ name: string; avg_value: number }>;
  error_count: number | null;
  warning_count: number | null;
  default_count: number | null;
  debug_count: number | null;
};

export type FetchTracesTableProps = {
  select: "count" | "rows" | "metrics";
  projectId: string;
  filter: FilterState;
  searchQuery?: string;
  searchType?: TracingSearchType[];
  orderBy?: OrderByState;
  limit?: number;
  page?: number;
  clickhouseConfigs?: ClickHouseClientConfigOptions | undefined;
  tags?: Record<string, string>;
};

export const getTracesTableCount = async (props: {
  projectId: string;
  filter: FilterState;
  searchQuery?: string;
  orderBy?: OrderByState;
  limit?: number;
  page?: number;
}) => {
  const countRows = await getTracesTableGeneric<{ count: string }>({
    select: "count",
    tags: { kind: "count" },
    ...props,
  });

  const converted = countRows.map((row) => ({
    count: Number(row.count),
  }));

  return converted.length > 0 ? converted[0].count : 0;
};

export const getTracesTableMetrics = async (props: {
  projectId: string;
  filter: FilterState;
  searchQuery?: string;
  orderBy?: OrderByState;
  limit?: number;
  page?: number;
  clickhouseConfigs?: ClickHouseClientConfigOptions | undefined;
}): Promise<Array<Omit<TracesMetricsUiReturnType, "scores">>> => {
  const countRows =
    await getTracesTableGeneric<TracesTableMetricsClickhouseReturnType>({
      select: "metrics",
      tags: { kind: "analytic" },
      ...props,
    });

  return countRows.map(convertToUITableMetrics);
};

<<<<<<< HEAD
export const getTracesTable = async (
  projectId: string,
  filter: FilterState,
  searchQuery?: string,
  searchType?: TracingSearchType[],
  orderBy?: OrderByState,
  limit?: number,
  page?: number,
) => {
=======
export const getTracesTable = async (p: {
  projectId: string;
  filter: FilterState;
  searchQuery?: string;
  orderBy?: OrderByState;
  limit?: number;
  page?: number;
  clickhouseConfigs?: ClickHouseClientConfigOptions | undefined;
}) => {
  const {
    projectId,
    filter,
    searchQuery,
    orderBy,
    limit,
    page,
    clickhouseConfigs,
  } = p;
>>>>>>> f1547dab
  const rows = await getTracesTableGeneric<TracesTableReturnType>({
    select: "rows",
    tags: { kind: "list" },
    projectId,
    filter,
    searchQuery,
    searchType,
    orderBy,
    limit,
    page,
    clickhouseConfigs,
  });

  return rows.map(convertToUiTableRows);
};

const getTracesTableGeneric = async <T>(props: FetchTracesTableProps) => {
  const {
    select,
    projectId,
    filter,
    orderBy,
    limit,
    page,
    searchQuery,
<<<<<<< HEAD
    searchType,
=======
    clickhouseConfigs,
>>>>>>> f1547dab
  } = props;

  let sqlSelect: string;
  switch (select) {
    case "count":
      sqlSelect = "count(*) as count";
      break;
    case "metrics":
      sqlSelect = `
        t.id as id,
        t.project_id as project_id,
        t.timestamp as timestamp,
        os.latency_milliseconds / 1000 as latency,
        os.cost_details as cost_details,
        os.usage_details as usage_details,
        os.aggregated_level as level,
        os.error_count as error_count,
        os.warning_count as warning_count,
        os.default_count as default_count,
        os.debug_count as debug_count,
        os.observation_count as observation_count,
        s.scores_avg as scores_avg,
        t.public as public`;
      break;
    case "rows":
      sqlSelect = `
        t.id as id,
        t.project_id as project_id,
        t.timestamp as timestamp,
        t.tags as tags,
        t.bookmarked as bookmarked,
        t.name as name,
        t.release as release,
        t.version as version,
        t.user_id as user_id,
        t.environment as environment,
        t.session_id as session_id,
        t.public as public`;
      break;
    default:
      throw new Error(`Unknown select type: ${select}`);
  }

  const { tracesFilter, scoresFilter, observationsFilter } =
    getProjectIdDefaultFilter(projectId, { tracesPrefix: "t" });

  tracesFilter.push(
    ...createFilterFromFilterState(filter, tracesTableUiColumnDefinitions),
  );

  const traceIdFilter = tracesFilter.find(
    (f) => f.clickhouseTable === "traces" && f.field === "id",
  ) as StringFilter | StringOptionsFilter | undefined;

  traceIdFilter
    ? scoresFilter.push(
        new StringOptionsFilter({
          clickhouseTable: "scores",
          field: "trace_id",
          operator: "any of",
          values:
            traceIdFilter instanceof StringFilter
              ? [traceIdFilter.value]
              : traceIdFilter.values,
        }),
      )
    : null;
  traceIdFilter
    ? observationsFilter.push(
        new StringOptionsFilter({
          clickhouseTable: "observations",
          field: "trace_id",
          operator: "any of",
          values:
            traceIdFilter instanceof StringFilter
              ? [traceIdFilter.value]
              : traceIdFilter.values,
        }),
      )
    : null;

  // for query optimisation, we have to add the timeseries filter to observations + scores as well
  // stats show, that 98% of all observations have their start_time larger than trace.timestamp - 5 min
  const timeStampFilter = tracesFilter.find(
    (f) =>
      f.field === "timestamp" && (f.operator === ">=" || f.operator === ">"),
  ) as DateTimeFilter | undefined;

  const requiresScoresJoin =
    tracesFilter.find((f) => f.clickhouseTable === "scores") !== undefined ||
    tracesTableUiColumnDefinitions.find(
      (c) =>
        c.uiTableName === orderBy?.column || c.uiTableId === orderBy?.column,
    )?.clickhouseTableName === "scores";

  const requiresObservationsJoin =
    tracesFilter.find((f) => f.clickhouseTable === "observations") !==
      undefined ||
    tracesTableUiColumnDefinitions.find(
      (c) =>
        c.uiTableName === orderBy?.column || c.uiTableId === orderBy?.column,
    )?.clickhouseTableName === "observations";

  const tracesFilterRes = tracesFilter.apply();
  const scoresFilterRes = scoresFilter.apply();
  const observationFilterRes = observationsFilter.apply();

  const search = clickhouseSearchCondition(searchQuery, searchType);

  const defaultOrder = orderBy?.order && orderBy?.column === "timestamp";
  const orderByCols = [
    ...tracesTableUiColumnDefinitions,
    {
      clickhouseSelect: "toDate(t.timestamp)",
      uiTableName: "timestamp_to_date",
      uiTableId: "timestamp_to_date",
      clickhouseTableName: "traces",
    },
    {
      clickhouseSelect: "t.event_ts",
      uiTableName: "event_ts",
      uiTableId: "event_ts",
      clickhouseTableName: "traces",
    },
  ];
  const chOrderBy = orderByToClickhouseSql(
    [
      defaultOrder
        ? [
            {
              column: "timestamp_to_date",
              order: orderBy.order,
            },
            { column: "timestamp", order: orderBy.order },
            { column: "event_ts", order: "DESC" as "DESC" },
          ]
        : null,
      orderBy ?? null,
    ].flat(),
    orderByCols,
  );

  // complex query ahead:
  // - we only join scores and observations if we really need them to speed up default views
  // - we use FINAL on traces only in case we not need to order by something different than time. Otherwise we cannot guarantee correct reads.
  // - we filter the observations and scores as much as possible before joining them to traces.
  // - we order by todate(timestamp), event_ts desc per default and do not use FINAL.
  //   In this case, CH is able to read the data only from the latest date from disk and filtering them in memory. No need to read all data e.g. for 1 month from disk.

  const query = `
    WITH observations_stats AS (
      SELECT
        COUNT(*) AS observation_count,
          sumMap(usage_details) as usage_details,
          SUM(total_cost) AS total_cost,
          date_diff('millisecond', least(min(start_time), min(end_time)), greatest(max(start_time), max(end_time))) as latency_milliseconds,
          countIf(level = 'ERROR') as error_count,
          countIf(level = 'WARNING') as warning_count,
          countIf(level = 'DEFAULT') as default_count,
          countIf(level = 'DEBUG') as debug_count,
          multiIf(
            arrayExists(x -> x = 'ERROR', groupArray(level)), 'ERROR',
            arrayExists(x -> x = 'WARNING', groupArray(level)), 'WARNING',
            arrayExists(x -> x = 'DEFAULT', groupArray(level)), 'DEFAULT',
            'DEBUG'
          ) AS aggregated_level,
          sumMap(cost_details) as cost_details,
          trace_id,
          project_id
      FROM observations o FINAL 
      WHERE o.project_id = {projectId: String}
      ${timeStampFilter ? `AND o.start_time >= {traceTimestamp: DateTime64(3)} - ${OBSERVATIONS_TO_TRACE_INTERVAL}` : ""}
      ${observationsFilter ? `AND ${observationFilterRes.query}` : ""}
      GROUP BY trace_id, project_id
    ),
    scores_avg AS (
      SELECT
        project_id,
        trace_id,
        groupArray(tuple(name, avg_value)) AS "scores_avg"
      FROM (
        SELECT project_id,
                trace_id,
                name,
                avg(value) avg_value
        FROM scores s FINAL 
        WHERE project_id = {projectId: String}
        ${timeStampFilter ? `AND s.timestamp >= {traceTimestamp: DateTime64(3)} - ${SCORE_TO_TRACE_OBSERVATIONS_INTERVAL}` : ""}
        ${scoresFilterRes ? `AND ${scoresFilterRes.query}` : ""}
        GROUP BY project_id,
                  trace_id,
                  name
      ) tmp
      GROUP BY project_id, trace_id
    )
    SELECT ${sqlSelect}
    -- FINAL is used for non default ordering and count.
    FROM traces t  ${["metrics", "rows"].includes(select) && defaultOrder ? "" : "FINAL"}
    ${select === "metrics" || requiresObservationsJoin ? `LEFT JOIN observations_stats os on os.project_id = t.project_id and os.trace_id = t.id` : ""}
    ${select === "metrics" || requiresScoresJoin ? `LEFT JOIN scores_avg s on s.project_id = t.project_id and s.trace_id = t.id` : ""}
    WHERE t.project_id = {projectId: String}
    ${tracesFilterRes ? `AND ${tracesFilterRes.query}` : ""}
    ${search.query}
    ${chOrderBy}
    -- This is used for metrics and row queries. Count has only one result.
    -- This is only used for default ordering. Otherwise, we use final.
    ${["metrics", "rows"].includes(select) && defaultOrder ? "LIMIT 1 BY id, project_id" : ""}
    ${limit !== undefined && page !== undefined ? `LIMIT {limit: Int32} OFFSET {offset: Int32}` : ""}
  `;

  const res = await queryClickhouse<T>({
    query: query,
    params: {
      limit: limit,
      offset: limit && page ? limit * page : 0,
      traceTimestamp: timeStampFilter?.value.getTime(),
      projectId: projectId,
      ...tracesFilterRes.params,
      ...observationFilterRes.params,
      ...scoresFilterRes.params,
      ...search.params,
    },
    tags: {
      ...(props.tags ?? {}),
      feature: "tracing",
      type: "traces-table",
      projectId,
    },
    clickhouseConfigs,
  });

  return res;
};<|MERGE_RESOLUTION|>--- conflicted
+++ resolved
@@ -22,12 +22,9 @@
   queryClickhouse,
   reduceUsageOrCostDetails,
 } from "../repositories";
-<<<<<<< HEAD
 import { TracingSearchType } from "../../interfaces/search";
-=======
 import { ObservationLevelType, TraceDomain } from "../../domain";
 import { ClickHouseClientConfigOptions } from "@clickhouse/client";
->>>>>>> f1547dab
 
 export type TracesTableReturnType = Pick<
   TraceRecordReadType,
@@ -212,21 +209,11 @@
   return countRows.map(convertToUITableMetrics);
 };
 
-<<<<<<< HEAD
-export const getTracesTable = async (
-  projectId: string,
-  filter: FilterState,
-  searchQuery?: string,
-  searchType?: TracingSearchType[],
-  orderBy?: OrderByState,
-  limit?: number,
-  page?: number,
-) => {
-=======
 export const getTracesTable = async (p: {
   projectId: string;
   filter: FilterState;
   searchQuery?: string;
+  searchType?: TracingSearchType[];
   orderBy?: OrderByState;
   limit?: number;
   page?: number;
@@ -241,7 +228,6 @@
     page,
     clickhouseConfigs,
   } = p;
->>>>>>> f1547dab
   const rows = await getTracesTableGeneric<TracesTableReturnType>({
     select: "rows",
     tags: { kind: "list" },
@@ -267,11 +253,8 @@
     limit,
     page,
     searchQuery,
-<<<<<<< HEAD
     searchType,
-=======
     clickhouseConfigs,
->>>>>>> f1547dab
   } = props;
 
   let sqlSelect: string;
