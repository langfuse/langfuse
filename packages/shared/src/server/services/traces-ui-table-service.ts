--- conflicted
+++ resolved
@@ -360,21 +360,14 @@
     )
     SELECT ${sqlSelect}
     FROM traces t FINAL 
-<<<<<<< HEAD
-    LEFT JOIN obs_stats os on os.project_id = t.project_id and os.trace_id = t.id
-    LEFT JOIN scores_avg s on s.project_id = t.project_id and s.trace_id = t.id
-=======
-    ${select === "metrics" || requiresObservationsJoin ? `LEFT JOIN observations_stats os on os.project_id = t.project_id and os.trace_id = t.id` : ""}
+    ${select === "metrics" || requiresObservationsJoin ? `LEFT JOIN obs_stats os on os.project_id = t.project_id and os.trace_id = t.id` : ""}
     ${select === "metrics" || requiresScoresJoin ? `LEFT JOIN scores_avg s on s.project_id = t.project_id and s.trace_id = t.id` : ""}
->>>>>>> 6e4065ef
     WHERE t.project_id = {projectId: String}
     ${tracesFilterRes ? `AND ${tracesFilterRes.query}` : ""}
     ${search.query}
     ${chOrderBy}
     ${limit !== undefined && page !== undefined ? `LIMIT {limit: Int32} OFFSET {offset: Int32}` : ""}
   `;
-
-  console.log("query", select, query);
 
   const res = await queryClickhouse<T>({
     query: query,
