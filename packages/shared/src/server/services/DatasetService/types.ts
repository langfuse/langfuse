--- conflicted
+++ resolved
@@ -58,26 +58,15 @@
   }>;
 };
 
-<<<<<<< HEAD
 export type ItemBase = Omit<
   DatasetItem,
   "input" | "expectedOutput" | "metadata"
 >;
-=======
-export type ItemBase = {
-  id: string;
-  sourceTraceId: string | null;
-  sourceObservationId: string | null;
-  status: string;
-  createdAt: Date | null;
-};
->>>>>>> e7fc1c94
 
 export type ItemWithIO = ItemBase & {
   input: Prisma.JsonValue;
   expectedOutput: Prisma.JsonValue;
   metadata: Prisma.JsonValue;
-<<<<<<< HEAD
 };
 
 /**
@@ -97,6 +86,4 @@
   sourceTraceId?: string | null; // null = filter for IS NULL, undefined = no filter
   sourceObservationId?: string | null; // null = filter for IS NULL, undefined = no filter
   status?: "ACTIVE" | "ALL"; // Defaults to 'ACTIVE' at manager level
-=======
->>>>>>> e7fc1c94
 };