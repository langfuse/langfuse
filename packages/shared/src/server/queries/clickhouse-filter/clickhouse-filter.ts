--- conflicted
+++ resolved
@@ -256,18 +256,10 @@
     this.filters.push(...filter);
   }
 
-<<<<<<< HEAD
   public apply(): ClickhouseFilter | undefined {
     if (this.filters.length === 0) {
       return undefined;
     }
-    const queries = this.filters.map((filter) => filter.apply().query);
-    const params = this.filters.reduce((acc, filter) => {
-      return { ...acc, ...filter.apply().params };
-    }, {});
-
-=======
-  public apply(): ClickhouseFilter {
     const compiledQueries = this.filters.map((filter) => filter.apply());
     const { params, queries } = compiledQueries.reduce(
       (acc, { params, query }) => {
@@ -277,7 +269,6 @@
       },
       { params: {}, queries: [] as string[] },
     );
->>>>>>> f14c611a
     return {
       query: queries.join(" AND "),
       params,
