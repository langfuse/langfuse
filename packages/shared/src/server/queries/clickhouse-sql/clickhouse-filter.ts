import { filterOperators } from "../../../interfaces/filters";
import { clickhouseCompliantRandomCharacters } from "../../repositories";

export type ClickhouseOperator =
  | (typeof filterOperators)[keyof typeof filterOperators][number]
  | "!=";
export interface Filter {
  apply(): ClickhouseFilter;
  clickhouseTable: string;
  operator: ClickhouseOperator;
  field: string;
}
type ClickhouseFilter = {
  query: string;
  params: { [x: string]: any } | {};
};

export class StringFilter implements Filter {
  public clickhouseTable: string;
  public field: string;
  public value: string;
  public operator: (typeof filterOperators)["string"][number];
  protected tablePrefix?: string;

  constructor(opts: {
    clickhouseTable: string;
    field: string;
    operator: (typeof filterOperators)["string"][number];
    value: string;
    tablePrefix?: string;
  }) {
    this.clickhouseTable = opts.clickhouseTable;
    this.field = opts.field;
    this.value = opts.value;
    this.operator = opts.operator;
    this.tablePrefix = opts.tablePrefix;
  }

  apply(): ClickhouseFilter {
    const varName = `stringFilter${clickhouseCompliantRandomCharacters()}`;

    const fieldWithPrefix = `${this.tablePrefix ? this.tablePrefix + "." : ""}${this.field}`;
    let query: string;
    switch (this.operator) {
      case "=":
        query = `${fieldWithPrefix} = {${varName}: String}`;
        break;
      case "contains":
        query = `position(${fieldWithPrefix}, {${varName}: String}) > 0`;
        break;
      case "does not contain":
        query = `position(${fieldWithPrefix}, {${varName}: String}) = 0`;
        break;
      case "starts with":
        query = `startsWith(${fieldWithPrefix}, {${varName}: String})`;
        break;
      case "ends with":
        query = `endsWith(${fieldWithPrefix}, {${varName}: String})`;
        break;
      default:
        throw new Error(`Unsupported operator: ${this.operator}`);
    }

    return {
      query: query,
      params: { [varName]: this.value },
    };
  }
}

export class NumberFilter implements Filter {
  public clickhouseTable: string;
  public field: string;
  public value: number;
<<<<<<< HEAD
  public operator: (typeof filterOperators)["number"][number];
  public clickhouseTypeOverwrite?: string;
=======
  public operator: (typeof filterOperators)["number"][number] | "!=";
>>>>>>> a921f9db
  protected tablePrefix?: string;

  constructor(opts: {
    clickhouseTable: string;
    field: string;
    operator: (typeof filterOperators)["number"][number] | "!=";
    value: number;
    tablePrefix?: string;
    clickhouseTypeOverwrite?: string;
  }) {
    this.clickhouseTable = opts.clickhouseTable;
    this.field = opts.field;
    this.value = opts.value;
    this.operator = opts.operator;
    this.tablePrefix = opts.tablePrefix;
    this.clickhouseTypeOverwrite = opts.clickhouseTypeOverwrite;
  }

  apply(): ClickhouseFilter {
    const uid = clickhouseCompliantRandomCharacters();
    const varName = `numberFilter${uid}`;
    const type = this.clickhouseTypeOverwrite ?? "Decimal64(12)";
    return {
      query: `${this.tablePrefix ? this.tablePrefix + "." : ""}${this.field} ${this.operator} {${varName}: ${type}}`,
      params: { [varName]: this.value.toString() },
    };
  }
}

export class DateTimeFilter implements Filter {
  public clickhouseTable: string;
  public field: string;
  public value: Date;
  public operator: (typeof filterOperators)["datetime"][number];
  protected tablePrefix?: string;

  constructor(opts: {
    clickhouseTable: string;
    field: string;
    operator: (typeof filterOperators)["datetime"][number];
    value: Date;
    tablePrefix?: string;
  }) {
    this.clickhouseTable = opts.clickhouseTable;
    this.field = opts.field;
    this.value = opts.value;
    this.operator = opts.operator;
    this.tablePrefix = opts.tablePrefix;
  }

  apply(): ClickhouseFilter {
    const uid = clickhouseCompliantRandomCharacters();
    const varName = `dateTimeFilter${uid}`;
    return {
      query: `${this.tablePrefix ? this.tablePrefix + "." : ""}${this.field} ${this.operator} {${varName}: DateTime64(3)}`,
      params: { [varName]: new Date(this.value).getTime() },
    };
  }
}

export class StringOptionsFilter implements Filter {
  public clickhouseTable: string;
  public field: string;
  public values: string[];
  public operator: (typeof filterOperators.stringOptions)[number];
  protected tablePrefix?: string;

  constructor(opts: {
    clickhouseTable: string;
    field: string;
    operator: (typeof filterOperators.stringOptions)[number];
    values: string[];
    tablePrefix?: string;
  }) {
    this.clickhouseTable = opts.clickhouseTable;
    this.field = opts.field;
    this.values = opts.values;
    this.operator = opts.operator;
    this.tablePrefix = opts.tablePrefix;
  }

  apply(): ClickhouseFilter {
    const uid = clickhouseCompliantRandomCharacters();
    const varName = `stringOptionsFilter${uid}`;
    return {
      query:
        this.operator === "any of"
          ? `has({${varName}: Array(String)}, ${this.tablePrefix ? this.tablePrefix + "." : ""}${this.field}) = True`
          : `has({${varName}: Array(String)}, ${this.tablePrefix ? this.tablePrefix + "." : ""}${this.field}) = False`,
      params: { [varName]: this.values },
    };
  }
}

// stringObject filter is used when we want to filter on a key value pair in a clickhouse map.
// As we use the MAP form clickhouse, we can only filter efficiently on the first level of a json obj.
export class StringObjectFilter implements Filter {
  public clickhouseTable: string;
  public field: string;
  public key: string;
  public value: string;
  public operator: (typeof filterOperators)["stringObject"][number];
  protected tablePrefix?: string;

  constructor(opts: {
    clickhouseTable: string;
    field: string;
    operator: (typeof filterOperators)["stringObject"][number];
    key: string;
    value: string;
    tablePrefix?: string;
  }) {
    this.clickhouseTable = opts.clickhouseTable;
    this.field = opts.field;
    this.value = opts.value;
    this.operator = opts.operator;
    this.tablePrefix = opts.tablePrefix;
    this.key = opts.key;
  }

  apply(): ClickhouseFilter {
    const varKeyName = `stringObjectKeyFilter${clickhouseCompliantRandomCharacters()}`;
    const varValueName = `stringObjectValueFilter${clickhouseCompliantRandomCharacters()}`;
    const column = `${this.tablePrefix ? this.tablePrefix + "." : ""}${this.field}`;

    //  const query: `${column}['{varKeyName: String}'] ${this.operator} {${varValueName}: String}`,
    let query: string;
    switch (this.operator) {
      case "=":
        query = `${column}[{${varKeyName}: String}] = {${varValueName}: String}`;
        break;
      case "contains":
        query = `position(${column}[{${varKeyName}: String}], {${varValueName}: String}) > 0`;
        break;
      case "does not contain":
        query = `position(${column}[{${varKeyName}: String}], {${varValueName}: String}) = 0`;
        break;
      case "starts with":
        query = `startsWith(${column}[{${varKeyName}: String}], {${varValueName}: String})`;
        break;
      case "ends with":
        query = `endsWith(${column}[{${varKeyName}: String}], {${varValueName}: String})`;
        break;
      default:
        throw new Error(`Unsupported operator: ${this.operator}`);
    }

    return {
      query,
      params: { [varKeyName]: this.key, [varValueName]: this.value },
    };
  }
}

// this is used when we want to filter multiple values on a clickhouse column which is also an array
export class ArrayOptionsFilter implements Filter {
  public clickhouseTable: string;
  public field: string;
  public values: string[];
  public operator: (typeof filterOperators.arrayOptions)[number];
  protected tablePrefix?: string;

  constructor(opts: {
    clickhouseTable: string;
    field: string;
    operator: (typeof filterOperators.arrayOptions)[number];
    values: string[];
    tablePrefix?: string;
  }) {
    this.clickhouseTable = opts.clickhouseTable;
    this.field = opts.field;
    this.values = opts.values;
    this.operator = opts.operator;
    this.tablePrefix = opts.tablePrefix;
  }

  apply(): ClickhouseFilter {
    const uid = clickhouseCompliantRandomCharacters();
    const varName = `arrayOptionsFilter${uid}`;
    let query: string;

    switch (this.operator) {
      case "any of":
        query = `hasAny({${varName}: Array(String)}, ${this.tablePrefix ? this.tablePrefix + "." : ""}${this.field}) = True`;
        break;
      case "none of":
        query = `hasAny({${varName}: Array(String)}, ${this.tablePrefix ? this.tablePrefix + "." : ""}${this.field}) = False`;
        break;
      case "all of":
        query = `hasAll(${this.tablePrefix ? this.tablePrefix + "." : ""}${this.field}, {${varName}: Array(String)}) = True`;
        break;
      default:
        throw new Error(`Unsupported operator: ${this.operator}`);
    }

    return {
      query,
      params: { [varName]: this.values },
    };
  }
}

export class NullFilter implements Filter {
  public clickhouseTable: string;
  public field: string;
  public operator: (typeof filterOperators)["null"][number];
  protected tablePrefix?: string;

  constructor(opts: {
    clickhouseTable: string;
    field: string;
    operator: (typeof filterOperators)["null"][number];
    tablePrefix?: string;
  }) {
    this.clickhouseTable = opts.clickhouseTable;
    this.field = opts.field;
    this.operator = opts.operator;
    this.tablePrefix = opts.tablePrefix;
  }

  apply(): ClickhouseFilter {
    return {
      query: `${this.tablePrefix ? this.tablePrefix + "." : ""}${this.field} ${this.operator}`,
      params: {},
    };
  }
}

export class NumberObjectFilter implements Filter {
  public clickhouseTable: string;
  public field: string;
  public key: string;
  public value: number;
  public operator: (typeof filterOperators)["numberObject"][number] | "!=";
  protected tablePrefix?: string;

  constructor(opts: {
    clickhouseTable: string;
    field: string;
    operator: (typeof filterOperators)["numberObject"][number] | "!=";
    key: string;
    value: number;
    tablePrefix?: string;
  }) {
    this.clickhouseTable = opts.clickhouseTable;
    this.field = opts.field;
    this.value = opts.value;
    this.operator = opts.operator;
    this.tablePrefix = opts.tablePrefix;
    this.key = opts.key;
  }

  apply(): ClickhouseFilter {
    const varKeyName = `numberObjectKeyFilter${clickhouseCompliantRandomCharacters()}`;
    const varValueName = `numberObjectValueFilter${clickhouseCompliantRandomCharacters()}`;
    const column = `${this.tablePrefix ? this.tablePrefix + "." : ""}${this.field}`;
    return {
      query: `empty(arrayFilter(x -> (((x.1) = {${varKeyName}: String}) AND ((x.2) ${this.operator} {${varValueName}: Decimal64(12)})), ${column})) = 0`,
      params: { [varKeyName]: this.key, [varValueName]: this.value },
    };
  }
}

export class BooleanFilter implements Filter {
  public clickhouseTable: string;
  public field: string;
  public operator: (typeof filterOperators)["boolean"][number];
  public value: boolean;
  protected tablePrefix?: string;

  constructor(opts: {
    clickhouseTable: string;
    field: string;
    operator: (typeof filterOperators)["boolean"][number];
    value: boolean;
    tablePrefix?: string;
  }) {
    this.clickhouseTable = opts.clickhouseTable;
    this.field = opts.field;
    this.value = opts.value;
    this.tablePrefix = opts.tablePrefix;
    this.operator = opts.operator;
  }

  apply(): ClickhouseFilter {
    const uid = clickhouseCompliantRandomCharacters();
    const varName = `booleanFilter${uid}`;
    return {
      query: `${this.tablePrefix ? this.tablePrefix + "." : ""}${this.field} ${this.operator} {${varName}: Boolean}`,
      params: { [varName]: this.value },
    };
  }
}

export class FilterList {
  private filters: Filter[];

  constructor(filters: Filter[] = []) {
    this.filters = filters;
  }

  push(...filter: Filter[]) {
    this.filters.push(...filter);
  }

  find(predicate: (filter: Filter) => boolean) {
    return this.filters.find(predicate);
  }

  length() {
    return this.filters.length;
  }

  public apply(): ClickhouseFilter {
    if (this.filters.length === 0) {
      return {
        query: "",
        params: {},
      };
    }
    const compiledQueries = this.filters.map((filter) => filter.apply());
    const { params, queries } = compiledQueries.reduce(
      (acc, { params, query }) => {
        acc.params = { ...acc.params, ...params };
        acc.queries.push(query);
        return acc;
      },
      { params: {}, queries: [] as string[] },
    );
    return {
      query: queries.join(" AND "),
      params,
    };
  }
}<|MERGE_RESOLUTION|>--- conflicted
+++ resolved
@@ -72,12 +72,9 @@
   public clickhouseTable: string;
   public field: string;
   public value: number;
-<<<<<<< HEAD
-  public operator: (typeof filterOperators)["number"][number];
+  public operator: (typeof filterOperators)["number"][number] | "!=";
   public clickhouseTypeOverwrite?: string;
-=======
   public operator: (typeof filterOperators)["number"][number] | "!=";
->>>>>>> a921f9db
   protected tablePrefix?: string;
 
   constructor(opts: {
