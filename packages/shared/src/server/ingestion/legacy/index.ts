--- conflicted
+++ resolved
@@ -3,14 +3,6 @@
 import { ForbiddenError, UnauthorizedError } from "../../../errors";
 import { eventTypes, ingestionApiSchema, IngestionEventType } from "../types";
 import { getProcessorForEvent } from "./EventProcessor";
-<<<<<<< HEAD
-import { TraceQueueEventType } from "../../queues";
-import {
-  convertTraceUpsertEventsToRedisEvents,
-  TraceUpsertQueue,
-} from "../../redis/traceUpsert";
-=======
->>>>>>> c0ebd06c
 import { ApiAccessScope } from "../../auth/types";
 import { backOff } from "exponential-backoff";
 import { Model } from "../../..";
@@ -166,44 +158,4 @@
 }
 
 export const isUndefinedOrNull = <T>(val?: T | null): val is undefined | null =>
-<<<<<<< HEAD
-  val === undefined || val === null;
-
-export const addTracesToTraceUpsertQueue = async (
-  batchResults: BatchResult[],
-  projectId: string,
-): Promise<void> => {
-  const traceEvents: TraceQueueEventType[] = batchResults
-    .filter((result) => result.type === eventTypes.TRACE_CREATE) // we only have create, no update.
-    .map((result) =>
-      result.result &&
-      typeof result.result === "object" &&
-      "id" in result.result
-        ? // ingestion API only gets traces for one projectId
-          {
-            traceId: result.result.id as string,
-            projectId,
-          }
-        : null,
-    )
-    .filter(isNotNullOrUndefined);
-
-  try {
-    if (env.NEXT_PUBLIC_LANGFUSE_CLOUD_REGION && redis) {
-      logger.debug(`Sending ${traceEvents.length} events to worker via Redis`);
-
-      const queue = TraceUpsertQueue.getInstance();
-      if (!queue) {
-        logger.error("TraceUpsertQueue not initialized");
-        return;
-      }
-
-      await queue.addBulk(convertTraceUpsertEventsToRedisEvents(traceEvents));
-    }
-  } catch (error) {
-    logger.error("Error sending events to worker", error);
-  }
-};
-=======
-  val === undefined || val === null;
->>>>>>> c0ebd06c
+  val === undefined || val === null;