--- conflicted
+++ resolved
@@ -43,9 +43,5 @@
   orgId: string;
   plan: Plan;
   rateLimitOverrides: z.infer<typeof CloudConfigRateLimit>;
-<<<<<<< HEAD
-  publicKey: string;
-=======
   apiKeyId: string;
->>>>>>> 286b78a1
 };