--- conflicted
+++ resolved
@@ -1,145 +1,3 @@
 export type TableCount = {
   count: number;
-<<<<<<< HEAD
-};
-
-export const ObservationType = {
-  SPAN: "SPAN",
-  EVENT: "EVENT",
-  GENERATION: "GENERATION",
-} as const;
-export type ObservationType =
-  (typeof ObservationType)[keyof typeof ObservationType];
-export const ObservationLevel = {
-  DEBUG: "DEBUG",
-  DEFAULT: "DEFAULT",
-  WARNING: "WARNING",
-  ERROR: "ERROR",
-} as const;
-export type ObservationLevelType =
-  (typeof ObservationLevel)[keyof typeof ObservationLevel];
-export const ScoreSource = {
-  ANNOTATION: "ANNOTATION",
-  API: "API",
-  EVAL: "EVAL",
-} as const;
-export type ScoreSourceType = (typeof ScoreSource)[keyof typeof ScoreSource];
-
-export type Observation = {
-  id: string;
-  traceId: string | null;
-  projectId: string;
-  environment: string;
-  type: ObservationType;
-  startTime: Date;
-  endTime: Date | null;
-  name: string | null;
-  metadata: Prisma.JsonValue | null;
-  parentObservationId: string | null;
-  level: ObservationLevelType;
-  statusMessage: string | null;
-  version: string | null;
-  createdAt: Date;
-  updatedAt: Date;
-  model: string | null;
-  internalModel: string | null;
-  internalModelId: string | null;
-  modelParameters: unknown | null;
-  input: unknown | null;
-  output: unknown | null;
-  promptTokens: number;
-  completionTokens: number;
-  totalTokens: number;
-  unit: string | null;
-  inputCost: Decimal | null;
-  outputCost: Decimal | null;
-  totalCost: Decimal | null;
-  calculatedInputCost: Decimal | null;
-  calculatedOutputCost: Decimal | null;
-  calculatedTotalCost: Decimal | null;
-  completionStartTime: Date | null;
-  promptId: string | null;
-};
-
-export type ObservationView = {
-  id: string;
-  traceId: string | null;
-  projectId: string;
-  type: ObservationType;
-  startTime: Date;
-  endTime: Date | null;
-  environment: string;
-  name: string | null;
-  metadata: Prisma.JsonValue | null;
-  parentObservationId: string | null;
-  level: ObservationLevelType;
-  statusMessage: string | null;
-  version: string | null;
-  createdAt: Date;
-  updatedAt: Date;
-  model: string | null;
-  modelParameters: unknown | null;
-  input: unknown | null;
-  output: unknown | null;
-  promptTokens: number;
-  completionTokens: number;
-  totalTokens: number;
-  unit: string | null;
-  completionStartTime: Date | null;
-  promptId: string | null;
-  promptName: string | null;
-  promptVersion: number | null;
-  modelId: string | null;
-  inputPrice: Decimal | null;
-  outputPrice: Decimal | null;
-  totalPrice: Decimal | null;
-  calculatedInputCost: Decimal | null;
-  calculatedOutputCost: Decimal | null;
-  calculatedTotalCost: Decimal | null;
-  latency: number | null;
-  timeToFirstToken: number | null;
-};
-
-export type Score = {
-  id: string;
-  timestamp: Date;
-  projectId: string;
-  environment: string;
-  name: string;
-  value: number | null;
-  source: ScoreSourceType;
-  authorUserId: string | null;
-  comment: string | null;
-  metadata: Prisma.JsonValue | null;
-  traceId: string;
-  observationId: string | null;
-  configId: string | null;
-  stringValue: string | null;
-  queueId: string | null;
-  createdAt: Date;
-  updatedAt: Date;
-  dataType: ScoreDataType;
-};
-
-export type Trace = {
-  id: string;
-  timestamp: Date;
-  name: string | null;
-  userId: string | null;
-  environment: string;
-  metadata: Prisma.JsonValue | null;
-  release: string | null;
-  version: string | null;
-  projectId: string;
-  public: boolean;
-  bookmarked: boolean;
-  tags: string[];
-  input: unknown | null;
-  output: unknown | null;
-  sessionId: string | null;
-  createdAt: Date;
-  updatedAt: Date;
-  externalId: string | null;
-=======
->>>>>>> b65b0e25
 };