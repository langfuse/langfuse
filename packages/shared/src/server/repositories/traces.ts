import {
  commandClickhouse,
  parseClickhouseUTCDateTimeFormat,
  queryClickhouse,
  upsertClickhouse,
} from "./clickhouse";
import {
  createFilterFromFilterState,
  getProjectIdDefaultFilter,
} from "../queries/clickhouse-sql/factory";
<<<<<<< HEAD
import { ObservationLevel } from "@prisma/client";
=======
>>>>>>> c6817ae3
import { FilterState } from "../../types";
import {
  DateTimeFilter,
  FilterList,
} from "../queries/clickhouse-sql/clickhouse-filter";
import { TraceRecordReadType } from "./definitions";
import { tracesTableUiColumnDefinitions } from "../../tableDefinitions/mapTracesTable";
import { OrderByState } from "../../interfaces/orderBy";
import { orderByToClickhouseSql } from "../queries/clickhouse-sql/orderby-factory";
import { UiColumnMapping } from "../../tableDefinitions";
import { sessionCols } from "../../tableDefinitions/mapSessionTable";
import { convertDateToClickhouseDateTime } from "../clickhouse/client";
import { convertClickhouseToDomain } from "./traces_converters";
import { clickhouseSearchCondition } from "../queries/clickhouse-sql/search";
import { TRACE_TO_OBSERVATIONS_INTERVAL } from "./constants";
<<<<<<< HEAD

export type TracesTableReturnType = Pick<
  TraceRecordReadType,
  | "project_id"
  | "id"
  | "name"
  | "timestamp"
  | "bookmarked"
  | "release"
  | "version"
  | "user_id"
  | "session_id"
  | "tags"
  | "public"
> & {
  level: ObservationLevel;
  observation_count: number | null;
  latency_milliseconds: string | null;
  usage_details: Record<string, number>;
  cost_details: Record<string, number>;
  scores_avg: Array<{ name: string; avg_value: number }>;
};

export const getTracesTableCount = async (props: {
  projectId: string;
  filter: FilterState;
  searchQuery?: string;
  orderBy?: OrderByState;
  limit?: number;
  offset?: number;
}) => {
  const countRows = await getTracesTableGeneric<{ count: string }>({
    select: "count(*) as count",
    ...props,
  });

  const converted = countRows.map((row) => ({
    count: Number(row.count),
  }));

  return converted.length > 0 ? converted[0].count : 0;
};

export const checkTraceExists = async (
  projectId: string,
  traceId: string,
  timestamp: Date | undefined,
  filter: FilterState,
): Promise<boolean> => {
  const { tracesFilter } = getProjectIdDefaultFilter(projectId, {
    tracesPrefix: "t",
  });

  tracesFilter.push(
    ...createFilterFromFilterState(filter, tracesTableUiColumnDefinitions),
    new StringFilter({
      clickhouseTable: "t",
      field: "id",
      operator: "=",
      value: traceId,
    }),
  );

  const tracesFilterRes = tracesFilter.apply();

  const query = `
    SELECT id, project_id
    FROM traces t FINAL
    WHERE ${tracesFilterRes.query}
    ${timestamp ? `AND timestamp >= {timestamp: DateTime64(3)} - ${TRACE_TO_OBSERVATIONS_INTERVAL}` : ""}
  `;

  const rows = await queryClickhouse<{ id: string; project_id: string }>({
    query,
    params: {
      ...tracesFilterRes.params,
      ...(timestamp
        ? { timestamp: convertDateToClickhouseDateTime(timestamp) }
        : {}),
    },
  });

  return rows.length > 0;
};

export const getTracesTable = async (
  projectId: string,
  filter: FilterState,
  searchQuery?: string,
  orderBy?: OrderByState,
  limit?: number,
  page?: number,
) => {
  console.log("getTracesTable", limit, page);
  const rows = await getTracesTableGeneric<TracesTableReturnType>({
    select: `
    t.id, 
    t.project_id as project_id, 
    t.timestamp, 
    t.tags, 
    t.bookmarked, 
    t.name, 
    t.release, 
    t.version, 
    t.user_id, 
    t.session_id,
    os.latency_milliseconds,
    os.cost_details as cost_details,
    os.usage_details as usage_details,
    os.level as level,
    os.observation_count as observation_count,
    s.scores_avg as scores_avg,
    t.public`,
    projectId,
    filter,
    searchQuery,
    orderBy,
    limit,
    page,
  });

  return rows.map(convertToDomain);
};

type FetchTracesTableProps = {
  select: string;
  projectId: string;
  filter: FilterState;
  searchQuery?: string;
  orderBy?: OrderByState;
  limit?: number;
  page?: number;
};

const getTracesTableGeneric = async <T>(props: FetchTracesTableProps) => {
  const { select, projectId, filter, orderBy, limit, page, searchQuery } =
    props;

  const { tracesFilter, scoresFilter, observationsFilter } =
    getProjectIdDefaultFilter(projectId, { tracesPrefix: "t" });

  tracesFilter.push(
    ...createFilterFromFilterState(filter, tracesTableUiColumnDefinitions),
  );

  const traceIdFilter = tracesFilter.find(
    (f) => f.clickhouseTable === "traces" && f.field === "id",
  ) as StringFilter | StringOptionsFilter | undefined;

  traceIdFilter
    ? scoresFilter.push(
        new StringOptionsFilter({
          clickhouseTable: "scores",
          field: "trace_id",
          operator: "any of",
          values:
            traceIdFilter instanceof StringFilter
              ? [traceIdFilter.value]
              : traceIdFilter.values,
        }),
      )
    : null;
  traceIdFilter
    ? observationsFilter.push(
        new StringOptionsFilter({
          clickhouseTable: "observations",
          field: "trace_id",
          operator: "any of",
          values:
            traceIdFilter instanceof StringFilter
              ? [traceIdFilter.value]
              : traceIdFilter.values,
        }),
      )
    : null;

  // for query optimisation, we have to add the timeseries filter to observations + scores as well
  // stats show, that 98% of all observations have their start_time larger than trace.timestamp - 5 min
  const timeStampFilter = tracesFilter.find(
    (f) =>
      f.field === "timestamp" && (f.operator === ">=" || f.operator === ">"),
  ) as DateTimeFilter | undefined;

  timeStampFilter
    ? scoresFilter.push(
        new DateTimeFilter({
          clickhouseTable: "scores",
          field: "timestamp",
          operator: ">=",
          value: timeStampFilter.value,
        }),
      )
    : null;

  timeStampFilter
    ? observationsFilter.push(
        new DateTimeFilter({
          clickhouseTable: "observations",
          field: "start_time",
          operator: ">=",
          value: timeStampFilter.value,
        }),
      )
    : null;

  const tracesFilterRes = tracesFilter.apply();
  const scoresFilterRes = scoresFilter.apply();
  const observationFilterRes = observationsFilter.apply();

  const search = clickhouseSearchCondition(searchQuery);

  const query = `
    WITH observations_stats AS (
      SELECT
        COUNT(*) AS observation_count,
          sumMap(usage_details) as usage_details,
          SUM(total_cost) AS total_cost,
          date_diff('milliseconds', least(min(start_time), min(end_time)), greatest(max(start_time), max(end_time))) as latency_milliseconds,
          multiIf(
            arrayExists(x -> x = 'ERROR', groupArray(level)), 'ERROR',
            arrayExists(x -> x = 'WARNING', groupArray(level)), 'WARNING',
            arrayExists(x -> x = 'DEFAULT', groupArray(level)), 'DEFAULT',
            'DEBUG'
          ) AS level,
          sumMap(cost_details) as cost_details,
          trace_id,
          project_id
      FROM observations FINAL
      WHERE ${observationFilterRes.query}
      GROUP BY trace_id, project_id
    ),
    scores_avg AS (
      SELECT
        project_id,
        trace_id,
        groupArray(tuple(name, avg_value)) AS "scores_avg"
      FROM (
        SELECT project_id,
                trace_id,
                name,
                avg(value) avg_value
        FROM scores final
        WHERE ${scoresFilterRes.query}
        GROUP BY project_id,
                  trace_id,
                  name
      ) tmp
      GROUP BY project_id, trace_id
    )
    SELECT ${select}
    FROM traces t final
    LEFT JOIN observations_stats os on os.project_id = t.project_id and os.trace_id = t.id
    LEFT JOIN scores_avg s on s.project_id = t.project_id and s.trace_id = t.id
    WHERE ${tracesFilterRes.query}
    ${search.query}
    ${orderByToClickhouseSql(orderBy ?? null, tracesTableUiColumnDefinitions)}
    ${limit !== undefined && page !== undefined ? `LIMIT {limit: Int32} OFFSET {offset: Int32}` : ""}
  `;

  const res = await queryClickhouse<T>({
    query: query,
    params: {
      limit: limit,
      offset: (limit ?? 0) * (page ?? 0),
      ...tracesFilterRes.params,
      ...observationFilterRes.params,
      ...scoresFilterRes.params,
      ...search.params,
    },
  });

  return res;
};
=======
import { FetchTracesTableProps } from "../services/traces-ui-table-service";
>>>>>>> c6817ae3

/**
 * Accepts a trace in a Clickhouse-ready format.
 * id, project_id, and timestamp must always be provided.
 */
export const upsertTrace = async (trace: Partial<TraceRecordReadType>) => {
  if (!["id", "project_id", "timestamp"].every((key) => key in trace)) {
    throw new Error("Identifier fields must be provided to upsert Trace.");
  }
  await upsertClickhouse({
    table: "traces",
    records: [trace as TraceRecordReadType],
    eventBodyMapper: convertClickhouseToDomain,
  });
};

export const getTracesByIds = async (
  traceIds: string[],
  projectId: string,
  timestamp?: Date,
) => {
  const query = `
      SELECT * 
      FROM traces
      WHERE id IN ({traceIds: Array(String)})
      AND project_id = {projectId: String}
      ${timestamp ? `AND timestamp >= {timestamp: DateTime64(3)}` : ""} 
      ORDER BY event_ts DESC
      LIMIT 1 by id, project_id;`;
  const records = await queryClickhouse<TraceRecordReadType>({
    query,
    params: {
      traceIds,
      projectId,
      timestamp: timestamp ? convertDateToClickhouseDateTime(timestamp) : null,
    },
  });

  return records.map(convertClickhouseToDomain);
};

export const getTracesBySessionId = async (
  projectId: string,
  sessionIds: string[],
  timestamp?: Date,
) => {
  const query = `
      SELECT * 
      FROM traces
      WHERE session_id IN ({sessionIds: Array(String)})
      AND project_id = {projectId: String}
      ${timestamp ? `AND timestamp >= {timestamp: DateTime64(3)}` : ""} 
      ORDER BY event_ts DESC
      LIMIT 1 by id, project_id;`;
  const records = await queryClickhouse<TraceRecordReadType>({
    query,
    params: {
      sessionIds,
      projectId,
      timestamp: timestamp ? convertDateToClickhouseDateTime(timestamp) : null,
    },
  });

  return records.map(convertClickhouseToDomain);
};

export const hasAnyTrace = async (projectId: string) => {
  const query = `
    SELECT count(*) as count
    FROM traces
    WHERE project_id = {projectId: String}
    LIMIT 1
  `;

  const rows = await queryClickhouse<{ count: string }>({
    query,
    params: {
      projectId,
    },
  });

  return rows.length > 0 && Number(rows[0].count) > 0;
};

export const getTraceById = async (
  traceId: string,
  projectId: string,
  timestamp?: Date,
) => {
  const query = `
    SELECT * 
    FROM traces
    WHERE id = {traceId: String} 
    AND project_id = {projectId: String}
    ${timestamp ? `AND toDate(timestamp) = toDate({timestamp: DateTime64(3)})` : ""} 
    ORDER BY event_ts DESC 
    LIMIT 1
  `;

  const records = await queryClickhouse<TraceRecordReadType>({
    query,
    params: {
      traceId,
      projectId,
      ...(timestamp
        ? { timestamp: convertDateToClickhouseDateTime(timestamp) }
        : {}),
    },
  });

  const res = records.map(convertClickhouseToDomain);

  return res.shift();
};

export const getTracesGroupedByName = async (
  projectId: string,
  tableDefinitions: UiColumnMapping[] = tracesTableUiColumnDefinitions,
  timestampFilter?: FilterState,
) => {
  const chFilter = timestampFilter
    ? createFilterFromFilterState(timestampFilter, tableDefinitions)
    : undefined;

  const timestampFilterRes = chFilter
    ? new FilterList(chFilter).apply()
    : undefined;

  // We mainly use queries like this to retrieve filter options.
  // Therefore, we can skip final as some inaccuracy in count is acceptable.
  const query = `
      select 
        name as name,
        count(*) as count
      from traces t
      WHERE t.project_id = {projectId: String}
      AND t.name IS NOT NULL
      ${timestampFilterRes?.query ? `AND ${timestampFilterRes.query}` : ""}
      GROUP BY name
      ORDER BY count(*) desc
      LIMIT 1000;
    `;

  const rows = await queryClickhouse<{
    name: string;
    count: string;
  }>({
    query: query,
    params: {
      projectId: projectId,
      ...(timestampFilterRes ? timestampFilterRes.params : {}),
    },
  });

  return rows;
};

export const getTracesGroupedByUsers = async (
  projectId: string,
  filter: FilterState,
  searchQuery?: string,
  limit?: number,
  offset?: number,
  columns?: UiColumnMapping[],
) => {
  const { tracesFilter } = getProjectIdDefaultFilter(projectId, {
    tracesPrefix: "t",
  });

  tracesFilter.push(
    ...createFilterFromFilterState(
      filter,
      columns ?? tracesTableUiColumnDefinitions,
    ),
  );

  const tracesFilterRes = tracesFilter.apply();
  const search = clickhouseSearchCondition(searchQuery);

  // We mainly use queries like this to retrieve filter options.
  // Therefore, we can skip final as some inaccuracy in count is acceptable.
  const query = `
      select 
        user_id as user,
        count(*) as count
      from traces t
      WHERE t.project_id = {projectId: String}
      AND t.user_id IS NOT NULL
      AND t.user_id != ''
      ${tracesFilterRes?.query ? `AND ${tracesFilterRes.query}` : ""}
      ${search.query}
      GROUP BY user
      ORDER BY count desc
      ${limit !== undefined && offset !== undefined ? `LIMIT {limit: Int32} OFFSET {offset: Int32}` : ""}
  `;

  const rows = await queryClickhouse<{
    user: string;
    count: string;
  }>({
    query: query,
    params: {
      limit,
      offset,
      projectId,
      ...(tracesFilterRes ? tracesFilterRes.params : {}),
      ...(searchQuery ? search.params : {}),
    },
  });

  return rows;
};

export type GroupedTracesQueryProp = {
  projectId: string;
  filter: FilterState;
  columns?: UiColumnMapping[];
};

export const getTracesGroupedByTags = async (props: GroupedTracesQueryProp) => {
  const { projectId, filter, columns } = props;

  const chFilter = createFilterFromFilterState(
    filter,
    columns ?? tracesTableUiColumnDefinitions,
  );

  const filterRes = new FilterList(chFilter).apply();

  const query = `
    select distinct(arrayJoin(tags)) as value
    from traces t
    WHERE t.project_id = {projectId: String}
    ${filterRes?.query ? `AND ${filterRes.query}` : ""}
    LIMIT 1000;
  `;

  const rows = await queryClickhouse<{
    value: string;
  }>({
    query: query,
    params: {
      projectId: projectId,
      ...(filterRes ? filterRes.params : {}),
    },
  });

  return rows;
};

export type SessionDataReturnType = {
  session_id: string;
  max_timestamp: string;
  min_timestamp: string;
  trace_ids: string[];
  user_ids: string[];
  trace_count: number;
  trace_tags: string[];
  total_observations: number;
  duration: number;
  session_usage_details: Record<string, number>;
  session_cost_details: Record<string, number>;
  session_input_cost: string;
  session_output_cost: string;
  session_total_cost: string;
  session_input_usage: string;
  session_output_usage: string;
  session_total_usage: string;
};

export const getSessionsTableCount = async (props: {
  projectId: string;
  filter: FilterState;
  orderBy?: OrderByState;
  limit?: number;
  page?: number;
}) => {
  const rows = await getSessionsTableGeneric<{ count: string }>({
    select: `
      count(session_id) as count
    `,
    projectId: props.projectId,
    filter: props.filter,
    orderBy: props.orderBy,
    limit: props.limit,
    page: props.page,
  });

  return rows.length > 0 ? Number(rows[0].count) : 0;
};

export const getSessionsTable = async (props: {
  projectId: string;
  filter: FilterState;
  orderBy?: OrderByState;
  limit?: number;
  page?: number;
}) => {
  const rows = await getSessionsTableGeneric<SessionDataReturnType>({
    select: `
    session_id, 
    max_timestamp, 
    min_timestamp, 
    trace_ids, 
    user_ids, 
    trace_count, 
    trace_tags,
    total_observations,
    duration,
    session_usage_details,
    session_cost_details,
    session_input_cost,
    session_output_cost,
    session_total_cost,
    session_input_usage,
    session_output_usage,
    session_total_usage
    `,
    projectId: props.projectId,
    filter: props.filter,
    orderBy: props.orderBy,
    limit: props.limit,
    page: props.page,
  });

  return rows;
};

const getSessionsTableGeneric = async <T>(props: FetchTracesTableProps) => {
  const { select, projectId, filter, orderBy, limit, page } = props;

  const { tracesFilter, scoresFilter, observationsFilter } =
    getProjectIdDefaultFilter(projectId, { tracesPrefix: "s" });

  tracesFilter.push(...createFilterFromFilterState(filter, sessionCols));

  const tracesFilterRes = tracesFilter.apply();
  const scoresAvgFilterRes = scoresFilter.apply();
  const observationsStatsRes = observationsFilter.apply();

  const traceTimestampFilter: DateTimeFilter | undefined = tracesFilter.find(
    (f) =>
      f.field === "min_timestamp" &&
      (f.operator === ">=" || f.operator === ">"),
  ) as DateTimeFilter | undefined;

  const singleTraceFilter = traceTimestampFilter
    ? new FilterList([
        new DateTimeFilter({
          clickhouseTable: "traces",
          field: "timestamp",
          operator: traceTimestampFilter.operator,
          value: traceTimestampFilter.value,
        }),
      ]).apply()
    : undefined;

  const query = `
      WITH observations_agg AS (
        SELECT o.trace_id,
              count(*) as obs_count,
              min(o.start_time) as min_start_time,
              max(o.end_time) as max_end_time,
              sumMap(usage_details) as sum_usage_details,
              sumMap(cost_details) as sum_cost_details,
              anyLast(project_id) as project_id
        FROM observations o FINAL
        WHERE o.project_id = {projectId: String}
        ${traceTimestampFilter ? `AND o.start_time >= {observationsStartTime: DateTime64(3)} - ${TRACE_TO_OBSERVATIONS_INTERVAL}` : ""}
        GROUP BY o.trace_id
    ),
    session_data AS (
        SELECT
            t.session_id,
            anyLast(t.project_id) as project_id,
            max(t.timestamp) as max_timestamp,
            min(t.timestamp) as min_timestamp,
            groupArray(t.id) AS trace_ids,
            groupUniqArray(t.user_id) AS user_ids,
            count(*) as trace_count,
            groupUniqArrayArray(t.tags) as trace_tags,
            -- Aggregate observations data at session level
            sum(o.obs_count) as total_observations,
            date_diff('milliseconds', min(min_start_time), max(max_end_time)) as duration,
            sumMap(o.sum_usage_details) as session_usage_details,
            sumMap(o.sum_cost_details) as session_cost_details,
            sumMap(o.sum_cost_details)['input'] as session_input_cost,
            sumMap(o.sum_cost_details)['output'] as session_output_cost,
            sumMap(o.sum_cost_details)['total'] as session_total_cost,
            sumMap(o.sum_usage_details)['input'] as session_input_usage,
            sumMap(o.sum_usage_details)['output'] as session_output_usage,
            sumMap(o.sum_usage_details)['total'] as session_total_usage
        FROM traces t FINAL
        LEFT JOIN observations_agg o
        ON t.id = o.trace_id AND t.project_id = o.project_id
        WHERE t.session_id IS NOT NULL
            AND t.project_id = {projectId: String}
            ${singleTraceFilter?.query ? ` AND ${singleTraceFilter.query}` : ""}
        GROUP BY t.session_id
    )
    SELECT ${select}
    FROM session_data s
    WHERE ${tracesFilterRes.query ? tracesFilterRes.query : ""}
    ${orderByToClickhouseSql(orderBy ?? null, sessionCols)}
    ${limit !== undefined && page !== undefined ? `LIMIT {limit: Int32} OFFSET {offset: Int32}` : ""}
    `;

  const obsStartTimeValue = traceTimestampFilter
    ? convertDateToClickhouseDateTime(traceTimestampFilter.value)
    : null;

  const res = await queryClickhouse<T>({
    query: query,
    params: {
      projectId,
      limit: limit,
      offset: limit && page ? limit * page : 0,
      ...tracesFilterRes.params,
      ...observationsStatsRes.params,
      ...scoresAvgFilterRes.params,
      ...singleTraceFilter?.params,
      ...(obsStartTimeValue
        ? { observationsStartTime: obsStartTimeValue }
        : {}),
    },
  });

  return res;
};

export const getTracesIdentifierForSession = async (
  projectId: string,
  sessionId: string,
) => {
  const query = `
    SELECT
      id,
      user_id,
      name,
      timestamp,
      project_id
    FROM traces
    WHERE (project_id = {projectId: String})
    AND (session_id = {sessionId: String})
    ORDER BY timestamp ASC
    LIMIT 1 BY id, project_id;
  `;

  const rows = await queryClickhouse<{
    id: string;
    user_id: string;
    name: string;
    timestamp: string;
  }>({
    query: query,
    params: {
      projectId,
      sessionId,
    },
  });

  return rows.map((row) => ({
    id: row.id,
    userId: row.user_id,
    name: row.name,
    timestamp: parseClickhouseUTCDateTimeFormat(row.timestamp),
  }));
};

export const deleteTraces = async (projectId: string, traceIds: string[]) => {
  const query = `
    DELETE FROM traces
    WHERE project_id = {projectId: String}
    AND id IN ({traceIds: Array(String)});
  `;
  await commandClickhouse({
    query: query,
    params: {
      projectId,
      traceIds,
    },
  });
};

export const getTotalUserCount = async (
  projectId: string,
  filter: FilterState,
  searchQuery?: string,
): Promise<{ totalCount: bigint }[]> => {
  const { tracesFilter } = getProjectIdDefaultFilter(projectId, {
    tracesPrefix: "t",
  });

  tracesFilter.push(
    ...createFilterFromFilterState(filter, tracesTableUiColumnDefinitions),
  );

  const tracesFilterRes = tracesFilter.apply();
  const search = clickhouseSearchCondition(searchQuery);

  const query = `
    SELECT COUNT(DISTINCT t.user_id) AS totalCount
    FROM traces t
    WHERE ${tracesFilterRes.query}
    ${search.query}
    AND t.user_id IS NOT NULL
    AND t.user_id != ''
  `;

  return queryClickhouse({
    query,
    params: {
      ...tracesFilterRes.params,
      ...search.params,
    },
  });
};

export const getUserMetrics = async (projectId: string, userIds: string[]) => {
  if (userIds.length === 0) {
    return [];
  }
  const query = `
    WITH observations_agg AS (
      SELECT o.trace_id,
             count(*) as obs_count,
             sumMap(usage_details) as sum_usage_details,
             sum(total_cost) as sum_total_cost,
             anyLast(project_id) as project_id
      FROM observations o FINAL
      WHERE o.project_id = {projectId: String}
      GROUP BY o.trace_id
    ),
    user_metric_data AS (
      SELECT t.user_id,
             max(t.timestamp) as max_timestamp,
             min(t.timestamp) as min_timestamp,
             count(*) as trace_count,
             sum(o.obs_count) as total_observations,
             sum(o.sum_total_cost) as session_total_cost,
             sumMap(o.sum_usage_details)['input'] as session_input_usage,
             sumMap(o.sum_usage_details)['output'] as session_output_usage,
             sumMap(o.sum_usage_details)['total'] as session_total_usage
      FROM traces t FINAL
      LEFT JOIN observations_agg o
      ON t.id = o.trace_id 
      AND t.project_id = o.project_id
      WHERE t.user_id IS NOT NULL
      AND t.user_id != ''
      AND t.user_id IN ({userIds: Array(String)})
      AND t.project_id = {projectId: String}
      GROUP BY t.user_id
    )
    SELECT user_id AS userId,
           min_timestamp as firstTrace,
           max_timestamp as lastTrace,
           trace_count as totalTraces,
           total_observations as totalObservations,
           session_input_usage as totalPromptTokens,
           session_output_usage as totalCompletionTokens,
           session_total_usage as totalTokens,
           session_total_cost as sumCalculatedTotalCost
    FROM user_metric_data umd
  `;

  return queryClickhouse<{
    userId: string;
    firstTrace: Date | null;
    lastTrace: Date | null;
    totalPromptTokens: bigint;
    totalCompletionTokens: bigint;
    totalTokens: bigint;
    totalObservations: bigint;
    totalTraces: bigint;
    sumCalculatedTotalCost: number;
  }>({
    query,
    params: {
      projectId,
      userIds,
    },
  });
};<|MERGE_RESOLUTION|>--- conflicted
+++ resolved
@@ -8,14 +8,11 @@
   createFilterFromFilterState,
   getProjectIdDefaultFilter,
 } from "../queries/clickhouse-sql/factory";
-<<<<<<< HEAD
-import { ObservationLevel } from "@prisma/client";
-=======
->>>>>>> c6817ae3
 import { FilterState } from "../../types";
 import {
   DateTimeFilter,
   FilterList,
+  StringFilter,
 } from "../queries/clickhouse-sql/clickhouse-filter";
 import { TraceRecordReadType } from "./definitions";
 import { tracesTableUiColumnDefinitions } from "../../tableDefinitions/mapTracesTable";
@@ -27,49 +24,7 @@
 import { convertClickhouseToDomain } from "./traces_converters";
 import { clickhouseSearchCondition } from "../queries/clickhouse-sql/search";
 import { TRACE_TO_OBSERVATIONS_INTERVAL } from "./constants";
-<<<<<<< HEAD
-
-export type TracesTableReturnType = Pick<
-  TraceRecordReadType,
-  | "project_id"
-  | "id"
-  | "name"
-  | "timestamp"
-  | "bookmarked"
-  | "release"
-  | "version"
-  | "user_id"
-  | "session_id"
-  | "tags"
-  | "public"
-> & {
-  level: ObservationLevel;
-  observation_count: number | null;
-  latency_milliseconds: string | null;
-  usage_details: Record<string, number>;
-  cost_details: Record<string, number>;
-  scores_avg: Array<{ name: string; avg_value: number }>;
-};
-
-export const getTracesTableCount = async (props: {
-  projectId: string;
-  filter: FilterState;
-  searchQuery?: string;
-  orderBy?: OrderByState;
-  limit?: number;
-  offset?: number;
-}) => {
-  const countRows = await getTracesTableGeneric<{ count: string }>({
-    select: "count(*) as count",
-    ...props,
-  });
-
-  const converted = countRows.map((row) => ({
-    count: Number(row.count),
-  }));
-
-  return converted.length > 0 ? converted[0].count : 0;
-};
+import { FetchTracesTableProps } from "../services/traces-ui-table-service";
 
 export const checkTraceExists = async (
   projectId: string,
@@ -112,198 +67,6 @@
 
   return rows.length > 0;
 };
-
-export const getTracesTable = async (
-  projectId: string,
-  filter: FilterState,
-  searchQuery?: string,
-  orderBy?: OrderByState,
-  limit?: number,
-  page?: number,
-) => {
-  console.log("getTracesTable", limit, page);
-  const rows = await getTracesTableGeneric<TracesTableReturnType>({
-    select: `
-    t.id, 
-    t.project_id as project_id, 
-    t.timestamp, 
-    t.tags, 
-    t.bookmarked, 
-    t.name, 
-    t.release, 
-    t.version, 
-    t.user_id, 
-    t.session_id,
-    os.latency_milliseconds,
-    os.cost_details as cost_details,
-    os.usage_details as usage_details,
-    os.level as level,
-    os.observation_count as observation_count,
-    s.scores_avg as scores_avg,
-    t.public`,
-    projectId,
-    filter,
-    searchQuery,
-    orderBy,
-    limit,
-    page,
-  });
-
-  return rows.map(convertToDomain);
-};
-
-type FetchTracesTableProps = {
-  select: string;
-  projectId: string;
-  filter: FilterState;
-  searchQuery?: string;
-  orderBy?: OrderByState;
-  limit?: number;
-  page?: number;
-};
-
-const getTracesTableGeneric = async <T>(props: FetchTracesTableProps) => {
-  const { select, projectId, filter, orderBy, limit, page, searchQuery } =
-    props;
-
-  const { tracesFilter, scoresFilter, observationsFilter } =
-    getProjectIdDefaultFilter(projectId, { tracesPrefix: "t" });
-
-  tracesFilter.push(
-    ...createFilterFromFilterState(filter, tracesTableUiColumnDefinitions),
-  );
-
-  const traceIdFilter = tracesFilter.find(
-    (f) => f.clickhouseTable === "traces" && f.field === "id",
-  ) as StringFilter | StringOptionsFilter | undefined;
-
-  traceIdFilter
-    ? scoresFilter.push(
-        new StringOptionsFilter({
-          clickhouseTable: "scores",
-          field: "trace_id",
-          operator: "any of",
-          values:
-            traceIdFilter instanceof StringFilter
-              ? [traceIdFilter.value]
-              : traceIdFilter.values,
-        }),
-      )
-    : null;
-  traceIdFilter
-    ? observationsFilter.push(
-        new StringOptionsFilter({
-          clickhouseTable: "observations",
-          field: "trace_id",
-          operator: "any of",
-          values:
-            traceIdFilter instanceof StringFilter
-              ? [traceIdFilter.value]
-              : traceIdFilter.values,
-        }),
-      )
-    : null;
-
-  // for query optimisation, we have to add the timeseries filter to observations + scores as well
-  // stats show, that 98% of all observations have their start_time larger than trace.timestamp - 5 min
-  const timeStampFilter = tracesFilter.find(
-    (f) =>
-      f.field === "timestamp" && (f.operator === ">=" || f.operator === ">"),
-  ) as DateTimeFilter | undefined;
-
-  timeStampFilter
-    ? scoresFilter.push(
-        new DateTimeFilter({
-          clickhouseTable: "scores",
-          field: "timestamp",
-          operator: ">=",
-          value: timeStampFilter.value,
-        }),
-      )
-    : null;
-
-  timeStampFilter
-    ? observationsFilter.push(
-        new DateTimeFilter({
-          clickhouseTable: "observations",
-          field: "start_time",
-          operator: ">=",
-          value: timeStampFilter.value,
-        }),
-      )
-    : null;
-
-  const tracesFilterRes = tracesFilter.apply();
-  const scoresFilterRes = scoresFilter.apply();
-  const observationFilterRes = observationsFilter.apply();
-
-  const search = clickhouseSearchCondition(searchQuery);
-
-  const query = `
-    WITH observations_stats AS (
-      SELECT
-        COUNT(*) AS observation_count,
-          sumMap(usage_details) as usage_details,
-          SUM(total_cost) AS total_cost,
-          date_diff('milliseconds', least(min(start_time), min(end_time)), greatest(max(start_time), max(end_time))) as latency_milliseconds,
-          multiIf(
-            arrayExists(x -> x = 'ERROR', groupArray(level)), 'ERROR',
-            arrayExists(x -> x = 'WARNING', groupArray(level)), 'WARNING',
-            arrayExists(x -> x = 'DEFAULT', groupArray(level)), 'DEFAULT',
-            'DEBUG'
-          ) AS level,
-          sumMap(cost_details) as cost_details,
-          trace_id,
-          project_id
-      FROM observations FINAL
-      WHERE ${observationFilterRes.query}
-      GROUP BY trace_id, project_id
-    ),
-    scores_avg AS (
-      SELECT
-        project_id,
-        trace_id,
-        groupArray(tuple(name, avg_value)) AS "scores_avg"
-      FROM (
-        SELECT project_id,
-                trace_id,
-                name,
-                avg(value) avg_value
-        FROM scores final
-        WHERE ${scoresFilterRes.query}
-        GROUP BY project_id,
-                  trace_id,
-                  name
-      ) tmp
-      GROUP BY project_id, trace_id
-    )
-    SELECT ${select}
-    FROM traces t final
-    LEFT JOIN observations_stats os on os.project_id = t.project_id and os.trace_id = t.id
-    LEFT JOIN scores_avg s on s.project_id = t.project_id and s.trace_id = t.id
-    WHERE ${tracesFilterRes.query}
-    ${search.query}
-    ${orderByToClickhouseSql(orderBy ?? null, tracesTableUiColumnDefinitions)}
-    ${limit !== undefined && page !== undefined ? `LIMIT {limit: Int32} OFFSET {offset: Int32}` : ""}
-  `;
-
-  const res = await queryClickhouse<T>({
-    query: query,
-    params: {
-      limit: limit,
-      offset: (limit ?? 0) * (page ?? 0),
-      ...tracesFilterRes.params,
-      ...observationFilterRes.params,
-      ...scoresFilterRes.params,
-      ...search.params,
-    },
-  });
-
-  return res;
-};
-=======
-import { FetchTracesTableProps } from "../services/traces-ui-table-service";
->>>>>>> c6817ae3
 
 /**
  * Accepts a trace in a Clickhouse-ready format.
