import {
  commandClickhouse,
  parseClickhouseUTCDateTimeFormat,
  queryClickhouse,
  queryClickhouseStream,
  upsertClickhouse,
} from "./clickhouse";
import {
  createFilterFromFilterState,
  getProjectIdDefaultFilter,
} from "../queries/clickhouse-sql/factory";
import { FilterState } from "../../types";
import {
  DateTimeFilter,
  FilterList,
  StringFilter,
} from "../queries/clickhouse-sql/clickhouse-filter";
import { TraceRecordReadType, convertTraceToTraceNull } from "./definitions";
import { tracesTableUiColumnDefinitions } from "../../tableDefinitions/mapTracesTable";
import { UiColumnMappings } from "../../tableDefinitions";
import {
  clickhouseClient,
  convertDateToClickhouseDateTime,
} from "../clickhouse/client";
import { convertClickhouseToDomain } from "./traces_converters";
import { clickhouseSearchCondition } from "../queries/clickhouse-sql/search";
import {
  OBSERVATIONS_TO_TRACE_INTERVAL,
  TRACE_TO_OBSERVATIONS_INTERVAL,
} from "./constants";
import { env } from "../../env";
import { ClickHouseClientConfigOptions } from "@clickhouse/client";
import { recordDistribution } from "../instrumentation";
import { measureAndReturn } from "../clickhouse/measureAndReturn";

// eslint-disable-next-line no-unused-vars
enum TracesAMTs {
  Traces7dAMT = "traces_7d_amt", // eslint-disable-line no-unused-vars
  Traces30dAMT = "traces_30d_amt", // eslint-disable-line no-unused-vars
  TracesAllAMT = "traces_all_amt", // eslint-disable-line no-unused-vars
}

/**
 * Returns which AMT table to use given the timestamp.
 * For <= 6 days, we use traces_7d_amt,
 * for <= 29 days, we use traces_30d_amt,
 * for all other cases we use traces_all_amt.
 *
 * @param fromTimestamp
 */
export const getTimeframesTracesAMT = (
  fromTimestamp: Date | undefined,
): TracesAMTs => {
  if (!fromTimestamp) {
    return TracesAMTs.TracesAllAMT;
  }

  const now = new Date();
  const diffInDays = Math.floor(
    (now.getTime() - fromTimestamp.getTime()) / (1000 * 60 * 60 * 24),
  );
  if (diffInDays <= 6) {
    return TracesAMTs.Traces7dAMT;
  } else if (diffInDays <= 29) {
    return TracesAMTs.Traces30dAMT;
  }
  return TracesAMTs.TracesAllAMT;
};

/**
 * Checks if trace exists in clickhouse.
 *
 * @param {string} projectId - Project ID for the trace
 * @param {string} traceId - ID of the trace to check
 * @param {Date} timestamp - Timestamp for time-based filtering, uses event payload or job timestamp
 * @param {FilterState} filter - Filter for the trace
 * @returns {Promise<boolean>} - True if trace exists
 *
 * Notes:
 * • Filters within ±2 day window
 * • Used for validating trace references before eval job creation
 */
export const checkTraceExists = async ({
  projectId,
  traceId,
  timestamp,
  filter,
  maxTimeStamp,
  exactTimestamp,
}: {
  projectId: string;
  traceId: string;
  timestamp: Date;
  filter: FilterState;
  maxTimeStamp: Date | undefined;
  exactTimestamp?: Date;
}): Promise<boolean> => {
  const { tracesFilter } = getProjectIdDefaultFilter(projectId, {
    tracesPrefix: "t",
  });

  const timeStampFilter = tracesFilter.find(
    (f) =>
      f.field === "timestamp" && (f.operator === ">=" || f.operator === ">"),
  ) as DateTimeFilter | undefined;

  tracesFilter.push(
    ...createFilterFromFilterState(filter, tracesTableUiColumnDefinitions),
    new StringFilter({
      clickhouseTable: "t",
      field: "id",
      operator: "=",
      value: traceId,
    }),
  );

  const observationFilter = tracesFilter.find(
    (f) => f.clickhouseTable === "observations",
  );
  const tracesFilterRes = tracesFilter.apply();
  const observationFilterRes = observationFilter?.apply();

  const observations_cte = `
    WITH observations_agg AS (
      SELECT
        multiIf(
          arrayExists(x -> x = 'ERROR', groupArray(level)), 'ERROR',
          arrayExists(x -> x = 'WARNING', groupArray(level)), 'WARNING',
          arrayExists(x -> x = 'DEFAULT', groupArray(level)), 'DEFAULT',
          'DEBUG'
        ) AS aggregated_level,
        countIf(level = 'ERROR') as error_count,
        countIf(level = 'WARNING') as warning_count,
        countIf(level = 'DEFAULT') as default_count,
        countIf(level = 'DEBUG') as debug_count,
        trace_id,
        project_id
      FROM observations o FINAL
      WHERE o.project_id = {projectId: String}
        ${timeStampFilter ? `AND o.start_time >= {traceTimestamp: DateTime64(3)} - ${OBSERVATIONS_TO_TRACE_INTERVAL}` : ""}
        AND o.start_time >= {timestamp: DateTime64(3)} - ${OBSERVATIONS_TO_TRACE_INTERVAL}
      GROUP BY trace_id, project_id
    )
  `;

  return measureAndReturn({
    operationName: "checkTraceExists",
    projectId,
    input: {
      params: {
        projectId,
        ...tracesFilterRes.params,
        ...(observationFilterRes ? observationFilterRes.params : {}),
        ...(timestamp
          ? { timestamp: convertDateToClickhouseDateTime(timestamp) }
          : {}),
        ...(maxTimeStamp
          ? { maxTimeStamp: convertDateToClickhouseDateTime(maxTimeStamp) }
          : {}),
        ...(exactTimestamp
          ? { exactTimestamp: convertDateToClickhouseDateTime(exactTimestamp) }
          : {}),
      },
      tags: {
        feature: "tracing",
        type: "trace",
        kind: "exists",
        projectId,
        operation_name: "checkTraceExists",
      },
      timestamp: timestamp ?? exactTimestamp,
    },
    existingExecution: async (input) => {
      const query = `
        ${observations_cte}
        SELECT
          t.id as id,
          t.project_id as project_id
        FROM traces t FINAL
        ${observationFilterRes ? `INNER JOIN observations_agg o ON t.id = o.trace_id AND t.project_id = o.project_id` : ""}
        WHERE ${tracesFilterRes.query}
        AND t.project_id = {projectId: String}
        AND timestamp >= {timestamp: DateTime64(3)} - ${TRACE_TO_OBSERVATIONS_INTERVAL}
        ${maxTimeStamp ? `AND timestamp <= {maxTimeStamp: DateTime64(3)}` : ""}
        ${!maxTimeStamp ? `AND timestamp <= {timestamp: DateTime64(3)} + INTERVAL 2 DAY` : ""}
        ${exactTimestamp ? `AND timestamp = {exactTimestamp: DateTime64(3)}` : ""}
        GROUP BY t.id, t.project_id
      `;

      const rows = await queryClickhouse<{ id: string; project_id: string }>({
        query,
        params: input.params,
        tags: { ...input.tags, experiment_amt: "original" },
      });

      return rows.length > 0;
    },
    newExecution: async (input) => {
      const traceAmt = getTimeframesTracesAMT(input.timestamp);
      const query = `
        ${observations_cte}
        SELECT
          t.id as id,
          t.project_id as project_id,
          -- Add a timestamp alias to ensure we can filter on it
          t.start_time as timestamp
        FROM ${traceAmt} t FINAL
        ${observationFilterRes ? `INNER JOIN observations_agg o ON t.id = o.trace_id AND t.project_id = o.project_id` : ""}
        WHERE ${tracesFilterRes.query}
        AND t.project_id = {projectId: String}
      `;

      const rows = await queryClickhouse<{ id: string; project_id: string }>({
        query,
        params: input.params,
        tags: { ...input.tags, experiment_amt: "new" },
      });

      return rows.length > 0;
    },
  });
};

/**
 * Accepts a trace in a Clickhouse-ready format.
 * id, project_id, and timestamp must always be provided.
 */
export const upsertTrace = async (trace: Partial<TraceRecordReadType>) => {
  if (!["id", "project_id", "timestamp"].every((key) => key in trace)) {
    throw new Error("Identifier fields must be provided to upsert Trace.");
  }

  await upsertClickhouse({
    table: "traces",
    records: [trace as TraceRecordReadType],
    eventBodyMapper: convertClickhouseToDomain,
    tags: {
      feature: "tracing",
      type: "trace",
      kind: "upsert",
      projectId: trace.project_id ?? "",
    },
  });

  // Also insert into traces_null if experiment flag is enabled
  if (env.LANGFUSE_EXPERIMENT_INSERT_INTO_AGGREGATING_MERGE_TREES === "true") {
    // Convert trace to insert format first (since we have read format)
    const traceRecord = trace as TraceRecordReadType;
    const traceInsert = {
      ...traceRecord,
      timestamp: new Date(traceRecord.timestamp).getTime(),
      created_at: new Date(traceRecord.created_at).getTime(),
      updated_at: new Date(traceRecord.updated_at).getTime(),
      event_ts: new Date(traceRecord.event_ts).getTime(),
      is_deleted: 0,
    };

    // Convert to traces_null format
    const traceNull = convertTraceToTraceNull(traceInsert);

    // Insert directly into traces_null using clickhouse client
    await clickhouseClient().insert({
      table: "traces_null",
      format: "JSONEachRow",
      values: [traceNull],
      clickhouse_settings: {
        log_comment: JSON.stringify({
          feature: "tracing",
          type: "traces_null",
          kind: "upsert",
          experiment: "insert_into_aggregating_merge_trees",
        }),
      },
    });
  }
};

export const getTracesByIds = async (
  traceIds: string[],
  projectId: string,
  timestamp?: Date,
  clickhouseConfigs?: ClickHouseClientConfigOptions | undefined,
) => {
  const records = await measureAndReturn({
    operationName: "getTracesByIds",
    projectId,
    input: {
      params: {
        traceIds,
        projectId,
        timestamp: timestamp
          ? convertDateToClickhouseDateTime(timestamp)
          : null,
      },
      tags: {
        feature: "tracing",
        type: "trace",
        kind: "byId",
        projectId,
        operation_name: "getTracesByIds",
      },
      clickhouseConfigs,
    },
    existingExecution: (input) => {
      const query = `
        SELECT *
        FROM traces
        WHERE id IN ({traceIds: Array(String)})
        AND project_id = {projectId: String}
        ${timestamp ? `AND timestamp >= {timestamp: DateTime64(3)}` : ""}
        ORDER BY event_ts DESC
        LIMIT 1 by id, project_id;
      `;
      return queryClickhouse<TraceRecordReadType>({
        query,
        params: input.params,
        tags: { ...input.tags, experiment_amt: "original" },
        clickhouseConfigs: input.clickhouseConfigs,
      });
    },
    newExecution: (input) => {
      const query = `
        SELECT
          id,
          name as name,
          user_id as user_id,
          metadata as metadata,
          release as release,
          version as version,
          project_id,
          environment,
          finalizeAggregation(public) as public,
          finalizeAggregation(bookmarked) as bookmarked,
          tags,
          finalizeAggregation(input) as input,
          finalizeAggregation(output) as output,
          session_id as session_id,
          0 as is_deleted,
          start_time as timestamp,
          created_at,
          updated_at,
          updated_at as event_ts
        FROM traces_all_amt
        WHERE id IN ({traceIds: Array(String)})
        AND project_id = {projectId: String}
        LIMIT 1 BY project_id, id
      `;

      return queryClickhouse<TraceRecordReadType>({
        query,
        params: input.params,
        tags: { ...input.tags, experiment_amt: "new" },
        clickhouseConfigs: input.clickhouseConfigs,
      });
    },
  });

  return records.map(convertClickhouseToDomain);
};

export const getTracesBySessionId = async (
  projectId: string,
  sessionIds: string[],
  timestamp?: Date,
) => {
  const records = await measureAndReturn({
    operationName: "getTracesBySessionId",
    projectId,
    input: {
      params: {
        sessionIds,
        projectId,
        timestamp: timestamp
          ? convertDateToClickhouseDateTime(timestamp)
          : null,
      },
      tags: {
        feature: "tracing",
        type: "trace",
        kind: "list",
        projectId,
        operation_name: "getTracesBySessionId",
      },
      timestamp,
    },
    existingExecution: (input) => {
      const query = `
        SELECT *
        FROM traces
        WHERE session_id IN ({sessionIds: Array(String)})
        AND project_id = {projectId: String}
        ${timestamp ? `AND timestamp >= {timestamp: DateTime64(3)}` : ""}
        ORDER BY event_ts DESC
        LIMIT 1 by id, project_id;
      `;
      return queryClickhouse<TraceRecordReadType>({
        query,
        params: input.params,
        tags: { ...input.tags, experiment_amt: "original" },
      });
    },
    newExecution: (input) => {
      const traceAmt = getTimeframesTracesAMT(input.timestamp);
      const query = `
        SELECT
          id,
          name as name,
          user_id as user_id,
          metadata as metadata,
          release as release,
          version as version,
          project_id,
          environment,
          finalizeAggregation(public) as public,
          finalizeAggregation(bookmarked) as bookmarked,
          tags,
          finalizeAggregation(input) as input,
          finalizeAggregation(output) as output,
          session_id as session_id,
          start_time as timestamp,
          created_at,
          updated_at
        FROM ${traceAmt} FINAL
        WHERE session_id IN ({sessionIds: Array(String)})
        AND project_id = {projectId: String}
      `;
      return queryClickhouse<TraceRecordReadType>({
        query,
        params: input.params,
        tags: { ...input.tags, experiment_amt: "new" },
      });
    },
  });

  const traces = records.map(convertClickhouseToDomain);

  traces.forEach((trace) => {
    recordDistribution(
      "langfuse.traces_by_session_id_age",
      new Date().getTime() - trace.timestamp.getTime(),
    );
  });

  return traces;
};

export const hasAnyTrace = async (projectId: string) => {
  return measureAndReturn({
    operationName: "hasAnyTrace",
    projectId,
    input: {
      projectId,
      tags: {
        feature: "tracing",
        type: "trace",
        kind: "hasAny",
        projectId,
        operation_name: "hasAnyTrace",
      },
    },
    existingExecution: async (input) => {
      const query = `
        SELECT 1
        FROM traces
        WHERE project_id = {projectId: String}
        LIMIT 1
      `;

      const rows = await queryClickhouse<{ 1: number }>({
        query,
        params: {
          projectId: input.projectId,
        },
        tags: { ...input.tags, experiment_amt: "original" },
      });

      return rows.length > 0;
    },
    newExecution: async (input) => {
      const query = `
        SELECT 1
        FROM traces_all_amt
        WHERE project_id = {projectId: String}
        LIMIT 1
      `;

      const rows = await queryClickhouse<{ 1: number }>({
        query,
        params: {
          projectId: input.projectId,
        },
        tags: { ...input.tags, experiment_amt: "new" },
      });

      return rows.length > 0;
    },
  });
};

export const getTraceCountsByProjectInCreationInterval = async ({
  start,
  end,
}: {
  start: Date;
  end: Date;
}) => {
  return measureAndReturn({
    operationName: "getTraceCountsByProjectInCreationInterval",
    projectId: "__CROSS_PROJECT__",
    input: {
      params: {
        start: convertDateToClickhouseDateTime(start),
        end: convertDateToClickhouseDateTime(end),
      },
      tags: {
        feature: "tracing",
        type: "trace",
        kind: "analytic",
        operation_name: "getTraceCountsByProjectInCreationInterval",
      },
      timestamp: start,
    },
    existingExecution: async (input) => {
      const query = `
        SELECT
          project_id,
          count(*) as count
        FROM traces
        WHERE created_at >= {start: DateTime64(3)}
        AND created_at < {end: DateTime64(3)}
        GROUP BY project_id
      `;

      const rows = await queryClickhouse<{ project_id: string; count: string }>(
        {
          query,
          params: input.params,
          tags: { ...input.tags, experiment_amt: "original" },
        },
      );

      return rows.map((row) => ({
        projectId: row.project_id,
        count: Number(row.count),
      }));
    },
    newExecution: async (input) => {
      const traceAmt = getTimeframesTracesAMT(input.timestamp);
      const query = `
        SELECT
          project_id,
          count(*) as count
        FROM ${traceAmt}
        WHERE created_at >= {start: DateTime64(3)}
        AND created_at < {end: DateTime64(3)}
        GROUP BY project_id
      `;

      const rows = await queryClickhouse<{ project_id: string; count: string }>(
        {
          query,
          params: input.params,
          tags: { ...input.tags, experiment_amt: "new" },
        },
      );

      return rows.map((row) => ({
        projectId: row.project_id,
        count: Number(row.count),
      }));
    },
  });
};

export const getTraceCountOfProjectsSinceCreationDate = async ({
  projectIds,
  start,
}: {
  projectIds: string[];
  start: Date;
}) => {
  return measureAndReturn({
    operationName: "getTraceCountOfProjectsSinceCreationDate",
    projectId: "__CROSS_PROJECT__",
    input: {
      params: {
        projectIds,
        start: convertDateToClickhouseDateTime(start),
      },
      tags: {
        feature: "tracing",
        type: "trace",
        kind: "analytic",
        operation_name: "getTraceCountOfProjectsSinceCreationDate",
      },
      timestamp: start,
    },
    existingExecution: async (input) => {
      const query = `
        SELECT
          count(*) as count
        FROM traces
        WHERE project_id IN ({projectIds: Array(String)})
        AND created_at >= {start: DateTime64(3)}
      `;

      const rows = await queryClickhouse<{ count: string }>({
        query,
        params: input.params,
        tags: { ...input.tags, experiment_amt: "original" },
      });

      return Number(rows[0]?.count ?? 0);
    },
    newExecution: async (input) => {
      const traceAmt = getTimeframesTracesAMT(input.timestamp);
      const query = `
        SELECT
          count(*) as count
        FROM ${traceAmt}
        WHERE project_id IN ({projectIds: Array(String)})
        AND created_at >= {start: DateTime64(3)}
      `;

      const rows = await queryClickhouse<{ count: string }>({
        query,
        params: input.params,
        tags: { ...input.tags, experiment_amt: "new" },
      });

      return Number(rows[0]?.count ?? 0);
    },
  });
};

/**
 * Retrieves a trace record by its ID and associated project ID, with optional filtering by timestamp range.
 * If no timestamp filters are provided, runs two queries in parallel:
 * 1. One with a 7-day fromTimestamp filter (typically faster)
 * 2. One without any timestamp filters (complete but slower)
 * Returns the first non-empty result.
 */
export const getTraceById = async ({
  traceId,
  projectId,
  timestamp,
  fromTimestamp,
}: {
  traceId: string;
  projectId: string;
  timestamp?: Date;
  fromTimestamp?: Date;
}) => {
  const records = await measureAndReturn({
    operationName: "getTraceById",
    projectId,
    input: {
      params: {
        traceId,
        projectId,
        ...(timestamp
          ? { timestamp: convertDateToClickhouseDateTime(timestamp) }
          : {}),
        ...(fromTimestamp
          ? { fromTimestamp: convertDateToClickhouseDateTime(fromTimestamp) }
          : {}),
      },
      tags: {
        feature: "tracing",
        type: "trace",
        kind: "byId",
        projectId,
        operation_name: "getTraceById",
      },
    },
    existingExecution: (input) => {
      const query = `
        SELECT *
        FROM traces
        WHERE id = {traceId: String}
        AND project_id = {projectId: String}
        ${timestamp ? `AND toDate(timestamp) = toDate({timestamp: DateTime64(3)})` : ""}
        ${fromTimestamp ? `AND timestamp >= {fromTimestamp: DateTime64(3)}` : ""}
        ORDER BY event_ts DESC
        LIMIT 1
      `;

      return queryClickhouse<TraceRecordReadType>({
        query,
        params: input.params,
        tags: { ...input.tags, experiment_amt: "original" },
      });
    },
    newExecution: (input) => {
      const query = `
        SELECT
          id,
          name as name,
          user_id as user_id,
          metadata as metadata,
          release as release,
          version as version,
          project_id,
          environment,
          finalizeAggregation(public) as public,
          finalizeAggregation(bookmarked) as bookmarked,
          tags,
          finalizeAggregation(input) as input,
          finalizeAggregation(output) as output,
          session_id as session_id,
          0 as is_deleted,
          start_time as timestamp,
          created_at,
          updated_at,
          updated_at as event_ts
        FROM traces_all_amt
        WHERE id = {traceId: String}
        AND project_id = {projectId: String}
        LIMIT 1
      `;

      return queryClickhouse<TraceRecordReadType>({
        query,
        params: input.params,
        tags: { ...input.tags, experiment_amt: "new" },
      });
    },
  });

  const res = records.map(convertClickhouseToDomain);

  res.forEach((trace) => {
    recordDistribution(
      "langfuse.query_by_id_age",
      new Date().getTime() - trace.timestamp.getTime(),
      {
        table: "traces",
      },
    );
  });

  return res.shift();
};

export const getTracesGroupedByName = async (
  projectId: string,
  tableDefinitions: UiColumnMappings = tracesTableUiColumnDefinitions,
  timestampFilter?: FilterState,
) => {
  const chFilter = timestampFilter
    ? createFilterFromFilterState(timestampFilter, tableDefinitions)
    : undefined;

  const timestampFilterRes = chFilter
    ? new FilterList(chFilter).apply()
    : undefined;

  return measureAndReturn({
    operationName: "getTracesGroupedByName",
    projectId,
    input: {
      params: {
        projectId,
        ...(timestampFilterRes ? timestampFilterRes.params : {}),
      },
      tags: {
        feature: "tracing",
        type: "trace",
        kind: "analytic",
        projectId,
        operation_name: "getTracesGroupedByName",
      },
    },
    existingExecution: async (input) => {
      // We mainly use queries like this to retrieve filter options.
      // Therefore, we can skip final as some inaccuracy in count is acceptable.
      const query = `
        select
          name as name,
          count(*) as count
        from traces t FINAL
        WHERE t.project_id = {projectId: String}
        AND t.name IS NOT NULL
        ${timestampFilterRes?.query ? `AND ${timestampFilterRes.query}` : ""}
        GROUP BY name
        ORDER BY count(*) desc
        LIMIT 1000;
      `;

      return queryClickhouse<{
        name: string;
        count: string;
      }>({
        query,
        params: input.params,
        tags: { ...input.tags, experiment_amt: "original" },
      });
    },
    newExecution: async (input) => {
      // Extract the timestamp from filter for AMT table selection
      const fromTimestamp = timestampFilter?.find(
        (f) =>
          f.column === "timestamp" &&
          (f.operator === ">=" || f.operator === ">"),
      )?.value as Date | undefined;
      const traceAmt = getTimeframesTracesAMT(fromTimestamp);
      const query = `
        select
          name as name,
          count(*) as count
        from ${traceAmt} t
        WHERE t.project_id = {projectId: String}
        AND t.name IS NOT NULL
        GROUP BY name
        ORDER BY count(*) desc
        LIMIT 1000;
      `;

      return queryClickhouse<{
        name: string;
        count: string;
      }>({
        query,
        params: input.params,
        tags: { ...input.tags, experiment_amt: "new" },
      });
    },
  });
};

export const getTracesGroupedByUsers = async (
  projectId: string,
  filter: FilterState,
  searchQuery?: string,
  limit?: number,
  offset?: number,
  columns?: UiColumnMappings,
) => {
  const { tracesFilter } = getProjectIdDefaultFilter(projectId, {
    tracesPrefix: "t",
  });

  tracesFilter.push(
    ...createFilterFromFilterState(
      filter,
      columns ?? tracesTableUiColumnDefinitions,
    ),
  );

  const tracesFilterRes = tracesFilter.apply();
  const search = clickhouseSearchCondition(searchQuery, undefined, "t");

  return measureAndReturn({
    operationName: "getTracesGroupedByUsers",
    projectId,
    input: {
      params: {
        limit,
        offset,
        projectId,
        ...(tracesFilterRes ? tracesFilterRes.params : {}),
        ...(searchQuery ? search.params : {}),
      },
      tags: {
        feature: "tracing",
        type: "trace",
        kind: "analytic",
        projectId,
        operation_name: "getTracesGroupedByUsers",
      },
    },
    existingExecution: async (input) => {
      // We mainly use queries like this to retrieve filter options.
      // Therefore, we can skip final as some inaccuracy in count is acceptable.
      const query = `
        select
          user_id as user,
          count(*) as count
        from traces t
        WHERE t.project_id = {projectId: String}
        AND t.user_id IS NOT NULL
        AND t.user_id != ''
        ${tracesFilterRes?.query ? `AND ${tracesFilterRes.query}` : ""}
        ${search.query}
        GROUP BY user
        ORDER BY count desc
        ${limit !== undefined && offset !== undefined ? `LIMIT {limit: Int32} OFFSET {offset: Int32}` : ""}
      `;

      return queryClickhouse<{
        user: string;
        count: string;
      }>({
        query,
        params: input.params,
        tags: { ...input.tags, experiment_amt: "original" },
      });
    },
    newExecution: async (input) => {
      // Extract the timestamp from filter for AMT table selection
      const fromTimestamp = filter?.find(
        (f) =>
          f.column === "timestamp" &&
          (f.operator === ">=" || f.operator === ">"),
      )?.value as Date | undefined;
      const traceAmt = getTimeframesTracesAMT(fromTimestamp);
      const query = `
        select
          user_id as user,
          count(*) as count
        from ${traceAmt} t
        WHERE t.project_id = {projectId: String}
        AND t.user_id IS NOT NULL
        AND t.user_id != ''
        ${tracesFilterRes?.query ? `AND ${tracesFilterRes.query}` : ""}
        ${search.query}
        GROUP BY user
        ORDER BY count desc
        ${limit !== undefined && offset !== undefined ? `LIMIT {limit: Int32} OFFSET {offset: Int32}` : ""}
      `;

      return queryClickhouse<{
        user: string;
        count: string;
      }>({
        query,
        params: input.params,
        tags: { ...input.tags, experiment_amt: "new" },
      });
    },
  });
};

export type GroupedTracesQueryProp = {
  projectId: string;
  filter: FilterState;
  columns?: UiColumnMappings;
};

export const getTracesGroupedByTags = async (props: GroupedTracesQueryProp) => {
  const { projectId, filter, columns } = props;

  const chFilter = createFilterFromFilterState(
    filter,
    columns ?? tracesTableUiColumnDefinitions,
  );

  const filterRes = new FilterList(chFilter).apply();

  return measureAndReturn({
    operationName: "getTracesGroupedByTags",
    projectId,
    input: {
      params: {
        projectId,
        ...(filterRes ? filterRes.params : {}),
      },
      tags: {
        feature: "tracing",
        type: "trace",
        kind: "analytic",
        projectId,
        operation_name: "getTracesGroupedByTags",
      },
    },
    existingExecution: async (input) => {
      const query = `
        select distinct(arrayJoin(tags)) as value
        from traces t
        WHERE t.project_id = {projectId: String}
        ${filterRes?.query ? `AND ${filterRes.query}` : ""}
        LIMIT 1000;
      `;

      return queryClickhouse<{
        value: string;
      }>({
        query,
        params: input.params,
        tags: { ...input.tags, experiment_amt: "original" },
      });
    },
    newExecution: async (input) => {
      // Extract the timestamp from filter for AMT table selection
      const fromTimestamp = filter?.find(
        (f) =>
          f.column === "timestamp" &&
          (f.operator === ">=" || f.operator === ">"),
      )?.value as Date | undefined;
      const traceAmt = getTimeframesTracesAMT(fromTimestamp);
      const query = `
        select distinct(arrayJoin(tags)) as value
        from ${traceAmt} t
        WHERE t.project_id = {projectId: String}
        ${filterRes?.query ? `AND ${filterRes.query}` : ""}
        LIMIT 1000;
      `;

      return queryClickhouse<{
        value: string;
      }>({
        query,
        params: input.params,
        tags: { ...input.tags, experiment_amt: "new" },
      });
    },
  });
};

export const getTracesIdentifierForSession = async (
  projectId: string,
  sessionId: string,
) => {
  const rows = await measureAndReturn({
    operationName: "getTracesIdentifierForSession",
    projectId,
    input: {
      params: {
        projectId,
        sessionId,
      },
      tags: {
        feature: "tracing",
        type: "trace",
        kind: "list",
        projectId,
        operation_name: "getTracesIdentifierForSession",
      },
    },
    existingExecution: (input) => {
      const query = `
        SELECT
          id,
          user_id,
          name,
          timestamp,
          project_id,
          environment
        FROM traces
        WHERE (project_id = {projectId: String})
        AND (session_id = {sessionId: String})
        ORDER BY timestamp ASC
        LIMIT 1 BY id, project_id;
      `;

      return queryClickhouse<{
        id: string;
        user_id: string;
        name: string;
        timestamp: string;
        environment: string;
      }>({
        query,
        params: input.params,
        tags: { ...input.tags, experiment_amt: "original" },
      });
    },
    newExecution: (input) => {
      const query = `
        SELECT
          id,
          user_id,
          name,
          start_time as timestamp,
          project_id,
          environment
        FROM traces_all_amt
        WHERE (project_id = {projectId: String})
        AND (session_id = {sessionId: String})
        ORDER BY start_time ASC
        LIMIT 1 BY id, project_id;
      `;

      return queryClickhouse<{
        id: string;
        user_id: string;
        name: string;
        timestamp: string;
        environment: string;
      }>({
        query,
        params: input.params,
        tags: { ...input.tags, experiment_amt: "new" },
      });
    },
  });

  return rows.map((row) => ({
    id: row.id,
    userId: row.user_id,
    name: row.name,
    timestamp: parseClickhouseUTCDateTimeFormat(row.timestamp),
    environment: row.environment,
  }));
};

export const deleteTraces = async (projectId: string, traceIds: string[]) => {
  await measureAndReturn({
    operationName: "deleteTraces",
    projectId,
    input: {
      params: {
        projectId,
        traceIds,
      },
      tags: {
        feature: "tracing",
        type: "trace",
        kind: "delete",
        projectId,
      },
    },
    existingExecution: async (input) => {
      const query = `
        DELETE FROM traces
        WHERE project_id = {projectId: String}
        AND id IN ({traceIds: Array(String)});
      `;
      await commandClickhouse({
        query: query,
        params: input.params,
        clickhouseConfigs: {
          request_timeout: env.LANGFUSE_CLICKHOUSE_DELETION_TIMEOUT_MS,
        },
        tags: input.tags,
      });
    },
    newExecution: async (input) => {
      await Promise.all([
        // Delete from traces
        await commandClickhouse({
          query: `
            DELETE FROM traces
            WHERE project_id = {projectId: String}
            AND id IN ({traceIds: Array(String)});
          `,
          params: input.params,
          clickhouseConfigs: {
            request_timeout: env.LANGFUSE_CLICKHOUSE_DELETION_TIMEOUT_MS,
          },
          tags: input.tags,
        }),
<<<<<<< HEAD
        // Delete from traces_mt
        commandClickhouse({
          query: `
            DELETE FROM traces_mt
=======
        // Delete from traces_null
        commandClickhouse({
          query: `
            DELETE FROM traces_null
>>>>>>> 26e3bf9a
            WHERE project_id = {projectId: String}
            AND id IN ({traceIds: Array(String)});
          `,
          params: input.params,
          clickhouseConfigs: {
            request_timeout: env.LANGFUSE_CLICKHOUSE_DELETION_TIMEOUT_MS,
          },
          tags: input.tags,
        }),
        // Delete from traces_all_amt
        commandClickhouse({
          query: `
            DELETE FROM traces_all_amt
            WHERE project_id = {projectId: String}
            AND id IN ({traceIds: Array(String)});
          `,
          params: input.params,
          clickhouseConfigs: {
            request_timeout: env.LANGFUSE_CLICKHOUSE_DELETION_TIMEOUT_MS,
          },
          tags: input.tags,
        }),
        // Delete from traces_7d_amt
        commandClickhouse({
          query: `
            DELETE FROM traces_7d_amt
            WHERE project_id = {projectId: String}
            AND id IN ({traceIds: Array(String)});
          `,
          params: input.params,
          clickhouseConfigs: {
            request_timeout: env.LANGFUSE_CLICKHOUSE_DELETION_TIMEOUT_MS,
          },
          tags: input.tags,
        }),
        // Delete from traces_30d_amt
        commandClickhouse({
          query: `
            DELETE FROM traces_30d_amt
            WHERE project_id = {projectId: String}
            AND id IN ({traceIds: Array(String)});
          `,
          params: input.params,
          clickhouseConfigs: {
            request_timeout: env.LANGFUSE_CLICKHOUSE_DELETION_TIMEOUT_MS,
          },
          tags: input.tags,
        }),
      ]);
    },
  });
};

export const deleteTracesOlderThanDays = async (
  projectId: string,
  beforeDate: Date,
) => {
  await measureAndReturn({
    operationName: "deleteTracesOlderThanDays",
    projectId,
    input: {
      params: {
        projectId,
        cutoffDate: convertDateToClickhouseDateTime(beforeDate),
      },
      tags: {
        feature: "tracing",
        type: "trace",
        kind: "delete",
        projectId,
      },
    },
    existingExecution: async (input) => {
      const query = `
        DELETE FROM traces
        WHERE project_id = {projectId: String}
        AND timestamp < {cutoffDate: DateTime64(3)};
      `;
      await commandClickhouse({
        query: query,
        params: input.params,
        clickhouseConfigs: {
          request_timeout: env.LANGFUSE_CLICKHOUSE_DELETION_TIMEOUT_MS,
        },
        tags: input.tags,
      });
    },
    newExecution: async (input) => {
      await Promise.all([
        // Delete from traces
        await commandClickhouse({
          query: `
            DELETE FROM traces
            WHERE project_id = {projectId: String}
            AND timestamp < {cutoffDate: DateTime64(3)};
          `,
          params: input.params,
          clickhouseConfigs: {
            request_timeout: env.LANGFUSE_CLICKHOUSE_DELETION_TIMEOUT_MS,
          },
          tags: input.tags,
        }),
<<<<<<< HEAD
        // Delete from traces_mt
        commandClickhouse({
          query: `
            DELETE FROM traces_mt
=======
        // Delete from traces_null
        commandClickhouse({
          query: `
            DELETE FROM traces_null
>>>>>>> 26e3bf9a
            WHERE project_id = {projectId: String}
            AND start_time < {cutoffDate: DateTime64(3)};
          `,
          params: input.params,
          clickhouseConfigs: {
            request_timeout: env.LANGFUSE_CLICKHOUSE_DELETION_TIMEOUT_MS,
          },
          tags: input.tags,
        }),
        // Delete from traces_all_amt
        commandClickhouse({
          query: `
            DELETE FROM traces_all_amt
            WHERE project_id = {projectId: String}
            AND start_time < {cutoffDate: DateTime64(3)};
          `,
          params: input.params,
          clickhouseConfigs: {
            request_timeout: env.LANGFUSE_CLICKHOUSE_DELETION_TIMEOUT_MS,
          },
          tags: input.tags,
        }),
        // Delete from traces_7d_amt
        commandClickhouse({
          query: `
            DELETE FROM traces_7d_amt
            WHERE project_id = {projectId: String}
            AND start_time < {cutoffDate: DateTime64(3)};
          `,
          params: input.params,
          clickhouseConfigs: {
            request_timeout: env.LANGFUSE_CLICKHOUSE_DELETION_TIMEOUT_MS,
          },
          tags: input.tags,
        }),
        // Delete from traces_30d_amt
        commandClickhouse({
          query: `
            DELETE FROM traces_30d_amt
            WHERE project_id = {projectId: String}
            AND start_time < {cutoffDate: DateTime64(3)};
          `,
          params: input.params,
          clickhouseConfigs: {
            request_timeout: env.LANGFUSE_CLICKHOUSE_DELETION_TIMEOUT_MS,
          },
          tags: input.tags,
        }),
      ]);
    },
  });
};

export const deleteTracesByProjectId = async (projectId: string) => {
  await measureAndReturn({
    operationName: "deleteTracesByProjectId",
    projectId,
    input: {
      params: {
        projectId,
      },
      tags: {
        feature: "tracing",
        type: "trace",
        kind: "delete",
        projectId,
      },
    },
    existingExecution: async (input) => {
      const query = `
        DELETE FROM traces
        WHERE project_id = {projectId: String};
      `;
      await commandClickhouse({
        query: query,
        params: input.params,
        clickhouseConfigs: {
          request_timeout: env.LANGFUSE_CLICKHOUSE_DELETION_TIMEOUT_MS,
        },
        tags: input.tags,
      });
    },
    newExecution: async (input) => {
      await Promise.all([
        // Delete from traces
        await commandClickhouse({
          query: `
            DELETE FROM traces
            WHERE project_id = {projectId: String};
          `,
          params: input.params,
          clickhouseConfigs: {
            request_timeout: env.LANGFUSE_CLICKHOUSE_DELETION_TIMEOUT_MS,
          },
          tags: input.tags,
        }),
<<<<<<< HEAD
        // Delete from traces_mt
        commandClickhouse({
          query: `
            DELETE FROM traces_mt
=======
        // Delete from traces_null
        commandClickhouse({
          query: `
            DELETE FROM traces_null
>>>>>>> 26e3bf9a
            WHERE project_id = {projectId: String};
          `,
          params: input.params,
          clickhouseConfigs: {
            request_timeout: env.LANGFUSE_CLICKHOUSE_DELETION_TIMEOUT_MS,
          },
          tags: input.tags,
        }),
        // Delete from traces_all_amt
        commandClickhouse({
          query: `
            DELETE FROM traces_all_amt
            WHERE project_id = {projectId: String};
          `,
          params: input.params,
          clickhouseConfigs: {
            request_timeout: env.LANGFUSE_CLICKHOUSE_DELETION_TIMEOUT_MS,
          },
          tags: input.tags,
        }),
        // Delete from traces_7d_amt
        commandClickhouse({
          query: `
            DELETE FROM traces_7d_amt
            WHERE project_id = {projectId: String};
          `,
          params: input.params,
          clickhouseConfigs: {
            request_timeout: env.LANGFUSE_CLICKHOUSE_DELETION_TIMEOUT_MS,
          },
          tags: input.tags,
        }),
        // Delete from traces_30d_amt
        commandClickhouse({
          query: `
            DELETE FROM traces_30d_amt
            WHERE project_id = {projectId: String};
          `,
          params: input.params,
          clickhouseConfigs: {
            request_timeout: env.LANGFUSE_CLICKHOUSE_DELETION_TIMEOUT_MS,
          },
          tags: input.tags,
        }),
      ]);
    },
  });
};

export const hasAnyUser = async (projectId: string) => {
  return measureAndReturn({
    operationName: "hasAnyUser",
    projectId,
    input: {
      projectId,
      tags: {
        feature: "tracing",
        type: "user",
        kind: "hasAny",
        projectId,
        operation_name: "hasAnyUser",
      },
    },
    existingExecution: async (input) => {
      const query = `
        SELECT 1
        FROM traces
        WHERE project_id = {projectId: String}
        AND user_id IS NOT NULL
        AND user_id != ''
        LIMIT 1
      `;

      const rows = await queryClickhouse<{ 1: number }>({
        query,
        params: {
          projectId: input.projectId,
        },
        tags: { ...input.tags, experiment_amt: "original" },
      });

      return rows.length > 0;
    },
    newExecution: async (input) => {
      const query = `
        SELECT 1
        FROM traces_all_amt
        WHERE project_id = {projectId: String}
        AND user_id IS NOT NULL
        AND user_id != ''
        LIMIT 1
      `;

      const rows = await queryClickhouse<{ 1: number }>({
        query,
        params: {
          projectId: input.projectId,
        },
        tags: { ...input.tags, experiment_amt: "new" },
      });

      return rows.length > 0;
    },
  });
};

export const getTotalUserCount = async (
  projectId: string,
  filter: FilterState,
  searchQuery?: string,
): Promise<{ totalCount: bigint }[]> => {
  const { tracesFilter } = getProjectIdDefaultFilter(projectId, {
    tracesPrefix: "t",
  });

  tracesFilter.push(
    ...createFilterFromFilterState(filter, tracesTableUiColumnDefinitions),
  );

  const tracesFilterRes = tracesFilter.apply();
  const search = clickhouseSearchCondition(searchQuery, undefined, "t");

  return measureAndReturn({
    operationName: "getTotalUserCount",
    projectId,
    input: {
      params: {
        ...tracesFilterRes.params,
        ...search.params,
      },
      tags: {
        feature: "tracing",
        type: "trace",
        kind: "analytic",
        projectId,
        operation_name: "getTotalUserCount",
      },
    },
    existingExecution: async (input) => {
      const query = `
        SELECT COUNT(DISTINCT t.user_id) AS totalCount
        FROM traces t
        WHERE ${tracesFilterRes.query}
        ${search.query}
        AND t.user_id IS NOT NULL
        AND t.user_id != ''
      `;

      return queryClickhouse({
        query,
        params: input.params,
        tags: { ...input.tags, experiment_amt: "original" },
      });
    },
    newExecution: async (input) => {
      // Extract the timestamp from filter for AMT table selection
      const fromTimestamp = filter?.find(
        (f) =>
          f.column === "timestamp" &&
          (f.operator === ">=" || f.operator === ">"),
      )?.value as Date | undefined;
      const traceAmt = getTimeframesTracesAMT(fromTimestamp);
      const query = `
        SELECT COUNT(DISTINCT t.user_id) AS totalCount
        FROM ${traceAmt} t
        WHERE ${tracesFilterRes.query}
        ${search.query}
        AND t.user_id IS NOT NULL
        AND t.user_id != ''
      `;

      return queryClickhouse({
        query,
        params: input.params,
        tags: { ...input.tags, experiment_amt: "new" },
      });
    },
  });
};

export const getUserMetrics = async (
  projectId: string,
  userIds: string[],
  filter: FilterState,
) => {
  if (userIds.length === 0) {
    return [];
  }

  // filter state contains date range filter for traces so far.
  const chFilter = new FilterList(
    createFilterFromFilterState(filter, tracesTableUiColumnDefinitions),
  );
  const chFilterRes = chFilter.apply();

  const timestampFilter = chFilter.find(
    (f) => f.field === "timestamp" && f.operator === ">=",
  );

  // this query uses window functions on observations + traces to always get only the first row and thereby remove deduplicates
  // we filter wherever possible by project id and user id
  const query = `
      WITH stats as (
        SELECT
            t.user_id as user_id,
            anyLast(t.environment) as environment,
            count(distinct o.id) as obs_count,
            sumMap(usage_details) as sum_usage_details,
            sum(total_cost) as sum_total_cost,
            max(t.timestamp) as max_timestamp,
            min(t.timestamp) as min_timestamp,
            count(distinct t.id) as trace_count
        FROM
            (
                SELECT
                    o.project_id,
                    o.trace_id,
                    o.usage_details,
                    o.total_cost,
                    id,
                    ROW_NUMBER() OVER (
                        PARTITION BY id
                        ORDER BY
                            event_ts DESC
                    ) AS rn
                FROM
                    observations o
                WHERE
                    o.project_id = {projectId: String }
                    ${timestampFilter ? `AND o.start_time >= {traceTimestamp: DateTime64(3)} - ${OBSERVATIONS_TO_TRACE_INTERVAL}` : ""}
                    AND o.trace_id in (
                        SELECT distinct id
                        from __TRACE_TABLE__
                        where
                            user_id IN ({userIds: Array(String) })
                            AND project_id = {projectId: String }
                            ${filter.length > 0 ? `AND ${chFilterRes.query}` : ""}
                    )
                    AND o.type = 'GENERATION'
            ) as o
            JOIN (
                SELECT
                    t.id,
                    t.user_id,
                    t.project_id,
                    t.timestamp,
                    t.environment
                FROM
                    __TRACE_TABLE__ t FINAL
                WHERE
                    t.user_id IN ({userIds: Array(String) })
                    AND t.project_id = {projectId: String }
                    ${filter.length > 0 ? `AND ${chFilterRes.query}` : ""}
            ) as t on t.id = o.trace_id
            and t.project_id = o.project_id
        WHERE o.rn = 1
        group by t.user_id
    )
    SELECT
        arraySum(mapValues(mapFilter(x -> positionCaseInsensitive(x.1, 'input') > 0, sum_usage_details))) as input_usage,
        arraySum(mapValues(mapFilter(x -> positionCaseInsensitive(x.1, 'output') > 0, sum_usage_details))) as output_usage,
        sum_usage_details [ 'total' ] as total_usage,
        obs_count,
        trace_count,
        user_id,
        environment,
        sum_total_cost,
        max_timestamp,
        min_timestamp
    FROM stats`;

  return measureAndReturn({
    operationName: "getUserMetrics",
    projectId,
    input: {
      params: {
        projectId,
        userIds,
        ...chFilterRes.params,
        ...(timestampFilter
          ? {
              traceTimestamp: convertDateToClickhouseDateTime(
                (timestampFilter as DateTimeFilter).value,
              ),
            }
          : {}),
      },
      tags: {
        feature: "tracing",
        type: "trace",
        kind: "analytic",
        projectId,
        operation_name: "getUserMetrics",
      },
    },
    existingExecution: async (input) => {
      const rows = await queryClickhouse<{
        user_id: string;
        environment: string;
        max_timestamp: string;
        min_timestamp: string;
        input_usage: string;
        output_usage: string;
        total_usage: string;
        obs_count: string;
        trace_count: string;
        sum_total_cost: string;
      }>({
        query: query.replaceAll("__TRACE_TABLE__", "traces"),
        params: input.params,
        tags: { ...input.tags, experiment_amt: "original" },
      });

      return rows.map((row) => ({
        userId: row.user_id,
        environment: row.environment,
        maxTimestamp: parseClickhouseUTCDateTimeFormat(row.max_timestamp),
        minTimestamp: parseClickhouseUTCDateTimeFormat(row.min_timestamp),
        inputUsage: Number(row.input_usage),
        outputUsage: Number(row.output_usage),
        totalUsage: Number(row.total_usage),
        observationCount: Number(row.obs_count),
        traceCount: Number(row.trace_count),
        totalCost: Number(row.sum_total_cost),
      }));
    },
    newExecution: async (input) => {
      // Extract the timestamp from filter for AMT table selection
      const fromTimestamp = filter?.find(
        (f) =>
          f.column === "timestamp" &&
          (f.operator === ">=" || f.operator === ">"),
      )?.value as Date | undefined;
      const traceAmt = getTimeframesTracesAMT(fromTimestamp);
      const rows = await queryClickhouse<{
        user_id: string;
        environment: string;
        max_timestamp: string;
        min_timestamp: string;
        input_usage: string;
        output_usage: string;
        total_usage: string;
        obs_count: string;
        trace_count: string;
        sum_total_cost: string;
      }>({
        query: query.replaceAll("__TRACE_TABLE__", traceAmt),
        params: input.params,
        tags: { ...input.tags, experiment_amt: "new" },
      });

      return rows.map((row) => ({
        userId: row.user_id,
        environment: row.environment,
        maxTimestamp: parseClickhouseUTCDateTimeFormat(row.max_timestamp),
        minTimestamp: parseClickhouseUTCDateTimeFormat(row.min_timestamp),
        inputUsage: Number(row.input_usage),
        outputUsage: Number(row.output_usage),
        totalUsage: Number(row.total_usage),
        observationCount: Number(row.obs_count),
        traceCount: Number(row.trace_count),
        totalCost: Number(row.sum_total_cost),
      }));
    },
  });
};

export const getTracesForBlobStorageExport = function (
  projectId: string,
  minTimestamp: Date,
  maxTimestamp: Date,
) {
  const query = `
    SELECT
      id,
      timestamp,
      name,
      environment,
      project_id,
      metadata,
      user_id,
      session_id,
      release,
      version,
      public,
      bookmarked,
      tags,
      input,
      output
    FROM traces FINAL
    WHERE project_id = {projectId: String}
    AND timestamp >= {minTimestamp: DateTime64(3)}
    AND timestamp <= {maxTimestamp: DateTime64(3)}
  `;

  return queryClickhouseStream<Record<string, unknown>>({
    query,
    params: {
      projectId,
      minTimestamp: convertDateToClickhouseDateTime(minTimestamp),
      maxTimestamp: convertDateToClickhouseDateTime(maxTimestamp),
    },
    tags: {
      feature: "blobstorage",
      type: "trace",
      kind: "analytic",
      projectId,
    },
  });
};

export const getTracesForPostHog = async function* (
  projectId: string,
  minTimestamp: Date,
  maxTimestamp: Date,
) {
  const query = `
    WITH observations_agg AS (
      SELECT o.project_id,
             o.trace_id,
             sum(total_cost) as total_cost,
             count(*) as observation_count,
             date_diff('millisecond', least(min(start_time), min(end_time)), greatest(max(start_time), max(end_time))) as latency_milliseconds
      FROM observations o FINAL
      WHERE o.project_id = {projectId: String}
      AND o.start_time >= {minTimestamp: DateTime64(3)} - ${TRACE_TO_OBSERVATIONS_INTERVAL}
      GROUP BY o.project_id, o.trace_id
    )

    SELECT
      t.id as id,
      t.timestamp as timestamp,
      t.name as name,
      t.session_id as session_id,
      t.user_id as user_id,
      t.release as release,
      t.version as version,
      t.tags as tags,
      t.environment as environment,
      t.metadata['$posthog_session_id'] as posthog_session_id,
      o.total_cost as total_cost,
      o.latency_milliseconds / 1000 as latency,
      o.observation_count as observation_count
    FROM traces t FINAL
    LEFT JOIN observations_agg o ON t.id = o.trace_id AND t.project_id = o.project_id
    WHERE t.project_id = {projectId: String}
    AND t.timestamp >= {minTimestamp: DateTime64(3)}
    AND t.timestamp <= {maxTimestamp: DateTime64(3)}
  `;

  const records = queryClickhouseStream<Record<string, unknown>>({
    query,
    params: {
      projectId,
      minTimestamp: convertDateToClickhouseDateTime(minTimestamp),
      maxTimestamp: convertDateToClickhouseDateTime(maxTimestamp),
    },
    tags: {
      feature: "posthog",
      type: "trace",
      kind: "analytic",
      projectId,
    },
    clickhouseConfigs: {
      request_timeout: 300_000, // 5 minutes
      clickhouse_settings: {
        join_algorithm: "grace_hash",
        grace_hash_join_initial_buckets: "32",
      },
    },
  });

  const baseUrl = env.NEXTAUTH_URL?.replace("/api/auth", "");

  for await (const record of records) {
    yield {
      timestamp: record.timestamp,
      langfuse_id: record.id,
      langfuse_trace_name: record.name,
      langfuse_url: `${baseUrl}/project/${projectId}/traces/${encodeURIComponent(record.id as string)}`,
      langfuse_cost_usd: record.total_cost,
      langfuse_count_observations: record.observation_count,
      langfuse_session_id: record.session_id,
      langfuse_project_id: projectId,
      langfuse_user_id: record.user_id || "langfuse_unknown_user",
      langfuse_latency: record.latency,
      langfuse_release: record.release,
      langfuse_version: record.version,
      langfuse_tags: record.tags,
      langfuse_environment: record.environment,
      langfuse_event_version: "1.0.0",
      $session_id: record.posthog_session_id ?? null,
      $set: {
        langfuse_user_url: record.user_id
          ? `${baseUrl}/project/${projectId}/users/${encodeURIComponent(record.user_id as string)}`
          : null,
      },
    };
  }
};

/**
 * This query is used only for legacy support of redirects without a projectId.
 * We don't have an index on the traceId so it will be a full table scan.
 * We expect at most 10s of calls per day, so this is acceptable.
 */
export const getTracesByIdsForAnyProject = async (traceIds: string[]) => {
  return measureAndReturn({
    operationName: "getTracesByIdsForAnyProject",
    projectId: "__CROSS_PROJECT__",
    input: {
      params: {
        traceIds,
      },
      tags: {
        feature: "tracing",
        type: "trace",
        kind: "list",
        operation_name: "getTracesByIdsForAnyProject",
      },
    },
    existingExecution: async (input) => {
      const query = `
          SELECT id, project_id
          FROM traces
          WHERE id IN ({traceIds: Array(String)})
          ORDER BY event_ts DESC
          LIMIT 1 by id, project_id;`;
      const records = await queryClickhouse<{
        id: string;
        project_id: string;
      }>({
        query,
        params: input.params,
        tags: { ...input.tags, experiment_amt: "original" },
      });

      return records.map((record) => ({
        id: record.id,
        projectId: record.project_id,
      }));
    },
    newExecution: async (input) => {
      // For this query, we need to query all AMT tables as we don't have a specific timestamp
      // We'll use the all AMT table as it contains all data
      const query = `
          SELECT DISTINCT id, project_id
          FROM traces_all_amt
          WHERE id IN ({traceIds: Array(String)})`;
      const records = await queryClickhouse<{
        id: string;
        project_id: string;
      }>({
        query,
        params: input.params,
        tags: { ...input.tags, experiment_amt: "new" },
      });

      return records.map((record) => ({
        id: record.id,
        projectId: record.project_id,
      }));
    },
  });
};

export async function getAgentGraphData(params: {
  projectId: string;
  traceId: string;
  chMinStartTime: string;
  chMaxStartTime: string;
}) {
  const { projectId, traceId, chMinStartTime, chMaxStartTime } = params;

  const query = `
          SELECT
            id,
            parent_observation_id,
            metadata['langgraph_node'] AS node,
            metadata['langgraph_step'] AS step
          FROM
            observations
          WHERE
            project_id = {projectId: String}
            AND trace_id = {traceId: String}
            AND start_time >= {chMinStartTime: DateTime64(3)}
            AND start_time <= {chMaxStartTime: DateTime64(3)}
        `;

  return queryClickhouse({
    query,
    params: {
      traceId,
      projectId,
      chMinStartTime,
      chMaxStartTime,
    },
  });
}<|MERGE_RESOLUTION|>--- conflicted
+++ resolved
@@ -1140,17 +1140,10 @@
           },
           tags: input.tags,
         }),
-<<<<<<< HEAD
-        // Delete from traces_mt
-        commandClickhouse({
-          query: `
-            DELETE FROM traces_mt
-=======
         // Delete from traces_null
         commandClickhouse({
           query: `
             DELETE FROM traces_null
->>>>>>> 26e3bf9a
             WHERE project_id = {projectId: String}
             AND id IN ({traceIds: Array(String)});
           `,
@@ -1253,17 +1246,10 @@
           },
           tags: input.tags,
         }),
-<<<<<<< HEAD
-        // Delete from traces_mt
-        commandClickhouse({
-          query: `
-            DELETE FROM traces_mt
-=======
         // Delete from traces_null
         commandClickhouse({
           query: `
             DELETE FROM traces_null
->>>>>>> 26e3bf9a
             WHERE project_id = {projectId: String}
             AND start_time < {cutoffDate: DateTime64(3)};
           `,
@@ -1360,17 +1346,10 @@
           },
           tags: input.tags,
         }),
-<<<<<<< HEAD
-        // Delete from traces_mt
-        commandClickhouse({
-          query: `
-            DELETE FROM traces_mt
-=======
         // Delete from traces_null
         commandClickhouse({
           query: `
             DELETE FROM traces_null
->>>>>>> 26e3bf9a
             WHERE project_id = {projectId: String};
           `,
           params: input.params,
