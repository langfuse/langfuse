import {
  commandClickhouse,
  parseClickhouseUTCDateTimeFormat,
  queryClickhouse,
  upsertClickhouse,
} from "./clickhouse";
import {
  createFilterFromFilterState,
  getProjectIdDefaultFilter,
} from "../queries/clickhouse-sql/factory";
import { FilterState } from "../../types";
import {
  DateTimeFilter,
  FilterList,
  StringFilter,
} from "../queries/clickhouse-sql/clickhouse-filter";
import { TraceRecordReadType } from "./definitions";
import { tracesTableUiColumnDefinitions } from "../../tableDefinitions/mapTracesTable";
import { OrderByState } from "../../interfaces/orderBy";
import { orderByToClickhouseSql } from "../queries/clickhouse-sql/orderby-factory";
import { UiColumnMapping } from "../../tableDefinitions";
import { sessionCols } from "../../tableDefinitions/mapSessionTable";
import { convertDateToClickhouseDateTime } from "../clickhouse/client";
import { convertClickhouseToDomain } from "./traces_converters";
import { clickhouseSearchCondition } from "../queries/clickhouse-sql/search";
<<<<<<< HEAD
import { TRACE_TO_OBSERVATIONS_INTERVAL } from "./constants";
import { env } from "../../env";
=======
import {
  OBSERVATIONS_TO_TRACE_INTERVAL,
  TRACE_TO_OBSERVATIONS_INTERVAL,
} from "./constants";
>>>>>>> 1e9d8de3

export const checkTraceExists = async (
  projectId: string,
  traceId: string,
  timestamp: Date | undefined,
  filter: FilterState,
): Promise<boolean> => {
  const { tracesFilter } = getProjectIdDefaultFilter(projectId, {
    tracesPrefix: "t",
  });

  const timeStampFilter = tracesFilter.find(
    (f) =>
      f.field === "timestamp" && (f.operator === ">=" || f.operator === ">"),
  ) as DateTimeFilter | undefined;

  tracesFilter.push(
    ...createFilterFromFilterState(filter, tracesTableUiColumnDefinitions),
    new StringFilter({
      clickhouseTable: "t",
      field: "id",
      operator: "=",
      value: traceId,
    }),
  );

  const observationFilter = tracesFilter.find(
    (f) => f.clickhouseTable === "observations",
  );
  const tracesFilterRes = tracesFilter.apply();
  const observationFilterRes = observationFilter?.apply();

  const query = `
    WITH observations_agg AS (
        SELECT
          
            multiIf(
              arrayExists(x -> x = 'ERROR', groupArray(level)), 'ERROR',
              arrayExists(x -> x = 'WARNING', groupArray(level)), 'WARNING',
              arrayExists(x -> x = 'DEFAULT', groupArray(level)), 'DEFAULT',
              'DEBUG'
            ) AS level,
            trace_id,
            project_id
        FROM observations o FINAL 
        WHERE o.project_id = {projectId: String}
        ${timeStampFilter ? `AND o.start_time >= {traceTimestamp: DateTime64(3)} - ${OBSERVATIONS_TO_TRACE_INTERVAL}` : ""}
        GROUP BY trace_id, project_id
      )
    SELECT 
      t.id as id, 
      t.project_id as project_id
    FROM traces t FINAL 
    ${observationFilterRes ? `INNER JOIN observations_agg o ON t.id = o.trace_id AND t.project_id = o.project_id` : ""}
    WHERE ${tracesFilterRes.query}
    AND t.project_id = {projectId: String}
    ${timestamp ? `AND timestamp >= {timestamp: DateTime64(3)} - ${TRACE_TO_OBSERVATIONS_INTERVAL}` : ""}
    GROUP BY t.id, t.project_id
  `;

  const rows = await queryClickhouse<{ id: string; project_id: string }>({
    query,
    params: {
      projectId,
      ...tracesFilterRes.params,
      ...(observationFilterRes ? observationFilterRes.params : {}),
      ...(timestamp
        ? { timestamp: convertDateToClickhouseDateTime(timestamp) }
        : {}),
    },
  });

  return rows.length > 0;
};

/**
 * Accepts a trace in a Clickhouse-ready format.
 * id, project_id, and timestamp must always be provided.
 */
export const upsertTrace = async (trace: Partial<TraceRecordReadType>) => {
  if (!["id", "project_id", "timestamp"].every((key) => key in trace)) {
    throw new Error("Identifier fields must be provided to upsert Trace.");
  }
  await upsertClickhouse({
    table: "traces",
    records: [trace as TraceRecordReadType],
    eventBodyMapper: convertClickhouseToDomain,
  });
};

export const getTracesByIds = async (
  traceIds: string[],
  projectId: string,
  timestamp?: Date,
) => {
  const query = `
      SELECT * 
      FROM traces
      WHERE id IN ({traceIds: Array(String)})
      AND project_id = {projectId: String}
      ${timestamp ? `AND timestamp >= {timestamp: DateTime64(3)}` : ""} 
      ORDER BY event_ts DESC
      LIMIT 1 by id, project_id;`;
  const records = await queryClickhouse<TraceRecordReadType>({
    query,
    params: {
      traceIds,
      projectId,
      timestamp: timestamp ? convertDateToClickhouseDateTime(timestamp) : null,
    },
  });

  return records.map(convertClickhouseToDomain);
};

export const getTracesBySessionId = async (
  projectId: string,
  sessionIds: string[],
  timestamp?: Date,
) => {
  const query = `
      SELECT * 
      FROM traces
      WHERE session_id IN ({sessionIds: Array(String)})
      AND project_id = {projectId: String}
      ${timestamp ? `AND timestamp >= {timestamp: DateTime64(3)}` : ""} 
      ORDER BY event_ts DESC
      LIMIT 1 by id, project_id;`;
  const records = await queryClickhouse<TraceRecordReadType>({
    query,
    params: {
      sessionIds,
      projectId,
      timestamp: timestamp ? convertDateToClickhouseDateTime(timestamp) : null,
    },
  });

  return records.map(convertClickhouseToDomain);
};

export const hasAnyTrace = async (projectId: string) => {
  const query = `
    SELECT count(*) as count
    FROM traces
    WHERE project_id = {projectId: String}
    LIMIT 1
  `;

  const rows = await queryClickhouse<{ count: string }>({
    query,
    params: {
      projectId,
    },
  });

  return rows.length > 0 && Number(rows[0].count) > 0;
};

export const getTraceCountsByProjectInCreationInterval = async ({
  start,
  end,
}: {
  start: Date;
  end: Date;
}) => {
  const query = `
    SELECT 
      project_id,
      count(*) as count
    FROM traces
    WHERE created_at >= {start: DateTime64(3)}
    AND created_at < {end: DateTime64(3)}
    GROUP BY project_id
  `;

  const rows = await queryClickhouse<{ project_id: string; count: string }>({
    query,
    params: {
      start: convertDateToClickhouseDateTime(start),
      end: convertDateToClickhouseDateTime(end),
    },
  });

  return rows.map((row) => ({
    projectId: row.project_id,
    count: Number(row.count),
  }));
};

export const getTraceById = async (
  traceId: string,
  projectId: string,
  timestamp?: Date,
) => {
  const query = `
    SELECT * 
    FROM traces
    WHERE id = {traceId: String} 
    AND project_id = {projectId: String}
    ${timestamp ? `AND toDate(timestamp) = toDate({timestamp: DateTime64(3)})` : ""} 
    ORDER BY event_ts DESC 
    LIMIT 1
  `;

  const records = await queryClickhouse<TraceRecordReadType>({
    query,
    params: {
      traceId,
      projectId,
      ...(timestamp
        ? { timestamp: convertDateToClickhouseDateTime(timestamp) }
        : {}),
    },
  });

  const res = records.map(convertClickhouseToDomain);

  return res.shift();
};

export const getTracesGroupedByName = async (
  projectId: string,
  tableDefinitions: UiColumnMapping[] = tracesTableUiColumnDefinitions,
  timestampFilter?: FilterState,
) => {
  const chFilter = timestampFilter
    ? createFilterFromFilterState(timestampFilter, tableDefinitions)
    : undefined;

  const timestampFilterRes = chFilter
    ? new FilterList(chFilter).apply()
    : undefined;

  // We mainly use queries like this to retrieve filter options.
  // Therefore, we can skip final as some inaccuracy in count is acceptable.
  const query = `
      select 
        name as name,
        count(*) as count
      from traces t
      WHERE t.project_id = {projectId: String}
      AND t.name IS NOT NULL
      ${timestampFilterRes?.query ? `AND ${timestampFilterRes.query}` : ""}
      GROUP BY name
      ORDER BY count(*) desc
      LIMIT 1000;
    `;

  const rows = await queryClickhouse<{
    name: string;
    count: string;
  }>({
    query: query,
    params: {
      projectId: projectId,
      ...(timestampFilterRes ? timestampFilterRes.params : {}),
    },
  });

  return rows;
};

export const getTracesGroupedByUsers = async (
  projectId: string,
  filter: FilterState,
  searchQuery?: string,
  limit?: number,
  offset?: number,
  columns?: UiColumnMapping[],
) => {
  const { tracesFilter } = getProjectIdDefaultFilter(projectId, {
    tracesPrefix: "t",
  });

  tracesFilter.push(
    ...createFilterFromFilterState(
      filter,
      columns ?? tracesTableUiColumnDefinitions,
    ),
  );

  const tracesFilterRes = tracesFilter.apply();
  const search = clickhouseSearchCondition(searchQuery);

  // We mainly use queries like this to retrieve filter options.
  // Therefore, we can skip final as some inaccuracy in count is acceptable.
  const query = `
      select 
        user_id as user,
        count(*) as count
      from traces t
      WHERE t.project_id = {projectId: String}
      AND t.user_id IS NOT NULL
      AND t.user_id != ''
      ${tracesFilterRes?.query ? `AND ${tracesFilterRes.query}` : ""}
      ${search.query}
      GROUP BY user
      ORDER BY count desc
      ${limit !== undefined && offset !== undefined ? `LIMIT {limit: Int32} OFFSET {offset: Int32}` : ""}
  `;

  const rows = await queryClickhouse<{
    user: string;
    count: string;
  }>({
    query: query,
    params: {
      limit,
      offset,
      projectId,
      ...(tracesFilterRes ? tracesFilterRes.params : {}),
      ...(searchQuery ? search.params : {}),
    },
  });

  return rows;
};

export type GroupedTracesQueryProp = {
  projectId: string;
  filter: FilterState;
  columns?: UiColumnMapping[];
};

export const getTracesGroupedByTags = async (props: GroupedTracesQueryProp) => {
  const { projectId, filter, columns } = props;

  const chFilter = createFilterFromFilterState(
    filter,
    columns ?? tracesTableUiColumnDefinitions,
  );

  const filterRes = new FilterList(chFilter).apply();

  const query = `
    select distinct(arrayJoin(tags)) as value
    from traces t
    WHERE t.project_id = {projectId: String}
    ${filterRes?.query ? `AND ${filterRes.query}` : ""}
    LIMIT 1000;
  `;

  const rows = await queryClickhouse<{
    value: string;
  }>({
    query: query,
    params: {
      projectId: projectId,
      ...(filterRes ? filterRes.params : {}),
    },
  });

  return rows;
};

export type SessionDataReturnType = {
  session_id: string;
  max_timestamp: string;
  min_timestamp: string;
  trace_ids: string[];
  user_ids: string[];
  trace_count: number;
  trace_tags: string[];
  total_observations: number;
  duration: number;
  session_usage_details: Record<string, number>;
  session_cost_details: Record<string, number>;
  session_input_cost: string;
  session_output_cost: string;
  session_total_cost: string;
  session_input_usage: string;
  session_output_usage: string;
  session_total_usage: string;
};

export const getSessionsTableCount = async (props: {
  projectId: string;
  filter: FilterState;
  orderBy?: OrderByState;
  limit?: number;
  page?: number;
}) => {
  const rows = await getSessionsTableGeneric<{ count: string }>({
    select: `
      count(session_id) as count
    `,
    projectId: props.projectId,
    filter: props.filter,
    orderBy: props.orderBy,
    limit: props.limit,
    page: props.page,
  });

  return rows.length > 0 ? Number(rows[0].count) : 0;
};

export const getSessionsTable = async (props: {
  projectId: string;
  filter: FilterState;
  orderBy?: OrderByState;
  limit?: number;
  page?: number;
}) => {
  const rows = await getSessionsTableGeneric<SessionDataReturnType>({
    select: `
    session_id, 
    max_timestamp, 
    min_timestamp, 
    trace_ids, 
    user_ids, 
    trace_count, 
    trace_tags,
    total_observations,
    duration,
    session_usage_details,
    session_cost_details,
    session_input_cost,
    session_output_cost,
    session_total_cost,
    session_input_usage,
    session_output_usage,
    session_total_usage
    `,
    projectId: props.projectId,
    filter: props.filter,
    orderBy: props.orderBy,
    limit: props.limit,
    page: props.page,
  });

  return rows;
};

export type FetchSessionsTableProps = {
  select: string;
  projectId: string;
  filter: FilterState;
  searchQuery?: string;
  orderBy?: OrderByState;
  limit?: number;
  page?: number;
};

const getSessionsTableGeneric = async <T>(props: FetchSessionsTableProps) => {
  const { select, projectId, filter, orderBy, limit, page } = props;

  const { tracesFilter, scoresFilter, observationsFilter } =
    getProjectIdDefaultFilter(projectId, { tracesPrefix: "s" });

  tracesFilter.push(...createFilterFromFilterState(filter, sessionCols));

  const tracesFilterRes = tracesFilter.apply();
  const scoresAvgFilterRes = scoresFilter.apply();
  const observationsStatsRes = observationsFilter.apply();

  const traceTimestampFilter: DateTimeFilter | undefined = tracesFilter.find(
    (f) =>
      f.field === "min_timestamp" &&
      (f.operator === ">=" || f.operator === ">"),
  ) as DateTimeFilter | undefined;

  const singleTraceFilter = traceTimestampFilter
    ? new FilterList([
        new DateTimeFilter({
          clickhouseTable: "traces",
          field: "timestamp",
          operator: traceTimestampFilter.operator,
          value: traceTimestampFilter.value,
        }),
      ]).apply()
    : undefined;

  const query = `
      WITH observations_agg AS (
        SELECT o.trace_id,
              count(*) as obs_count,
              min(o.start_time) as min_start_time,
              max(o.end_time) as max_end_time,
              sumMap(usage_details) as sum_usage_details,
              sumMap(cost_details) as sum_cost_details,
              anyLast(project_id) as project_id
        FROM observations o FINAL
        WHERE o.project_id = {projectId: String}
        ${traceTimestampFilter ? `AND o.start_time >= {observationsStartTime: DateTime64(3)} - ${TRACE_TO_OBSERVATIONS_INTERVAL}` : ""}
        GROUP BY o.trace_id
    ),
    session_data AS (
        SELECT
            t.session_id,
            anyLast(t.project_id) as project_id,
            max(t.timestamp) as max_timestamp,
            min(t.timestamp) as min_timestamp,
            groupArray(t.id) AS trace_ids,
            groupUniqArray(t.user_id) AS user_ids,
            count(*) as trace_count,
            groupUniqArrayArray(t.tags) as trace_tags,
            -- Aggregate observations data at session level
            sum(o.obs_count) as total_observations,
            date_diff('milliseconds', min(min_start_time), max(max_end_time)) as duration,
            sumMap(o.sum_usage_details) as session_usage_details,
            sumMap(o.sum_cost_details) as session_cost_details,
            sumMap(o.sum_cost_details)['input'] as session_input_cost,
            sumMap(o.sum_cost_details)['output'] as session_output_cost,
            sumMap(o.sum_cost_details)['total'] as session_total_cost,
            sumMap(o.sum_usage_details)['input'] as session_input_usage,
            sumMap(o.sum_usage_details)['output'] as session_output_usage,
            sumMap(o.sum_usage_details)['total'] as session_total_usage
        FROM traces t FINAL
        LEFT JOIN observations_agg o
        ON t.id = o.trace_id AND t.project_id = o.project_id
        WHERE t.session_id IS NOT NULL
            AND t.project_id = {projectId: String}
            ${singleTraceFilter?.query ? ` AND ${singleTraceFilter.query}` : ""}
        GROUP BY t.session_id
    )
    SELECT ${select}
    FROM session_data s
    WHERE ${tracesFilterRes.query ? tracesFilterRes.query : ""}
    ${orderByToClickhouseSql(orderBy ?? null, sessionCols)}
    ${limit !== undefined && page !== undefined ? `LIMIT {limit: Int32} OFFSET {offset: Int32}` : ""}
    `;

  const obsStartTimeValue = traceTimestampFilter
    ? convertDateToClickhouseDateTime(traceTimestampFilter.value)
    : null;

  const res = await queryClickhouse<T>({
    query: query,
    params: {
      projectId,
      limit: limit,
      offset: limit && page ? limit * page : 0,
      ...tracesFilterRes.params,
      ...observationsStatsRes.params,
      ...scoresAvgFilterRes.params,
      ...singleTraceFilter?.params,
      ...(obsStartTimeValue
        ? { observationsStartTime: obsStartTimeValue }
        : {}),
    },
  });

  return res;
};

export const getTracesIdentifierForSession = async (
  projectId: string,
  sessionId: string,
) => {
  const query = `
    SELECT
      id,
      user_id,
      name,
      timestamp,
      project_id
    FROM traces
    WHERE (project_id = {projectId: String})
    AND (session_id = {sessionId: String})
    ORDER BY timestamp ASC
    LIMIT 1 BY id, project_id;
  `;

  const rows = await queryClickhouse<{
    id: string;
    user_id: string;
    name: string;
    timestamp: string;
  }>({
    query: query,
    params: {
      projectId,
      sessionId,
    },
  });

  return rows.map((row) => ({
    id: row.id,
    userId: row.user_id,
    name: row.name,
    timestamp: parseClickhouseUTCDateTimeFormat(row.timestamp),
  }));
};

export const deleteTraces = async (projectId: string, traceIds: string[]) => {
  const query = `
    DELETE FROM traces
    WHERE project_id = {projectId: String}
    AND id IN ({traceIds: Array(String)});
  `;
  await commandClickhouse({
    query: query,
    params: {
      projectId,
      traceIds,
    },
    clickhouseConfigs: {
      request_timeout: 120_000, // 2 minutes
    },
  });
};

export const deleteTracesByProjectId = async (projectId: string) => {
  const query = `
    DELETE FROM traces
    WHERE project_id = {projectId: String};
  `;
  await commandClickhouse({
    query: query,
    params: {
      projectId,
    },
    clickhouseConfigs: {
      request_timeout: 120_000, // 2 minutes
    },
  });
};

export const getTotalUserCount = async (
  projectId: string,
  filter: FilterState,
  searchQuery?: string,
): Promise<{ totalCount: bigint }[]> => {
  const { tracesFilter } = getProjectIdDefaultFilter(projectId, {
    tracesPrefix: "t",
  });

  tracesFilter.push(
    ...createFilterFromFilterState(filter, tracesTableUiColumnDefinitions),
  );

  const tracesFilterRes = tracesFilter.apply();
  const search = clickhouseSearchCondition(searchQuery);

  const query = `
    SELECT COUNT(DISTINCT t.user_id) AS totalCount
    FROM traces t
    WHERE ${tracesFilterRes.query}
    ${search.query}
    AND t.user_id IS NOT NULL
    AND t.user_id != ''
  `;

  return queryClickhouse({
    query,
    params: {
      ...tracesFilterRes.params,
      ...search.params,
    },
  });
};

export const getUserMetrics = async (projectId: string, userIds: string[]) => {
  if (userIds.length === 0) {
    return [];
  }
  // this query uses window functions on observations + traces to always get only the first row and thereby remove deduplicates
  // we filter wherever possible by project id and user id
  const query = `
      WITH stats as (
        SELECT
            t.user_id as user_id,
            count(distinct o.id) as obs_count,
            sumMap(usage_details) as sum_usage_details,
            sum(total_cost) as sum_total_cost,
            max(t.timestamp) as max_timestamp,
            min(t.timestamp) as min_timestamp,
            count(distinct t.id) as trace_count
        FROM
            (
                SELECT
                    o.project_id,
                    o.trace_id,
                    o.usage_details,
                    o.total_cost,
                    id,
                    ROW_NUMBER() OVER (
                        PARTITION BY id
                        ORDER BY
                            event_ts DESC
                    ) AS rn
                FROM
                    observations o
                WHERE
                    o.project_id = {projectId: String }
                    AND o.trace_id in (
                        SELECT
                            distinct id
                        from
                            traces
                        where
                            user_id IN ({userIds: Array(String) })
                            AND project_id = {projectId: String }
                    )
                    AND o.type = 'GENERATION'
            ) as o
            JOIN (
                SELECT
                    t.id,
                    t.user_id,
                    t.project_id,
                    t.timestamp,
                    ROW_NUMBER() OVER (
                        PARTITION BY id
                        ORDER BY
                            event_ts DESC
                    ) AS rn
                FROM
                    traces t
                WHERE
                    t.user_id IN ({userIds: Array(String) })
                    AND t.project_id = {projectId: String }
            ) as t on t.id = o.trace_id
            and t.project_id = o.project_id
        WHERE
            o.rn = 1
            and t.rn = 1
        group by
            t.user_id
    )
    SELECT
        sum_usage_details [ 'input' ] as input_usage,
        sum_usage_details [ 'output' ] as output_usage,
        sum_usage_details [ 'total' ] as total_usage,
        obs_count,
        trace_count,
        user_id,
        sum_total_cost,
        max_timestamp,
        min_timestamp
    FROM
        stats

  `;

  const rows = await queryClickhouse<{
    user_id: string;
    max_timestamp: string;
    min_timestamp: string;
    input_usage: string;
    output_usage: string;
    total_usage: string;
    obs_count: string;
    trace_count: string;
    sum_total_cost: string;
  }>({
    query,
    params: {
      projectId,
      userIds,
    },
  });
  return rows.map((row) => ({
    userId: row.user_id,
    maxTimestamp: parseClickhouseUTCDateTimeFormat(row.max_timestamp),
    minTimestamp: parseClickhouseUTCDateTimeFormat(row.min_timestamp),
    inputUsage: Number(row.input_usage),
    outputUsage: Number(row.output_usage),
    totalUsage: Number(row.total_usage),
    observationCount: Number(row.obs_count),
    traceCount: Number(row.trace_count),
    totalCost: Number(row.sum_total_cost),
  }));
};

export const getTracesForPostHog = async (
  projectId: string,
  minTimestamp: Date,
  maxTimestamp: Date,
) => {
  const query = `
    WITH observations_agg AS (
      SELECT o.trace_id,
             sum(total_cost) as total_cost,
             count(*) as observation_count,
             date_diff('milliseconds', least(min(start_time), min(end_time)), greatest(max(start_time), max(end_time))) as latency_milliseconds
      FROM observations o FINAL
      WHERE o.project_id = {projectId: String}
      AND o.start_time >= {minTimestamp: DateTime64(3)} - ${TRACE_TO_OBSERVATIONS_INTERVAL}
      GROUP BY o.trace_id
    )

    SELECT 
      t.id as id,
      t.timestamp as timestamp,
      t.name as name,
      t.session_id as session_id,
      t.user_id as user_id,
      t.release as release,
      t.version as version,
      t.tags as tags,
      t.metadata['$posthog_session_id'] as posthog_session_id,
      o.total_cost as total_cost,
      o.latency_milliseconds / 1000 as latency,
      o.observation_count as observation_count
    FROM traces t FINAL
    LEFT JOIN observations_agg o ON t.id = o.trace_id
    WHERE t.project_id = {projectId: String}
    AND t.timestamp >= {minTimestamp: DateTime64(3)}
    AND t.timestamp <= {maxTimestamp: DateTime64(3)}
  `;

  const records = await queryClickhouse<Record<string, unknown>>({
    query,
    params: {
      projectId,
      minTimestamp: convertDateToClickhouseDateTime(minTimestamp),
      maxTimestamp: convertDateToClickhouseDateTime(maxTimestamp),
    },
  });

  const baseUrl = env.NEXTAUTH_URL?.replace("/api/auth", "");
  return records.map((record) => ({
    timestamp: record.timestamp,
    langfuse_id: record.id,
    langfuse_trace_name: record.name,
    langfuse_url: `${baseUrl}/project/${projectId}/traces/${encodeURIComponent(record.id as string)}`,
    langfuse_cost_usd: record.total_cost,
    langfuse_count_observations: record.observation_count,
    langfuse_session_id: record.session_id,
    langfuse_project_id: projectId,
    langfuse_user_id: record.user_id || "langfuse_unknown_user",
    langfuse_latency: record.latency,
    langfuse_release: record.release,
    langfuse_version: record.version,
    langfuse_tags: record.tags,
    langfuse_integration_version: "1.0.0",
    $session_id: record.posthog_session_id ?? null,
    $set: {
      langfuse_user_url: record.user_id
        ? `${baseUrl}/project/${projectId}/users/${encodeURIComponent(record.user_id as string)}`
        : null,
    },
  }));
};

export const getTracesByIdsForAnyProject = async (traceIds: string[]) => {
  const query = `
      SELECT id, project_id
      FROM traces
      WHERE id IN ({traceIds: Array(String)})
      ORDER BY event_ts DESC
      LIMIT 1 by id, project_id;`;
  const records = await queryClickhouse<{
    id: string;
    project_id: string;
  }>({
    query,
    params: {
      traceIds,
    },
  });

  return records.map((record) => ({
    id: record.id,
    projectId: record.project_id,
  }));
};<|MERGE_RESOLUTION|>--- conflicted
+++ resolved
@@ -23,15 +23,11 @@
 import { convertDateToClickhouseDateTime } from "../clickhouse/client";
 import { convertClickhouseToDomain } from "./traces_converters";
 import { clickhouseSearchCondition } from "../queries/clickhouse-sql/search";
-<<<<<<< HEAD
-import { TRACE_TO_OBSERVATIONS_INTERVAL } from "./constants";
-import { env } from "../../env";
-=======
 import {
   OBSERVATIONS_TO_TRACE_INTERVAL,
   TRACE_TO_OBSERVATIONS_INTERVAL,
 } from "./constants";
->>>>>>> 1e9d8de3
+import { env } from "../../env";
 
 export const checkTraceExists = async (
   projectId: string,
