--- conflicted
+++ resolved
@@ -240,7 +240,6 @@
   });
 };
 
-<<<<<<< HEAD
 export const getTraceById = async (
   traceId: string,
   projectId: string,
@@ -251,7 +250,8 @@
   } catch (e) {
     return undefined;
   }
-=======
+};
+
 export const getTracesByIds = async (
   traceIds: string[],
   projectId: string,
@@ -274,7 +274,6 @@
   });
 
   return records.map(convertClickhouseToDomain);
->>>>>>> e6bc7176
 };
 
 export const getTraceByIdOrThrow = async (
