import {
  commandClickhouse,
  parseClickhouseUTCDateTimeFormat,
  queryClickhouse,
  upsertClickhouse,
} from "./clickhouse";
import {
  createFilterFromFilterState,
  getProjectIdDefaultFilter,
} from "../queries/clickhouse-sql/factory";
import { ObservationLevel, Trace } from "@prisma/client";
import { FilterState } from "../../types";
import { logger } from "../logger";
import {
  DateTimeFilter,
  FilterList,
  StringFilter,
  StringOptionsFilter,
} from "../queries/clickhouse-sql/clickhouse-filter";
import { TraceRecordReadType } from "./definitions";
import { tracesTableUiColumnDefinitions } from "../../tableDefinitions/mapTracesTable";
import { OrderByState } from "../../interfaces/orderBy";
import { orderByToClickhouseSql } from "../queries/clickhouse-sql/orderby-factory";
import { UiColumnMapping } from "../../tableDefinitions";
import { sessionCols } from "../../tableDefinitions/mapSessionTable";
import { convertDateToClickhouseDateTime } from "../clickhouse/client";
import {
  convertClickhouseToDomain,
  convertToDomain,
} from "./traces_converters";
import { clickhouseSearchCondition } from "../queries/clickhouse-sql/search";
import { TRACE_TO_OBSERVATIONS_INTERVAL } from "./constants";

export type TracesTableReturnType = Pick<
  TraceRecordReadType,
  | "project_id"
  | "id"
  | "name"
  | "timestamp"
  | "bookmarked"
  | "release"
  | "version"
  | "user_id"
  | "session_id"
  | "tags"
  | "public"
> & {
  level: ObservationLevel;
  observation_count: number | null;
  latency_milliseconds: string | null;
  usage_details: Record<string, number>;
  cost_details: Record<string, number>;
  scores_avg: Array<{ name: string; avg_value: number }>;
};

export const getTracesTableCount = async (props: {
  projectId: string;
  filter: FilterState;
  searchQuery?: string;
  orderBy?: OrderByState;
  limit?: number;
  offset?: number;
}) => {
  const countRows = await getTracesTableGeneric<{ count: string }>({
    select: "count(*) as count",
    ...props,
  });

  const converted = countRows.map((row) => ({
    count: Number(row.count),
  }));

  return converted.length > 0 ? converted[0].count : 0;
};

export const getTracesTable = async (
  projectId: string,
  filter: FilterState,
  searchQuery?: string,
  orderBy?: OrderByState,
  limit?: number,
  offset?: number,
) => {
  const rows = await getTracesTableGeneric<TracesTableReturnType>({
    select: `
    t.id, 
    t.project_id as project_id, 
    t.timestamp, 
    t.tags, 
    t.bookmarked, 
    t.name, 
    t.release, 
    t.version, 
    t.user_id, 
    t.session_id,
    os.latency_milliseconds,
    os.cost_details as cost_details,
    os.usage_details as usage_details,
    os.level as level,
    os.observation_count as observation_count,
    s.scores_avg as scores_avg,
    t.public`,
    projectId,
    filter,
    searchQuery,
    orderBy,
    limit,
    offset,
  });

  console.log("getTracesTable", rows);

  return rows.map(convertToDomain);
};

type FetchTracesTableProps = {
  select: string;
  projectId: string;
  filter: FilterState;
  searchQuery?: string;
  orderBy?: OrderByState;
  limit?: number;
  offset?: number;
};

const getTracesTableGeneric = async <T>(props: FetchTracesTableProps) => {
  const { select, projectId, filter, orderBy, limit, offset, searchQuery } =
    props;

  const { tracesFilter, scoresFilter, observationsFilter } =
    getProjectIdDefaultFilter(projectId, { tracesPrefix: "t" });

  tracesFilter.push(
    ...createFilterFromFilterState(filter, tracesTableUiColumnDefinitions),
  );

  const traceIdFilter = tracesFilter.find(
    (f) => f.clickhouseTable === "traces" && f.field === "id",
  ) as StringFilter | StringOptionsFilter | undefined;

  traceIdFilter
    ? scoresFilter.push(
        new StringOptionsFilter({
          clickhouseTable: "scores",
          field: "trace_id",
          operator: "any of",
          values:
            traceIdFilter instanceof StringFilter
              ? [traceIdFilter.value]
              : traceIdFilter.values,
        }),
      )
    : null;
  traceIdFilter
    ? observationsFilter.push(
        new StringOptionsFilter({
          clickhouseTable: "observations",
          field: "trace_id",
          operator: "any of",
          values:
            traceIdFilter instanceof StringFilter
              ? [traceIdFilter.value]
              : traceIdFilter.values,
        }),
      )
    : null;

  // for query optimisation, we have to add the timeseries filter to observations + scores as well
  // stats show, that 98% of all observations have their start_time larger than trace.timestamp - 5 min
  const timeStampFilter = tracesFilter.find(
    (f) =>
      f.field === "timestamp" && (f.operator === ">=" || f.operator === ">"),
  ) as DateTimeFilter | undefined;

  timeStampFilter
    ? scoresFilter.push(
        new DateTimeFilter({
          clickhouseTable: "scores",
          field: "timestamp",
          operator: ">=",
          value: timeStampFilter.value,
        }),
      )
    : null;

  timeStampFilter
    ? observationsFilter.push(
        new DateTimeFilter({
          clickhouseTable: "observations",
          field: "start_time",
          operator: ">=",
          value: timeStampFilter.value,
        }),
      )
    : null;

  const tracesFilterRes = tracesFilter.apply();
  const scoresFilterRes = scoresFilter.apply();
  const observationFilterRes = observationsFilter.apply();

  const search = clickhouseSearchCondition(searchQuery);

  const query = `
    WITH observations_stats AS (
      SELECT
        COUNT(*) AS observation_count,
          sumMap(usage_details) as usage_details,
          SUM(total_cost) AS total_cost,
          date_diff('milliseconds', least(min(start_time), min(end_time)), greatest(max(start_time), max(end_time))) as latency_milliseconds,
          multiIf(
            arrayExists(x -> x = 'ERROR', groupArray(level)), 'ERROR',
            arrayExists(x -> x = 'WARNING', groupArray(level)), 'WARNING',
            arrayExists(x -> x = 'DEFAULT', groupArray(level)), 'DEFAULT',
            'DEBUG'
          ) AS level,
          sumMap(cost_details) as cost_details,
          trace_id,
          project_id
      FROM observations FINAL
      WHERE ${observationFilterRes.query}
      GROUP BY trace_id, project_id
    ),
    scores_avg AS (
      SELECT
        project_id,
        trace_id,
        groupArray(tuple(name, avg_value)) AS "scores_avg"
      FROM (
        SELECT project_id,
                trace_id,
                name,
                avg(value) avg_value
        FROM scores final
        WHERE ${scoresFilterRes.query}
        GROUP BY project_id,
                  trace_id,
                  name
      ) tmp
      GROUP BY project_id, trace_id
    )
    SELECT ${select}
    FROM traces t final
    LEFT JOIN observations_stats os on os.project_id = t.project_id and os.trace_id = t.id
    LEFT JOIN scores_avg s on s.project_id = t.project_id and s.trace_id = t.id
    WHERE ${tracesFilterRes.query}
    ${search.query}
    ${orderByToClickhouseSql(orderBy ?? null, tracesTableUiColumnDefinitions)}
    ${limit !== undefined && offset !== undefined ? `LIMIT {limit: Int32} OFFSET {offset: Int32}` : ""}
  `;

  const res = await queryClickhouse<T>({
    query: query,
    params: {
      limit: limit,
      offset: offset,
      ...tracesFilterRes.params,
      ...observationFilterRes.params,
      ...scoresFilterRes.params,
      ...search.params,
    },
  });

  return res;
};

/**
 * Accepts a trace in a Clickhouse-ready format.
 * id, project_id, and timestamp must always be provided.
 */
export const upsertTrace = async (trace: Partial<TraceRecordReadType>) => {
  if (!["id", "project_id", "timestamp"].every((key) => key in trace)) {
    throw new Error("Identifier fields must be provided to upsert Trace.");
  }
  await upsertClickhouse({
    table: "traces",
    records: [trace as TraceRecordReadType],
    eventBodyMapper: convertClickhouseToDomain,
  });
};

export const getTraceById = async (
  traceId: string,
  projectId: string,
  timestamp?: Date,
): Promise<Trace | undefined> => {
  try {
    return getTraceByIdOrThrow(traceId, projectId, timestamp);
  } catch (e) {
    return undefined;
  }
};

export const getTracesByIds = async (
  traceIds: string[],
  projectId: string,
  timestamp?: Date,
) => {
  const query = `
      SELECT * 
      FROM traces
      WHERE id IN ({traceIds: Array(String)})
      AND project_id = {projectId: String}
      ${timestamp ? `AND timestamp >= {timestamp: DateTime64(3)}` : ""} 
      ORDER BY event_ts DESC
      LIMIT 1 by id, project_id;`;
  const records = await queryClickhouse<TraceRecordReadType>({
    query,
    params: {
      traceIds,
      projectId,
      timestamp: timestamp ? convertDateToClickhouseDateTime(timestamp) : null,
    },
  });

  return records.map(convertClickhouseToDomain);
};

export const getTraceByIdOrThrow = async (
  traceId: string,
  projectId: string,
  timestamp?: Date,
) => {
  const query = `
    SELECT * 
    FROM traces
    WHERE id = {traceId: String} 
    AND project_id = {projectId: String}
<<<<<<< HEAD
    ${timestamp ? `AND toDate(timestamp) = toDate({timestamp: DateTime64(3)})` : ""} 
    ORDER BY event_ts DESC LIMIT 1
=======
    ${timestamp ? `AND timestamp = {timestamp: DateTime64(3)}` : ""} 
    ORDER BY event_ts DESC
    LIMIT 1
>>>>>>> 8c2f8e62
  `;

  const records = await queryClickhouse<TraceRecordReadType>({
    query,
    params: {
      traceId,
      projectId,
      ...(timestamp
        ? { timestamp: convertDateToClickhouseDateTime(timestamp) }
        : {}),
    },
  });

  const res = records.map(convertClickhouseToDomain);

  if (res.length === 0) {
    const errorMessage = `Trace not found for traceId: ${traceId}, projectId: ${projectId}, and timestamp: ${timestamp}`;
    logger.error(errorMessage);
    throw new Error(errorMessage);
  }
  return res[0] as Trace;
};

export const getTracesGroupedByName = async (
  projectId: string,
  tableDefinitions: UiColumnMapping[] = tracesTableUiColumnDefinitions,
  timestampFilter?: FilterState,
) => {
  const chFilter = timestampFilter
    ? createFilterFromFilterState(timestampFilter, tableDefinitions)
    : undefined;

  const timestampFilterRes = chFilter
    ? new FilterList(chFilter).apply()
    : undefined;

  // We mainly use queries like this to retrieve filter options.
  // Therefore, we can skip final as some inaccuracy in count is acceptable.
  const query = `
      select 
        name as name,
        count(*) as count
      from traces t
      WHERE t.project_id = {projectId: String}
      AND t.name IS NOT NULL
      ${timestampFilterRes?.query ? `AND ${timestampFilterRes.query}` : ""}
      GROUP BY name
      ORDER BY count(*) desc
      LIMIT 1000;
    `;

  const rows = await queryClickhouse<{
    name: string;
    count: string;
  }>({
    query: query,
    params: {
      projectId: projectId,
      ...(timestampFilterRes ? timestampFilterRes.params : {}),
    },
  });

  return rows;
};

export const getTracesGroupedByUsers = async (
  projectId: string,
  filter: FilterState,
  searchQuery?: string,
  limit?: number,
  offset?: number,
  columns?: UiColumnMapping[],
) => {
  const { tracesFilter } = getProjectIdDefaultFilter(projectId, {
    tracesPrefix: "t",
  });

  tracesFilter.push(
    ...createFilterFromFilterState(filter, tracesTableUiColumnDefinitions),
  );

  const tracesFilterRes = tracesFilter.apply();
  const search = clickhouseSearchCondition(searchQuery);

  // We mainly use queries like this to retrieve filter options.
  // Therefore, we can skip final as some inaccuracy in count is acceptable.
  const query = `
      select 
        user_id as user,
        count(*) as count
      from traces t
      WHERE t.project_id = {projectId: String}
      AND t.user_id IS NOT NULL
      AND t.user_id != ''
      ${tracesFilterRes?.query ? `AND ${tracesFilterRes.query}` : ""}
      ${search.query}
      GROUP BY user
      ORDER BY count desc
      ${limit !== undefined && offset !== undefined ? `LIMIT {limit: Int32} OFFSET {offset: Int32}` : ""}
  `;

  const rows = await queryClickhouse<{
    user: string;
    count: string;
  }>({
    query: query,
    params: {
      limit,
      offset,
      projectId,
      ...(tracesFilterRes ? tracesFilterRes.params : {}),
      ...(searchQuery ? search.params : {}),
    },
  });

  return rows;
};

export type GroupedTracesQueryProp = {
  projectId: string;
  filter: FilterState;
  columns?: UiColumnMapping[];
};

export const getTracesGroupedByTags = async (props: GroupedTracesQueryProp) => {
  const { projectId, filter, columns } = props;

  const chFilter = createFilterFromFilterState(
    filter,
    columns ?? tracesTableUiColumnDefinitions,
  );

  const filterRes = new FilterList(chFilter).apply();

  const query = `
    select distinct(arrayJoin(tags)) as value
    from traces t
    WHERE t.project_id = {projectId: String}
    ${filterRes?.query ? `AND ${filterRes.query}` : ""}
    LIMIT 1000;
  `;

  const rows = await queryClickhouse<{
    value: string;
  }>({
    query: query,
    params: {
      projectId: projectId,
      ...(filterRes ? filterRes.params : {}),
    },
  });

  return rows;
};

export type SessionDataReturnType = {
  session_id: string;
  max_timestamp: string;
  min_timestamp: string;
  trace_ids: string[];
  user_ids: string[];
  trace_count: number;
  trace_tags: string[];
  total_observations: number;
  duration: number;
  session_usage_details: Record<string, number>;
  session_cost_details: Record<string, number>;
  session_input_cost: string;
  session_output_cost: string;
  session_total_cost: string;
  session_input_usage: string;
  session_output_usage: string;
  session_total_usage: string;
};

export const getSessionsTableCount = async (props: {
  projectId: string;
  filter: FilterState;
  orderBy?: OrderByState;
  limit?: number;
  offset?: number;
}) => {
  const rows = await getSessionsTableGeneric<{ count: string }>({
    select: `
      count(session_id) as count
    `,
    projectId: props.projectId,
    filter: props.filter,
    orderBy: props.orderBy,
    limit: props.limit,
    offset: props.offset,
  });

  return rows.length > 0 ? Number(rows[0].count) : 0;
};

export const getSessionsTable = async (props: {
  projectId: string;
  filter: FilterState;
  orderBy?: OrderByState;
  limit?: number;
  offset?: number;
}) => {
  const rows = await getSessionsTableGeneric<SessionDataReturnType>({
    select: `
    session_id, 
    max_timestamp, 
    min_timestamp, 
    trace_ids, 
    user_ids, 
    trace_count, 
    trace_tags,
    total_observations,
    duration,
    session_usage_details,
    session_cost_details,
    session_input_cost,
    session_output_cost,
    session_total_cost,
    session_input_usage,
    session_output_usage,
    session_total_usage
    `,
    projectId: props.projectId,
    filter: props.filter,
    orderBy: props.orderBy,
    limit: props.limit,
    offset: props.offset,
  });

  return rows;
};

const getSessionsTableGeneric = async <T>(props: FetchTracesTableProps) => {
  const { select, projectId, filter, orderBy, limit, offset } = props;

  const { tracesFilter, scoresFilter, observationsFilter } =
    getProjectIdDefaultFilter(projectId, { tracesPrefix: "s" });

  tracesFilter.push(...createFilterFromFilterState(filter, sessionCols));

  const tracesFilterRes = tracesFilter.apply();
  const scoresAvgFilterRes = scoresFilter.apply();
  const observationsStatsRes = observationsFilter.apply();

  const traceTimestampFilter: DateTimeFilter | undefined = tracesFilter.find(
    (f) =>
      f.field === "min_timestamp" &&
      (f.operator === ">=" || f.operator === ">"),
  ) as DateTimeFilter | undefined;

  const singleTraceFilter = traceTimestampFilter
    ? new FilterList([
        new DateTimeFilter({
          clickhouseTable: "traces",
          field: "timestamp",
          operator: traceTimestampFilter.operator,
          value: traceTimestampFilter.value,
        }),
      ]).apply()
    : undefined;

  const query = `
      WITH observations_agg AS (
        SELECT o.trace_id,
              count(*) as obs_count,
              min(o.start_time) as min_start_time,
              max(o.end_time) as max_end_time,
              sumMap(usage_details) as sum_usage_details,
              sumMap(cost_details) as sum_cost_details,
              anyLast(project_id) as project_id
        FROM observations o FINAL
        WHERE o.project_id = {projectId: String}
        ${traceTimestampFilter ? `AND o.start_time >= {observationsStartTime: DateTime64(3)} - ${TRACE_TO_OBSERVATIONS_INTERVAL}` : ""}
        GROUP BY o.trace_id
    ),
    session_data AS (
        SELECT
            t.session_id,
            anyLast(t.project_id) as project_id,
            max(t.timestamp) as max_timestamp,
            min(t.timestamp) as min_timestamp,
            groupArray(t.id) AS trace_ids,
            groupUniqArray(t.user_id) AS user_ids,
            count(*) as trace_count,
            groupUniqArrayArray(t.tags) as trace_tags,
            -- Aggregate observations data at session level
            sum(o.obs_count) as total_observations,
            date_diff('milliseconds', min(min_start_time), max(max_end_time)) as duration,
            sumMap(o.sum_usage_details) as session_usage_details,
            sumMap(o.sum_cost_details) as session_cost_details,
            sumMap(o.sum_cost_details)['input'] as session_input_cost,
            sumMap(o.sum_cost_details)['output'] as session_output_cost,
            sumMap(o.sum_cost_details)['total'] as session_total_cost,
            sumMap(o.sum_usage_details)['input'] as session_input_usage,
            sumMap(o.sum_usage_details)['output'] as session_output_usage,
            sumMap(o.sum_usage_details)['total'] as session_total_usage
        FROM traces t FINAL
        LEFT JOIN observations_agg o
        ON t.id = o.trace_id AND t.project_id = o.project_id
        WHERE t.session_id IS NOT NULL
            AND t.project_id = {projectId: String}
            ${singleTraceFilter?.query ? ` AND ${singleTraceFilter.query}` : ""}
        GROUP BY t.session_id
    )
    SELECT ${select}
    FROM session_data s
    WHERE ${tracesFilterRes.query ? tracesFilterRes.query : ""}
    ${orderByToClickhouseSql(orderBy ?? null, sessionCols)}
    ${limit !== undefined && offset !== undefined ? `LIMIT {limit: Int32} OFFSET {offset: Int32}` : ""}
    `;

  const obsStartTimeValue = traceTimestampFilter
    ? convertDateToClickhouseDateTime(traceTimestampFilter.value)
    : null;

  const res = await queryClickhouse<T>({
    query: query,
    params: {
      projectId,
      limit: limit,
      offset: offset,
      ...tracesFilterRes.params,
      ...observationsStatsRes.params,
      ...scoresAvgFilterRes.params,
      ...singleTraceFilter?.params,
      ...(obsStartTimeValue
        ? { observationsStartTime: obsStartTimeValue }
        : {}),
    },
  });

  return res;
};

export const getTracesForSession = async (
  projectId: string,
  sessionId: string,
) => {
  const query = `
    SELECT
      id,
      user_id,
      name,
      timestamp,
      project_id
    FROM traces
    WHERE (project_id = {projectId: String})
    AND (session_id = {sessionId: String})
    ORDER BY timestamp ASC
    LIMIT 1 BY id, project_id;
  `;

  const rows = await queryClickhouse<{
    id: string;
    user_id: string;
    name: string;
    timestamp: string;
  }>({
    query: query,
    params: {
      projectId,
      sessionId,
    },
  });

  return rows.map((row) => ({
    id: row.id,
    userId: row.user_id,
    name: row.name,
    timestamp: parseClickhouseUTCDateTimeFormat(row.timestamp),
  }));
};

export const deleteTraces = async (projectId: string, traceIds: string[]) => {
  const query = `
    DELETE FROM traces
    WHERE project_id = {projectId: String}
    AND id IN ({traceIds: Array(String)});
  `;
  await commandClickhouse({
    query: query,
    params: {
      projectId,
      traceIds,
    },
  });
};

export const getTotalUserCount = async (
  projectId: string,
  filter: FilterState,
  searchQuery?: string,
): Promise<{ totalCount: bigint }[]> => {
  const { tracesFilter } = getProjectIdDefaultFilter(projectId, {
    tracesPrefix: "t",
  });

  tracesFilter.push(
    ...createFilterFromFilterState(filter, tracesTableUiColumnDefinitions),
  );

  const tracesFilterRes = tracesFilter.apply();
  const search = clickhouseSearchCondition(searchQuery);

  const query = `
    SELECT COUNT(DISTINCT t.user_id) AS totalCount
    FROM traces t
    WHERE ${tracesFilterRes.query}
    ${search.query}
    AND t.user_id IS NOT NULL
    AND t.user_id != ''
  `;

  return queryClickhouse({
    query,
    params: {
      ...tracesFilterRes.params,
      ...search.params,
    },
  });
};

export const getUserMetrics = async (projectId: string, userIds: string[]) => {
  if (userIds.length === 0) {
    return [];
  }
  const query = `
    WITH observations_agg AS (
      SELECT o.trace_id,
             count(*) as obs_count,
             sumMap(usage_details) as sum_usage_details,
             sum(total_cost) as sum_total_cost,
             anyLast(project_id) as project_id
      FROM observations o FINAL
      WHERE o.project_id = {projectId: String}
      GROUP BY o.trace_id
    ),
    user_metric_data AS (
      SELECT t.user_id,
             max(t.timestamp) as max_timestamp,
             min(t.timestamp) as min_timestamp,
             count(*) as trace_count,
             sum(o.obs_count) as total_observations,
             sum(o.sum_total_cost) as session_total_cost,
             sumMap(o.sum_usage_details)['input'] as session_input_usage,
             sumMap(o.sum_usage_details)['output'] as session_output_usage,
             sumMap(o.sum_usage_details)['total'] as session_total_usage
      FROM traces t FINAL
      LEFT JOIN observations_agg o
      ON t.id = o.trace_id 
      AND t.project_id = o.project_id
      WHERE t.user_id IS NOT NULL
      AND t.user_id != ''
      AND t.user_id IN ({userIds: Array(String)})
      AND t.project_id = {projectId: String}
      GROUP BY t.user_id
    )
    SELECT user_id AS userId,
           min_timestamp as firstTrace,
           max_timestamp as lastTrace,
           trace_count as totalTraces,
           total_observations as totalObservations,
           session_input_usage as totalPromptTokens,
           session_output_usage as totalCompletionTokens,
           session_total_usage as totalTokens,
           session_total_cost as sumCalculatedTotalCost
    FROM user_metric_data umd
  `;

  return queryClickhouse<{
    userId: string;
    firstTrace: Date | null;
    lastTrace: Date | null;
    totalPromptTokens: bigint;
    totalCompletionTokens: bigint;
    totalTokens: bigint;
    totalObservations: bigint;
    totalTraces: bigint;
    sumCalculatedTotalCost: number;
  }>({
    query,
    params: {
      projectId,
      userIds,
    },
  });
};<|MERGE_RESOLUTION|>--- conflicted
+++ resolved
@@ -325,14 +325,9 @@
     FROM traces
     WHERE id = {traceId: String} 
     AND project_id = {projectId: String}
-<<<<<<< HEAD
     ${timestamp ? `AND toDate(timestamp) = toDate({timestamp: DateTime64(3)})` : ""} 
-    ORDER BY event_ts DESC LIMIT 1
-=======
-    ${timestamp ? `AND timestamp = {timestamp: DateTime64(3)}` : ""} 
-    ORDER BY event_ts DESC
+    ORDER BY event_ts DESC 
     LIMIT 1
->>>>>>> 8c2f8e62
   `;
 
   const records = await queryClickhouse<TraceRecordReadType>({
