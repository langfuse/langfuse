--- conflicted
+++ resolved
@@ -4,37 +4,9 @@
 import {
   Observation,
   ObservationLevelType,
-<<<<<<< HEAD
-} from "./types";
-import { parseMetadataCHRecordToDomain } from "../utils/metadata_conversion";
-
-export const convertObservationToView = (
-  record: ObservationRecordReadType,
-): Omit<ObservationView, "inputPrice" | "outputPrice" | "totalPrice"> & {
-  usageDetails: Record<string, number>;
-  costDetails: Record<string, number>;
-} => {
-  // these cost are not used from the view. They are in the select statement but not in the
-  // Prisma file. We will not clean this up but keep it as it is for now.
-  // eslint-disable-next-line no-unused-vars
-  const { inputCost, outputCost, totalCost, internalModelId, ...rest } =
-    convertObservation(record ?? undefined);
-  return {
-    ...rest,
-    latency: record.end_time
-      ? parseClickhouseUTCDateTimeFormat(record.end_time).getTime() -
-        parseClickhouseUTCDateTimeFormat(record.start_time).getTime()
-      : null,
-
-    promptName: record.prompt_name ?? null,
-    promptVersion: record.prompt_version ?? null,
-    modelId: record.internal_model_id ?? null,
-  };
-};
-=======
   ObservationType,
 } from "../../domain";
->>>>>>> b65b0e25
+import { parseMetadataCHRecordToDomain } from "../utils/metadata_conversion";
 
 export const convertObservation = (
   record: ObservationRecordReadType,
@@ -54,7 +26,7 @@
       ? parseClickhouseUTCDateTimeFormat(record.end_time)
       : null,
     name: record.name ?? null,
-    metadata: parseMetadataCHRecordToDomain(record.metadata) ?? null,
+    metadata: parseMetadataCHRecordToDomain(record.metadata),
     level: record.level as ObservationLevelType,
     statusMessage: record.status_message ?? null,
     version: record.version ?? null,
@@ -124,13 +96,13 @@
     input: Object.entries(details ?? {})
       .filter(([usageType]) => usageType.startsWith("input"))
       .reduce(
-        (acc, [_, value]) => (acc ?? 0) + Number(value),
+        (acc, [, value]) => (acc ?? 0) + Number(value),
         null as number | null, // default to null if no input usage is found
       ),
     output: Object.entries(details ?? {})
       .filter(([usageType]) => usageType.startsWith("output"))
       .reduce(
-        (acc, [_, value]) => (acc ?? 0) + Number(value),
+        (acc, [, value]) => (acc ?? 0) + Number(value),
         null as number | null, // default to null if no output usage is found
       ),
     total: Number(details?.total ?? 0),
