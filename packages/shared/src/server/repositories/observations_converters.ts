--- conflicted
+++ resolved
@@ -20,9 +20,6 @@
   const { inputCost, outputCost, totalCost, internalModelId, ...rest } =
     convertObservation(record ?? undefined);
   return {
-<<<<<<< HEAD
-    ...convertObservation(record ?? undefined),
-=======
     ...rest,
     latency: record.end_time
       ? parseClickhouseUTCDateTimeFormat(record.end_time).getTime() -
@@ -32,26 +29,9 @@
       ? parseClickhouseUTCDateTimeFormat(record.start_time).getTime() -
         parseClickhouseUTCDateTimeFormat(record.completion_start_time).getTime()
       : null,
->>>>>>> 0e70f03f
     promptName: record.prompt_name ?? null,
     promptVersion: record.prompt_version ?? null,
     modelId: record.internal_model_id ?? null,
-  };
-};
-
-export const mergeObservationAndModel = (
-  observation: Omit<Observation, "internalModel">,
-  model?: Model & { Price: Price[] },
-) => {
-  return {
-    ...observation,
-    modelId: model?.id ?? null,
-    inputPrice:
-      model?.Price?.find((m) => m.usageType === "input")?.price ?? null,
-    outputPrice:
-      model?.Price?.find((m) => m.usageType === "output")?.price ?? null,
-    totalPrice:
-      model?.Price?.find((m) => m.usageType === "total")?.price ?? null,
   };
 };
 
