--- conflicted
+++ resolved
@@ -245,16 +245,10 @@
   return result;
 };
 
-<<<<<<< HEAD
 export const getScoresAggregateOverTime = async (
   projectId: string,
   filter: FilterState,
   groupBy: DateTrunc,
-=======
-export const getModelUsageByUser = async (
-  projectId: string,
-  filter: FilterState,
->>>>>>> e2d3647d
 ) => {
   const chFilter = new FilterList(
     createFilterFromFilterState(filter, dashboardColumnDefinitions),
@@ -262,7 +256,6 @@
 
   const appliedFilter = chFilter.apply();
 
-<<<<<<< HEAD
   const query = `
   SELECT 
     ${selectTimeseriesColumn(groupBy, "timestamp", "timestamp")},
@@ -288,7 +281,33 @@
     data_type: string;
     source: string;
     avg_value: number;
-=======
+  }>({
+    query,
+    params: {
+      projectId,
+      ...appliedFilter.params,
+    },
+  });
+
+  return result.map((row) => ({
+    scoreTimestamp: new Date(row.timestamp),
+    scoreName: row.name,
+    scoreDataType: row.data_type,
+    scoreSource: row.source,
+    avgValue: Number(row.avg_value),
+  }));
+};
+
+export const getModelUsageByUser = async (
+  projectId: string,
+  filter: FilterState,
+) => {
+  const chFilter = new FilterList(
+    createFilterFromFilterState(filter, dashboardColumnDefinitions),
+  );
+
+  const appliedFilter = chFilter.apply();
+
   const timeFilter = chFilter.find(
     (f) =>
       f.clickhouseTable === "observations" &&
@@ -314,31 +333,19 @@
     sum_usage_details: string;
     sum_cost_details: number;
     user_id: string;
->>>>>>> e2d3647d
   }>({
     query,
     params: {
       projectId,
       ...appliedFilter.params,
-<<<<<<< HEAD
-=======
       ...(timeFilter ? { tractTimestamp: timeFilter.value } : {}),
->>>>>>> e2d3647d
     },
   });
 
   return result.map((row) => ({
-<<<<<<< HEAD
-    scoreTimestamp: new Date(row.timestamp),
-    scoreName: row.name,
-    scoreDataType: row.data_type,
-    scoreSource: row.source,
-    avgValue: Number(row.avg_value),
-=======
     sumUsageDetails: Number(row.sum_usage_details),
     sumCostDetails: Number(row.sum_cost_details),
     userId: row.user_id,
->>>>>>> e2d3647d
   }));
 };
 
