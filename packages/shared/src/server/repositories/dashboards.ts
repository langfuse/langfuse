--- conflicted
+++ resolved
@@ -419,7 +419,6 @@
   ) as DateTimeFilter | undefined;
 
   const query = `
-<<<<<<< HEAD
     WITH trace_latencies as (
       select o.trace_id,
              t.name,
@@ -430,6 +429,7 @@
       ON o.trace_id = t.id AND o.project_id = t.project_id
       WHERE project_id = {projectId: String}
       AND ${appliedFilter.query}
+      ${timestampFilter ? `AND o.start_time > {dateTimeFilterObservations: DateTime64(3)} - interval 5 minute` : ""}
       GROUP BY o.project_id, o.trace_id, t.name
     )
 
@@ -438,36 +438,18 @@
       name
     FROM trace_latencies
     GROUP BY name
-=======
-
-    SELECT 
-      quantile(0.5)(date_diff('milliseconds',o.start_time, o.end_time )) as p50,
-      quantile(0.9)(date_diff('milliseconds',o.start_time, o.end_time )) as p90,
-      quantile(0.95)(date_diff('milliseconds',o.start_time, o.end_time )) as p95,
-      quantile(0.99)(date_diff('milliseconds',o.start_time, o.end_time )) as p99,
-      t.name as name
-    FROM observations o FINAL JOIN  traces t FINAL  ON o.trace_id = t.id AND o.project_id = t.project_id
-    WHERE project_id = {projectId: String}
-    AND ${appliedFilter.query}
-    ${timestampFilter ? `AND o.start_time > {dateTimeFilterObservations: DateTime64(3)} - interval 5 minute` : ""}
-    GROUP BY t.name
->>>>>>> 0b88ddf4
     ORDER BY p95 DESC
   `;
 
   const result = await queryClickhouse<{ quantiles: string[]; name: string }>({
     query,
-<<<<<<< HEAD
-    params: { projectId, ...appliedFilter.params },
-=======
-    params: {
-      projectId,
-      ...appliedFilter.params,
-      ...(timestampFilter
-        ? { dateTimeFilterObservations: timestampFilter.value }
-        : {}),
-    },
->>>>>>> 0b88ddf4
+      params: {
+          projectId,
+          ...appliedFilter.params,
+          ...(timestampFilter
+              ? { dateTimeFilterObservations: timestampFilter.value }
+              : {}),
+      },
   });
 
   return result.map((row) => ({
