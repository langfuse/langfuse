--- conflicted
+++ resolved
@@ -334,11 +334,7 @@
     WHERE project_id = {projectId: String}
     AND t.user_id IS NOT NULL
     AND ${appliedFilter.query}
-<<<<<<< HEAD
-    ${timeFilter ? `AND t.timestamp >= {tractTimestamp: DateTime64(3)} - ${TRACE_TO_OBSERVATIONS_INTERVAL}` : ""}
-=======
     ${timeFilter ? `AND t.timestamp >= {traceTimestamp: DateTime64(3)} - ${OBSERVATIONS_TO_TRACE_INTERVAL}` : ""}
->>>>>>> bb07b350
     GROUP BY user_id
     ORDER BY sum_cost_details DESC
     `;
