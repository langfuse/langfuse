import { ScoreDataType } from "@prisma/client";
import { ScoreDomain, ScoreSourceType } from "../../domain/scores";
import {
  commandClickhouse,
  parseClickhouseUTCDateTimeFormat,
  queryClickhouse,
  queryClickhouseStream,
  upsertClickhouse,
} from "./clickhouse";
import { FilterList, orderByToClickhouseSql } from "../queries";
import { FilterCondition, FilterState, TimeFilter } from "../../types";
import {
  createFilterFromFilterState,
  getProjectIdDefaultFilter,
} from "../queries/clickhouse-sql/factory";
import { OrderByState } from "../../interfaces/orderBy";
import {
  dashboardColumnDefinitions,
  scoresTableUiColumnDefinitions,
} from "../../tableDefinitions";
import {
  convertScoreAggregation,
  convertToScore,
  ScoreAggregation,
} from "./scores_converters";
import { SCORE_TO_TRACE_OBSERVATIONS_INTERVAL } from "./constants";
import { convertDateToClickhouseDateTime } from "../clickhouse/client";
import { ScoreRecordReadType } from "./definitions";
import { env } from "../../env";
<<<<<<< HEAD
import { _handleGetScoreById, _handleGetScoresByIds } from "./scores-utils";
=======
import { ClickHouseClientConfigOptions } from "@clickhouse/client";
>>>>>>> 72f4b88d

export const searchExistingAnnotationScore = async (
  projectId: string,
  observationId: string | null,
  traceId: string | null,
  sessionId: string | null,
  name: string | undefined,
  configId: string | undefined,
) => {
  if (!name && !configId) {
    throw new Error("Either name or configId (or both) must be provided.");
  }

  const query = `
    SELECT *
    FROM scores s
    WHERE s.project_id = {projectId: String}
    AND s.source = 'ANNOTATION'
    AND s.trace_id = {traceId: String}
    ${observationId ? `AND s.observation_id = {observationId: String}` : "AND isNull(s.observation_id)"}
    AND (
      FALSE
      ${name ? `OR s.name = {name: String}` : ""}
      ${configId ? `OR s.config_id = {configId: String}` : ""}
    )
    ORDER BY s.event_ts DESC
    LIMIT 1 BY s.id, s.project_id
    LIMIT 1
  `;

  const rows = await queryClickhouse<ScoreRecordReadType>({
    query,
    params: {
      projectId,
      name,
      configId,
      traceId,
      observationId,
    },
    tags: {
      feature: "tracing",
      type: "score",
      kind: "list",
      projectId,
    },
  });
  return rows.map(convertToScore).shift();
};

export const getScoreById = async ({
  projectId,
  scoreId,
  source,
}: {
  projectId: string;
  scoreId: string;
  source?: ScoreSourceType;
}) => {
  return _handleGetScoreById({
    projectId,
    scoreId,
    source,
    scoreScope: "all",
  });
};

export const getScoresByIds = async (
  projectId: string,
  scoreId: string[],
  source?: ScoreSourceType,
) => {
  return _handleGetScoresByIds({
    projectId,
    scoreId,
    source,
  });
};

/**
 * Accepts a score in a Clickhouse-ready format.
 * id, project_id, name, and timestamp must always be provided.
 */
export const upsertScore = async (score: Partial<ScoreRecordReadType>) => {
  if (!["id", "project_id", "name", "timestamp"].every((key) => key in score)) {
    throw new Error("Identifier fields must be provided to upsert Score.");
  }
  await upsertClickhouse({
    table: "scores",
    records: [score as ScoreRecordReadType],
    eventBodyMapper: convertToScore,
    tags: {
      feature: "tracing",
      type: "score",
      kind: "upsert",
      projectId: score.project_id ?? "",
    },
  });
};

export type GetScoresForTracesProps = {
  projectId: string;
  traceIds: string[];
  timestamp?: Date;
  limit?: number;
  offset?: number;
  clickhouseConfigs?: ClickHouseClientConfigOptions | undefined;
};

type GetScoresForSessionsProps = {
  projectId: string;
  sessionIds: string[];
  limit?: number;
  offset?: number;
};

export const getScoresForSessions = async (
  props: GetScoresForSessionsProps,
) => {
  const { projectId, sessionIds, limit, offset } = props;
  const query = `
      select 
        *
      from scores s
      WHERE s.project_id = {projectId: String}
      AND s.session_id IN ({sessionIds: Array(String)}) 
      ORDER BY s.event_ts DESC
      LIMIT 1 BY s.id, s.project_id
      ${limit && offset ? `limit {limit: Int32} offset {offset: Int32}` : ""}
    `;

  const rows = await queryClickhouse<ScoreRecordReadType>({
    query: query,
    params: {
      projectId,
      sessionIds,
      limit,
      offset,
    },
    tags: {
      feature: "sessions",
      type: "score",
      kind: "list",
      projectId,
    },
  });

  return rows.map(convertToScore);
};

export const getScoresForTraces = async (props: GetScoresForTracesProps) => {
  const { projectId, traceIds, timestamp, limit, offset, clickhouseConfigs } =
    props;
  const query = `
      select 
        *
      from scores s
      WHERE s.project_id = {projectId: String}
      AND s.trace_id IN ({traceIds: Array(String)}) 
      ${timestamp ? `AND s.timestamp >= {traceTimestamp: DateTime64(3)} - ${SCORE_TO_TRACE_OBSERVATIONS_INTERVAL}` : ""}
      ORDER BY s.event_ts DESC
      LIMIT 1 BY s.id, s.project_id
      ${limit && offset ? `limit {limit: Int32} offset {offset: Int32}` : ""}
    `;

  const rows = await queryClickhouse<ScoreRecordReadType>({
    query: query,
    params: {
      projectId,
      traceIds,
      limit,
      offset,
      ...(timestamp
        ? { traceTimestamp: convertDateToClickhouseDateTime(timestamp) }
        : {}),
    },
    tags: {
      feature: "tracing",
      type: "score",
      kind: "list",
      projectId,
    },
    clickhouseConfigs,
  });

  return rows.map(convertToScore);
};

export const getScoresForObservations = async (p: {
  projectId: string;
  observationIds: string[];
  limit?: number;
  offset?: number;
  clickhouseConfigs?: ClickHouseClientConfigOptions | undefined;
}) => {
  const { projectId, observationIds, limit, offset, clickhouseConfigs } = p;
  const query = `
      select 
        *
      from scores s
      WHERE s.project_id = {projectId: String}
      AND s.observation_id IN ({observationIds: Array(String)})
      ORDER BY s.event_ts DESC
      LIMIT 1 BY s.id, s.project_id
      ${limit !== undefined && offset !== undefined ? `limit {limit: Int32} offset {offset: Int32}` : ""}
    `;

  const rows = await queryClickhouse<ScoreRecordReadType>({
    query: query,
    params: {
      projectId: projectId,
      observationIds: observationIds,
      limit: limit,
      offset: offset,
    },
    tags: {
      feature: "tracing",
      type: "score",
      kind: "list",
      projectId,
    },
    clickhouseConfigs,
  });

  return rows.map(convertToScore);
};

export const getScoresGroupedByNameSourceType = async (
  projectId: string,
  timestamp: Date | undefined,
) => {
  // We mainly use queries like this to retrieve filter options.
  // Therefore, we can skip final as some inaccuracy in count is acceptable.
  const query = `
    select 
      name,
      source,
      data_type
    from scores s
    WHERE s.project_id = {projectId: String}
    ${timestamp ? `AND s.timestamp >= {timestamp: DateTime64(3)}` : ""}
    GROUP BY name, source, data_type
    ORDER BY count() desc
    LIMIT 1000;
  `;

  const rows = await queryClickhouse<{
    name: string;
    source: string;
    data_type: string;
  }>({
    query: query,
    params: {
      projectId: projectId,
      ...(timestamp
        ? { timestamp: convertDateToClickhouseDateTime(timestamp) }
        : {}),
    },
    tags: {
      feature: "tracing",
      type: "score",
      kind: "list",
      projectId,
    },
  });

  return rows.map((row) => ({
    name: row.name,
    source: row.source as ScoreSourceType,
    dataType: row.data_type as ScoreDataType,
  }));
};

export const getScoresGroupedByName = async (
  projectId: string,
  timestampFilter?: FilterState,
) => {
  const chFilter = timestampFilter
    ? createFilterFromFilterState(timestampFilter, [
        {
          uiTableName: "Timestamp",
          uiTableId: "timestamp",
          clickhouseTableName: "scores",
          clickhouseSelect: "timestamp",
        },
      ])
    : undefined;

  const timestampFilterRes = chFilter
    ? new FilterList(chFilter).apply()
    : undefined;

  // We mainly use queries like this to retrieve filter options.
  // Therefore, we can skip final as some inaccuracy in count is acceptable.
  const query = `
      select 
        name as name
      from scores s
      WHERE s.project_id = {projectId: String}
      AND has(['NUMERIC', 'BOOLEAN'], s.data_type)
      ${timestampFilterRes?.query ? `AND ${timestampFilterRes.query}` : ""}
      GROUP BY name
      ORDER BY count() desc
      LIMIT 1000;
    `;

  const rows = await queryClickhouse<{
    name: string;
  }>({
    query: query,
    params: {
      projectId: projectId,
      ...(timestampFilterRes ? timestampFilterRes.params : {}),
    },
    tags: {
      feature: "tracing",
      type: "score",
      kind: "list",
      projectId,
    },
  });

  return rows;
};

export const getScoresUiCount = async (props: {
  projectId: string;
  filter: FilterState;
  orderBy: OrderByState;
  limit?: number;
  offset?: number;
}) => {
  const rows = await getScoresUiGeneric<{ count: string }>({
    select: "count",
    tags: { kind: "count" },
    ...props,
  });

  return Number(rows[0].count);
};

export type ScoreUiTableRow = ScoreDomain & {
  traceName: string | null;
  traceUserId: string | null;
  traceTags: Array<string> | null;
};

export const getScoresUiTable = async (props: {
  projectId: string;
  filter: FilterState;
  orderBy: OrderByState;
  limit?: number;
  offset?: number;
  clickhouseConfigs?: ClickHouseClientConfigOptions | undefined;
}): Promise<ScoreUiTableRow[]> => {
  const rows = await getScoresUiGeneric<{
    id: string;
    project_id: string;
    environment: string;
    name: string;
    value: number;
    string_value: string | null;
    timestamp: string;
    source: string;
    data_type: string;
    comment: string | null;
    trace_id: string | null;
    session_id: string | null;
    observation_id: string | null;
    author_user_id: string | null;
    user_id: string | null;
    trace_name: string | null;
    trace_tags: Array<string> | null;
    job_configuration_id: string | null;
    author_user_image: string | null;
    author_user_name: string | null;
    config_id: string | null;
    queue_id: string | null;
    created_at: string;
    updated_at: string;
  }>({
    select: "rows",
    tags: { kind: "analytic" },
    ...props,
    clickhouseConfigs: props.clickhouseConfigs,
  });

  return rows.map((row) => ({
    projectId: row.project_id,
    environment: row.environment,
    authorUserId: row.author_user_id,
    traceId: row.trace_id,
    sessionId: row.session_id,
    observationId: row.observation_id,
    traceUserId: row.user_id,
    traceName: row.trace_name,
    traceTags: row.trace_tags,
    configId: row.config_id,
    queueId: row.queue_id,
    createdAt: parseClickhouseUTCDateTimeFormat(row.created_at),
    updatedAt: parseClickhouseUTCDateTimeFormat(row.updated_at),
    stringValue: row.string_value,
    comment: row.comment,
    dataType: row.data_type as ScoreDataType,
    source: row.source as ScoreSourceType,
    name: row.name,
    value: row.value,
    timestamp: parseClickhouseUTCDateTimeFormat(row.timestamp),
    id: row.id,
  }));
};

export const getScoresUiGeneric = async <T>(props: {
  select: "count" | "rows";
  projectId: string;
  filter: FilterState;
  orderBy: OrderByState;
  limit?: number;
  offset?: number;
  tags?: Record<string, string>;
  clickhouseConfigs?: ClickHouseClientConfigOptions | undefined;
}): Promise<T[]> => {
  const { projectId, filter, orderBy, limit, offset, clickhouseConfigs } =
    props;

  const select =
    props.select === "count"
      ? "count(*) as count"
      : `
        s.id,
        s.project_id,
        s.environment,
        s.name,
        s.value,
        s.string_value,
        s.timestamp,
        s.source,
        s.data_type,
        s.comment,
        s.trace_id,
        s.observation_id,
        s.author_user_id,
        t.user_id,
        t.name,
        t.tags,
        s.created_at,
        s.updated_at,
        s.source,
        s.config_id,
        s.queue_id,
        t.user_id,
        t.name as trace_name,
        t.tags as trace_tags
      `;

  const { scoresFilter } = getProjectIdDefaultFilter(projectId, {
    tracesPrefix: "t",
  });
  scoresFilter.push(
    ...createFilterFromFilterState(filter, scoresTableUiColumnDefinitions),
  );
  const scoresFilterRes = scoresFilter.apply();

  // Only join traces for rows or if there is a trace filter on counts
  const performTracesJoin =
    props.select === "rows" ||
    scoresFilter.some((f) => f.clickhouseTable === "traces");

  const query = `
      SELECT 
          ${select}
      FROM scores s final
      ${performTracesJoin ? "LEFT JOIN traces t ON s.trace_id = t.id AND t.project_id = s.project_id" : ""}
      WHERE s.project_id = {projectId: String}
      ${scoresFilterRes?.query ? `AND ${scoresFilterRes.query}` : ""}
      ${orderByToClickhouseSql(orderBy ?? null, scoresTableUiColumnDefinitions)}
      ${limit !== undefined && offset !== undefined ? `limit {limit: Int32} offset {offset: Int32}` : ""}
    `;

  const rows = await queryClickhouse<T>({
    query: query,
    params: {
      projectId: projectId,
      ...(scoresFilterRes ? scoresFilterRes.params : {}),
      limit: limit,
      offset: offset,
    },
    tags: {
      ...(props.tags ?? {}),
      feature: "tracing",
      type: "score",
      projectId,
    },
    clickhouseConfigs,
  });

  return rows;
};

export const getScoreNames = async (
  projectId: string,
  timestampFilter: FilterState,
) => {
  const chFilter = new FilterList(
    createFilterFromFilterState(
      timestampFilter,
      scoresTableUiColumnDefinitions,
    ),
  );
  const timestampFilterRes = chFilter.apply();

  // We mainly use queries like this to retrieve filter options.
  // Therefore, we can skip final as some inaccuracy in count is acceptable.
  const query = `
      select 
        name,
        count(*) as count
      from scores s
      WHERE s.project_id = {projectId: String}
      ${timestampFilterRes?.query ? `AND ${timestampFilterRes.query}` : ""}
      GROUP BY name
      ORDER BY count() desc
      LIMIT 1000;
    `;

  const rows = await queryClickhouse<{
    name: string;
    count: string;
  }>({
    query: query,
    params: {
      projectId: projectId,
      ...(timestampFilterRes ? timestampFilterRes.params : {}),
    },
    tags: {
      feature: "tracing",
      type: "score",
      kind: "list",
      projectId,
    },
  });

  return rows.map((row) => ({
    name: row.name,
    count: Number(row.count),
  }));
};

export const deleteScores = async (projectId: string, scoreIds: string[]) => {
  const query = `
    DELETE FROM scores
    WHERE project_id = {projectId: String}
    AND id in ({scoreIds: Array(String)});
  `;
  await commandClickhouse({
    query: query,
    params: {
      projectId,
      scoreIds,
    },
    tags: {
      feature: "tracing",
      type: "score",
      kind: "delete",
      projectId,
    },
  });
};

export const deleteScoresByTraceIds = async (
  projectId: string,
  traceIds: string[],
) => {
  const query = `
    DELETE FROM scores
    WHERE project_id = {projectId: String}
    AND trace_id IN ({traceIds: Array(String)});
  `;
  await commandClickhouse({
    query: query,
    params: {
      projectId,
      traceIds,
    },
    clickhouseConfigs: {
      request_timeout: 120_000, // 2 minutes
    },
    tags: {
      feature: "tracing",
      type: "score",
      kind: "delete",
      projectId,
    },
  });
};

export const deleteScoresByProjectId = async (projectId: string) => {
  const query = `
    DELETE FROM scores
    WHERE project_id = {projectId: String};
  `;
  await commandClickhouse({
    query: query,
    params: {
      projectId,
    },
    clickhouseConfigs: {
      request_timeout: 120_000, // 2 minutes
    },
    tags: {
      feature: "tracing",
      type: "score",
      kind: "delete",
      projectId,
    },
  });
};

export const deleteScoresOlderThanDays = async (
  projectId: string,
  days: number,
) => {
  const query = `
    DELETE FROM scores
    WHERE project_id = {projectId: String}
    AND timestamp < now() - INTERVAL {numDays: Int} DAYS;
  `;
  await commandClickhouse({
    query: query,
    params: {
      projectId,
      numDays: days,
    },
    clickhouseConfigs: {
      request_timeout: 120_000, // 2 minutes
    },
    tags: {
      feature: "tracing",
      type: "score",
      kind: "delete",
      projectId,
    },
  });
};

export const getNumericScoreHistogram = async (
  projectId: string,
  filter: FilterState,
  limit: number,
) => {
  const chFilter = new FilterList(
    createFilterFromFilterState(filter, dashboardColumnDefinitions),
  );
  const chFilterRes = chFilter.apply();

  const traceFilter = chFilter.find((f) => f.clickhouseTable === "traces");

  const query = `
    select s.value
    from scores s
    ${traceFilter ? `LEFT JOIN traces t ON s.trace_id = t.id AND t.project_id = s.project_id` : ""}
    WHERE s.project_id = {projectId: String}
    ${traceFilter ? `AND t.project_id = {projectId: String}` : ""}
    ${chFilterRes?.query ? `AND ${chFilterRes.query}` : ""}
    ORDER BY s.event_ts DESC
    LIMIT 1 BY s.id, s.project_id
    ${limit !== undefined ? `limit {limit: Int32}` : ""}
  `;

  return queryClickhouse<{ value: number }>({
    query,
    params: {
      projectId,
      limit,
      ...(chFilterRes ? chFilterRes.params : {}),
    },
    tags: {
      feature: "tracing",
      type: "score",
      kind: "analytic",
      projectId,
    },
  });
};

export const getAggregatedScoresForPrompts = async (
  projectId: string,
  promptIds: string[],
  fetchScoreRelation: "observation" | "trace",
) => {
  const query = `
    SELECT 
      prompt_id,
      s.id,
      s.name,
      s.string_value,
      s.value,
      s.source,
      s.data_type,
      s.comment
    FROM scores s FINAL LEFT JOIN observations o FINAL 
      ON o.trace_id = s.trace_id 
      AND o.project_id = s.project_id 
      ${fetchScoreRelation === "observation" ? "AND o.id = s.observation_id" : ""}
    WHERE o.project_id = {projectId: String}
    AND s.project_id = {projectId: String}
    AND o.prompt_id IN ({promptIds: Array(String)})
    AND o.type = 'GENERATION'
    AND s.name IS NOT NULL
    ${fetchScoreRelation === "trace" ? "AND s.observation_id IS NULL" : ""}
  `;

  const rows = await queryClickhouse<ScoreAggregation & { prompt_id: string }>({
    query,
    params: {
      projectId,
      promptIds,
    },
    tags: {
      feature: "tracing",
      type: "score",
      kind: "analytic",
      projectId,
    },
  });

  return rows.map((row) => ({
    ...convertScoreAggregation(row),
    promptId: row.prompt_id,
  }));
};

export const getScoreCountsByProjectInCreationInterval = async ({
  start,
  end,
}: {
  start: Date;
  end: Date;
}) => {
  const query = `
    SELECT 
      project_id,
      count(*) as count
    FROM scores
    WHERE created_at >= {start: DateTime64(3)}
    AND created_at < {end: DateTime64(3)}
    GROUP BY project_id
  `;

  const rows = await queryClickhouse<{ project_id: string; count: string }>({
    query,
    params: {
      start: convertDateToClickhouseDateTime(start),
      end: convertDateToClickhouseDateTime(end),
    },
    tags: {
      feature: "tracing",
      type: "score",
      kind: "analytic",
    },
  });

  return rows.map((row) => ({
    projectId: row.project_id,
    count: Number(row.count),
  }));
};

export const getScoreCountOfProjectsSinceCreationDate = async ({
  projectIds,
  start,
}: {
  projectIds: string[];
  start: Date;
}) => {
  const query = `
    SELECT 
      count(*) as count
    FROM scores
    WHERE project_id IN ({projectIds: Array(String)})
    AND created_at >= {start: DateTime64(3)}
  `;

  const rows = await queryClickhouse<{ count: string }>({
    query,
    params: {
      projectIds,
      start: convertDateToClickhouseDateTime(start),
    },
    tags: {
      feature: "tracing",
      type: "score",
      kind: "analytic",
    },
  });

  return Number(rows[0]?.count ?? 0);
};

export const getDistinctScoreNames = async (p: {
  projectId: string;
  cutoffCreatedAt: Date;
  filter: FilterState;
  isTimestampFilter: (filter: FilterCondition) => filter is TimeFilter;
  clickhouseConfigs?: ClickHouseClientConfigOptions | undefined;
}) => {
  const {
    projectId,
    cutoffCreatedAt,
    filter,
    isTimestampFilter,
    clickhouseConfigs,
  } = p;
  const scoreTimestampFilter = filter?.find(isTimestampFilter);

  const query = `
    SELECT DISTINCT
      name
    FROM scores s 
    WHERE s.project_id = {projectId: String}
    AND s.created_at <= {cutoffCreatedAt: DateTime64(3)}
    ${scoreTimestampFilter ? `AND s.timestamp >= {filterTimestamp: DateTime64(3)}` : ""}
  `;

  const rows = await queryClickhouse<{ name: string }>({
    query,
    params: {
      projectId,
      cutoffCreatedAt: convertDateToClickhouseDateTime(cutoffCreatedAt),
      ...(scoreTimestampFilter
        ? {
            filterTimestamp: convertDateToClickhouseDateTime(
              scoreTimestampFilter.value,
            ),
          }
        : {}),
    },
    tags: {
      feature: "tracing",
      type: "score",
      kind: "list",
      projectId,
    },
    clickhouseConfigs,
  });

  return rows.map((row) => row.name);
};

export const getScoresForBlobStorageExport = function (
  projectId: string,
  minTimestamp: Date,
  maxTimestamp: Date,
) {
  const query = `
    SELECT
      id,
      timestamp,
      project_id,
      environment,
      trace_id,
      observation_id,
      name,
      value,
      source,
      comment,
      data_type,
      string_value
    FROM scores FINAL
    WHERE project_id = {projectId: String}
    AND timestamp >= {minTimestamp: DateTime64(3)}
    AND timestamp <= {maxTimestamp: DateTime64(3)}
  `;

  const records = queryClickhouseStream<Record<string, unknown>>({
    query,
    params: {
      projectId,
      minTimestamp: convertDateToClickhouseDateTime(minTimestamp),
      maxTimestamp: convertDateToClickhouseDateTime(maxTimestamp),
    },
    tags: {
      feature: "blobstorage",
      type: "score",
      kind: "analytic",
      projectId,
    },
  });

  return records;
};

export const getScoresForPostHog = async function* (
  projectId: string,
  minTimestamp: Date,
  maxTimestamp: Date,
) {
  const query = `
    SELECT
      s.id as id,
      s.timestamp as timestamp,
      s.name as name,
      s.value as value,
      s.comment as comment,
      t.name as trace_name,
      t.session_id as trace_session_id,
      t.user_id as trace_user_id,
      t.release as trace_release,
      t.tags as trace_tags,
      t.metadata['$posthog_session_id'] as posthog_session_id
    FROM scores s FINAL
    LEFT JOIN traces t FINAL ON s.trace_id = t.id AND s.project_id = t.project_id
    WHERE s.project_id = {projectId: String}
    AND t.project_id = {projectId: String}
    AND s.timestamp >= {minTimestamp: DateTime64(3)}
    AND s.timestamp <= {maxTimestamp: DateTime64(3)}
    AND t.timestamp >= {minTimestamp: DateTime64(3)} - INTERVAL 7 DAY
    AND t.timestamp <= {maxTimestamp: DateTime64(3)}
  `;

  const records = queryClickhouseStream<Record<string, unknown>>({
    query,
    params: {
      projectId,
      minTimestamp: convertDateToClickhouseDateTime(minTimestamp),
      maxTimestamp: convertDateToClickhouseDateTime(maxTimestamp),
    },
    tags: {
      feature: "posthog",
      type: "score",
      kind: "analytic",
      projectId,
    },
    clickhouseConfigs: {
      request_timeout: 300_000, // 5 minutes
      clickhouse_settings: {
        join_algorithm: "grace_hash",
        grace_hash_join_initial_buckets: "32",
      },
    },
  });

  const baseUrl = env.NEXTAUTH_URL?.replace("/api/auth", "");
  for await (const record of records) {
    yield {
      timestamp: record.timestamp,
      langfuse_score_name: record.name,
      langfuse_score_value: record.value,
      langfuse_score_comment: record.comment,
      langfuse_trace_name: record.trace_name,
      langfuse_id: record.id,
      langfuse_session_id: record.trace_session_id,
      langfuse_project_id: projectId,
      langfuse_user_id: record.trace_user_id || "langfuse_unknown_user",
      langfuse_release: record.trace_release,
      langfuse_tags: record.trace_tags,
      langfuse_event_version: "1.0.0",
      $session_id: record.posthog_session_id ?? null,
      $set: {
        langfuse_user_url: record.user_id
          ? `${baseUrl}/project/${projectId}/users/${encodeURIComponent(record.user_id as string)}`
          : null,
      },
    };
  }
};

export const hasAnyScore = async (projectId: string) => {
  const query = `
    SELECT 1
    FROM scores
    WHERE project_id = {projectId: String}
    LIMIT 1
  `;

  const rows = await queryClickhouse<{ 1: number }>({
    query,
    params: {
      projectId,
    },
    tags: {
      feature: "tracing",
      type: "score",
      kind: "hasAny",
      projectId,
    },
  });

  return rows.length > 0;
};<|MERGE_RESOLUTION|>--- conflicted
+++ resolved
@@ -27,11 +27,8 @@
 import { convertDateToClickhouseDateTime } from "../clickhouse/client";
 import { ScoreRecordReadType } from "./definitions";
 import { env } from "../../env";
-<<<<<<< HEAD
 import { _handleGetScoreById, _handleGetScoresByIds } from "./scores-utils";
-=======
 import { ClickHouseClientConfigOptions } from "@clickhouse/client";
->>>>>>> 72f4b88d
 
 export const searchExistingAnnotationScore = async (
   projectId: string,
