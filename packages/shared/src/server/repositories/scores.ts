--- conflicted
+++ resolved
@@ -27,11 +27,8 @@
 import { convertDateToClickhouseDateTime } from "../clickhouse/client";
 import { ScoreRecordReadType } from "./definitions";
 import { env } from "../../env";
-<<<<<<< HEAD
 import { _handleGetScoreById, _handleGetScoresByIds } from "./scores-utils";
-=======
 import { parseMetadataCHRecordToDomain } from "../utils/metadata_conversion";
->>>>>>> b9cf01dd
 import { ClickHouseClientConfigOptions } from "@clickhouse/client";
 
 export const searchExistingAnnotationScore = async (
@@ -146,21 +143,54 @@
   includeHasMetadata?: IncludeHasMetadata;
 };
 
-<<<<<<< HEAD
-type GetScoresForSessionsProps = {
+type GetScoresForSessionsProps<
+  ExcludeMetadata extends boolean,
+  IncludeHasMetadata extends boolean,
+> = {
   projectId: string;
   sessionIds: string[];
   limit?: number;
   offset?: number;
-};
-
-export const getScoresForSessions = async (
-  props: GetScoresForSessionsProps,
-) => {
-  const { projectId, sessionIds, limit, offset } = props;
+  clickhouseConfigs?: ClickHouseClientConfigOptions;
+  excludeMetadata?: ExcludeMetadata;
+  includeHasMetadata?: IncludeHasMetadata;
+};
+
+const formatMetadataSelect = (
+  excludeMetadata: boolean,
+  includeHasMetadata: boolean,
+) => {
+  return [
+    !excludeMetadata ? "*" : "* EXCEPT (metadata)",
+    includeHasMetadata
+      ? "length(mapKeys(s.metadata)) > 0 AS has_metadata"
+      : null,
+  ]
+    .filter((s) => s != null)
+    .join(", ");
+};
+
+export const getScoresForSessions = async <
+  ExcludeMetadata extends boolean,
+  IncludeHasMetadata extends boolean,
+>(
+  props: GetScoresForSessionsProps<ExcludeMetadata, IncludeHasMetadata>,
+) => {
+  const {
+    projectId,
+    sessionIds,
+    limit,
+    offset,
+    clickhouseConfigs,
+    excludeMetadata = false,
+    includeHasMetadata = false,
+  } = props;
+
+  const select = formatMetadataSelect(excludeMetadata, includeHasMetadata);
+
   const query = `
       select 
-        *
+        ${select}
       from scores s
       WHERE s.project_id = {projectId: String}
       AND s.session_id IN ({sessionIds: Array(String)}) 
@@ -183,15 +213,12 @@
       kind: "list",
       projectId,
     },
+    clickhouseConfigs,
   });
 
   return rows.map(convertToScore);
 };
 
-export const getScoresForTraces = async (props: GetScoresForTracesProps) => {
-  const { projectId, traceIds, timestamp, limit, offset, clickhouseConfigs } =
-    props;
-=======
 // Used in multiple places, including the public API, hence the non-default exclusion of metadata via excludeMetadata flag
 export const getScoresForTraces = async <
   ExcludeMetadata extends boolean,
@@ -210,16 +237,8 @@
     includeHasMetadata = false,
   } = props;
 
-  const select = [
-    !excludeMetadata ? "*" : "* EXCEPT (metadata)",
-    includeHasMetadata
-      ? "length(mapKeys(s.metadata)) > 0 AS has_metadata"
-      : null,
-  ]
-    .filter((s) => s != null)
-    .join(", ");
-
->>>>>>> b9cf01dd
+  const select = formatMetadataSelect(excludeMetadata, includeHasMetadata);
+
   const query = `
       select
         ${select}
@@ -512,13 +531,9 @@
     source: string;
     data_type: string;
     comment: string | null;
-<<<<<<< HEAD
     trace_id: string | null;
     session_id: string | null;
-=======
     metadata: ExcludeMetadata extends true ? never : Record<string, string>;
-    trace_id: string;
->>>>>>> b9cf01dd
     observation_id: string | null;
     author_user_id: string | null;
     user_id: string | null;
@@ -542,7 +557,6 @@
     ...rest,
   });
 
-<<<<<<< HEAD
   return rows.map((row) => ({
     projectId: row.project_id,
     environment: row.environment,
@@ -565,44 +579,17 @@
     value: row.value,
     timestamp: parseClickhouseUTCDateTimeFormat(row.timestamp),
     id: row.id,
+    metadata: (excludeMetadata
+      ? undefined
+      : (parseMetadataCHRecordToDomain(row.metadata ?? {}) ??
+        {})) as ExcludeMetadata extends true
+      ? never
+      : NonNullable<ReturnType<typeof parseMetadataCHRecordToDomain>>,
+    hasMetadata: (includeHasMetadataFlag
+      ? !!row.has_metadata
+      : undefined) as IncludeHasMetadata extends true ? boolean : never,
   }));
-};
-=======
-  return rows.map((row) => {
-    return {
-      projectId: row.project_id,
-      environment: row.environment,
-      authorUserId: row.author_user_id,
-      traceId: row.trace_id,
-      observationId: row.observation_id,
-      traceUserId: row.user_id,
-      traceName: row.trace_name,
-      traceTags: row.trace_tags,
-      configId: row.config_id,
-      queueId: row.queue_id,
-      createdAt: parseClickhouseUTCDateTimeFormat(row.created_at),
-      updatedAt: parseClickhouseUTCDateTimeFormat(row.updated_at),
-      stringValue: row.string_value,
-      comment: row.comment,
-      dataType: row.data_type as ScoreDataType,
-      source: row.source as ScoreSourceType,
-      name: row.name,
-      value: row.value,
-      timestamp: parseClickhouseUTCDateTimeFormat(row.timestamp),
-      id: row.id,
-      metadata: (excludeMetadata
-        ? undefined
-        : (parseMetadataCHRecordToDomain(row.metadata ?? {}) ??
-          {})) as ExcludeMetadata extends true
-        ? never
-        : NonNullable<ReturnType<typeof parseMetadataCHRecordToDomain>>,
-      hasMetadata: (includeHasMetadataFlag
-        ? !!row.has_metadata
-        : undefined) as IncludeHasMetadata extends true ? boolean : never,
-    };
-  });
 }
->>>>>>> b9cf01dd
 
 const getScoresUiGeneric = async <T>(props: {
   select: "count" | "rows";
