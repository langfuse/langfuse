import { prisma } from "../../db";
import { Observation, ObservationType } from "../../domain";
import { env } from "../../env";
import { InternalServerError, LangfuseNotFoundError } from "../../errors";
import {
  convertDateToClickhouseDateTime,
  PreferredClickhouseService,
} from "../clickhouse/client";
import { measureAndReturn } from "../clickhouse/measureAndReturn";
import { recordDistribution } from "../instrumentation";
import { logger } from "../logger";
import {
  convertClickhouseToDomain,
  convertClickhouseTracesListToDomain,
} from "./traces_converters";
import {
  DateTimeFilter,
  FilterList,
  FullObservations,
  orderByToClickhouseSql,
  createPublicApiObservationsColumnMapping,
  createPublicApiTracesColumnMapping,
  deriveFilters,
  type ApiColumnMapping,
  ObservationPriceFields,
} from "../queries";
import { createFilterFromFilterState } from "../queries/clickhouse-sql/factory";
import type { FilterState } from "../../types";
import {
  eventsScoresAggregation,
  eventsTracesAggregation,
  eventsTracesScoresAggregation,
} from "../queries/clickhouse-sql/query-fragments";
import { clickhouseSearchCondition } from "../queries/clickhouse-sql/search";
import {
  eventsTableLegacyTraceUiColumnDefinitions,
  eventsTableUiColumnDefinitions,
} from "../tableMappings/mapEventsTable";
import { tracesTableUiColumnDefinitions } from "../tableMappings/mapTracesTable";
import { DEFAULT_RENDERING_PROPS, RenderingProps } from "../utils/rendering";
import { commandClickhouse, queryClickhouse } from "./clickhouse";
import { ObservationRecordReadType, TraceRecordReadType } from "./definitions";
import {
  ObservationsTableQueryResult,
  ObservationTableQuery,
} from "./observations";
import { convertObservation } from "./observations_converters";
import {
  EventsQueryBuilder,
  CTEQueryBuilder,
  EventsAggQueryBuilder,
} from "../queries/clickhouse-sql/event-query-builder";

type ObservationsTableQueryResultWitouhtTraceFields = Omit<
  ObservationsTableQueryResult,
  "trace_tags" | "trace_name" | "trace_user_id"
>;

/**
 * Internal helper: enrich observations with model pricing data
 */
const enrichObservationsWithModelData = async (
  observationRecords: Array<ObservationsTableQueryResultWitouhtTraceFields>,
  projectId: string,
): Promise<Array<Observation & ObservationPriceFields>> => {
  const uniqueModels: string[] = Array.from(
    new Set(
      observationRecords
        .map((r) => r.internal_model_id)
        .filter((r): r is string => Boolean(r)),
    ),
  );

  const models =
    uniqueModels.length > 0
      ? await prisma.model.findMany({
          where: {
            id: {
              in: uniqueModels,
            },
            OR: [{ projectId: projectId }, { projectId: null }],
          },
          include: {
            Price: true,
          },
        })
      : [];

  return observationRecords.map((o) => {
    const model = models.find((m) => m.id === o.internal_model_id);
    return {
      ...convertObservation(o),
      latency: o.latency ? Number(o.latency) / 1000 : null,
      timeToFirstToken: o.time_to_first_token
        ? Number(o.time_to_first_token) / 1000
        : null,
      modelId: model?.id ?? null,
      inputPrice:
        model?.Price?.find((m) => m.usageType === "input")?.price ?? null,
      outputPrice:
        model?.Price?.find((m) => m.usageType === "output")?.price ?? null,
      totalPrice:
        model?.Price?.find((m) => m.usageType === "total")?.price ?? null,
    };
  });
};

const enrichObservationsWithTraceFields = async (
  observationRecords: Array<Observation & ObservationPriceFields>,
): Promise<FullObservations> => {
  return observationRecords.map((o) => {
    return {
      ...o,
      traceName: o.name ?? null,
      traceTags: [], // TODO pull from PG
      traceTimestamp: null,
    };
  });
};

/**
 * Internal helper: extract and convert time filter from FilterList
 * Common pattern: find time filter and convert to ClickHouse DateTime format
 */
const extractTimeFilter = (
  filter: FilterList,
  tableName: "events" | "traces" = "events",
  fieldName: "start_time" | "timestamp" = "start_time",
): string | null => {
  const timeFilter = filter.find(
    (f) =>
      f.clickhouseTable === tableName &&
      f.field === fieldName &&
      (f.operator === ">=" || f.operator === ">"),
  );

  return timeFilter
    ? convertDateToClickhouseDateTime((timeFilter as DateTimeFilter).value)
    : null;
};

/**
 * Column mapping for public API filters on events table (observations)
 */
const PUBLIC_API_EVENTS_COLUMN_MAPPING: ApiColumnMapping[] =
  createPublicApiObservationsColumnMapping("events", "e", "parent_span_id");

/**
 * Column mappings for traces aggregated from events table
 */
const PUBLIC_API_TRACES_COLUMN_MAPPING = createPublicApiTracesColumnMapping(
  "traces",
  "t",
);

const TRACES_FROM_EVENTS_UI_COLUMN_DEFINITIONS = tracesTableUiColumnDefinitions;

/**
 * Order by columns for traces CTE (post-aggregation)
 */
const allowedOrderByIds = [
  "timestamp",
  "name",
  "userId",
  "sessionId",
  "environment",
  "version",
  "release",
];
const TRACES_ORDER_BY_COLUMNS = TRACES_FROM_EVENTS_UI_COLUMN_DEFINITIONS.filter(
  (col) => allowedOrderByIds.includes(col.uiTableId),
).map((col) => ({
  ...col,
  // Adjust column names that change after aggregation (start_time -> timestamp)
  clickhouseSelect:
    col.uiTableId === "timestamp" ? "timestamp" : col.clickhouseSelect,
  queryPrefix: "t", // Use 't' prefix because we're selecting from traces CTE
}));

export const getObservationsCountFromEventsTable = async (
  opts: ObservationTableQuery,
) => {
  const count = await getObservationsFromEventsTableInternal<{
    count: string;
  }>({
    ...opts,
    select: "count",
    tags: { kind: "count" },
  });

  return Number(count[0].count);
};

export const getObservationsWithModelDataFromEventsTable = async (
  opts: ObservationTableQuery,
): Promise<FullObservations> => {
  const observationRecords =
    await getObservationsFromEventsTableInternal<ObservationsTableQueryResultWitouhtTraceFields>(
      {
        ...opts,
        select: "rows",
        tags: { kind: "list" },
      },
    );

  return enrichObservationsWithTraceFields(
    await enrichObservationsWithModelData(observationRecords, opts.projectId),
  );
};

const getObservationsFromEventsTableInternal = async <T>(
  opts: ObservationTableQuery & {
    select: "count" | "rows";
    tags: Record<string, string>;
  },
): Promise<Array<T>> => {
  const {
    projectId,
    filter,
    selectIOAndMetadata,
    limit,
    offset,
    orderBy,
    clickhouseConfigs,
  } = opts;

  // Build filter list
  const observationsFilter = new FilterList(
    createFilterFromFilterState(filter, eventsTableUiColumnDefinitions),
  );

  const startTimeFrom = extractTimeFilter(observationsFilter);
  const hasScoresFilter = filter.some((f) =>
    f.column.toLowerCase().includes("scores"),
  );
  const appliedObservationsFilter = observationsFilter.apply();
  const search = clickhouseSearchCondition(
    opts.searchQuery,
    opts.searchType,
    "e",
  );

  // Query optimization: joining traces onto observations is expensive.
  // Hence, only join if the UI table contains filters on traces.
  const traceTableFilter = filter.filter((f) =>
    eventsTableLegacyTraceUiColumnDefinitions.some(
      (c) => c.uiTableId === f.column || c.uiTableName === f.column,
    ),
  );
  const orderByTraces = orderBy
    ? eventsTableLegacyTraceUiColumnDefinitions.some(
        (c) =>
          c.uiTableId === orderBy.column || c.uiTableName === orderBy.column,
      )
    : undefined;
  const needsTraceJoin =
    traceTableFilter.length > 0 || orderByTraces || search.query;

  // When we have default ordering by time, we order by toUnixTimestamp(e.start_time)
  // This way, clickhouse is able to read more efficiently directly from disk without ordering
  const newDefaultOrder =
    orderBy?.column === "startTime"
      ? [{ column: "order_by_unix", order: orderBy.order }]
      : [orderBy ?? null];

  const chOrderBy = orderByToClickhouseSql(newDefaultOrder, [
    ...eventsTableUiColumnDefinitions,
    {
      uiTableName: "order_by_unix",
      uiTableId: "order_by_unix",
      clickhouseTableName: "events",
      clickhouseSelect: "toUnixTimestamp(e.start_time)",
    },
  ]);

  // Build query using EventsQueryBuilder
  const queryBuilder = new EventsQueryBuilder({ projectId });

  if (opts.select === "count") {
    queryBuilder.selectFieldSet("count");
  } else {
    queryBuilder.selectFieldSet("base", "calculated");
    if (selectIOAndMetadata) {
      queryBuilder.selectFieldSet("io", "metadata");
    }
  }

  queryBuilder
    .when(hasScoresFilter, (b) =>
      b.withCTE(
        "scores_agg",
        eventsScoresAggregation({ projectId, startTimeFrom }),
      ),
    )
    .when(Boolean(needsTraceJoin), (b) =>
      b.withCTE(
        "traces",
        eventsTracesAggregation({ projectId, startTimeFrom }).buildWithParams(),
      ),
    )
    .when(Boolean(needsTraceJoin), (b) =>
      b.leftJoin(
        "traces t",
        "ON t.id = e.trace_id AND t.project_id = e.project_id",
      ),
    )
    .when(hasScoresFilter, (b) =>
      b.leftJoin("scores_agg AS s", "ON s.observation_id = e.span_id"),
    )
    .where(appliedObservationsFilter)
    .where(search)
    .orderBy(chOrderBy)
    .limit(limit, offset);

  const { query, params } = queryBuilder.buildWithParams();

  return measureAndReturn({
    operationName: "getObservationsFromEventsTableInternal",
    projectId,
    input: {
      params,
      tags: {
        ...(opts.tags ?? {}),
        feature: "tracing",
        type: "events",
        projectId,
        kind: opts.select,
        operation_name: "getObservationsTableInternal",
      },
    },
    fn: async (input) => {
      return queryClickhouse<T>({
        query,
        params: input.params,
        tags: input.tags,
        clickhouseConfigs,
      });
    },
  });
};

export const getObservationByIdFromEventsTable = async ({
  id,
  projectId,
  fetchWithInputOutput = false,
  startTime,
  type,
  traceId,
  renderingProps = DEFAULT_RENDERING_PROPS,
  preferredClickhouseService,
}: {
  id: string;
  projectId: string;
  fetchWithInputOutput?: boolean;
  startTime?: Date;
  type?: ObservationType;
  traceId?: string;
  renderingProps?: RenderingProps;
  preferredClickhouseService?: PreferredClickhouseService;
}) => {
  const records = await getObservationByIdFromEventsTableInternal({
    id,
    projectId,
    fetchWithInputOutput,
    startTime,
    type,
    traceId,
    renderingProps,
    preferredClickhouseService,
  });
  const mapped = records.map((record) =>
    convertObservation(record, renderingProps),
  );

  mapped.forEach((observation) => {
    recordDistribution(
      "langfuse.query_by_id_age",
      new Date().getTime() - observation.startTime.getTime(),
      {
        table: "events",
      },
    );
  });
  if (mapped.length === 0) {
    throw new LangfuseNotFoundError(`Observation with id ${id} not found`);
  }

  if (mapped.length > 1) {
    logger.error(
      `Multiple observations found for id ${id} and project ${projectId}`,
    );
    throw new InternalServerError(
      `Multiple observations found for id ${id} and project ${projectId}`,
    );
  }
  return mapped.shift();
};

const getObservationByIdFromEventsTableInternal = async ({
  id,
  projectId,
  fetchWithInputOutput = false,
  startTime,
  type,
  traceId,
  renderingProps = DEFAULT_RENDERING_PROPS,
  preferredClickhouseService,
}: {
  id: string;
  projectId: string;
  fetchWithInputOutput?: boolean;
  startTime?: Date;
  type?: ObservationType;
  traceId?: string;
  renderingProps?: RenderingProps;
  preferredClickhouseService?: PreferredClickhouseService;
}) => {
  const queryBuilder = new EventsQueryBuilder({ projectId })
    .selectFieldSet("byIdBase", "byIdModel", "byIdPrompt", "byIdTimestamps")
    .when(fetchWithInputOutput, (b) =>
      b.selectIO(
        renderingProps.truncated,
        env.LANGFUSE_SERVER_SIDE_IO_CHAR_LIMIT,
      ),
    )
    .whereRaw("span_id = {id: String}", { id })
    .when(Boolean(startTime), (b) =>
      b.whereRaw("toDate(start_time) = toDate({startTime: DateTime64(3)})", {
        startTime: convertDateToClickhouseDateTime(startTime!),
      }),
    )
    .when(Boolean(type), (b) => b.whereRaw("type = {type: String}", { type }))
    .when(Boolean(traceId), (b) =>
      b.whereRaw("trace_id = {traceId: String}", { traceId }),
    )
    .orderBy("ORDER BY toUnixTimestamp(start_time) DESC, event_ts DESC")
    .limit(1, 0);

  const { query, params } = queryBuilder.buildWithParams();

  return await queryClickhouse<ObservationRecordReadType>({
    query,
    params,
    tags: {
      feature: "tracing",
      type: "events",
      kind: "byId",
      projectId,
    },
    preferredClickhouseService,
  });
};

/**
 * Get a trace by ID from the events table.
 * Compatible with getTraceById but queries the events table instead.
 */
export const getTraceByIdFromEventsTable = async ({
  traceId,
  projectId,
  timestamp,
  fromTimestamp,
  renderingProps = DEFAULT_RENDERING_PROPS,
  clickhouseFeatureTag = "tracing",
  preferredClickhouseService,
}: {
  traceId: string;
  projectId: string;
  timestamp?: Date;
  fromTimestamp?: Date;
  renderingProps?: RenderingProps;
  clickhouseFeatureTag?: string;
  preferredClickhouseService?: PreferredClickhouseService;
}) => {
  // Build traces CTE using eventsTracesAggregation
  const tracesBuilder = eventsTracesAggregation({
    projectId,
    traceIds: [traceId],
    startTimeFrom: fromTimestamp
      ? convertDateToClickhouseDateTime(fromTimestamp)
      : null,
  });

  // Build the final query
  const queryBuilder = new CTEQueryBuilder()
    .withCTEFromBuilder("traces", tracesBuilder)
    .from("traces", "t")
    .selectColumns(
      "t.id",
      "t.name",
      "t.user_id",
      "t.metadata",
      "t.release",
      "t.version",
      "t.project_id",
      "t.environment",
      "t.public",
      "t.bookmarked",
      "t.tags",
      "t.session_id",
      "t.timestamp",
      "t.created_at",
      "t.updated_at",
    )
    .select("0 as is_deleted");

  if (timestamp) {
    queryBuilder.whereRaw(
      `toDate(t.timestamp) = toDate({timestamp: DateTime64(3)})`,
      {
        timestamp: convertDateToClickhouseDateTime(timestamp),
      },
    );
  }

  // Handle input/output with truncation
  if (renderingProps.truncated) {
    queryBuilder
      .select(
        `leftUTF8(t.input_truncated, ${env.LANGFUSE_SERVER_SIDE_IO_CHAR_LIMIT}) as input`,
      )
      .select(
        `leftUTF8(t.output_truncated, ${env.LANGFUSE_SERVER_SIDE_IO_CHAR_LIMIT}) as output`,
      );
  } else {
    queryBuilder.selectColumns("t.input", "t.output");
  }

  queryBuilder.orderBy("ORDER BY t.timestamp DESC").limit(1);

  const { query, params } = queryBuilder.buildWithParams();

  const records = await measureAndReturn({
    operationName: "getTraceByIdFromEventsTable",
    projectId,
    input: {
      params,
      tags: {
        feature: clickhouseFeatureTag,
        type: "trace",
        kind: "byId",
        projectId,
        operation_name: "getTraceByIdFromEventsTable",
      },
    },
    fn: async (input) => {
      return queryClickhouse<TraceRecordReadType>({
        query,
        params: input.params,
        tags: input.tags,
        preferredClickhouseService,
      });
    },
  });

  const res = records.map((record) =>
    convertClickhouseToDomain(record, renderingProps),
  );

  res.forEach((trace) => {
    recordDistribution(
      "langfuse.query_by_id_age",
      new Date().getTime() - trace.timestamp.getTime(),
      {
        table: "events",
      },
    );
  });

  return res.shift();
};

type PublicApiObservationsQuery = {
  projectId: string;
  page: number;
  limit: number;
  traceId?: string;
  userId?: string;
  name?: string;
  type?: string;
  level?: string;
  parentObservationId?: string;
  fromStartTime?: string;
  toStartTime?: string;
  version?: string;
  environment?: string | string[];
  advancedFilters?: FilterState;
};

/**
 * Internal implementation for public API observations queries.
 * Consolidates count and list queries into a single implementation.
 */
const getObservationsFromEventsTableForPublicApiInternal = async <T>(
  opts: PublicApiObservationsQuery & { select: "rows" | "count" },
): Promise<Array<T>> => {
  const { projectId, page, limit, advancedFilters, ...filterParams } = opts;

  // Convert and merge simple and advanced filters
  const observationsFilter = deriveFilters(
    { ...filterParams, projectId, page, limit },
    PUBLIC_API_EVENTS_COLUMN_MAPPING,
    advancedFilters,
    eventsTableUiColumnDefinitions,
  );

  // Determine if we need to join traces (for userId filter)
  const hasTraceFilter = Boolean(filterParams.userId);

  // Extract time filter using helper
  const startTimeFrom = extractTimeFilter(observationsFilter);
  const appliedFilter = observationsFilter.apply();

  // Build query using EventsQueryBuilder
  const queryBuilder = new EventsQueryBuilder({ projectId });

  if (opts.select === "count") {
    queryBuilder.selectFieldSet("count");
  } else {
    queryBuilder.selectFieldSet("base", "calculated", "io", "metadata");
  }

  queryBuilder
    .when(hasTraceFilter, (b) =>
      b.withCTE(
        "traces",
        eventsTracesAggregation({ projectId, startTimeFrom }).buildWithParams(),
      ),
    )
    .when(hasTraceFilter, (b) =>
      b.leftJoin(
        "traces t",
        "ON t.id = e.trace_id AND t.project_id = e.project_id",
      ),
    )
    .where(appliedFilter);

  if (opts.select === "rows") {
    queryBuilder
      .orderBy("ORDER BY toUnixTimestamp(e.start_time) DESC")
      .limit(limit, (page - 1) * limit);
  }

  const { query, params } = queryBuilder.buildWithParams();

  const result = await measureAndReturn({
    operationName: `getObservationsFromEventsTableForPublicApi_${opts.select}`,
    projectId,
    input: {
      params,
      tags: {
        feature: "tracing",
        type: "events",
        kind: opts.select === "count" ? "publicApiCount" : "publicApiRows",
        projectId,
      },
    },
    fn: async (input) => {
      return await queryClickhouse<T>({
        query,
        params: input.params,
        tags: input.tags,
        preferredClickhouseService: "ReadOnly",
      });
    },
  });

  return result;
};

/**
 * Get observations list from events table for public API.
 * Includes model enrichment and supports public API filter format.
 */
export const getObservationsFromEventsTableForPublicApi = async (
  opts: PublicApiObservationsQuery,
): Promise<Array<Observation & ObservationPriceFields>> => {
  const observationRecords =
    await getObservationsFromEventsTableForPublicApiInternal<ObservationsTableQueryResultWitouhtTraceFields>(
      {
        ...opts,
        select: "rows",
      },
    );
  return enrichObservationsWithModelData(observationRecords, opts.projectId);
};

/**
 * Get count of observations from events table for public API.
 */
export const getObservationsCountFromEventsTableForPublicApi = async (
  opts: PublicApiObservationsQuery,
): Promise<number> => {
  const countResult = await getObservationsFromEventsTableForPublicApiInternal<{
    count: string;
  }>({
    ...opts,
    select: "count",
  });
  return Number(countResult[0].count);
};

type PublicApiTracesQuery = {
  projectId: string;
  page: number;
  limit: number;
  userId?: string;
  name?: string;
  tags?: string | string[];
  sessionId?: string;
  version?: string;
  release?: string;
  environment?: string | string[];
  fromTimestamp?: string;
  toTimestamp?: string;
  fields?: string[];
  advancedFilters?: FilterState;
  orderBy?: { column: string; order: "ASC" | "DESC" } | null;
};

/**
 * Internal implementation for public API traces queries.
 * Uses eventsTracesAggregation to create a traces CTE that
 * behaves similarly to the old traces table.
 */
const getTracesFromEventsTableForPublicApiInternal = async <T>(
  opts: PublicApiTracesQuery & { select: "rows" | "count" },
): Promise<Array<T>> => {
  const {
    projectId,
    page,
    limit,
    advancedFilters,
    fields,
    orderBy,
    ...filterParams
  } = opts;

  // Determine which field groups are requested
  const includeIO = Boolean(fields?.includes("io"));
  const includeScores = Boolean(fields?.includes("scores"));
  const includeObservations = Boolean(fields?.includes("observations"));
  const includeMetrics = Boolean(fields?.includes("metrics"));

  // Convert and merge simple and advanced filters
  const tracesFilter = deriveFilters(
    { ...filterParams, projectId, page, limit },
    PUBLIC_API_TRACES_COLUMN_MAPPING,
    advancedFilters,
    TRACES_FROM_EVENTS_UI_COLUMN_DEFINITIONS,
  );

  // Extract time filter for cut-off point in eventsTracesAggregation
  // After aggregation, the time column is "timestamp" (not "start_time")
  const startTimeFrom = extractTimeFilter(tracesFilter, "traces", "timestamp");

  const appliedFilter = tracesFilter.apply();

  // Build traces CTE using eventsTracesAggregation WITHOUT filters
  // Filters must be applied AFTER aggregation to ensure filters on aggregated
  // fields (like timestamp or version) are applied correctly
  const tracesBuilder = eventsTracesAggregation({
    projectId,
    startTimeFrom,
  });

  // Build the final query using CTEQueryBuilder
  let queryBuilder = new CTEQueryBuilder()
    .withCTEFromBuilder("traces", tracesBuilder)
    .from("traces", "t")
    .where(appliedFilter);

  if (includeScores) {
    const scoresCTE = eventsTracesScoresAggregation({
      projectId,
      startTimeFrom,
    });
    queryBuilder = queryBuilder
      .withCTE("score_stats", {
        ...scoresCTE,
        schema: ["trace_id", "project_id", "score_ids"],
      })
      .leftJoin(
        "score_stats",
        "s",
        "ON s.trace_id = t.id AND s.project_id = t.project_id",
      );
  }

  // Select fields based on query type and field groups
  if (opts.select === "count") {
    queryBuilder.select("count() as count");
  } else {
    // Build select list
    queryBuilder = queryBuilder.selectColumns(
      "t.id",
      "t.project_id",
      "t.timestamp",
      "t.name",
      "t.environment",
      "t.session_id",
      "t.user_id",
      "t.version",
      "t.created_at",
      "t.updated_at",
      "t.tags",
      "t.bookmarked",
      "t.public",
      "t.release",
    );

    queryBuilder.select(
      "CONCAT('/project/', t.project_id, '/traces/', t.id) as htmlPath",
    );

    // Conditionally include other field groups
    if (includeIO) {
      queryBuilder = queryBuilder.selectColumns(
        "t.input",
        "t.output",
        "t.metadata",
      );
    }
    if (includeScores) {
      queryBuilder.select("s.score_ids as scores");
    }
    if (includeObservations) {
      queryBuilder.select("t.observation_ids as observations");
    }
    if (includeMetrics) {
      queryBuilder.select(
        "t.total_cost as totalCost",
        "COALESCE(t.latency_milliseconds / 1000, 0) as latency",
      );
    }

    const chOrderBy =
      orderByToClickhouseSql(
        orderBy ? [orderBy] : [],
        TRACES_ORDER_BY_COLUMNS,
      ) || "ORDER BY t.timestamp DESC";

    queryBuilder.orderBy(chOrderBy).limit(limit, (page - 1) * limit);
  }

  const { query, params } = queryBuilder.buildWithParams();

  const result = await measureAndReturn({
    operationName: `getTracesFromEventsTableForPublicApi_${opts.select}`,
    projectId,
    input: {
      params,
      tags: {
        feature: "tracing",
        type: "traces",
        kind: opts.select === "count" ? "publicApiCount" : "publicApiRows",
        projectId,
      },
    },
    fn: async (input) => {
      return await queryClickhouse<T>({
        query,
        params: input.params,
        tags: input.tags,
        preferredClickhouseService: "ReadOnly",
      });
    },
  });

  return result;
};

/**
 * Get traces list from events table for public API.
 * Aggregates events by trace_id to rebuild traces with observation metrics.
 */
export const getTracesFromEventsTableForPublicApi = async (
  opts: PublicApiTracesQuery,
): Promise<Array<any>> => {
  const requestedFields = opts.fields ?? [
    "core",
    "io",
    "scores",
    "observations",
    "metrics",
  ];
  const includeScores = requestedFields.includes("scores");
  const includeObservations = requestedFields.includes("observations");
  const includeMetrics = requestedFields.includes("metrics");

  const result = await getTracesFromEventsTableForPublicApiInternal<any>({
    ...opts,
    select: "rows",
  });

  // Convert ClickHouse format to domain format and handle field groups
  return convertClickhouseTracesListToDomain(result, {
    scores: includeScores,
    observations: includeObservations,
    metrics: includeMetrics,
  });
};

/**
 * Get count of traces from events table for public API.
 * Uses same aggregation as list query to ensure consistent filtering.
 */
export const getTracesCountFromEventsTableForPublicApi = async (
  opts: PublicApiTracesQuery,
): Promise<number> => {
  const countResult = await getTracesFromEventsTableForPublicApiInternal<{
    count: string;
  }>({
    ...opts,
    select: "count",
  });
  return Number(countResult[0].count);
};

<<<<<<< HEAD
/**
 * Get grouped provided model names from events table
 * Used for filter options
 */
export const getEventsGroupedByModel = async (
  projectId: string,
  filter: FilterState,
) => {
  const eventsFilter = new FilterList(
    createFilterFromFilterState(filter, eventsTableUiColumnDefinitions),
  );

  const appliedEventsFilter = eventsFilter.apply();

  const queryBuilder = new EventsAggQueryBuilder({
    projectId,
    groupByColumn: "e.provided_model_name",
    selectExpression: "e.provided_model_name as name, count() as count",
  })
    .where(appliedEventsFilter)
    .orderBy("ORDER BY count() DESC")
    .limit(1000, 0);

  const { query, params } = queryBuilder.buildWithParams();

  const res = await queryClickhouse<{ name: string; count: number }>({
    query,
    params,
    tags: {
      feature: "tracing",
      type: "events",
      kind: "analytic",
      projectId,
    },
  });
  return res.map((r) => ({ model: r.name, count: r.count }));
};

/**
 * Get grouped model IDs from events table
 * Used for filter options
 */
export const getEventsGroupedByModelId = async (
  projectId: string,
  filter: FilterState,
) => {
  const eventsFilter = new FilterList(
    createFilterFromFilterState(filter, eventsTableUiColumnDefinitions),
  );

  const appliedEventsFilter = eventsFilter.apply();

  const queryBuilder = new EventsAggQueryBuilder({
    projectId,
    groupByColumn: "e.model_id",
    selectExpression: "e.model_id as modelId, count() as count",
  })
    .where(appliedEventsFilter)
    .orderBy("ORDER BY count() DESC")
    .limit(1000, 0);

  const { query, params } = queryBuilder.buildWithParams();

  const res = await queryClickhouse<{ modelId: string; count: number }>({
    query,
    params,
    tags: {
      feature: "tracing",
      type: "events",
      kind: "analytic",
      projectId,
    },
  });
  return res.map((r) => ({ modelId: r.modelId, count: r.count }));
};

/**
 * Get grouped observation names from events table
 * Used for filter options
 */
export const getEventsGroupedByName = async (
  projectId: string,
  filter: FilterState,
) => {
  const eventsFilter = new FilterList(
    createFilterFromFilterState(filter, eventsTableUiColumnDefinitions),
  );

  const appliedEventsFilter = eventsFilter.apply();

  const queryBuilder = new EventsAggQueryBuilder({
    projectId,
    groupByColumn: "e.name",
    selectExpression: "e.name as name, count() as count",
  })
    .where(appliedEventsFilter)
    .orderBy("ORDER BY count() DESC")
    .limit(1000, 0);

  const { query, params } = queryBuilder.buildWithParams();

  const res = await queryClickhouse<{ name: string; count: number }>({
    query,
    params,
    tags: {
      feature: "tracing",
      type: "events",
      kind: "analytic",
      projectId,
    },
  });
  return res;
};

/**
 * Get grouped prompt names from events table
 * Used for filter options
 */
export const getEventsGroupedByPromptName = async (
  projectId: string,
  filter: FilterState,
) => {
  const eventsFilter = new FilterList(
    createFilterFromFilterState(filter, eventsTableUiColumnDefinitions),
  );

  const appliedEventsFilter = eventsFilter.apply();

  const queryBuilder = new EventsAggQueryBuilder({
    projectId,
    groupByColumn: "e.prompt_name",
    selectExpression: "e.prompt_name as promptName, count() as count",
  })
    .whereRaw("e.type = 'GENERATION'")
    .whereRaw("e.prompt_name IS NOT NULL AND e.prompt_name != ''")
    .where(appliedEventsFilter)
    .orderBy("ORDER BY count() DESC")
    .limit(1000, 0);

  const { query, params } = queryBuilder.buildWithParams();

  const res = await queryClickhouse<{ promptName: string; count: number }>({
    query,
    params,
    tags: {
      feature: "tracing",
      type: "events",
      kind: "analytic",
      projectId,
    },
  });

  return res.filter((r) => Boolean(r.promptName));
};

/**
 * Get grouped observation types from events table
 * Used for filter options
 */
export const getEventsGroupedByType = async (
  projectId: string,
  filter: FilterState,
) => {
  const eventsFilter = new FilterList(
    createFilterFromFilterState(filter, eventsTableUiColumnDefinitions),
  );

  const appliedEventsFilter = eventsFilter.apply();

  const queryBuilder = new EventsAggQueryBuilder({
    projectId,
    groupByColumn: "e.type",
    selectExpression: "e.type as type, count() as count",
  })
    .where(appliedEventsFilter)
    .orderBy("ORDER BY count() DESC")
    .limit(1000, 0);

  const { query, params } = queryBuilder.buildWithParams();

  const res = await queryClickhouse<{ type: string; count: number }>({
    query,
    params,
    tags: {
      feature: "tracing",
      type: "events",
      kind: "analytic",
      projectId,
    },
  });
  return res;
};

/**
 * Get grouped user IDs from events table (joined with traces)
 * Used for filter options
 */
export const getEventsGroupedByUserId = async (
  projectId: string,
  filter: FilterState,
) => {
  const eventsFilter = new FilterList(
    createFilterFromFilterState(filter, eventsTableUiColumnDefinitions),
  );

  const appliedEventsFilter = eventsFilter.apply();

  // We mainly use queries like this to retrieve filter options.
  // Therefore, we can skip final as some inaccuracy in count is acceptable.
  const queryBuilder = new EventsAggQueryBuilder({
    projectId,
    groupByColumn: "e.user_id",
    selectExpression: "e.user_id as userId, count() as count",
  })
    .where(appliedEventsFilter)
    .orderBy("ORDER BY count() DESC")
    .limit(1000, 0);

  const { query, params } = queryBuilder.buildWithParams();

  const res = await queryClickhouse<{ userId: string; count: number }>({
    query,
    params,
    tags: {
      feature: "tracing",
      type: "events",
      kind: "analytic",
      projectId,
    },
  });
  return res;
};

/**
 * Get grouped versions from events table
 * Used for filter options
 */
export const getEventsGroupedByVersion = async (
  projectId: string,
  filter: FilterState,
) => {
  const eventsFilter = new FilterList(
    createFilterFromFilterState(filter, eventsTableUiColumnDefinitions),
  );

  const appliedEventsFilter = eventsFilter.apply();

  // We mainly use queries like this to retrieve filter options.
  // Therefore, we can skip final as some inaccuracy in count is acceptable.
  const queryBuilder = new EventsAggQueryBuilder({
    projectId,
    groupByColumn: "e.version",
    selectExpression: "e.version as version, count() as count",
  })
    .where(appliedEventsFilter)
    .orderBy("ORDER BY count() DESC")
    .limit(1000, 0);

  const { query, params } = queryBuilder.buildWithParams();

  const res = await queryClickhouse<{ version: string; count: number }>({
    query,
    params,
    tags: {
      feature: "tracing",
      type: "events",
      kind: "analytic",
      projectId,
    },
  });
  return res;
};

/**
 * Get grouped session IDs from events table (joined with traces)
 * Used for filter options
 */
export const getEventsGroupedBySessionId = async (
  projectId: string,
  filter: FilterState,
) => {
  const eventsFilter = new FilterList(
    createFilterFromFilterState(filter, eventsTableUiColumnDefinitions),
  );

  const appliedEventsFilter = eventsFilter.apply();

  // We mainly use queries like this to retrieve filter options.
  // Therefore, we can skip final as some inaccuracy in count is acceptable.
  const queryBuilder = new EventsAggQueryBuilder({
    projectId,
    groupByColumn: "e.session_id",
    selectExpression: "e.session_id as sessionId, count() as count",
  })
    .where(appliedEventsFilter)
    .orderBy("ORDER BY count() DESC")
    .limit(1000, 0);

  const { query, params } = queryBuilder.buildWithParams();

  const res = await queryClickhouse<{ sessionId: string; count: number }>({
    query,
    params,
    tags: {
      feature: "tracing",
      type: "events",
      kind: "analytic",
      projectId,
    },
  });
  return res;
};

/**
 * Get grouped levels from events table
 * Used for filter options
 */
export const getEventsGroupedByLevel = async (
  projectId: string,
  filter: FilterState,
) => {
  const eventsFilter = new FilterList(
    createFilterFromFilterState(filter, eventsTableUiColumnDefinitions),
  );

  const appliedEventsFilter = eventsFilter.apply();

  // We mainly use queries like this to retrieve filter options.
  // Therefore, we can skip final as some inaccuracy in count is acceptable.
  const queryBuilder = new EventsAggQueryBuilder({
    projectId,
    groupByColumn: "e.level",
    selectExpression: "e.level as level, count() as count",
  })
    .where(appliedEventsFilter)
    .orderBy("ORDER BY count() DESC")
    .limit(1000, 0);

  const { query, params } = queryBuilder.buildWithParams();

  const res = await queryClickhouse<{ level: string; count: number }>({
    query,
    params,
    tags: {
      feature: "tracing",
      type: "events",
      kind: "analytic",
      projectId,
    },
  });
  return res;
};

/**
 * Get grouped environments from events table
 * Used for filter options
 */
export const getEventsGroupedByEnvironment = async (
  projectId: string,
  filter: FilterState,
) => {
  const eventsFilter = new FilterList(
    createFilterFromFilterState(filter, eventsTableUiColumnDefinitions),
  );

  const appliedEventsFilter = eventsFilter.apply();

  // We mainly use queries like this to retrieve filter options.
  // Therefore, we can skip final as some inaccuracy in count is acceptable.
  const queryBuilder = new EventsAggQueryBuilder({
    projectId,
    groupByColumn: "e.environment",
    selectExpression: "e.environment as environment, count() as count",
  })
    .where(appliedEventsFilter)
    .orderBy("ORDER BY count() DESC")
    .limit(1000, 0);

  const { query, params } = queryBuilder.buildWithParams();

  const res = await queryClickhouse<{ environment: string; count: number }>({
    query,
    params,
    tags: {
      feature: "tracing",
      type: "events",
      kind: "analytic",
      projectId,
    },
  });
  return res;
=======
const updateableEventKeys = ["bookmarked", "public"] as const;

type UpdateableEventFields = {
  // eslint-disable-next-line no-unused-vars
  [K in (typeof updateableEventKeys)[number]]?: boolean;
};

/**
 * Update events in ClickHouse based on selector and updates provided.
 * Selector can filter by spanIds, traceIds, and rootOnly flag.
 * Both spanIds / traceIds are used only when defined and non-empty.
 * E.g. `{ traceIds: [...] }` will only filter by traceIds, while
 * `{ spanIds: [...], traceIds: [...] }` will filter by both.
 */
export const updateEvents = async (
  projectId: string,
  selector: { spanIds?: string[]; traceIds?: string[]; rootOnly?: boolean },
  updates: UpdateableEventFields,
): Promise<void> => {
  const setClauses: string[] = [];
  for (const key of updateableEventKeys) {
    if (updates[key] !== undefined) {
      setClauses.push(`${key} = {${key}: Bool}`);
    }
  }
  if (setClauses.length === 0) {
    // Nothing to update
    return;
  }
  const query = `
  	UPDATE events SET ${setClauses.join(", ")}
    WHERE project_id = {projectId: String}
    ${selector.spanIds ? "AND span_id IN ({spanIds: Array(String)})" : ""}
		${selector.traceIds ? "AND trace_id IN ({traceIds: Array(String)})" : ""}
		${selector.rootOnly === true ? "AND parent_span_id = ''" : ""}
	`;
  return await commandClickhouse({
    query: query,
    params: {
      projectId,
      spanIds: selector.spanIds ?? [],
      traceIds: selector.traceIds ?? [],
      ...updates,
    },
    tags: {
      type: "event",
      kind: "update",
      projectId,
    },
  });
>>>>>>> b3939fb2
};<|MERGE_RESOLUTION|>--- conflicted
+++ resolved
@@ -917,399 +917,6 @@
   return Number(countResult[0].count);
 };
 
-<<<<<<< HEAD
-/**
- * Get grouped provided model names from events table
- * Used for filter options
- */
-export const getEventsGroupedByModel = async (
-  projectId: string,
-  filter: FilterState,
-) => {
-  const eventsFilter = new FilterList(
-    createFilterFromFilterState(filter, eventsTableUiColumnDefinitions),
-  );
-
-  const appliedEventsFilter = eventsFilter.apply();
-
-  const queryBuilder = new EventsAggQueryBuilder({
-    projectId,
-    groupByColumn: "e.provided_model_name",
-    selectExpression: "e.provided_model_name as name, count() as count",
-  })
-    .where(appliedEventsFilter)
-    .orderBy("ORDER BY count() DESC")
-    .limit(1000, 0);
-
-  const { query, params } = queryBuilder.buildWithParams();
-
-  const res = await queryClickhouse<{ name: string; count: number }>({
-    query,
-    params,
-    tags: {
-      feature: "tracing",
-      type: "events",
-      kind: "analytic",
-      projectId,
-    },
-  });
-  return res.map((r) => ({ model: r.name, count: r.count }));
-};
-
-/**
- * Get grouped model IDs from events table
- * Used for filter options
- */
-export const getEventsGroupedByModelId = async (
-  projectId: string,
-  filter: FilterState,
-) => {
-  const eventsFilter = new FilterList(
-    createFilterFromFilterState(filter, eventsTableUiColumnDefinitions),
-  );
-
-  const appliedEventsFilter = eventsFilter.apply();
-
-  const queryBuilder = new EventsAggQueryBuilder({
-    projectId,
-    groupByColumn: "e.model_id",
-    selectExpression: "e.model_id as modelId, count() as count",
-  })
-    .where(appliedEventsFilter)
-    .orderBy("ORDER BY count() DESC")
-    .limit(1000, 0);
-
-  const { query, params } = queryBuilder.buildWithParams();
-
-  const res = await queryClickhouse<{ modelId: string; count: number }>({
-    query,
-    params,
-    tags: {
-      feature: "tracing",
-      type: "events",
-      kind: "analytic",
-      projectId,
-    },
-  });
-  return res.map((r) => ({ modelId: r.modelId, count: r.count }));
-};
-
-/**
- * Get grouped observation names from events table
- * Used for filter options
- */
-export const getEventsGroupedByName = async (
-  projectId: string,
-  filter: FilterState,
-) => {
-  const eventsFilter = new FilterList(
-    createFilterFromFilterState(filter, eventsTableUiColumnDefinitions),
-  );
-
-  const appliedEventsFilter = eventsFilter.apply();
-
-  const queryBuilder = new EventsAggQueryBuilder({
-    projectId,
-    groupByColumn: "e.name",
-    selectExpression: "e.name as name, count() as count",
-  })
-    .where(appliedEventsFilter)
-    .orderBy("ORDER BY count() DESC")
-    .limit(1000, 0);
-
-  const { query, params } = queryBuilder.buildWithParams();
-
-  const res = await queryClickhouse<{ name: string; count: number }>({
-    query,
-    params,
-    tags: {
-      feature: "tracing",
-      type: "events",
-      kind: "analytic",
-      projectId,
-    },
-  });
-  return res;
-};
-
-/**
- * Get grouped prompt names from events table
- * Used for filter options
- */
-export const getEventsGroupedByPromptName = async (
-  projectId: string,
-  filter: FilterState,
-) => {
-  const eventsFilter = new FilterList(
-    createFilterFromFilterState(filter, eventsTableUiColumnDefinitions),
-  );
-
-  const appliedEventsFilter = eventsFilter.apply();
-
-  const queryBuilder = new EventsAggQueryBuilder({
-    projectId,
-    groupByColumn: "e.prompt_name",
-    selectExpression: "e.prompt_name as promptName, count() as count",
-  })
-    .whereRaw("e.type = 'GENERATION'")
-    .whereRaw("e.prompt_name IS NOT NULL AND e.prompt_name != ''")
-    .where(appliedEventsFilter)
-    .orderBy("ORDER BY count() DESC")
-    .limit(1000, 0);
-
-  const { query, params } = queryBuilder.buildWithParams();
-
-  const res = await queryClickhouse<{ promptName: string; count: number }>({
-    query,
-    params,
-    tags: {
-      feature: "tracing",
-      type: "events",
-      kind: "analytic",
-      projectId,
-    },
-  });
-
-  return res.filter((r) => Boolean(r.promptName));
-};
-
-/**
- * Get grouped observation types from events table
- * Used for filter options
- */
-export const getEventsGroupedByType = async (
-  projectId: string,
-  filter: FilterState,
-) => {
-  const eventsFilter = new FilterList(
-    createFilterFromFilterState(filter, eventsTableUiColumnDefinitions),
-  );
-
-  const appliedEventsFilter = eventsFilter.apply();
-
-  const queryBuilder = new EventsAggQueryBuilder({
-    projectId,
-    groupByColumn: "e.type",
-    selectExpression: "e.type as type, count() as count",
-  })
-    .where(appliedEventsFilter)
-    .orderBy("ORDER BY count() DESC")
-    .limit(1000, 0);
-
-  const { query, params } = queryBuilder.buildWithParams();
-
-  const res = await queryClickhouse<{ type: string; count: number }>({
-    query,
-    params,
-    tags: {
-      feature: "tracing",
-      type: "events",
-      kind: "analytic",
-      projectId,
-    },
-  });
-  return res;
-};
-
-/**
- * Get grouped user IDs from events table (joined with traces)
- * Used for filter options
- */
-export const getEventsGroupedByUserId = async (
-  projectId: string,
-  filter: FilterState,
-) => {
-  const eventsFilter = new FilterList(
-    createFilterFromFilterState(filter, eventsTableUiColumnDefinitions),
-  );
-
-  const appliedEventsFilter = eventsFilter.apply();
-
-  // We mainly use queries like this to retrieve filter options.
-  // Therefore, we can skip final as some inaccuracy in count is acceptable.
-  const queryBuilder = new EventsAggQueryBuilder({
-    projectId,
-    groupByColumn: "e.user_id",
-    selectExpression: "e.user_id as userId, count() as count",
-  })
-    .where(appliedEventsFilter)
-    .orderBy("ORDER BY count() DESC")
-    .limit(1000, 0);
-
-  const { query, params } = queryBuilder.buildWithParams();
-
-  const res = await queryClickhouse<{ userId: string; count: number }>({
-    query,
-    params,
-    tags: {
-      feature: "tracing",
-      type: "events",
-      kind: "analytic",
-      projectId,
-    },
-  });
-  return res;
-};
-
-/**
- * Get grouped versions from events table
- * Used for filter options
- */
-export const getEventsGroupedByVersion = async (
-  projectId: string,
-  filter: FilterState,
-) => {
-  const eventsFilter = new FilterList(
-    createFilterFromFilterState(filter, eventsTableUiColumnDefinitions),
-  );
-
-  const appliedEventsFilter = eventsFilter.apply();
-
-  // We mainly use queries like this to retrieve filter options.
-  // Therefore, we can skip final as some inaccuracy in count is acceptable.
-  const queryBuilder = new EventsAggQueryBuilder({
-    projectId,
-    groupByColumn: "e.version",
-    selectExpression: "e.version as version, count() as count",
-  })
-    .where(appliedEventsFilter)
-    .orderBy("ORDER BY count() DESC")
-    .limit(1000, 0);
-
-  const { query, params } = queryBuilder.buildWithParams();
-
-  const res = await queryClickhouse<{ version: string; count: number }>({
-    query,
-    params,
-    tags: {
-      feature: "tracing",
-      type: "events",
-      kind: "analytic",
-      projectId,
-    },
-  });
-  return res;
-};
-
-/**
- * Get grouped session IDs from events table (joined with traces)
- * Used for filter options
- */
-export const getEventsGroupedBySessionId = async (
-  projectId: string,
-  filter: FilterState,
-) => {
-  const eventsFilter = new FilterList(
-    createFilterFromFilterState(filter, eventsTableUiColumnDefinitions),
-  );
-
-  const appliedEventsFilter = eventsFilter.apply();
-
-  // We mainly use queries like this to retrieve filter options.
-  // Therefore, we can skip final as some inaccuracy in count is acceptable.
-  const queryBuilder = new EventsAggQueryBuilder({
-    projectId,
-    groupByColumn: "e.session_id",
-    selectExpression: "e.session_id as sessionId, count() as count",
-  })
-    .where(appliedEventsFilter)
-    .orderBy("ORDER BY count() DESC")
-    .limit(1000, 0);
-
-  const { query, params } = queryBuilder.buildWithParams();
-
-  const res = await queryClickhouse<{ sessionId: string; count: number }>({
-    query,
-    params,
-    tags: {
-      feature: "tracing",
-      type: "events",
-      kind: "analytic",
-      projectId,
-    },
-  });
-  return res;
-};
-
-/**
- * Get grouped levels from events table
- * Used for filter options
- */
-export const getEventsGroupedByLevel = async (
-  projectId: string,
-  filter: FilterState,
-) => {
-  const eventsFilter = new FilterList(
-    createFilterFromFilterState(filter, eventsTableUiColumnDefinitions),
-  );
-
-  const appliedEventsFilter = eventsFilter.apply();
-
-  // We mainly use queries like this to retrieve filter options.
-  // Therefore, we can skip final as some inaccuracy in count is acceptable.
-  const queryBuilder = new EventsAggQueryBuilder({
-    projectId,
-    groupByColumn: "e.level",
-    selectExpression: "e.level as level, count() as count",
-  })
-    .where(appliedEventsFilter)
-    .orderBy("ORDER BY count() DESC")
-    .limit(1000, 0);
-
-  const { query, params } = queryBuilder.buildWithParams();
-
-  const res = await queryClickhouse<{ level: string; count: number }>({
-    query,
-    params,
-    tags: {
-      feature: "tracing",
-      type: "events",
-      kind: "analytic",
-      projectId,
-    },
-  });
-  return res;
-};
-
-/**
- * Get grouped environments from events table
- * Used for filter options
- */
-export const getEventsGroupedByEnvironment = async (
-  projectId: string,
-  filter: FilterState,
-) => {
-  const eventsFilter = new FilterList(
-    createFilterFromFilterState(filter, eventsTableUiColumnDefinitions),
-  );
-
-  const appliedEventsFilter = eventsFilter.apply();
-
-  // We mainly use queries like this to retrieve filter options.
-  // Therefore, we can skip final as some inaccuracy in count is acceptable.
-  const queryBuilder = new EventsAggQueryBuilder({
-    projectId,
-    groupByColumn: "e.environment",
-    selectExpression: "e.environment as environment, count() as count",
-  })
-    .where(appliedEventsFilter)
-    .orderBy("ORDER BY count() DESC")
-    .limit(1000, 0);
-
-  const { query, params } = queryBuilder.buildWithParams();
-
-  const res = await queryClickhouse<{ environment: string; count: number }>({
-    query,
-    params,
-    tags: {
-      feature: "tracing",
-      type: "events",
-      kind: "analytic",
-      projectId,
-    },
-  });
-  return res;
-=======
 const updateableEventKeys = ["bookmarked", "public"] as const;
 
 type UpdateableEventFields = {
@@ -1360,5 +967,397 @@
       projectId,
     },
   });
->>>>>>> b3939fb2
+};
+
+/**
+ * Get grouped provided model names from events table
+ * Used for filter options
+ */
+export const getEventsGroupedByModel = async (
+  projectId: string,
+  filter: FilterState,
+) => {
+  const eventsFilter = new FilterList(
+    createFilterFromFilterState(filter, eventsTableUiColumnDefinitions),
+  );
+
+  const appliedEventsFilter = eventsFilter.apply();
+
+  const queryBuilder = new EventsAggQueryBuilder({
+    projectId,
+    groupByColumn: "e.provided_model_name",
+    selectExpression: "e.provided_model_name as name, count() as count",
+  })
+    .where(appliedEventsFilter)
+    .orderBy("ORDER BY count() DESC")
+    .limit(1000, 0);
+
+  const { query, params } = queryBuilder.buildWithParams();
+
+  const res = await queryClickhouse<{ name: string; count: number }>({
+    query,
+    params,
+    tags: {
+      feature: "tracing",
+      type: "events",
+      kind: "analytic",
+      projectId,
+    },
+  });
+  return res.map((r) => ({ model: r.name, count: r.count }));
+};
+
+/**
+ * Get grouped model IDs from events table
+ * Used for filter options
+ */
+export const getEventsGroupedByModelId = async (
+  projectId: string,
+  filter: FilterState,
+) => {
+  const eventsFilter = new FilterList(
+    createFilterFromFilterState(filter, eventsTableUiColumnDefinitions),
+  );
+
+  const appliedEventsFilter = eventsFilter.apply();
+
+  const queryBuilder = new EventsAggQueryBuilder({
+    projectId,
+    groupByColumn: "e.model_id",
+    selectExpression: "e.model_id as modelId, count() as count",
+  })
+    .where(appliedEventsFilter)
+    .orderBy("ORDER BY count() DESC")
+    .limit(1000, 0);
+
+  const { query, params } = queryBuilder.buildWithParams();
+
+  const res = await queryClickhouse<{ modelId: string; count: number }>({
+    query,
+    params,
+    tags: {
+      feature: "tracing",
+      type: "events",
+      kind: "analytic",
+      projectId,
+    },
+  });
+  return res.map((r) => ({ modelId: r.modelId, count: r.count }));
+};
+
+/**
+ * Get grouped observation names from events table
+ * Used for filter options
+ */
+export const getEventsGroupedByName = async (
+  projectId: string,
+  filter: FilterState,
+) => {
+  const eventsFilter = new FilterList(
+    createFilterFromFilterState(filter, eventsTableUiColumnDefinitions),
+  );
+
+  const appliedEventsFilter = eventsFilter.apply();
+
+  const queryBuilder = new EventsAggQueryBuilder({
+    projectId,
+    groupByColumn: "e.name",
+    selectExpression: "e.name as name, count() as count",
+  })
+    .where(appliedEventsFilter)
+    .orderBy("ORDER BY count() DESC")
+    .limit(1000, 0);
+
+  const { query, params } = queryBuilder.buildWithParams();
+
+  const res = await queryClickhouse<{ name: string; count: number }>({
+    query,
+    params,
+    tags: {
+      feature: "tracing",
+      type: "events",
+      kind: "analytic",
+      projectId,
+    },
+  });
+  return res;
+};
+
+/**
+ * Get grouped prompt names from events table
+ * Used for filter options
+ */
+export const getEventsGroupedByPromptName = async (
+  projectId: string,
+  filter: FilterState,
+) => {
+  const eventsFilter = new FilterList(
+    createFilterFromFilterState(filter, eventsTableUiColumnDefinitions),
+  );
+
+  const appliedEventsFilter = eventsFilter.apply();
+
+  const queryBuilder = new EventsAggQueryBuilder({
+    projectId,
+    groupByColumn: "e.prompt_name",
+    selectExpression: "e.prompt_name as promptName, count() as count",
+  })
+    .whereRaw("e.type = 'GENERATION'")
+    .whereRaw("e.prompt_name IS NOT NULL AND e.prompt_name != ''")
+    .where(appliedEventsFilter)
+    .orderBy("ORDER BY count() DESC")
+    .limit(1000, 0);
+
+  const { query, params } = queryBuilder.buildWithParams();
+
+  const res = await queryClickhouse<{ promptName: string; count: number }>({
+    query,
+    params,
+    tags: {
+      feature: "tracing",
+      type: "events",
+      kind: "analytic",
+      projectId,
+    },
+  });
+
+  return res.filter((r) => Boolean(r.promptName));
+};
+
+/**
+ * Get grouped observation types from events table
+ * Used for filter options
+ */
+export const getEventsGroupedByType = async (
+  projectId: string,
+  filter: FilterState,
+) => {
+  const eventsFilter = new FilterList(
+    createFilterFromFilterState(filter, eventsTableUiColumnDefinitions),
+  );
+
+  const appliedEventsFilter = eventsFilter.apply();
+
+  const queryBuilder = new EventsAggQueryBuilder({
+    projectId,
+    groupByColumn: "e.type",
+    selectExpression: "e.type as type, count() as count",
+  })
+    .where(appliedEventsFilter)
+    .orderBy("ORDER BY count() DESC")
+    .limit(1000, 0);
+
+  const { query, params } = queryBuilder.buildWithParams();
+
+  const res = await queryClickhouse<{ type: string; count: number }>({
+    query,
+    params,
+    tags: {
+      feature: "tracing",
+      type: "events",
+      kind: "analytic",
+      projectId,
+    },
+  });
+  return res;
+};
+
+/**
+ * Get grouped user IDs from events table (joined with traces)
+ * Used for filter options
+ */
+export const getEventsGroupedByUserId = async (
+  projectId: string,
+  filter: FilterState,
+) => {
+  const eventsFilter = new FilterList(
+    createFilterFromFilterState(filter, eventsTableUiColumnDefinitions),
+  );
+
+  const appliedEventsFilter = eventsFilter.apply();
+
+  // We mainly use queries like this to retrieve filter options.
+  // Therefore, we can skip final as some inaccuracy in count is acceptable.
+  const queryBuilder = new EventsAggQueryBuilder({
+    projectId,
+    groupByColumn: "e.user_id",
+    selectExpression: "e.user_id as userId, count() as count",
+  })
+    .where(appliedEventsFilter)
+    .orderBy("ORDER BY count() DESC")
+    .limit(1000, 0);
+
+  const { query, params } = queryBuilder.buildWithParams();
+
+  const res = await queryClickhouse<{ userId: string; count: number }>({
+    query,
+    params,
+    tags: {
+      feature: "tracing",
+      type: "events",
+      kind: "analytic",
+      projectId,
+    },
+  });
+  return res;
+};
+
+/**
+ * Get grouped versions from events table
+ * Used for filter options
+ */
+export const getEventsGroupedByVersion = async (
+  projectId: string,
+  filter: FilterState,
+) => {
+  const eventsFilter = new FilterList(
+    createFilterFromFilterState(filter, eventsTableUiColumnDefinitions),
+  );
+
+  const appliedEventsFilter = eventsFilter.apply();
+
+  // We mainly use queries like this to retrieve filter options.
+  // Therefore, we can skip final as some inaccuracy in count is acceptable.
+  const queryBuilder = new EventsAggQueryBuilder({
+    projectId,
+    groupByColumn: "e.version",
+    selectExpression: "e.version as version, count() as count",
+  })
+    .where(appliedEventsFilter)
+    .orderBy("ORDER BY count() DESC")
+    .limit(1000, 0);
+
+  const { query, params } = queryBuilder.buildWithParams();
+
+  const res = await queryClickhouse<{ version: string; count: number }>({
+    query,
+    params,
+    tags: {
+      feature: "tracing",
+      type: "events",
+      kind: "analytic",
+      projectId,
+    },
+  });
+  return res;
+};
+
+/**
+ * Get grouped session IDs from events table (joined with traces)
+ * Used for filter options
+ */
+export const getEventsGroupedBySessionId = async (
+  projectId: string,
+  filter: FilterState,
+) => {
+  const eventsFilter = new FilterList(
+    createFilterFromFilterState(filter, eventsTableUiColumnDefinitions),
+  );
+
+  const appliedEventsFilter = eventsFilter.apply();
+
+  // We mainly use queries like this to retrieve filter options.
+  // Therefore, we can skip final as some inaccuracy in count is acceptable.
+  const queryBuilder = new EventsAggQueryBuilder({
+    projectId,
+    groupByColumn: "e.session_id",
+    selectExpression: "e.session_id as sessionId, count() as count",
+  })
+    .where(appliedEventsFilter)
+    .orderBy("ORDER BY count() DESC")
+    .limit(1000, 0);
+
+  const { query, params } = queryBuilder.buildWithParams();
+
+  const res = await queryClickhouse<{ sessionId: string; count: number }>({
+    query,
+    params,
+    tags: {
+      feature: "tracing",
+      type: "events",
+      kind: "analytic",
+      projectId,
+    },
+  });
+  return res;
+};
+
+/**
+ * Get grouped levels from events table
+ * Used for filter options
+ */
+export const getEventsGroupedByLevel = async (
+  projectId: string,
+  filter: FilterState,
+) => {
+  const eventsFilter = new FilterList(
+    createFilterFromFilterState(filter, eventsTableUiColumnDefinitions),
+  );
+
+  const appliedEventsFilter = eventsFilter.apply();
+
+  // We mainly use queries like this to retrieve filter options.
+  // Therefore, we can skip final as some inaccuracy in count is acceptable.
+  const queryBuilder = new EventsAggQueryBuilder({
+    projectId,
+    groupByColumn: "e.level",
+    selectExpression: "e.level as level, count() as count",
+  })
+    .where(appliedEventsFilter)
+    .orderBy("ORDER BY count() DESC")
+    .limit(1000, 0);
+
+  const { query, params } = queryBuilder.buildWithParams();
+
+  const res = await queryClickhouse<{ level: string; count: number }>({
+    query,
+    params,
+    tags: {
+      feature: "tracing",
+      type: "events",
+      kind: "analytic",
+      projectId,
+    },
+  });
+  return res;
+};
+
+/**
+ * Get grouped environments from events table
+ * Used for filter options
+ */
+export const getEventsGroupedByEnvironment = async (
+  projectId: string,
+  filter: FilterState,
+) => {
+  const eventsFilter = new FilterList(
+    createFilterFromFilterState(filter, eventsTableUiColumnDefinitions),
+  );
+
+  const appliedEventsFilter = eventsFilter.apply();
+
+  // We mainly use queries like this to retrieve filter options.
+  // Therefore, we can skip final as some inaccuracy in count is acceptable.
+  const queryBuilder = new EventsAggQueryBuilder({
+    projectId,
+    groupByColumn: "e.environment",
+    selectExpression: "e.environment as environment, count() as count",
+  })
+    .where(appliedEventsFilter)
+    .orderBy("ORDER BY count() DESC")
+    .limit(1000, 0);
+
+  const { query, params } = queryBuilder.buildWithParams();
+
+  const res = await queryClickhouse<{ environment: string; count: number }>({
+    query,
+    params,
+    tags: {
+      feature: "tracing",
+      type: "events",
+      kind: "analytic",
+      projectId,
+    },
+  });
+  return res;
 };