--- conflicted
+++ resolved
@@ -1358,26 +1358,15 @@
     [Implementation.VERSIONED]: async () => {
       // Get latest version using raw SQL with subquery to filter after ordering
       const selectFields = includeIO
-<<<<<<< HEAD
-        ? 'id, project_id AS "projectId", dataset_id AS "datasetId", input, expected_output AS "expectedOutput", metadata, source_trace_id AS "sourceTraceId", source_observation_id AS "sourceObservationId", status, created_at AS "createdAt", updated_at AS "updatedAt, valid_from AS "validFrom"'
-        : 'id, project_id AS "projectId", dataset_id AS "datasetId", source_trace_id AS "sourceTraceId", source_observation_id AS "sourceObservationId", status, created_at AS "createdAt", updated_at AS "updatedAt, valid_from AS "validFrom"';
-=======
         ? 'id, project_id AS "projectId", dataset_id AS "datasetId", input, expected_output AS "expectedOutput", metadata, source_trace_id AS "sourceTraceId", source_observation_id AS "sourceObservationId", status, created_at AS "createdAt", updated_at AS "updatedAt", valid_from AS "validFrom"'
         : 'id, project_id AS "projectId", dataset_id AS "datasetId", source_trace_id AS "sourceTraceId", source_observation_id AS "sourceObservationId", status, created_at AS "createdAt", updated_at AS "updatedAt", valid_from AS "validFrom"';
->>>>>>> e9591eaa
 
       const datasetFilter = props.datasetId
         ? Prisma.sql`AND dataset_id = ${props.datasetId}`
         : Prisma.empty;
 
       const statusFilter =
-<<<<<<< HEAD
-        status === "ACTIVE"
-          ? Prisma.sql`AND status = 'ACTIVE'::"DatasetStatus"`
-          : Prisma.empty;
-=======
         status === "ACTIVE" ? Prisma.sql`AND status = 'ACTIVE'` : Prisma.empty;
->>>>>>> e9591eaa
 
       const result = await prisma.$queryRaw<DatasetItem[]>(
         Prisma.sql`
