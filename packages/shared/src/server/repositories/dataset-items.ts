import { Dataset, DatasetItem, DatasetStatus, prisma, Prisma } from "../../db";
import type { FilterState } from "../../types";
import { tableColumnsToSqlFilterAndPrefix } from "../filterToPrisma";
import { datasetItemsFilterCols } from "./dataset-items-columns";
import {
  InternalServerError,
  InvalidRequestError,
  LangfuseNotFoundError,
} from "../../errors";
import { DatasetItemValidator } from "../services/DatasetService";
import {
  executeWithDatasetServiceStrategy,
  Implementation,
  OperationType,
} from "../datasets/executeWithDatasetServiceStrategy";
import { v4 } from "uuid";
import { FieldValidationError } from "../../utils/jsonSchemaValidation";
import { DatasetItemDomain, DatasetItemDomainWithoutIO } from "../../domain";

const emptyNormalizeOpts: { sanitizeControlChars?: boolean } = {};
const emptyValidateOpts: { normalizeUndefinedToNull?: boolean } = {};

/**
 * Repository for dataset item CRUD operations.
 *
 * **Usage:** Use these functions for all create/update/delete operations on dataset items.
 * Each operation validates items against dataset schemas before persisting.
 *
 * **Performance:** Uses DatasetItemValidator which compiles schemas once per operation,
 * providing 3800x+ speedup for batch operations compared to per-item compilation.
 *
 * @example
 * // Create single item
 * await createDatasetItem({ projectId, datasetId, input, expectedOutput, ... });
 *
 * // Bulk create (CSV upload, API batch)
 * await createManyDatasetItems({ projectId, items: [...], ... });
 *
 * // Upsert by ID or name
 * await upsertDatasetItem({ projectId, datasetId, datasetItemId, ... });
 */

async function getDatasets(props: {
  projectId: string;
  datasetIds: string[];
}): Promise<Pick<Dataset, "id" | "inputSchema" | "expectedOutputSchema">[]> {
  const datasets = await prisma.dataset.findMany({
    where: {
      id: { in: props.datasetIds },
      projectId: props.projectId,
    },
    select: {
      id: true,
      inputSchema: true,
      expectedOutputSchema: true,
    },
  });

  if (datasets.length !== props.datasetIds.length)
    throw new LangfuseNotFoundError(
      `One or more datasets not found for project ${props.projectId}`,
    );

  return datasets;
}

async function getDatasetById(props: {
  projectId: string;
  datasetId: string;
}): Promise<Pick<Dataset, "id" | "inputSchema" | "expectedOutputSchema">> {
  const result = await getDatasets({
    projectId: props.projectId,
    datasetIds: [props.datasetId],
  });
  return result[0]!;
}

async function getDatasetByName(props: {
  projectId: string;
  datasetName: string;
}): Promise<Pick<Dataset, "id" | "inputSchema" | "expectedOutputSchema">> {
  const dataset = await prisma.dataset.findFirst({
    where: {
      name: props.datasetName,
      projectId: props.projectId,
    },
    select: {
      id: true,
      inputSchema: true,
      expectedOutputSchema: true,
    },
  });
  if (!dataset) {
    throw new LangfuseNotFoundError(
      `Dataset ${props.datasetName} not found for project ${props.projectId}`,
    );
  }
  return dataset;
}

/**
 * Converts a DatasetItem to Domain types with optional IO fields and dataset name.
 * Automatically excludes internal version columns (sysId, isDeleted) from domain types.
 */
function toDomainType<
  IncludeIO extends boolean = true,
  IncludeDatasetName extends boolean = false,
>(
  item: DatasetItem & { dataset?: { name: string } },
  includeIO: IncludeIO = true as IncludeIO,
  includeDatasetName: IncludeDatasetName = false as IncludeDatasetName,
): IncludeIO extends true
  ? IncludeDatasetName extends true
    ? DatasetItemDomain & { datasetName: string }
    : DatasetItemDomain
  : IncludeDatasetName extends true
    ? DatasetItemDomainWithoutIO & { datasetName: string }
    : DatasetItemDomainWithoutIO {
  const base: DatasetItemDomainWithoutIO = {
    id: item.id,
    projectId: item.projectId,
    datasetId: item.datasetId,
    status: item.status ?? "ACTIVE",
    sourceTraceId: item.sourceTraceId ?? null,
    sourceObservationId: item.sourceObservationId ?? null,
    createdAt: item.createdAt,
    updatedAt: item.updatedAt,
    validFrom: item.validFrom,
  };

  // Add IO fields if requested (or if not specified and they're present)
  const shouldIncludeIO =
    includeIO === true ||
    (includeIO === undefined &&
      ("input" in item || "expectedOutput" in item || "metadata" in item));

  const withIO = shouldIncludeIO
    ? {
        ...base,
        input: item.input ?? null,
        expectedOutput: item.expectedOutput ?? null,
        metadata: item.metadata ?? null,
      }
    : base;

  // Add dataset name if requested
  const withDatasetName =
    includeDatasetName && item.dataset
      ? { ...withIO, datasetName: item.dataset.name }
      : withIO;

  return withDatasetName as any;
}

function mergeItemData(
  existingItem: DatasetItemDomain,
  newData: {
    input?: string | unknown | null;
    expectedOutput?: string | unknown | null;
    metadata?: string | unknown | null;
    sourceTraceId?: string;
    sourceObservationId?: string;
    status?: DatasetStatus;
  },
) {
  return {
    input: newData.input !== undefined ? newData.input : existingItem?.input,
    expectedOutput:
      newData.expectedOutput !== undefined
        ? newData.expectedOutput
        : existingItem?.expectedOutput,
    metadata:
      newData.metadata !== undefined
        ? newData.metadata
        : existingItem?.metadata,
    sourceTraceId:
      newData.sourceTraceId === undefined
        ? existingItem?.sourceTraceId
        : newData.sourceTraceId,
    sourceObservationId:
      newData.sourceObservationId === undefined
        ? existingItem?.sourceObservationId
        : newData.sourceObservationId,
    status:
      newData.status === undefined ? existingItem?.status : newData.status,
  };
}

/**
 * Creates a single dataset item with validation.
 * Validates input/expectedOutput against dataset schemas before insertion.
 *
 * **Flexible input:** Accepts both JSON strings (tRPC) and objects (Public API).
 *
 * @returns Success with created item, or validation error with details
 */
export async function createDatasetItem(props: {
  projectId: string;
  datasetId: string;
  input?: string | unknown | null;
  expectedOutput?: string | unknown | null;
  metadata?: string | unknown | null;
  sourceTraceId?: string;
  sourceObservationId?: string;
  normalizeOpts?: {
    sanitizeControlChars?: boolean;
  };
  validateOpts?: {
    normalizeUndefinedToNull?: boolean;
  };
}): Promise<{ success: true; datasetItem: DatasetItemDomain } | PayloadError> {
  // Delegate to createManyDatasetItems with single item
  const result = await createManyDatasetItems({
    projectId: props.projectId,
    items: [
      {
        datasetId: props.datasetId,
        input: props.input,
        expectedOutput: props.expectedOutput,
        metadata: props.metadata,
        sourceTraceId: props.sourceTraceId,
        sourceObservationId: props.sourceObservationId,
      },
    ],
    normalizeOpts: props.normalizeOpts,
    validateOpts: props.validateOpts,
  });

  if (!result.success) {
    // Transform validation errors to PayloadError format
    const error = result.validationErrors[0];
    return {
      success: false,
      message: error.errors.map((e) => e.message).join(", "),
    };
  }

  const datasetItem = {
    ...result.datasetItems[0],
    createdAt: new Date(),
    updatedAt: new Date(),
  } as DatasetItemDomain;

  return { success: true, datasetItem };
}

/**
 * Upserts a dataset item (create if not exists, update if exists).
 * Validates against dataset schemas before persisting.
 *
 * **Flexible input:** Accepts both JSON strings (tRPC) and objects (Public API).
 *
 * @param props - Can identify dataset by ID or name
 * @returns Success with upserted item, or validation error with details
 */
export async function upsertDatasetItem(
  props: {
    projectId: string;
    datasetItemId?: string;
    input?: string | unknown | null;
    expectedOutput?: string | unknown | null;
    metadata?: string | unknown | null;
    sourceTraceId?: string;
    sourceObservationId?: string;
    status?: DatasetStatus;
    normalizeOpts?: { sanitizeControlChars?: boolean };
    validateOpts: { normalizeUndefinedToNull?: boolean };
  } & IdOrName,
): Promise<DatasetItemDomain> {
  // 1. Get dataset
  const dataset =
    "datasetId" in props
      ? await getDatasetById({
          projectId: props.projectId,
          datasetId: props.datasetId,
        })
      : await getDatasetByName({
          projectId: props.projectId,
          datasetName: props.datasetName,
        });

  const itemId = props.datasetItemId ?? v4();

  // 2. Fetch existing item if updating (itemId provided)
  // This ensures we validate and write the complete merged state
  let existingItem: DatasetItemDomain | null = null;
  if (props.datasetItemId) {
    existingItem = await getDatasetItemById({
      projectId: props.projectId,
      datasetItemId: props.datasetItemId,
    });
    if (!!existingItem && existingItem.datasetId !== dataset.id) {
      throw new LangfuseNotFoundError(
        `Dataset item with id ${props.datasetItemId} not found for project ${props.projectId}`,
      );
    }
  }

  // 3. Merge incoming data with existing data
  // For fields where props value is undefined, use existing value
  const mergedItemData = existingItem
    ? mergeItemData(existingItem, props)
    : props;

  // 4. Validate merged payload
  const validator = new DatasetItemValidator({
    inputSchema: dataset.inputSchema as Record<string, unknown> | null,
    expectedOutputSchema: dataset.expectedOutputSchema as Record<
      string,
      unknown
    > | null,
  });

  const itemPayload = validator.validateAndNormalize({
    input: mergedItemData.input,
    expectedOutput: mergedItemData.expectedOutput,
    metadata: mergedItemData.metadata,
    normalizeOpts: props.normalizeOpts,
    validateOpts: props.validateOpts,
  });

  if (!itemPayload.success) {
    throw new InvalidRequestError(
      `Dataset item validation failed: ${itemPayload.message}`,
    );
  }

  // 5. Prepare full item data for writing
  const itemData = {
    id: itemId,
    input: itemPayload.input,
    expectedOutput: itemPayload.expectedOutput,
    metadata: itemPayload.metadata,
    sourceTraceId: mergedItemData.sourceTraceId,
    sourceObservationId: mergedItemData.sourceObservationId,
    status: mergedItemData.status,
  };

  let item: DatasetItem | null = null;
  // 6. Update item
  await executeWithDatasetServiceStrategy(OperationType.WRITE, {
    [Implementation.STATEFUL]: async () => {
      if (existingItem) {
        const res = await prisma.datasetItem.update({
          where: {
            id_projectId_validFrom: {
              id: existingItem.id,
              projectId: props.projectId,
              validFrom: existingItem.validFrom,
            },
            datasetId: dataset.id,
          },
          data: {
            ...itemData,
          },
        });
        item = res;
      } else {
        const res = await prisma.datasetItem.create({
          data: {
            ...itemData,
            datasetId: dataset.id,
            projectId: props.projectId,
          },
        });
        item = res;
      }
    },
    [Implementation.VERSIONED]: async () => {
      // Write full item state to event table
      const res = await prisma.datasetItem.create({
        data: {
          ...itemData,
          projectId: props.projectId,
          datasetId: dataset.id,
        },
      });
      item = res;
    },
  });

  if (!item) {
    throw new InternalServerError("Failed to upsert dataset item");
  }

  return toDomainType(item);
}

/**
 * Deletes a dataset item by ID.
 *
 * @throws LangfuseNotFoundError if item doesn't exist
 */
export async function deleteDatasetItem(props: {
  projectId: string;
  datasetItemId: string;
  datasetId?: string;
}): Promise<{ success: true; deletedItem: DatasetItemDomain }> {
  const item = await getDatasetItemById({
    projectId: props.projectId,
    datasetItemId: props.datasetItemId,
    datasetId: props.datasetId,
  });

  if (!item) {
    throw new LangfuseNotFoundError(
      `Dataset item with id ${props.datasetItemId} not found for project ${props.projectId}`,
    );
  }

  await executeWithDatasetServiceStrategy(OperationType.WRITE, {
    [Implementation.STATEFUL]: async () => {
      await prisma.datasetItem.delete({
        where: {
          id_projectId_validFrom: {
            id: item.id,
            validFrom: item.validFrom,
            projectId: props.projectId,
          },
        },
      });
    },
    [Implementation.VERSIONED]: async () => {
      await prisma.datasetItem.create({
        data: {
          projectId: props.projectId,
          id: props.datasetItemId,
          isDeleted: true,
          datasetId: item.datasetId,
        },
      });
    },
  });

  return { success: true, deletedItem: item };
}

/**
 * Bulk creates multiple dataset items with validation.
 * Validates all items before insertion - if any fail, none are inserted (unless allowPartialSuccess is true).
 *
 * **Performance:** Compiles schemas once per dataset (not per item), providing
 * 3800x+ speedup over individual validations.
 *
 * **Use cases:**
 * - CSV uploads with thousands of rows
 * - Batch API endpoints
 * - Multi-dataset operations (items can span multiple datasets)
 *
 * **Index preservation:** Validation errors include `itemIndex` to map back
 * to original CSV rows or API payloads for user-friendly error reporting.
 *
 * @param props.items - Can contain items from multiple datasets. Each item can optionally include an `id` field.
 * @param props.allowPartialSuccess - If true, create valid items even if some fail validation.
 *   When enabled, the return type changes:
 *   - `success: true` with `validationErrors` array (partial success)
 *   - `successCount` and `failedCount` indicate how many items were created vs failed
 * @returns When allowPartialSuccess=false: success with all items OR failure with all errors.
 *          When allowPartialSuccess=true: success with created items AND any validation errors.
 */
export async function createManyDatasetItems(props: {
  projectId: string;
  items: CreateManyItemsPayload;
  normalizeOpts?: { sanitizeControlChars?: boolean };
  validateOpts?: { normalizeUndefinedToNull?: boolean };
  allowPartialSuccess?: boolean;
}): Promise<
  | {
      success: true;
      datasetItems: CreateManyItemsInsert;
      validationErrors?: CreateManyValidationError[];
      successCount: number;
      failedCount: number;
    }
  | {
      success: false;
      validationErrors: CreateManyValidationError[];
      successCount: number;
      failedCount: number;
    }
> {
  let successCount = 0;
  let failedCount = 0;

  // 1. Group items by datasetId and add original index (preserves CSV row mapping)
  const itemsByDataset = props.items.reduce(
    (acc, item, index) => {
      if (!acc[item.datasetId]) acc[item.datasetId] = [];
      acc[item.datasetId].push({
        ...item,
        originalIndex: index,
      });
      return acc;
    },
    {} as Record<
      string,
      Array<
        CreateManyItemsPayload[number] & {
          originalIndex: number;
        }
      >
    >,
  );
  const datasetIds = Object.keys(itemsByDataset);

  const result = await getDatasets({
    projectId: props.projectId,
    datasetIds,
  });

  // Create a map of dataset schemas for quick lookup
  const datasetSchemaMap = new Map(
    result.map((dataset) => [
      dataset.id,
      {
        inputSchema: dataset.inputSchema as Record<string, unknown> | null,
        expectedOutputSchema: dataset.expectedOutputSchema as Record<
          string,
          unknown
        > | null,
      },
    ]),
  );

  // 3. Validate all items, collect errors with original index
  const validationErrors: CreateManyValidationError[] = [];
  const preparedItems: CreateManyItemsInsert = [];
  const validFrom = new Date();

  for (const datasetId of datasetIds) {
    const datasetItems = itemsByDataset[datasetId];
    const schema = datasetSchemaMap.get(datasetId);

    if (!schema) {
      // Should never happen due to getDatasets validation
      continue;
    }

    const validator = new DatasetItemValidator({
      inputSchema: schema.inputSchema,
      expectedOutputSchema: schema.expectedOutputSchema,
    });

    // Validate each item in this dataset
    for (const item of datasetItems) {
      const result = validator.validateAndNormalize({
        input: item.input,
        expectedOutput: item.expectedOutput,
        metadata: item.metadata,
        normalizeOpts: props.normalizeOpts ?? emptyNormalizeOpts,
        validateOpts: props.validateOpts ?? emptyValidateOpts,
      });

      if (!result.success) {
        failedCount++;

        // Validation failed - add errors with original index
        if (result.cause?.inputErrors) {
          validationErrors.push({
            itemIndex: item.originalIndex,
            field: "input",
            errors: result.cause.inputErrors,
          });
        }
        if (result.cause?.expectedOutputErrors) {
          validationErrors.push({
            itemIndex: item.originalIndex,
            field: "expectedOutput",
            errors: result.cause.expectedOutputErrors,
          });
        }
      } else {
        successCount++;

        // Validation passed - prepare for insert
        preparedItems.push({
          id: item.id ?? v4(),
          projectId: props.projectId,
          status: DatasetStatus.ACTIVE,
          datasetId: item.datasetId,
          input: result.input,
          expectedOutput: result.expectedOutput,
          metadata: result.metadata,
          sourceTraceId: item.sourceTraceId,
          sourceObservationId: item.sourceObservationId,
          validFrom,
        });
      }
    }
  }

  // 4. If any validation errors and partial success not allowed, return early
  if (validationErrors.length > 0 && !props.allowPartialSuccess) {
    return {
      success: false,
      validationErrors,
      successCount,
      failedCount,
    };
  }

  // 5. Bulk insert all valid items
  if (preparedItems.length > 0) {
    await executeWithDatasetServiceStrategy(OperationType.WRITE, {
      [Implementation.STATEFUL]: async () => {
        await prisma.datasetItem.createMany({
          data: preparedItems,
        });
      },
      [Implementation.VERSIONED]: async () => {
        await prisma.datasetItem.createMany({
          data: preparedItems,
        });
      },
    });
  }

  // 6. Return appropriate response
  if (validationErrors.length > 0 && props.allowPartialSuccess) {
    // Partial success: some items created, some failed
    return {
      success: true,
      datasetItems: preparedItems,
      validationErrors,
      successCount,
      failedCount,
    };
  }

  return {
    success: true,
    datasetItems: preparedItems,
    successCount,
    failedCount,
  };
}

type IdOrName = { datasetId: string } | { datasetName: string };

export type PayloadError = {
  success: false;
  message: string;
  cause?: {
    inputErrors?: FieldValidationError[];
    expectedOutputErrors?: FieldValidationError[];
  };
};

export type CreateManyItemsPayload = {
  datasetId: string;
  id?: string;
  input?: string | unknown | null;
  expectedOutput?: string | unknown | null;
  metadata?: string | unknown | null;
  sourceTraceId?: string;
  sourceObservationId?: string;
}[];

export type CreateManyItemsInsert = {
  id: string;
  projectId: string;
  datasetId: string;
  status: DatasetStatus;
  input: Prisma.NullTypes.DbNull | Prisma.InputJsonValue | undefined;
  expectedOutput: Prisma.NullTypes.DbNull | Prisma.InputJsonValue | undefined;
  metadata: Prisma.NullTypes.DbNull | Prisma.InputJsonValue | undefined;
  sourceTraceId?: string;
  sourceObservationId?: string;
  validFrom: Date;
}[];

/**
 * Type for bulk dataset item validation errors
 * Used when validating multiple items before creation (e.g., CSV upload)
 */
export type CreateManyValidationError = {
  itemIndex: number;
  field: "input" | "expectedOutput";
  errors: Array<{
    path: string;
    message: string;
    keyword?: string;
  }>;
};

export type ItemBase = Omit<
  DatasetItem,
  "input" | "expectedOutput" | "metadata"
>;

export type ItemWithIO = ItemBase & {
  input: Prisma.JsonValue;
  expectedOutput: Prisma.JsonValue;
  metadata: Prisma.JsonValue;
};

/**
 * Utility type to add datasetName to an item type
 */
export type ItemWithDatasetName<T> = T & {
  datasetName: string;
};

/**
 * Raw database row for getting latest dataset items from dataset_items table
 */
/**
 * Raw database row for getting latest dataset items from dataset_items table
 */
type QueryGetLatestDatasetItemRow = {
  id: string;
  valid_from: Date;
  project_id: string;
  dataset_id: string;
  input?: Prisma.JsonValue | null;
  expected_output?: Prisma.JsonValue | null;
  metadata?: Prisma.JsonValue | null;
  source_trace_id: string | null;
  source_observation_id: string | null;
  status: DatasetStatus;
  created_at: Date;
  updated_at: Date;
  dataset_name?: string;
};

/**
 * Helper to create FilterState for common dataset item filtering use cases.
 * Use this when you need simple filters. For complex filters, construct FilterState directly.
 *
 * @example
 * const filterState = createDatasetItemFilterState({
 *   datasetIds: ["dataset-1"],
 *   status: "ACTIVE",
 * });
 */
export function createDatasetItemFilterState(options: {
  datasetIds?: string[];
  itemIds?: string[];
  sourceTraceId?: string;
  sourceObservationId?: string;
  sourceObservationIdIsNull?: boolean;
  status?: "ACTIVE" | "ALL";
}): FilterState {
  const filterState: FilterState = [];

  if (options.datasetIds && options.datasetIds.length > 0) {
    filterState.push({
      type: "stringOptions",
      column: "datasetId",
      operator: "any of",
      value: options.datasetIds,
    });
  }

  if (options.itemIds && options.itemIds.length > 0) {
    filterState.push({
      type: "stringOptions",
      column: "id",
      operator: "any of",
      value: options.itemIds,
    });
  }

  if (options.sourceTraceId !== undefined) {
    filterState.push({
      type: "string",
      column: "sourceTraceId",
      operator: "=",
      value: options.sourceTraceId,
    });
  }

  if (options.sourceObservationId !== undefined) {
    filterState.push({
      type: "string",
      column: "sourceObservationId",
      operator: "=",
      value: options.sourceObservationId,
    });
  }

  if (options.sourceObservationIdIsNull === true) {
    filterState.push({
      type: "null",
      column: "sourceObservationId",
      operator: "is null",
      value: "",
    });
  }

  if (options.status === "ACTIVE") {
    filterState.push({
      type: "stringOptions",
      column: "status",
      operator: "any of",
      value: ["ACTIVE"],
    });
  }

  return filterState;
}

/**
 * Converts FilterState to Prisma where clause for STATEFUL mode.
 * This is a temporary helper for the deprecated STATEFUL implementation.
 * VERSIONED mode uses SQL directly and doesn't need this.
 */
function buildPrismaWhereFromFilterState(filterState: FilterState): any {
  const where: any = {};

  for (const filter of filterState) {
    switch (filter.column) {
      case "datasetId":
        if (filter.type === "stringOptions" && filter.value.length > 0) {
          where.datasetId = { in: filter.value };
        }
        break;
      case "id":
        if (filter.type === "stringOptions" && filter.value.length > 0) {
          where.id = { in: filter.value };
        }
        break;
      case "sourceTraceId":
        if (filter.type === "null" && filter.operator === "is null") {
          where.sourceTraceId = null;
        } else if (filter.type === "string") {
          where.sourceTraceId = filter.value;
        }
        break;
      case "sourceObservationId":
        if (filter.type === "null" && filter.operator === "is null") {
          where.sourceObservationId = null;
        } else if (filter.type === "string") {
          where.sourceObservationId = filter.value;
        }
        break;
      case "status":
        if (filter.type === "stringOptions" && filter.value.length > 0) {
          where.status = { in: filter.value.map((v) => v as DatasetStatus) };
        }
        break;
      case "createdAt":
        if (filter.type === "datetime") {
          where.createdAt = { lte: filter.value };
        }
        break;
      // metadata filters are not supported in Prisma path (need raw SQL)
    }
  }

  return where;
}

/**
 * Builds SQL search filter for full-text search on dataset items.
 * Applies ILIKE search on id, input, expectedOutput, and metadata fields.
 * Returns Prisma.empty if no search query provided.
 *
 * @param tableAlias - The table alias to use (default 'di' for dataset items)
 */
function buildDatasetItemSearchCondition(
  searchQuery?: string,
  searchType?: ("id" | "content")[],
  tableAlias: string = "di",
): Prisma.Sql {
  if (!searchQuery || searchQuery === "") {
    return Prisma.empty;
  }

  const types = searchType ?? ["content"];
  const searchConditions: Prisma.Sql[] = [];

  if (types.includes("id")) {
    searchConditions.push(
      Prisma.sql`${Prisma.raw(tableAlias)}.id ILIKE ${`%${searchQuery}%`}`,
    );
  }

  if (types.includes("content")) {
    searchConditions.push(
      Prisma.sql`${Prisma.raw(tableAlias)}.input::text ILIKE ${`%${searchQuery}%`}`,
    );
    searchConditions.push(
      Prisma.sql`${Prisma.raw(tableAlias)}.expected_output::text ILIKE ${`%${searchQuery}%`}`,
    );
    searchConditions.push(
      Prisma.sql`${Prisma.raw(tableAlias)}.metadata::text ILIKE ${`%${searchQuery}%`}`,
    );
  }

  return searchConditions.length > 0
    ? Prisma.sql` AND (${Prisma.join(searchConditions, " OR ")})`
    : Prisma.empty;
}

/**
 * Builds SQL query for STATEFUL dataset items with search support.
 * Simple direct query without version logic.
 */
function buildStatefulDatasetItemsQuery(
  projectId: string,
  includeIO: boolean,
  includeDatasetName: boolean,
  filter: FilterState,
  searchQuery?: string,
  searchType?: ("id" | "content")[],
  limit?: number,
  offset?: number,
): Prisma.Sql {
  const ioFields = includeIO
    ? Prisma.sql`di.input, di.expected_output, di.metadata,`
    : Prisma.empty;

  const datasetJoin = includeDatasetName
    ? Prisma.sql`LEFT JOIN datasets d ON di.dataset_id = d.id AND di.project_id = d.project_id`
    : Prisma.empty;

  const datasetNameField = includeDatasetName
    ? Prisma.sql`, d.name as dataset_name`
    : Prisma.empty;

  const filterCondition = tableColumnsToSqlFilterAndPrefix(
    filter,
    datasetItemsFilterCols,
    "dataset_item_events",
  );

  const searchCondition = buildDatasetItemSearchCondition(
    searchQuery,
    searchType,
    "di",
  );

  const paginationClause =
    limit !== undefined
      ? Prisma.sql`LIMIT ${limit}${offset !== undefined ? Prisma.sql` OFFSET ${offset}` : Prisma.empty}`
      : Prisma.empty;

  return Prisma.sql`
    SELECT
      di.id,
      di.project_id,
      di.dataset_id,
      ${ioFields}
      di.source_trace_id,
      di.source_observation_id,
      di.status,
      di.created_at,
      di.updated_at
      ${datasetNameField}
    FROM dataset_items di
    ${datasetJoin}
    WHERE di.project_id = ${projectId}
    ${filterCondition}
    ${searchCondition}
    ORDER BY di.created_at DESC, di.id ASC
    ${paginationClause}
  `;
}

/**
 * Builds SQL count query for STATEFUL dataset items with search support.
 */
function buildStatefulDatasetItemsCountQuery(
  projectId: string,
  filter: FilterState,
  searchQuery?: string,
  searchType?: ("id" | "content")[],
): Prisma.Sql {
  const filterCondition = tableColumnsToSqlFilterAndPrefix(
    filter,
    datasetItemsFilterCols,
    "dataset_item_events",
  );

  const searchCondition = buildDatasetItemSearchCondition(
    searchQuery,
    searchType,
    "di",
  );

  return Prisma.sql`
    SELECT COUNT(*) as count
    FROM dataset_items di
    WHERE di.project_id = ${projectId}
    ${filterCondition}
    ${searchCondition}
  `;
}

/**
 * Builds the SQL query for fetching latest dataset items.
 * Uses DISTINCT ON to get the most recent version (by validFrom DESC) for each (id, projectId).
 * Excludes soft-deleted items (isDeleted = true).
 *
 * @param projectId - Project ID
 * @param includeIO - Whether to include input/output/metadata fields in SELECT
 * @param includeDatasetName - Whether to JOIN datasets table and include dataset name
 * @param filter - FilterState array for filtering (includes datasetId, status, etc.)
 * @param searchQuery - Optional full-text search query
 * @param searchType - Optional search types (id, content)
 * @param limit - Optional LIMIT for pagination
 * @param offset - Optional OFFSET for pagination
 * @returns Prisma.Sql query
 */
function buildDatasetItemsAtVersionQuery(
  projectId: string,
  includeIO: boolean,
  includeDatasetName: boolean,
  filter: FilterState,
  version: Date | undefined,
  searchQuery?: string,
  searchType?: ("id" | "content")[],
  limit?: number,
  offset?: number,
): Prisma.Sql {
  const ioFieldsCTE = includeIO
    ? Prisma.sql`di.input, di.expected_output, di.metadata,`
    : Prisma.empty;

  const ioFieldsOuter = includeIO
    ? Prisma.sql`di.input, di.expected_output, di.metadata,`
    : Prisma.empty;

  const datasetJoin = includeDatasetName
    ? Prisma.sql`LEFT JOIN datasets d ON di.dataset_id = d.id AND di.project_id = d.project_id`
    : Prisma.empty;

  const datasetNameField = includeDatasetName
    ? Prisma.sql`, d.name as dataset_name`
    : Prisma.empty;

  const filterCondition = tableColumnsToSqlFilterAndPrefix(
    filter,
    datasetItemsFilterCols,
    "dataset_item_events",
  );

  const searchCondition = buildDatasetItemSearchCondition(
    searchQuery,
    searchType,
  );

  const paginationClause =
    limit !== undefined
      ? Prisma.sql`LIMIT ${limit}${offset !== undefined ? Prisma.sql` OFFSET ${offset}` : Prisma.empty}`
      : Prisma.empty;

  const versionCondition = version
    ? Prisma.sql`AND di.valid_from <= ${version}`
    : Prisma.empty;

  return Prisma.sql`
    WITH latest_items AS (
      SELECT DISTINCT ON (di.id)
        di.id,
        di.project_id,
        di.dataset_id,
        di.valid_from,
        ${ioFieldsCTE}
        di.source_trace_id,
        di.source_observation_id,
        di.status,
        di.created_at,
        di.updated_at,
        di.is_deleted
      FROM dataset_items di
      WHERE di.project_id = ${projectId}
      ${versionCondition}
      ${filterCondition}
      ORDER BY di.id, di.valid_from DESC
    )
    SELECT
      di.id,
      di.project_id,
      di.valid_from,
      di.dataset_id,
      di.valid_from,
      ${ioFieldsOuter}
      di.source_trace_id,
      di.source_observation_id,
      di.status,
      di.created_at,
      di.updated_at
      ${datasetNameField}
    FROM latest_items di
    ${datasetJoin}
    WHERE di.is_deleted = false
    ${searchCondition}
    ORDER BY di.valid_from DESC, di.id ASC
    ${paginationClause}
  `;
}

/**
 * Builds the SQL query for counting latest dataset items.
 * Same logic as buildDatasetItemsLatestQuery but returns COUNT(*) instead.
 */
function buildDatasetItemsCountQuery(
  projectId: string,
  filter: FilterState,
  version?: Date,
  searchQuery?: string,
  searchType?: ("id" | "content")[],
): Prisma.Sql {
  const filterCondition = tableColumnsToSqlFilterAndPrefix(
    filter,
    datasetItemsFilterCols,
    "dataset_item_events",
  );

  const searchCondition = buildDatasetItemSearchCondition(
    searchQuery,
    searchType,
  );

  const versionCondition = version
    ? Prisma.sql`AND di.valid_from <= ${version}`
    : Prisma.empty;

  return Prisma.sql`
    WITH latest_items AS (
      SELECT DISTINCT ON (di.id)
        di.id,
        di.valid_from,
        di.project_id,
        di.dataset_id,
        di.input,
        di.expected_output,
        di.metadata,
        di.source_trace_id,
        di.source_observation_id,
        di.status,
        di.created_at,
        di.updated_at,
        di.is_deleted
      FROM dataset_items di
      WHERE di.project_id = ${projectId}
      ${versionCondition}
      ${filterCondition}
      ORDER BY di.id, di.valid_from DESC
    )
    SELECT COUNT(*) as count
    FROM latest_items di
    WHERE di.is_deleted = false
    ${searchCondition}
  `;
}

/**
 * Builds the SQL query for counting latest dataset items grouped by dataset_id.
 */
function buildDatasetItemsLatestCountGroupedQuery(
  projectId: string,
  datasetIds: string[],
): Prisma.Sql {
  return Prisma.sql`
    WITH latest_items AS (
      SELECT DISTINCT ON (di.id)
        di.id,
        di.project_id,
        di.dataset_id,
        di.status,
        di.is_deleted
      FROM dataset_items di
      WHERE di.project_id = ${projectId}
        AND di.dataset_id = ANY(${datasetIds})
      ORDER BY di.id, di.valid_from DESC
    )
    SELECT
      di.dataset_id,
      COUNT(*) as count
    FROM latest_items di
    WHERE di.is_deleted = false
      AND di.status = 'ACTIVE'
    GROUP BY di.dataset_id
  `;
}

/**
 * Converts a raw database row from dataset_items table to Domain types
 */
function convertLatestRowToDomain<
  IncludeIO extends boolean = true,
  IncludeDatasetName extends boolean = false,
>(
  row: QueryGetLatestDatasetItemRow,
  includeIO: IncludeIO,
  includeDatasetName: IncludeDatasetName,
): IncludeIO extends true
  ? IncludeDatasetName extends true
    ? DatasetItemDomain & { datasetName: string }
    : DatasetItemDomain
  : IncludeDatasetName extends true
    ? DatasetItemDomainWithoutIO & { datasetName: string }
    : DatasetItemDomainWithoutIO {
  const base: DatasetItemDomainWithoutIO = {
    id: row.id,
    projectId: row.project_id,
    datasetId: row.dataset_id,
    sourceTraceId: row.source_trace_id,
    sourceObservationId: row.source_observation_id,
    status: row.status ?? DatasetStatus.ACTIVE,
    createdAt: row.created_at,
    updatedAt: row.updated_at,
    validFrom: row.valid_from,
  };

  const withIO = includeIO
    ? {
        ...base,
        input: row.input ?? null,
        expectedOutput: row.expected_output ?? null,
        metadata: row.metadata ?? null,
      }
    : base;

  const withDatasetName = includeDatasetName
    ? { ...withIO, datasetName: row.dataset_name! }
    : withIO;

  return withDatasetName as any;
}

/**
 * Internal function to get latest dataset items using raw SQL.
 * Returns DatasetItemDomain objects with optional IO fields.
 */
async function getDatasetItemsAtVersionInternal<
  IncludeIO extends boolean,
  IncludeDatasetName extends boolean = false,
>(params: {
  projectId: string;
  includeIO: IncludeIO;
  includeDatasetName?: IncludeDatasetName;
  filter: FilterState;
  version?: Date;
  searchQuery?: string;
  searchType?: ("id" | "content")[];
  limit?: number;
  offset?: number;
}): Promise<
  IncludeIO extends true
    ? IncludeDatasetName extends true
      ? Array<DatasetItemDomain & { datasetName: string }>
      : DatasetItemDomain[]
    : IncludeDatasetName extends true
      ? Array<DatasetItemDomainWithoutIO & { datasetName: string }>
      : DatasetItemDomainWithoutIO[]
> {
  const query = buildDatasetItemsAtVersionQuery(
    params.projectId,
    params.includeIO,
    params.includeDatasetName ?? false,
    params.filter,
    params.version,
    params.searchQuery,
    params.searchType,
    params.limit,
    params.offset,
  );

  const result = await prisma.$queryRaw<QueryGetLatestDatasetItemRow[]>(query);

  const items = result.map((row) =>
    convertLatestRowToDomain(
      row,
      params.includeIO,
      params.includeDatasetName ?? false,
    ),
  );

  return items as any;
}

/**
 * Internal function to count latest dataset items using raw SQL.
 */
async function getDatasetItemsCountAtVersionInternal(params: {
  projectId: string;
  filterState: FilterState;
  version?: Date;
  searchQuery?: string;
  searchType?: ("id" | "content")[];
}): Promise<number> {
  const query = buildDatasetItemsCountQuery(
    params.projectId,
    params.filterState,
    params.version,
    params.searchQuery,
    params.searchType,
  );

  const result = await prisma.$queryRaw<Array<{ count: bigint }>>(query);

  return result.length > 0 ? Number(result[0].count) : 0;
}

/**
 * Internal function to count latest dataset items grouped by dataset_id using raw SQL.
 */
async function getDatasetItemsCountAtVersionGroupedInternal(params: {
  projectId: string;
  datasetIds: string[];
}): Promise<Array<{ datasetId: string; count: number }>> {
  const query = buildDatasetItemsLatestCountGroupedQuery(
    params.projectId,
    params.datasetIds,
  );

  const result =
    await prisma.$queryRaw<Array<{ dataset_id: string; count: bigint }>>(query);

  return result.map((row) => ({
    datasetId: row.dataset_id,
    count: Number(row.count),
  }));
}

/**
 * Retrieves a single dataset item by ID.
 * Always returns the latest version of the item.
 * Used by API layers to fetch current state before merging partial updates.
 *
 * @param props.datasetId - Optional to ensure item belongs to correct dataset
 * @param props.status - Optional status filter: 'ACTIVE' for active items only, undefined (default) for all statuses
 * @returns The dataset item or null if not found/deleted
 */
export async function getDatasetItemById<
  IncludeIO extends boolean = true,
>(props: {
  projectId: string;
  datasetItemId: string;
  status?: "ACTIVE";
  datasetId?: string;
  version?: Date;
  includeIO?: IncludeIO;
}): Promise<
  | (IncludeIO extends true ? DatasetItemDomain : DatasetItemDomainWithoutIO)
  | null
> {
  const status = props.status;
  const includeIO = (props.includeIO ?? true) as IncludeIO;

  return executeWithDatasetServiceStrategy(OperationType.READ, {
    [Implementation.STATEFUL]: async () => {
<<<<<<< HEAD
      // STATEFUL: Version parameter ignored, always returns current state
=======
      // OLD: Simple lookup in dataset_items
>>>>>>> 02c1aa34
      const item = await prisma.datasetItem.findFirst({
        select: includeIO
          ? undefined
          : {
              id: true,
              projectId: true,
              datasetId: true,
              sourceTraceId: true,
              sourceObservationId: true,
              status: true,
              createdAt: true,
              updatedAt: true,
              validFrom: true,
              isDeleted: true,
            },
        where: {
          id: props.datasetItemId,
          projectId: props.projectId,
          ...(props.datasetId ? { datasetId: props.datasetId } : {}),
          ...(status === "ACTIVE" && { status: DatasetStatus.ACTIVE }),
        },
        orderBy: {
          validFrom: "desc",
        },
      });
      if (item?.isDeleted) return null;
      return item ? toDomainType(item, includeIO) : null;
    },
    [Implementation.VERSIONED]: async () => {
      // VERSIONED: Get version at or before specified timestamp, returns null if doesn't exist
      const selectFields = includeIO
        ? 'id, project_id AS "projectId", dataset_id AS "datasetId", input, expected_output AS "expectedOutput", metadata, source_trace_id AS "sourceTraceId", source_observation_id AS "sourceObservationId", status, created_at AS "createdAt", updated_at AS "updatedAt", valid_from AS "validFrom"'
        : 'id, project_id AS "projectId", dataset_id AS "datasetId", source_trace_id AS "sourceTraceId", source_observation_id AS "sourceObservationId", status, created_at AS "createdAt", updated_at AS "updatedAt", valid_from AS "validFrom"';

      const datasetFilter = props.datasetId
        ? Prisma.sql`AND dataset_id = ${props.datasetId}`
        : Prisma.empty;

      const statusFilter =
        status === "ACTIVE"
          ? Prisma.sql`AND status = ${DatasetStatus.ACTIVE}`
          : Prisma.empty;

      // Version filter: get item at or before specified timestamp
      const versionFilter = props.version
        ? Prisma.sql`AND valid_from <= ${props.version}`
        : Prisma.empty;

      const result = await prisma.$queryRaw<DatasetItem[]>(
        Prisma.sql`
          SELECT ${Prisma.raw(selectFields)}
          FROM (
            SELECT *
            FROM dataset_items
            WHERE project_id = ${props.projectId}
              AND id = ${props.datasetItemId}
              ${datasetFilter}
              ${versionFilter}
            ORDER BY valid_from DESC
            LIMIT 1
          ) latest
          WHERE is_deleted = false
            ${statusFilter}
        `,
      );

      const item = result[0];
      return item ? toDomainType(item, includeIO) : null;
    },
  });
}

/**
 * Retrieves the requested version of dataset items.
 * For each unique item ID, returns the latest non-deleted version.
 *
 * @param filterState - FilterState array for filtering (use createDatasetItemFilterState for simple cases)
 * @param searchQuery - Optional full-text search query (searches id, input, expectedOutput, metadata)
 * @param searchType - Search types: ["id"], ["content"], or ["id", "content"]
 */
export async function getDatasetItemsAtVersion<
  IncludeIO extends boolean = true,
  IncludeDatasetName extends boolean = false,
>(props: {
  projectId: string;
  filterState: FilterState;
  version?: Date;
  searchQuery?: string;
  searchType?: ("id" | "content")[];
  includeIO?: IncludeIO;
  includeDatasetName?: IncludeDatasetName;
  limit?: number;
  page?: number;
}): Promise<
  IncludeIO extends true
    ? IncludeDatasetName extends true
      ? Array<DatasetItemDomain & { datasetName: string }>
      : DatasetItemDomain[]
    : IncludeDatasetName extends true
      ? Array<DatasetItemDomainWithoutIO & { datasetName: string }>
      : DatasetItemDomainWithoutIO[]
> {
  const includeIO = (props.includeIO ?? true) as IncludeIO;
  const includeDatasetName = props.includeDatasetName ?? false;
  const offset =
    props.limit !== undefined && props.page !== undefined
      ? props.page * props.limit
      : undefined;

  return executeWithDatasetServiceStrategy(OperationType.READ, {
    [Implementation.STATEFUL]: async () => {
      // STATEFUL: Version parameter ignored, always returns current state
      // Use raw SQL if search or metadata filters are present
      const hasSearch = props.searchQuery && props.searchQuery !== "";
      const hasMetadataFilter = props.filterState.some(
        (f) => f.column === "metadata" && f.type === "stringObject",
      );

      if (hasSearch || hasMetadataFilter) {
        const query = buildStatefulDatasetItemsQuery(
          props.projectId,
          includeIO,
          includeDatasetName,
          props.filterState,
          props.searchQuery,
          props.searchType,
          props.limit,
          offset,
        );

        const result =
          await prisma.$queryRaw<QueryGetLatestDatasetItemRow[]>(query);

        return result.map((row) =>
          convertLatestRowToDomain(row, includeIO, includeDatasetName),
        ) as any;
      }

      // Otherwise use Prisma
      const where = {
        projectId: props.projectId,
        ...buildPrismaWhereFromFilterState(props.filterState),
      };

      const selectFields = includeIO
        ? undefined
        : {
            id: true,
            projectId: true,
            datasetId: true,
            sourceTraceId: true,
            sourceObservationId: true,
            status: true,
            createdAt: true,
            updatedAt: true,
            validFrom: true,
          };

      const items = await prisma.datasetItem.findMany({
        where,
        ...(selectFields && { select: selectFields }),
        ...(props.limit !== undefined && { take: props.limit }),
        ...(offset !== undefined && { skip: offset }),
        orderBy: [{ createdAt: "desc" }, { id: "asc" }],
        ...(includeDatasetName && {
          include: { dataset: { select: { name: true } } },
        }),
      });

      return items.map((item) =>
        toDomainType(item, includeIO, includeDatasetName),
      ) as any;
    },
    [Implementation.VERSIONED]: async () => {
      // VERSIONED: FilterState → SQL directly, version-aware
      return getDatasetItemsAtVersionInternal({
        projectId: props.projectId,
        includeIO,
        includeDatasetName,
        filter: props.filterState,
        version: props.version,
        searchQuery: props.searchQuery,
        searchType: props.searchType,
        limit: props.limit,
        offset,
      });
    },
  });
}

/**
 * Counts the latest version of dataset items matching the filter.
 *
 * @param filterState - FilterState array for filtering (use createDatasetItemFilterState for simple cases)
 * @param searchQuery - Optional full-text search query
 * @param searchType - Search types: ["id"], ["content"], or ["id", "content"]
 * @param version - Optional version to count items at. Defaults to latest version if no version is provided.
 */
export async function getDatasetItemsCountAtVersion(props: {
  projectId: string;
  filterState: FilterState;
  version?: Date;
  searchQuery?: string;
  searchType?: ("id" | "content")[];
}): Promise<number> {
  return executeWithDatasetServiceStrategy(OperationType.READ, {
    [Implementation.STATEFUL]: async () => {
      // STATEFUL: Use raw SQL if search or metadata filters are present
      const hasSearch = props.searchQuery && props.searchQuery !== "";
      const hasMetadataFilter = props.filterState.some(
        (f) => f.column === "metadata" && f.type === "stringObject",
      );

      if (hasSearch || hasMetadataFilter) {
        const query = buildStatefulDatasetItemsCountQuery(
          props.projectId,
          props.filterState,
          props.searchQuery,
          props.searchType,
        );

        const result = await prisma.$queryRaw<Array<{ count: bigint }>>(query);
        return result.length > 0 ? Number(result[0].count) : 0;
      }

      // Otherwise use Prisma
      const where = {
        projectId: props.projectId,
        ...buildPrismaWhereFromFilterState(props.filterState),
      };

      return await prisma.datasetItem.count({ where });
    },
    [Implementation.VERSIONED]: async () => {
      // VERSIONED: FilterState → SQL directly
      return getDatasetItemsCountAtVersionInternal({
        projectId: props.projectId,
        version: props.version,
        filterState: props.filterState,
        searchQuery: props.searchQuery,
        searchType: props.searchType,
      });
    },
  });
}

export async function getDatasetItemsCountAtVersionGrouped(props: {
  projectId: string;
  datasetIds: string[];
}): Promise<Array<{ datasetId: string; count: number }>> {
  return executeWithDatasetServiceStrategy(OperationType.READ, {
    [Implementation.STATEFUL]: async () => {
      const results = await prisma.datasetItem.groupBy({
        by: ["datasetId"],
        where: {
          projectId: props.projectId,
          datasetId: { in: props.datasetIds },
          status: DatasetStatus.ACTIVE, // Filter by ACTIVE status to match VERSIONED
        },
        _count: true,
      });

      return results.map((r) => ({
        datasetId: r.datasetId,
        count: r._count,
      }));
    },
    [Implementation.VERSIONED]: async () => {
      const results = await getDatasetItemsCountAtVersionGroupedInternal({
        projectId: props.projectId,
        datasetIds: props.datasetIds,
      });
      return results;
    },
  });
}

/**
 * Lists all distinct validFrom timestamps for dataset items in a dataset.
 * These timestamps represent the different versions of the dataset.
 * Returns timestamps in descending order (newest first).
 *
 * @returns Array of Date objects representing dataset versions
 */
export async function listDatasetVersions(props: {
  projectId: string;
  datasetId: string;
}): Promise<Date[]> {
  return executeWithDatasetServiceStrategy(OperationType.READ, {
    [Implementation.STATEFUL]: async () => {
      // In STATEFUL mode, there are no versions
      // Return empty array or could return array with single date
      return [];
    },
    [Implementation.VERSIONED]: async () => {
      // Get all distinct validFrom timestamps for this dataset
      const result = await prisma.$queryRaw<Array<{ valid_from: Date }>>(
        Prisma.sql`
          SELECT DISTINCT valid_from
          FROM dataset_items
          WHERE project_id = ${props.projectId}
            AND dataset_id = ${props.datasetId}
          ORDER BY valid_from DESC
        `,
      );

      return result.map((row) => row.valid_from);
    },
  });
}

/**
 * Gets the version history for a specific dataset item.
 * Returns all distinct validFrom timestamps when item was modified.
 * Only applicable in VERSIONED mode.
 *
 * @returns Array of Date objects representing when item changed
 */
export async function getDatasetItemVersionHistory(props: {
  projectId: string;
  datasetId: string;
  itemId: string;
}): Promise<Date[]> {
  return executeWithDatasetServiceStrategy(OperationType.READ, {
    [Implementation.STATEFUL]: async () => {
      // In STATEFUL mode, there's no version history
      return [];
    },
    [Implementation.VERSIONED]: async () => {
      const result = await prisma.$queryRaw<Array<{ valid_from: Date }>>(
        Prisma.sql`
          SELECT DISTINCT valid_from
          FROM dataset_items
          WHERE project_id = ${props.projectId}
            AND dataset_id = ${props.datasetId}
            AND id = ${props.itemId}
          ORDER BY valid_from DESC
        `,
      );

      return result.map((row) => row.valid_from);
    },
  });
}

/**
 * Counts dataset item changes (upserts and deletes) since a given version timestamp.
 * Used to show how many changes occurred between a historical version and now.
 *
 * @returns Object with upserts (non-deleted changes) and deletes counts
 */
export async function getDatasetItemChangesSinceVersion(props: {
  projectId: string;
  datasetId: string;
  sinceVersion: Date;
}): Promise<{ upserts: number; deletes: number }> {
  return executeWithDatasetServiceStrategy(OperationType.READ, {
    [Implementation.STATEFUL]: async () => {
      // STATEFUL: No versioning, so no changes to count
      return { upserts: 0, deletes: 0 };
    },
    [Implementation.VERSIONED]: async () => {
      // Count all changes after the specified version
      const result = await prisma.$queryRaw<
        Array<{ upserts: bigint; deletes: bigint }>
      >(
        Prisma.sql`
          SELECT
            COUNT(*) FILTER (WHERE is_deleted = false) as upserts,
            COUNT(*) FILTER (WHERE is_deleted = true) as deletes
          FROM dataset_items
          WHERE project_id = ${props.projectId}
            AND dataset_id = ${props.datasetId}
            AND valid_from > ${props.sinceVersion}
        `,
      );

      return {
        upserts: Number(result[0]?.upserts ?? 0),
        deletes: Number(result[0]?.deletes ?? 0),
      };
    },
  });
}<|MERGE_RESOLUTION|>--- conflicted
+++ resolved
@@ -1344,11 +1344,7 @@
 
   return executeWithDatasetServiceStrategy(OperationType.READ, {
     [Implementation.STATEFUL]: async () => {
-<<<<<<< HEAD
-      // STATEFUL: Version parameter ignored, always returns current state
-=======
       // OLD: Simple lookup in dataset_items
->>>>>>> 02c1aa34
       const item = await prisma.datasetItem.findFirst({
         select: includeIO
           ? undefined
