--- conflicted
+++ resolved
@@ -9,9 +9,6 @@
   Traces = "traces",
   Observations = "observations",
   DatasetRunItems = "dataset_run_items",
-<<<<<<< HEAD
   DatasetItems = "dataset_items",
-=======
   AuditLogs = "audit_logs",
->>>>>>> c7aa9925
 }