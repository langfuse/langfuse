import { ScoreDataType } from "@prisma/client";
import z from "zod";
import { MetadataDomain } from "./traces";

export const ScoreSource = {
  ANNOTATION: "ANNOTATION",
  API: "API",
  EVAL: "EVAL",
} as const;

export const ScoreSourceDomain = z.enum(["ANNOTATION", "API", "EVAL"]);
export type ScoreSourceType = z.infer<typeof ScoreSourceDomain>;

export const ScoreSchema = z.object({
  id: z.string(),
  timestamp: z.date(),
  projectId: z.string(),
  environment: z.string(),
  name: z.string(),
  value: z.number().nullable(),
  source: ScoreSourceDomain,
  authorUserId: z.string().nullable(),
  comment: z.string().nullable(),
<<<<<<< HEAD
  traceId: z.string().nullable(),
  sessionId: z.string().nullable(),
=======
  metadata: MetadataDomain,
  traceId: z.string(),
>>>>>>> b9cf01dd
  observationId: z.string().nullable(),
  configId: z.string().nullable(),
  stringValue: z.string().nullable(),
  queueId: z.string().nullable(),
  createdAt: z.date(),
  updatedAt: z.date(),
  dataType: z.nativeEnum(ScoreDataType),
});

export type ScoreDomain = z.infer<typeof ScoreSchema>;<|MERGE_RESOLUTION|>--- conflicted
+++ resolved
@@ -21,13 +21,9 @@
   source: ScoreSourceDomain,
   authorUserId: z.string().nullable(),
   comment: z.string().nullable(),
-<<<<<<< HEAD
   traceId: z.string().nullable(),
   sessionId: z.string().nullable(),
-=======
   metadata: MetadataDomain,
-  traceId: z.string(),
->>>>>>> b9cf01dd
   observationId: z.string().nullable(),
   configId: z.string().nullable(),
   stringValue: z.string().nullable(),
