--- conflicted
+++ resolved
@@ -85,11 +85,7 @@
     "jsonpath-plus": "10.3.0",
     "kysely": "^0.27.4",
     "langchain": "^0.3.28",
-<<<<<<< HEAD
-    "langfuse-langchain": "3.38.3",
-=======
     "langfuse-langchain": "3.38.4",
->>>>>>> 4fc2e330
     "lodash": "^4.17.21",
     "lossless-json": "^4.1.1",
     "next-auth": "^4.24.11",
