{
  "name": "@langfuse/shared",
  "version": "1.0.0",
  "license": "MIT",
  "private": true,
  "main": "./dist/src/index.js",
  "types": "./dist/src/index.d.ts",
  "engines": {
    "node": ">=20"
  },
  "exports": {
    ".": {
      "import": "./dist/src/index.js",
      "require": "./dist/src/index.js"
    },
    "./src/db": {
      "import": "./dist/src/db.js",
      "require": "./dist/src/db.js"
    },
<<<<<<< HEAD
    "./src/server": {
      "import": "./dist/src/server/index.js",
      "require": "./dist/src/server/index.js"
=======
    "./backend": {
      "import": "./dist/src/backend/index.js",
      "require": "./dist/src/backend/index.js"
    },
    "./src/server/auth": {
      "import": "./dist/src/server/auth.js",
      "require": "./dist/src/server/auth.js"
>>>>>>> 2f26a95b
    },
    "./encryption": {
      "import": "./dist/src/encryption/index.js",
      "require": "./dist/src/encryption/index.js"
    }
  },
  "scripts": {
    "build": "tsc",
    "dev": "tsc --watch",
    "lint": "eslint . --ext .js,.jsx,.ts,.tsx",
    "lint:fix": "eslint . --ext .js,.jsx,.ts,.tsx --fix",
    "db:migrate": "DISABLE_ERD=false dotenv -e ../../.env -- npx prisma migrate dev",
    "db:push": "DISABLE_ERD=false dotenv -e ../../.env -- npx prisma db push",
    "db:reset": "dotenv -e ../../.env npx -- prisma migrate reset",
    "db:deploy": "dotenv -e ../../.env npx -- prisma migrate deploy",
    "db:seed": "dotenv -e ../../.env -- npx prisma db seed",
    "db:generate": "dotenv -e ../../.env -- npx prisma generate",
    "db:seed:examples": "dotenv -e ../../.env -- npx prisma db seed -- --environment examples",
    "db:seed:load": "dotenv -e ../../.env -- npx prisma db seed -- --environment load",
    "ch:status": "dotenv -e ../../.env -- goose -dir './clickhouse/migrations/' status",
    "ch:up": "bash clickhouse/scripts/up.sh",
    "ch:down": "bash clickhouse/scripts/down.sh",
    "ch:drop": "bash clickhouse/scripts/drop.sh",
    "ch:reset": "pnpm run ch:down && pnpm run ch:up"
  },
  "prisma": {
    "seed": "ts-node -r tsconfig-paths/register -r dotenv/config --compiler-options {\"module\":\"CommonJS\"} prisma/seed.ts"
  },
  "dependencies": {
<<<<<<< HEAD
    "@aws-sdk/client-s3": "^3.550.0",
    "@aws-sdk/lib-storage": "^3.568.0",
    "@aws-sdk/s3-request-presigner": "^3.554.0",
=======
    "@anthropic-ai/tokenizer": "^0.0.4",
    "@clickhouse/client": "^1.0.1",
>>>>>>> 2f26a95b
    "@langchain/anthropic": "^0.1.21",
    "@langchain/core": "^0.1.61",
    "@langchain/openai": "^0.0.33",
    "@prisma/client": "^5.13.0",
    "@react-email/components": "^0.0.19",
    "@react-email/render": "^0.0.15",
    "@types/bcryptjs": "^2.4.6",
    "bcryptjs": "^2.4.3",
    "js-tiktoken": "^1.0.12",
    "kysely": "^0.27.3",
    "langchain": "^0.2.6",
    "lodash": "^4.17.21",
    "next-auth": "^4.24.7",
    "nodemailer": "^6.9.13",
    "prisma-extension-kysely": "^2.1.0",
<<<<<<< HEAD
    "zod": "^3.23.8",
=======
    "uuid": "^9.0.1",
    "zod": "^3.22.4",
>>>>>>> 2f26a95b
    "zod-to-json-schema": "^3.22.5"
  },
  "devDependencies": {
    "@repo/eslint-config": "*",
    "@repo/typescript-config": "*",
    "@types/lodash": "^4.17.5",
    "@types/node": "^20.11.29",
    "@types/nodemailer": "^6.4.15",
    "@types/pg": "^8.11.6",
    "@types/uuid": "^9.0.8",
    "@typescript-eslint/parser": "^7.12.0",
    "eslint": "^8.57.0",
    "eslint-config-prettier": "^9.1.0",
    "eslint-config-standard": "^17.1.0",
    "eslint-plugin-prettier": "^5.1.3",
    "kysely-codegen": "^0.11.0",
    "nodemon": "^3.1.3",
    "prettier": "^3.2.5",
    "prisma": "^5.13.0",
    "prisma-erd-generator": "^1.11.2",
    "prisma-kysely": "^1.8.0",
    "ts-node": "^10.9.2",
    "tsc-watch": "^6.2.0",
    "typescript": "^5.4.5",
    "vitest": "^1.5.3"
  },
  "peerDependencies": {
    "@types/react": "^18.2.79",
    "react": "^18.0.0"
  }
}<|MERGE_RESOLUTION|>--- conflicted
+++ resolved
@@ -17,19 +17,13 @@
       "import": "./dist/src/db.js",
       "require": "./dist/src/db.js"
     },
-<<<<<<< HEAD
     "./src/server": {
       "import": "./dist/src/server/index.js",
       "require": "./dist/src/server/index.js"
-=======
+    },
     "./backend": {
       "import": "./dist/src/backend/index.js",
       "require": "./dist/src/backend/index.js"
-    },
-    "./src/server/auth": {
-      "import": "./dist/src/server/auth.js",
-      "require": "./dist/src/server/auth.js"
->>>>>>> 2f26a95b
     },
     "./encryption": {
       "import": "./dist/src/encryption/index.js",
@@ -59,14 +53,8 @@
     "seed": "ts-node -r tsconfig-paths/register -r dotenv/config --compiler-options {\"module\":\"CommonJS\"} prisma/seed.ts"
   },
   "dependencies": {
-<<<<<<< HEAD
-    "@aws-sdk/client-s3": "^3.550.0",
-    "@aws-sdk/lib-storage": "^3.568.0",
-    "@aws-sdk/s3-request-presigner": "^3.554.0",
-=======
     "@anthropic-ai/tokenizer": "^0.0.4",
     "@clickhouse/client": "^1.0.1",
->>>>>>> 2f26a95b
     "@langchain/anthropic": "^0.1.21",
     "@langchain/core": "^0.1.61",
     "@langchain/openai": "^0.0.33",
@@ -82,12 +70,8 @@
     "next-auth": "^4.24.7",
     "nodemailer": "^6.9.13",
     "prisma-extension-kysely": "^2.1.0",
-<<<<<<< HEAD
+    "uuid": "^9.0.1",
     "zod": "^3.23.8",
-=======
-    "uuid": "^9.0.1",
-    "zod": "^3.22.4",
->>>>>>> 2f26a95b
     "zod-to-json-schema": "^3.22.5"
   },
   "devDependencies": {
