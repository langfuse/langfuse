--- conflicted
+++ resolved
@@ -53,11 +53,7 @@
     "@aws-sdk/client-s3": "^3.550.0",
     "@aws-sdk/lib-storage": "^3.568.0",
     "@aws-sdk/s3-request-presigner": "^3.554.0",
-<<<<<<< HEAD
-    "@clickhouse/client": "^1.0.1",
-=======
     "@clickhouse/client": "^1.4.0",
->>>>>>> c6151dd0
     "@langchain/anthropic": "^0.1.21",
     "@langchain/core": "^0.1.61",
     "@langchain/openai": "^0.0.33",
