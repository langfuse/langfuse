--- conflicted
+++ resolved
@@ -19,17 +19,10 @@
     ports:
       - 127.0.0.1:3030:3030
     environment: &langfuse-worker-env
-<<<<<<< HEAD
-      NEXTAUTH_URL: http://localhost:3000
-      DATABASE_URL: ${DATABASE_URL:-postgresql://postgres:postgres@postgres:5432/postgres} # CHANGEME
-      SALT: ${SALT:-mysalt} # CHANGEME
-      ENCRYPTION_KEY: ${ENCRYPTION_KEY:-"0000000000000000000000000000000000000000000000000000000000000000"} # CHANGEME: generate via `openssl rand -hex 32`
-=======
       NEXTAUTH_URL: ${NEXTAUTH_URL:-http://localhost:3000}
       DATABASE_URL: ${DATABASE_URL:-postgresql://postgres:postgres@postgres:5432/postgres} # CHANGEME
       SALT: ${SALT:-mysalt} # CHANGEME
       ENCRYPTION_KEY: ${ENCRYPTION_KEY:-0000000000000000000000000000000000000000000000000000000000000000} # CHANGEME: generate via `openssl rand -hex 32`
->>>>>>> 201d2012
       TELEMETRY_ENABLED: ${TELEMETRY_ENABLED:-true}
       LANGFUSE_ENABLE_EXPERIMENTAL_FEATURES: ${LANGFUSE_ENABLE_EXPERIMENTAL_FEATURES:-true}
       CLICKHOUSE_MIGRATION_URL: ${CLICKHOUSE_MIGRATION_URL:-clickhouse://clickhouse:9000}
@@ -98,11 +91,7 @@
     user: "101:101"
     environment:
       CLICKHOUSE_DB: default
-<<<<<<< HEAD
-      CLICKHOUSE_USER: clickhouse
-=======
       CLICKHOUSE_USER: ${CLICKHOUSE_USER:-clickhouse}
->>>>>>> 201d2012
       CLICKHOUSE_PASSWORD: ${CLICKHOUSE_PASSWORD:-clickhouse} # CHANGEME
     volumes:
       - langfuse_clickhouse_data:/var/lib/clickhouse
@@ -144,14 +133,8 @@
     # CHANGEME: row below to secure redis password
     command: >
       --requirepass ${REDIS_AUTH:-myredissecret}
-<<<<<<< HEAD
     # ports:
       # - 127.0.0.1:6379:6379
-=======
-      --maxmemory-policy noeviction
-    ports:
-      - 127.0.0.1:6379:6379
->>>>>>> 201d2012
     healthcheck:
       test: ["CMD", "redis-cli", "ping"]
       interval: 3s
@@ -167,21 +150,11 @@
       timeout: 3s
       retries: 10
     environment:
-<<<<<<< HEAD
       POSTGRES_USER: postgres
       POSTGRES_PASSWORD: ${POSTGRES_PASSWORD:-postgres} # CHANGEME
       POSTGRES_DB: postgres
     # ports:
       # - 127.0.0.1:5432:5432
-=======
-      POSTGRES_USER: ${POSTGRES_USER:-postgres}
-      POSTGRES_PASSWORD: ${POSTGRES_PASSWORD:-postgres} # CHANGEME
-      POSTGRES_DB: ${POSTGRES_DB:-postgres}
-      TZ: UTC
-      PGTZ: UTC
-    ports:
-      - 127.0.0.1:5432:5432
->>>>>>> 201d2012
     volumes:
       - langfuse_postgres_data:/var/lib/postgresql/data
 
