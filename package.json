--- conflicted
+++ resolved
@@ -4,12 +4,6 @@
   "scripts": {
     "infra:dev:up": "docker-compose -f ./docker-compose.dev.yml up -d",
     "infra:dev:down": "docker-compose -f ./docker-compose.dev.yml down",
-<<<<<<< HEAD
-    "dev": "npm run dev --prefix worker/ & npm run dev --prefix web/",
-    "postinstall": "cd worker && npm install && cd ../web && npm install",
-    "dx": "dotenv -e .env -- npm i && npm run infra:dev:up && cd web && npm run db:reset && npm run db:seed:examples && cd .. && npm run dev",
-    "nuke": "./scripts/nuke.sh"
-=======
     "dev": "yarn workspace web run dev & yarn workspace worker run dev",
     "nuke": "bash ./scripts/nuke.sh",
     "dx": "dotenv -e .env -- npm i && npm run infra:dev:up && cd web && npm run db:reset && npm run db:seed:examples && cd .. && npm run dev",
@@ -20,7 +14,6 @@
     "build:worker": "yarn workspace worker build",
     "build:shared": "yarn workspace shared build",
     "start:worker": "yarn workspace worker start"
->>>>>>> 4c5d61d1
   },
   "private": true,
   "workspaces": [
