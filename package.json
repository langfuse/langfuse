--- conflicted
+++ resolved
@@ -40,12 +40,8 @@
     "husky": "^9.1.7",
     "prettier": "^3.6.2",
     "release-it": "^19.0.4",
-<<<<<<< HEAD
     "tsx": "^4.20.5",
-    "turbo": "^2.5.8"
-=======
     "turbo": "^2.6.0"
->>>>>>> 26803ceb
   },
   "release-it": {
     "git": {
