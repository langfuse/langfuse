--- conflicted
+++ resolved
@@ -490,7 +490,6 @@
           node-version: 24
           cache: "pnpm"
           cache-dependency-path: "pnpm-lock.yaml"
-<<<<<<< HEAD
       - name: Setup Turbo cache
         uses: actions/cache@v4
         with:
@@ -509,9 +508,6 @@
           restore-keys: |
             ${{ runner.os }}-nextjs-e2e-server-${{ hashFiles('**/pnpm-lock.yaml') }}-
             ${{ runner.os }}-nextjs-e2e-server-
-=======
-
->>>>>>> 753a7167
       - name: install dependencies
         run: |
           pnpm install
