--- conflicted
+++ resolved
@@ -100,19 +100,6 @@
         node-version: [20]
         postgres-version: [12, 15]
     steps:
-<<<<<<< HEAD
-#      - name: Check current disk space
-#        run: |
-#          sudo df -h /mnt/*
-#      - name: Remove android library to free disk space
-#        run: |
-#          sudo rm -rf /usr/local/lib/android || true
-#      - name: Set Swap Space
-#        uses: pierotofy/set-swap-space@master
-#        with:
-#          swap-size-gb: 10
-=======
->>>>>>> 327018eb
       - uses: actions/checkout@v4
       - name: Install golang-migrate for Clickhouse migrations
         run: |
@@ -187,16 +174,6 @@
         postgres-version: [12, 15]
         deploy-mode: ["", "-azure", "-redis-cluster"]
     steps:
-<<<<<<< HEAD
-#      - name: Remove android library to free disk space
-#        run: |
-#          sudo rm -rf /usr/local/lib/android || true
-#      - name: Set Swap Space
-#        uses: pierotofy/set-swap-space@master
-#        with:
-#          swap-size-gb: 10
-=======
->>>>>>> 327018eb
       - uses: actions/checkout@v4
       - name: Install golang-migrate for Clickhouse migrations
         run: |
@@ -272,16 +249,6 @@
         postgres-version: [12, 15]
         deploy-mode: ["", "-azure", "-redis-cluster"]
     steps:
-<<<<<<< HEAD
-#      - name: Remove android library to free disk space
-#        run: |
-#          sudo rm -rf /usr/local/lib/android || true
-#      - name: Set Swap Space
-#        uses: pierotofy/set-swap-space@master
-#        with:
-#          swap-size-gb: 10
-=======
->>>>>>> 327018eb
       - uses: actions/checkout@v4
       - uses: pnpm/action-setup@v3
         with:
