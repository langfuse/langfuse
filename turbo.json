{
  "$schema": "https://turbo.build/schema.json",
  "globalDependencies": [
    ".env"
  ],
  "envMode": "loose",
  "tasks": {
    "build": {
<<<<<<< HEAD
      "dependsOn": [
        "db:generate",
        "^build"
      ],
      "outputs": [
        "dist/**",
        ".next/**",
        "!.next/cache/**"
      ]
=======
      "dependsOn": ["db:generate", "^build"],
      "outputs": ["dist/**", ".next/**", "!.next/cache/**"],
      "cache": true
>>>>>>> 05b87199
    },
    "start": {
      "dependsOn": [
        "^start"
      ]
    },
    "db:migrate": {
      "cache": false
    },
    "db:deploy": {},
    "db:reset": {},
    "db:push": {},
    "db:seed": {},
    "db:seed:examples": {},
    "dev": {
      "cache": false,
      "persistent": true,
      "dependsOn": [
        "db:generate"
      ]
    },
    "dev:worker": {
      "cache": false,
      "persistent": true,
      "dependsOn": [
        "db:generate",
        "@langfuse/shared#dev"
      ]
    },
    "dev:web": {
      "cache": false,
      "persistent": true,
      "dependsOn": [
        "db:generate"
      ]
    },
    "db:generate": {
      "cache": false,
      "dependsOn": [
        "^db:generate"
      ]
    },
    "lint": {
      "cache": true,
      "outputs": []
    },
    "test": {
<<<<<<< HEAD
      "dependsOn": [
        "^test",
        "db:generate"
      ]
    },
    "worker#dev": {
      "cache": false,
      "persistent": true,
      "dependsOn": [
        "@langfuse/shared#build"
      ]
=======
      "dependsOn": ["^test", "db:generate"],
      "cache": true
>>>>>>> 05b87199
    }
  }
}<|MERGE_RESOLUTION|>--- conflicted
+++ resolved
@@ -6,7 +6,6 @@
   "envMode": "loose",
   "tasks": {
     "build": {
-<<<<<<< HEAD
       "dependsOn": [
         "db:generate",
         "^build"
@@ -15,12 +14,8 @@
         "dist/**",
         ".next/**",
         "!.next/cache/**"
-      ]
-=======
-      "dependsOn": ["db:generate", "^build"],
-      "outputs": ["dist/**", ".next/**", "!.next/cache/**"],
+      ],
       "cache": true
->>>>>>> 05b87199
     },
     "start": {
       "dependsOn": [
@@ -68,11 +63,11 @@
       "outputs": []
     },
     "test": {
-<<<<<<< HEAD
       "dependsOn": [
         "^test",
         "db:generate"
-      ]
+      ],
+      "cache": true
     },
     "worker#dev": {
       "cache": false,
@@ -80,10 +75,6 @@
       "dependsOn": [
         "@langfuse/shared#build"
       ]
-=======
-      "dependsOn": ["^test", "db:generate"],
-      "cache": true
->>>>>>> 05b87199
     }
   }
 }