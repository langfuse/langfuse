--- conflicted
+++ resolved
@@ -134,10 +134,7 @@
 # Used to determine the Sentry sample rate
 # LANGFUSE_TRACING_SAMPLE_RATE=
 
-<<<<<<< HEAD
-=======
 
->>>>>>> 00410788
 # Cloudflare Turnstile
 # NEXT_PUBLIC_TURNSTILE_SITE_KEY=
 # TURNSTILE_SECRET_KEY=
