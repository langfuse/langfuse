--- conflicted
+++ resolved
@@ -18,13 +18,8 @@
       - TELEMETRY_ENABLED=${TELEMETRY_ENABLED:-true}
       - NEXT_PUBLIC_SIGN_UP_DISABLED=${NEXT_PUBLIC_SIGN_UP_DISABLED:-false}
       - LANGFUSE_ENABLE_EXPERIMENTAL_FEATURES=${LANGFUSE_ENABLE_EXPERIMENTAL_FEATURES:-false}
-<<<<<<< HEAD
-      - WORKER_HOST=${WORKER_HOST:-worker}
-      - WORKER_PASSWORD=${WORKER_PASSWORD:-mybasicauthsecret}
-=======
       - LANGFUSE_WORKER_HOST=${LANGFUSE_WORKER_HOST:-worker}
       - LANGFUSE_WORKER_PASSWORD=${LANGFUSE_WORKER_PASSWORD:-mybasicauthsecret}
->>>>>>> 6f108da9
     restart: always
 
   worker:
@@ -45,11 +40,7 @@
       - REDIS_HOST=${REDIS_HOST:-redis}
       - REDIS_PORT=${REDIS_PORT:-6379}
       - REDIS_AUTH=${REDIS_AUTH:-myredissecret}
-<<<<<<< HEAD
-      - WORKER_PASSWORD=${WORKER_PASSWORD:-mybasicauthsecret}
-=======
       - LANGFUSE_WORKER_PASSWORD=${LANGFUSE_WORKER_PASSWORD:-mybasicauthsecret}
->>>>>>> 6f108da9
     restart: always
 
   redis:
